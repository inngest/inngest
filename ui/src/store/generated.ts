--- conflicted
+++ resolved
@@ -442,11 +442,7 @@
 }>;
 
 
-<<<<<<< HEAD
-export type GetFunctionRunOutputQuery = { __typename?: 'Query', functionRun?: { __typename?: 'FunctionRun', id: string, output?: string | null, status?: FunctionRunStatus | null } | null };
-=======
 export type GetFunctionRunOutputQuery = { __typename?: 'Query', functionRun?: { __typename?: 'FunctionRun', id: string, status?: FunctionRunStatus | null, output?: string | null } | null };
->>>>>>> fc6c60a7
 
 
 export const GetEventsStreamDocument = `
