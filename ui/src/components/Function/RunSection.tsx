--- conflicted
+++ resolved
@@ -34,12 +34,7 @@
   );
   const run = useMemo(() => query.data?.functionRun, [query.data?.functionRun]);
   const timeline = useMemo(() => normalizeSteps(run?.timeline || null), [run]);
-<<<<<<< HEAD
-=======
-  const selectedEvent = useAppSelector((state) => state.global.selectedEvent);
-  const dispatch = useAppDispatch();
   const history = useParsedHistory(run?.history ?? [])
->>>>>>> a0343526
 
   useEffect(() => {
     if (!run?.event?.id) {
