import { redirect } from 'next/navigation';

<<<<<<< HEAD
import { Toaster } from 'sonner';
import ActionBar from '@/components/ActionBar';
import BG from '@/components/BG';
import { BlankSlate } from '@/components/Blank';
import Button from '@/components/Button';
import ContentFrame from '@/components/Content/ContentFrame';
import { Docs } from '@/components/Docs';
import { EventSection } from '@/components/Event/Section';
import { SendEventModal } from '@/components/Event/SendEventModal';
import { EventStream } from '@/components/Event/Stream';
import { FunctionRunSection } from '@/components/Function/RunSection';
import { FuncStream } from '@/components/Function/Stream';
import Header from '@/components/Header';
import Navbar from '@/components/Navbar/Navbar';
import NavbarLink from '@/components/Navbar/NavbarLink';
import TimelineScrollContainer from '@/components/Timeline/TimelineScrollContainer';
import { IconBook, IconFeed, IconFunction } from '@/icons';
import { useGetEventsStreamQuery, useGetFunctionsStreamQuery, useGetAppsQuery } from '@/store/generated';
import {
  setSidebarTab,
  showDocs,
  showEventSendModal,
  showFeed,
  showApps,
  showFunctions,
} from '@/store/global';
import { useAppDispatch, useAppSelector } from '@/store/hooks';
import classNames from '@/utils/classnames';
import { FunctionList } from '@/views/FunctionList';
import AppList from '@/views/AppList';
import { IconWindow } from '@/icons';

export default function Page() {
  const sidebarTab = useAppSelector((state) => state.global.sidebarTab);
  const selectedEvent = useAppSelector((state) => state.global.selectedEvent);
  const selectedRun = useAppSelector((state) => state.global.selectedRun);
  const contentView = useAppSelector((state) => state.global.contentView);
  const dispatch = useAppDispatch();

  const tabs: {
    key: typeof sidebarTab;
    title: string;
    onClick: () => void;
  }[] = [
    {
      key: "events",
      title: "Event Stream",
      onClick: () => dispatch(setSidebarTab("events")),
    },
    {
      key: "functions",
      title: "Function Log",
      onClick: () => dispatch(setSidebarTab("functions")),
    },
  ];

  const { hasEvents, isLoading: eventsLoading } = useGetEventsStreamQuery(
    undefined,
    {
      selectFromResult: (result) => ({
        ...result,
        hasEvents: Boolean(result.data?.events?.length || 0),
      }),
    }
  );

  const { hasRuns, isLoading: runsLoading } = useGetFunctionsStreamQuery(
    undefined,
    {
      selectFromResult: (result) => ({
        ...result,
        hasRuns: Boolean(result.data?.functionRuns?.length || 0),
      }),
    }
  );

  const { appsCount, hasConnectedError } = useGetAppsQuery(
    undefined,
    {
      selectFromResult: (result) => ({
        appsCount: result.data?.apps?.length || 0,
        hasConnectedError: result?.data?.apps?.some(app => app.connected === false),
      }),
      pollingInterval: 1500,
    }
  );

  return (
    <div
      className={classNames(
        "w-screen h-screen text-slate-400 text-sm grid overflow-hidden relative",
        contentView === "feed"
          ? "grid-cols-app-sm xl:grid-cols-app 2xl:grid-cols-app-desktop grid-rows-app"
          : "grid-cols-docs grid-rows-docs"
      )}
    >
      <BG />
      {/* <EventDetail /> */}
      <Header>
        <Navbar>
          <NavbarLink
            icon={<IconFeed />}
            active={contentView === "feed"}
            onClick={() => dispatch(showFeed())}
            tabName="Stream"
          />
          <NavbarLink
            icon={<IconWindow className="h-[1.125rem] w-[1.125rem]" />}
            active={contentView === "apps"}
            onClick={() => dispatch(showApps())}
            badge={appsCount}
            hasError={hasConnectedError}
            tabName="Apps"
          />
          <NavbarLink
            icon={<IconFunction />}
            active={contentView === "functions"}
            onClick={() => dispatch(showFunctions())}
            tabName="Functions"
          />
          <NavbarLink
            icon={<IconBook />}
            active={contentView === "docs"}
            onClick={() => dispatch(showDocs())}
            tabName="Docs"
          />
        </Navbar>
      </Header>
      <SendEventModal />
      {contentView === "feed" ? (
        <>
          <ActionBar
            tabs={tabs.map((tab) => (
              <button
                key={tab.key}
                className={classNames(
                  sidebarTab === tab.key
                    ? `border-indigo-400 text-white`
                    : `border-transparent text-slate-400`,
                  `text-xs px-5 py-2.5 border-b block transition-all duration-150`
                )}
                onClick={tab.onClick}
              >
                {tab.title}
              </button>
            ))}
            actions={
              <Button
                label="Send event"
                btnAction={() => {
                  dispatch(
                    showEventSendModal({
                      show: true,
                      data: JSON.stringify({
                        name: "",
                        data: {},
                        user: {},
                      }),
                    })
                  );
                }}
              />
            }
          />
          <TimelineScrollContainer>
            {sidebarTab === "events" ? <EventStream /> : <FuncStream />}
          </TimelineScrollContainer>
          {selectedEvent ? (
            <ContentFrame>
              <EventSection eventId={selectedEvent} />
              <FunctionRunSection runId={selectedRun} />
            </ContentFrame>
          ) : eventsLoading || runsLoading ? null : sidebarTab === "events" ? (
            hasEvents ? (
              <BlankSlate
                title="No event selected"
                subtitle="Select an event from the stream on the left to view its details and which functions it's triggered."
                imageUrl="/images/no-fn-selected.png"
              />
            ) : (
              <BlankSlate
                title="Inngest hasn't received any events"
                subtitle="Read our documentation to learn how to send events to Inngest."
                imageUrl="/images/no-events.png"
                button={{
                  text: "Sending Events",
                  onClick: () => dispatch(showDocs("/events")),
                }}
              />
            )
          ) : hasRuns ? (
            <BlankSlate
              title="No run selected"
              subtitle="Select a function run from the stream on the left to view its details, trigger, and execution timeline."
              imageUrl="/images/no-fn-selected.png"
            />
          ) : (
            <BlankSlate
              title="No functions have been run yet"
              subtitle="We haven't run any functions in response to events or crons yet. Read our documentation to learn how to write and call a function."
              imageUrl="/images/no-results.png"
              button={{
                text: "Writing Functions",
                onClick: () => dispatch(showDocs("/functions")),
              }}
            />
          )}
        </>
      ) : contentView === "functions" ? (
        <FunctionList />
      ) : contentView === "apps" ? (
        <AppList />
      ) : (
        <Docs />
      )}
      <Toaster theme="dark" toastOptions={{ style: { background: "#334155" }}}/>
    </div>
  );
=======
export default async function Page() {
  redirect('/stream');
>>>>>>> 52d200ea
}<|MERGE_RESOLUTION|>--- conflicted
+++ resolved
@@ -1,226 +1,5 @@
 import { redirect } from 'next/navigation';
 
-<<<<<<< HEAD
-import { Toaster } from 'sonner';
-import ActionBar from '@/components/ActionBar';
-import BG from '@/components/BG';
-import { BlankSlate } from '@/components/Blank';
-import Button from '@/components/Button';
-import ContentFrame from '@/components/Content/ContentFrame';
-import { Docs } from '@/components/Docs';
-import { EventSection } from '@/components/Event/Section';
-import { SendEventModal } from '@/components/Event/SendEventModal';
-import { EventStream } from '@/components/Event/Stream';
-import { FunctionRunSection } from '@/components/Function/RunSection';
-import { FuncStream } from '@/components/Function/Stream';
-import Header from '@/components/Header';
-import Navbar from '@/components/Navbar/Navbar';
-import NavbarLink from '@/components/Navbar/NavbarLink';
-import TimelineScrollContainer from '@/components/Timeline/TimelineScrollContainer';
-import { IconBook, IconFeed, IconFunction } from '@/icons';
-import { useGetEventsStreamQuery, useGetFunctionsStreamQuery, useGetAppsQuery } from '@/store/generated';
-import {
-  setSidebarTab,
-  showDocs,
-  showEventSendModal,
-  showFeed,
-  showApps,
-  showFunctions,
-} from '@/store/global';
-import { useAppDispatch, useAppSelector } from '@/store/hooks';
-import classNames from '@/utils/classnames';
-import { FunctionList } from '@/views/FunctionList';
-import AppList from '@/views/AppList';
-import { IconWindow } from '@/icons';
-
-export default function Page() {
-  const sidebarTab = useAppSelector((state) => state.global.sidebarTab);
-  const selectedEvent = useAppSelector((state) => state.global.selectedEvent);
-  const selectedRun = useAppSelector((state) => state.global.selectedRun);
-  const contentView = useAppSelector((state) => state.global.contentView);
-  const dispatch = useAppDispatch();
-
-  const tabs: {
-    key: typeof sidebarTab;
-    title: string;
-    onClick: () => void;
-  }[] = [
-    {
-      key: "events",
-      title: "Event Stream",
-      onClick: () => dispatch(setSidebarTab("events")),
-    },
-    {
-      key: "functions",
-      title: "Function Log",
-      onClick: () => dispatch(setSidebarTab("functions")),
-    },
-  ];
-
-  const { hasEvents, isLoading: eventsLoading } = useGetEventsStreamQuery(
-    undefined,
-    {
-      selectFromResult: (result) => ({
-        ...result,
-        hasEvents: Boolean(result.data?.events?.length || 0),
-      }),
-    }
-  );
-
-  const { hasRuns, isLoading: runsLoading } = useGetFunctionsStreamQuery(
-    undefined,
-    {
-      selectFromResult: (result) => ({
-        ...result,
-        hasRuns: Boolean(result.data?.functionRuns?.length || 0),
-      }),
-    }
-  );
-
-  const { appsCount, hasConnectedError } = useGetAppsQuery(
-    undefined,
-    {
-      selectFromResult: (result) => ({
-        appsCount: result.data?.apps?.length || 0,
-        hasConnectedError: result?.data?.apps?.some(app => app.connected === false),
-      }),
-      pollingInterval: 1500,
-    }
-  );
-
-  return (
-    <div
-      className={classNames(
-        "w-screen h-screen text-slate-400 text-sm grid overflow-hidden relative",
-        contentView === "feed"
-          ? "grid-cols-app-sm xl:grid-cols-app 2xl:grid-cols-app-desktop grid-rows-app"
-          : "grid-cols-docs grid-rows-docs"
-      )}
-    >
-      <BG />
-      {/* <EventDetail /> */}
-      <Header>
-        <Navbar>
-          <NavbarLink
-            icon={<IconFeed />}
-            active={contentView === "feed"}
-            onClick={() => dispatch(showFeed())}
-            tabName="Stream"
-          />
-          <NavbarLink
-            icon={<IconWindow className="h-[1.125rem] w-[1.125rem]" />}
-            active={contentView === "apps"}
-            onClick={() => dispatch(showApps())}
-            badge={appsCount}
-            hasError={hasConnectedError}
-            tabName="Apps"
-          />
-          <NavbarLink
-            icon={<IconFunction />}
-            active={contentView === "functions"}
-            onClick={() => dispatch(showFunctions())}
-            tabName="Functions"
-          />
-          <NavbarLink
-            icon={<IconBook />}
-            active={contentView === "docs"}
-            onClick={() => dispatch(showDocs())}
-            tabName="Docs"
-          />
-        </Navbar>
-      </Header>
-      <SendEventModal />
-      {contentView === "feed" ? (
-        <>
-          <ActionBar
-            tabs={tabs.map((tab) => (
-              <button
-                key={tab.key}
-                className={classNames(
-                  sidebarTab === tab.key
-                    ? `border-indigo-400 text-white`
-                    : `border-transparent text-slate-400`,
-                  `text-xs px-5 py-2.5 border-b block transition-all duration-150`
-                )}
-                onClick={tab.onClick}
-              >
-                {tab.title}
-              </button>
-            ))}
-            actions={
-              <Button
-                label="Send event"
-                btnAction={() => {
-                  dispatch(
-                    showEventSendModal({
-                      show: true,
-                      data: JSON.stringify({
-                        name: "",
-                        data: {},
-                        user: {},
-                      }),
-                    })
-                  );
-                }}
-              />
-            }
-          />
-          <TimelineScrollContainer>
-            {sidebarTab === "events" ? <EventStream /> : <FuncStream />}
-          </TimelineScrollContainer>
-          {selectedEvent ? (
-            <ContentFrame>
-              <EventSection eventId={selectedEvent} />
-              <FunctionRunSection runId={selectedRun} />
-            </ContentFrame>
-          ) : eventsLoading || runsLoading ? null : sidebarTab === "events" ? (
-            hasEvents ? (
-              <BlankSlate
-                title="No event selected"
-                subtitle="Select an event from the stream on the left to view its details and which functions it's triggered."
-                imageUrl="/images/no-fn-selected.png"
-              />
-            ) : (
-              <BlankSlate
-                title="Inngest hasn't received any events"
-                subtitle="Read our documentation to learn how to send events to Inngest."
-                imageUrl="/images/no-events.png"
-                button={{
-                  text: "Sending Events",
-                  onClick: () => dispatch(showDocs("/events")),
-                }}
-              />
-            )
-          ) : hasRuns ? (
-            <BlankSlate
-              title="No run selected"
-              subtitle="Select a function run from the stream on the left to view its details, trigger, and execution timeline."
-              imageUrl="/images/no-fn-selected.png"
-            />
-          ) : (
-            <BlankSlate
-              title="No functions have been run yet"
-              subtitle="We haven't run any functions in response to events or crons yet. Read our documentation to learn how to write and call a function."
-              imageUrl="/images/no-results.png"
-              button={{
-                text: "Writing Functions",
-                onClick: () => dispatch(showDocs("/functions")),
-              }}
-            />
-          )}
-        </>
-      ) : contentView === "functions" ? (
-        <FunctionList />
-      ) : contentView === "apps" ? (
-        <AppList />
-      ) : (
-        <Docs />
-      )}
-      <Toaster theme="dark" toastOptions={{ style: { background: "#334155" }}}/>
-    </div>
-  );
-=======
 export default async function Page() {
   redirect('/stream');
->>>>>>> 52d200ea
 }