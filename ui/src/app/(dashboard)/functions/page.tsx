'use client';

import { useMemo, useState } from 'react';
import {
  createColumnHelper,
  getCoreRowModel,
  getFilteredRowModel,
  getSortedRowModel,
  type SortingState,
} from '@tanstack/react-table';

import { BlankSlate } from '@/components/Blank';
import SendEventButton from '@/components/Event/SendEventButton';
import TriggerCronButton from '@/components/Event/TriggerCronButton';
import Skeleton from '@/components/Skeleton';
import Table from '@/components/Table';
import TriggerTags from '@/components/Trigger/TriggerTags';
import useDebounce from '@/hooks/useDebounce';
import useDocsNavigation from '@/hooks/useDocsNavigation';
<<<<<<< HEAD
import { IconClock, IconEvent } from '@/icons';
import { FunctionTriggerTypes, useGetFunctionsQuery } from '@/store/generated';
import classNames from '@/utils/classnames';

const cellStyles = 'pl-6 pr-2 py-3';

const HeaderCell = ({ children, colSpan }: { children?: React.ReactNode; colSpan: number }) => {
  return (
    <th
      className={classNames(
        'w-fit whitespace-nowrap text-left text-xs font-semibold text-white',
        cellStyles,
      )}
      colSpan={colSpan}
    >
      {children}
    </th>
  );
};
=======
import { IconMagnifyingGlass } from '@/icons';
import { FunctionTriggerTypes, useGetFunctionsQuery, type Function } from '@/store/generated';
>>>>>>> a62800b2

const columnHelper = createColumnHelper<Function>();
const columns = [
  columnHelper.accessor('name', {
    header: () => <span>Function Name</span>,
    cell: (props) => <p className="text-sm font-medium leading-7">{props.getValue()}</p>,
    sortingFn: 'text',
    filterFn: 'equalsString',
    enableGlobalFilter: true,
  }),
  columnHelper.accessor('triggers', {
    header: () => <span>Triggers</span>,
    cell: (props) => {
      const triggers = props.getValue();
      if (!triggers || triggers.length === 0) {
        return <></>;
      }
      return <TriggerTags triggers={triggers} />;
    },
    enableSorting: false,
    enableGlobalFilter: false,
  }),
  columnHelper.accessor('url', {
    header: () => <span>App URL</span>,
    cell: (props) => {
      const cleanUrl = new URL(props.getValue() || '');
      cleanUrl.search = '';
      return <p className="text-sm">{cleanUrl.toString()}</p>;
    },
    enableSorting: false,
    enableGlobalFilter: false,
  }),
  columnHelper.display({
    id: 'triggerCTA',
    size: 55,
    cell: (props) => {
      const getFirstEventValue = () => {
        const eventTrigger = props.row?.original?.triggers?.find(
          (trigger) => trigger.type === FunctionTriggerTypes.Event,
        );
        return eventTrigger ? eventTrigger.value : null;
      };
      return (
        <>
          {getFirstEventValue() && (
            <SendEventButton
              kind="secondary"
              label="Trigger"
              data={JSON.stringify({
                name: getFirstEventValue(),
                data: {},
                user: {},
              })}
            />
          )}
        </>
      );
    },
    enableSorting: false,
    enableGlobalFilter: false,
  }),
];

export default function FunctionList() {
  const navigateToDocs = useDocsNavigation();
  const [sorting, setSorting] = useState<SortingState>([
    {
      id: 'name',
      desc: false,
    },
  ]);
  const [searchInput, setSearchInput] = useState('');
  const [globalFilter, setGlobalFilter] = useState('');
  const debouncedSearch = useDebounce(() => {
    setGlobalFilter(searchInput);
  });

  const { data, isFetching } = useGetFunctionsQuery(undefined, {
    refetchOnMountOrArgChange: true,
  });
  const functions = data?.functions || [];

  const tableData = useMemo(() => (isFetching ? Array(8).fill({}) : functions), [isFetching, functions]);

  const tableColumns = useMemo(
    () =>
      isFetching
        ? columns.map((column) => ({
            ...column,
            cell: () => <Skeleton className="block h-5 my-[0.3rem]" />,
          }))
        : columns,
    [isFetching, functions],
  );

  return (
<<<<<<< HEAD
    <main className="flex min-h-0 flex-col overflow-y-auto">
      <table className="border-b border-slate-700/30 bg-slate-800/30 w-full table-fixed">
        <thead className="sticky top-0 shadow bg-slate-950">
          <tr>
            <HeaderCell colSpan={3}>Function Name</HeaderCell>
            <HeaderCell colSpan={2}>Triggers</HeaderCell>
            <HeaderCell colSpan={3}>App URL</HeaderCell>
            <HeaderCell colSpan={1} />
          </tr>
        </thead>
        <tbody className="divide-y divide-slate-800/30 text-slate-400">
          {isFetching ? (
            <TableSkeleton />
          ) : functions?.length === 0 ? (
            <tr>
              <td className="p-10" colSpan={9}>
                <BlankSlate
                  title="Inngest has not detected any functions"
                  subtitle="Read our documentation to learn how to serve your functions"
                  imageUrl="/images/no-results.png"
                  button={{
                    text: 'Serving Functions',
                    onClick: () => navigateToDocs('/sdk/serve'),
                  }}
                />
              </td>
            </tr>
          ) : (
            <>
              {functions.map((func) => {
                const getFirstEventValue = () => {
                  const eventTrigger = func?.triggers?.find((trigger) => trigger.type === 'EVENT');
                  return eventTrigger ? eventTrigger.value : null;
                };
                const isCron = (): boolean => {
                  return Boolean(
                    func.triggers?.some((trigger) => trigger.type === FunctionTriggerTypes.Cron),
                  );
                };
                const cleanUrl = new URL(func.url || '');
                cleanUrl.search = '';
                return (
                  <tr key={func.id}>
                    {/* Function Name */}
                    <td className="whitespace-nowrap" colSpan={3}>
                      <p
                        title={func.name}
                        className={classNames(
                          'pl-6 px-2 py-3 text-sm font-medium leading-7 text-ellipsis overflow-hidden',
                          cellStyles,
                        )}
                      >
                        {func.name}
                      </p>
                    </td>
                    {/* Triggers */}
                    <td className={classNames(cellStyles, 'whitespace-nowrap')} colSpan={2}>
                      {func.triggers?.map((trigger, index) => {
                        return (
                          <Tag key={index}>
                            <div className="flex items-center gap-2">
                              {trigger.type === 'EVENT' && <IconEvent className="h-2" />}
                              {trigger.type === 'CRON' && <IconClock className="h-3" />}
                              {trigger.value}
                            </div>
                          </Tag>
                        );
                      })}
                    </td>
                    {/* App URL */}
                    <td className={classNames(cellStyles, 'whitespace-nowrap text-sm')} colSpan={3}>
                      {cleanUrl.toString()}
                    </td>
                    {/* Trigger Button for events */}
                    {getFirstEventValue() && (
                      <td className={classNames(cellStyles, 'whitespace-nowrap')} colSpan={1}>
                        <SendEventButton
                          kind="secondary"
                          label="Trigger"
                          data={JSON.stringify({
                            name: getFirstEventValue(),
                            data: {},
                            user: {},
                          })}
                        />
                      </td>
                    )}
                    {/* Trigger Button for cron */}
                    {isCron() && (
                      <td className={classNames(cellStyles, 'whitespace-nowrap')} colSpan={1}>
                        <TriggerCronButton kind="secondary" functionId={func.slug} />
                      </td>
                    )}
                  </tr>
                );
              })}
            </>
          )}
        </tbody>
      </table>
    </main>
=======
    <div className="flex flex-col min-h-0 min-w-0">
      <div className="relative flex items-center bg-slate-950 ml-6">
        <input
          type="text"
          className="text-slate-100 w-96 placeholder-slate-400 my-4 py-1 pl-4 bg-slate-950"
          placeholder="Search function..."
          value={searchInput ?? ''}
          onChange={(event) => {
            setSearchInput(event.target.value);
            debouncedSearch();
          }}
        />
        <IconMagnifyingGlass className="absolute left-0 h-3 w-3 text--slate-400" />
      </div>

      <main className="min-h-0 overflow-y-auto">
        <Table
          options={{
            data: tableData,
            columns: tableColumns,
            getCoreRowModel: getCoreRowModel(),
            enablePinning: true,
            initialState: {
              columnPinning: {
                left: ['name'],
              },
            },
            state: {
              sorting,
              globalFilter,
            },
            getSortedRowModel: getSortedRowModel(),
            onSortingChange: setSorting,
            enableSortingRemoval: false,
            getFilteredRowModel: getFilteredRowModel(),
            onGlobalFilterChange: setGlobalFilter,
          }}
          blankState={
            <span className="p-10">
              <BlankSlate
                title="Inngest has not detected any functions"
                subtitle="Read our documentation to learn how to serve your functions"
                imageUrl="/images/no-results.png"
                button={{
                  text: 'Serving Functions',
                  onClick: () => navigateToDocs('/sdk/serve'),
                }}
              />
            </span>
          }
        />
      </main>
    </div>
>>>>>>> a62800b2
  );
}<|MERGE_RESOLUTION|>--- conflicted
+++ resolved
@@ -17,30 +17,8 @@
 import TriggerTags from '@/components/Trigger/TriggerTags';
 import useDebounce from '@/hooks/useDebounce';
 import useDocsNavigation from '@/hooks/useDocsNavigation';
-<<<<<<< HEAD
-import { IconClock, IconEvent } from '@/icons';
-import { FunctionTriggerTypes, useGetFunctionsQuery } from '@/store/generated';
-import classNames from '@/utils/classnames';
-
-const cellStyles = 'pl-6 pr-2 py-3';
-
-const HeaderCell = ({ children, colSpan }: { children?: React.ReactNode; colSpan: number }) => {
-  return (
-    <th
-      className={classNames(
-        'w-fit whitespace-nowrap text-left text-xs font-semibold text-white',
-        cellStyles,
-      )}
-      colSpan={colSpan}
-    >
-      {children}
-    </th>
-  );
-};
-=======
 import { IconMagnifyingGlass } from '@/icons';
 import { FunctionTriggerTypes, useGetFunctionsQuery, type Function } from '@/store/generated';
->>>>>>> a62800b2
 
 const columnHelper = createColumnHelper<Function>();
 const columns = [
@@ -83,6 +61,13 @@
         );
         return eventTrigger ? eventTrigger.value : null;
       };
+      const isCron = (): boolean => {
+        return Boolean(
+          props.row?.original?.triggers?.some(
+            (trigger) => trigger.type === FunctionTriggerTypes.Cron,
+          ),
+        );
+      };
       return (
         <>
           {getFirstEventValue() && (
@@ -95,6 +80,9 @@
                 user: {},
               })}
             />
+          )}
+          {isCron() && (
+            <TriggerCronButton kind="secondary" functionId={props.row?.original?.slug} />
           )}
         </>
       );
@@ -123,7 +111,10 @@
   });
   const functions = data?.functions || [];
 
-  const tableData = useMemo(() => (isFetching ? Array(8).fill({}) : functions), [isFetching, functions]);
+  const tableData = useMemo(
+    () => (isFetching ? Array(8).fill({}) : functions),
+    [isFetching, functions],
+  );
 
   const tableColumns = useMemo(
     () =>
@@ -137,109 +128,6 @@
   );
 
   return (
-<<<<<<< HEAD
-    <main className="flex min-h-0 flex-col overflow-y-auto">
-      <table className="border-b border-slate-700/30 bg-slate-800/30 w-full table-fixed">
-        <thead className="sticky top-0 shadow bg-slate-950">
-          <tr>
-            <HeaderCell colSpan={3}>Function Name</HeaderCell>
-            <HeaderCell colSpan={2}>Triggers</HeaderCell>
-            <HeaderCell colSpan={3}>App URL</HeaderCell>
-            <HeaderCell colSpan={1} />
-          </tr>
-        </thead>
-        <tbody className="divide-y divide-slate-800/30 text-slate-400">
-          {isFetching ? (
-            <TableSkeleton />
-          ) : functions?.length === 0 ? (
-            <tr>
-              <td className="p-10" colSpan={9}>
-                <BlankSlate
-                  title="Inngest has not detected any functions"
-                  subtitle="Read our documentation to learn how to serve your functions"
-                  imageUrl="/images/no-results.png"
-                  button={{
-                    text: 'Serving Functions',
-                    onClick: () => navigateToDocs('/sdk/serve'),
-                  }}
-                />
-              </td>
-            </tr>
-          ) : (
-            <>
-              {functions.map((func) => {
-                const getFirstEventValue = () => {
-                  const eventTrigger = func?.triggers?.find((trigger) => trigger.type === 'EVENT');
-                  return eventTrigger ? eventTrigger.value : null;
-                };
-                const isCron = (): boolean => {
-                  return Boolean(
-                    func.triggers?.some((trigger) => trigger.type === FunctionTriggerTypes.Cron),
-                  );
-                };
-                const cleanUrl = new URL(func.url || '');
-                cleanUrl.search = '';
-                return (
-                  <tr key={func.id}>
-                    {/* Function Name */}
-                    <td className="whitespace-nowrap" colSpan={3}>
-                      <p
-                        title={func.name}
-                        className={classNames(
-                          'pl-6 px-2 py-3 text-sm font-medium leading-7 text-ellipsis overflow-hidden',
-                          cellStyles,
-                        )}
-                      >
-                        {func.name}
-                      </p>
-                    </td>
-                    {/* Triggers */}
-                    <td className={classNames(cellStyles, 'whitespace-nowrap')} colSpan={2}>
-                      {func.triggers?.map((trigger, index) => {
-                        return (
-                          <Tag key={index}>
-                            <div className="flex items-center gap-2">
-                              {trigger.type === 'EVENT' && <IconEvent className="h-2" />}
-                              {trigger.type === 'CRON' && <IconClock className="h-3" />}
-                              {trigger.value}
-                            </div>
-                          </Tag>
-                        );
-                      })}
-                    </td>
-                    {/* App URL */}
-                    <td className={classNames(cellStyles, 'whitespace-nowrap text-sm')} colSpan={3}>
-                      {cleanUrl.toString()}
-                    </td>
-                    {/* Trigger Button for events */}
-                    {getFirstEventValue() && (
-                      <td className={classNames(cellStyles, 'whitespace-nowrap')} colSpan={1}>
-                        <SendEventButton
-                          kind="secondary"
-                          label="Trigger"
-                          data={JSON.stringify({
-                            name: getFirstEventValue(),
-                            data: {},
-                            user: {},
-                          })}
-                        />
-                      </td>
-                    )}
-                    {/* Trigger Button for cron */}
-                    {isCron() && (
-                      <td className={classNames(cellStyles, 'whitespace-nowrap')} colSpan={1}>
-                        <TriggerCronButton kind="secondary" functionId={func.slug} />
-                      </td>
-                    )}
-                  </tr>
-                );
-              })}
-            </>
-          )}
-        </tbody>
-      </table>
-    </main>
-=======
     <div className="flex flex-col min-h-0 min-w-0">
       <div className="relative flex items-center bg-slate-950 ml-6">
         <input
@@ -293,6 +181,5 @@
         />
       </main>
     </div>
->>>>>>> a62800b2
   );
 }