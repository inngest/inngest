<<<<<<< HEAD
  import {
    useGetFunctionRunOutputQuery,
    FunctionRunStatus,
  } from '@/store/generated';
  
  export default function OutputList({ functionRuns }) {
    return (
      <>
        {!functionRuns || functionRuns.length < 1 ? (
          <p className="text-slate-600" />
        ) : (
=======
import renderRunOutput from '@/components/Function/RunOutputRenderer';
import { useGetFunctionRunOutputQuery, type FunctionRun } from '@/store/generated';
>>>>>>> fc6c60a7

export default function OutputList({ functionRuns }) {
  return (
    <>
      {!functionRuns || functionRuns.length < 1 ? (
        <p className="text-slate-600" />
      ) : (
        <ul className="flex flex-col space-y-4">
          {functionRuns &&
            functionRuns.map((functionRun) => {
              return <OutputItem key={functionRun.id} functionRunID={functionRun.id} />;
            })}
        </ul>
      )}
    </>
  );
}

<<<<<<< HEAD
        )}
      </>
    );
  }
  
  export function OutputItem({ functionRunID }) {
    const { data } = useGetFunctionRunOutputQuery({ id: functionRunID }, { pollingInterval: 1500 });
    const {functionRun} = data ?? {}
  
    if (!functionRun || !functionRun?.output) {
      return null;
    }
    const parsedOutput = JSON.parse(functionRun.output)
    const wasSuccessful = functionRun.status === FunctionRunStatus.Completed
  
    return (
      <li key={functionRun?.id} data-key={functionRun?.id} className="flex gap-2 font-mono">
        <span className={wasSuccessful ? 'text-teal-300' : 'text-rose-500'}>{parsedOutput.status}</span>
        <span className='text-xs'>{parsedOutput.body?.message}</span>
      </li>
    );
  }
=======
type FunctionRunStatusSubset = Pick<FunctionRun, 'id' | 'status' | 'output'>;

export function OutputItem({ functionRunID }) {
  const { data } = useGetFunctionRunOutputQuery({ id: functionRunID }, { pollingInterval: 1500 });
  const functionRun = (data?.functionRun as FunctionRunStatusSubset) || {};

  if (!functionRun || !functionRun?.output) {
    return null;
  }

  const { message, errorName, output } = renderRunOutput(functionRun);

  return (
    <li
      key={functionRun?.id}
      data-key={functionRun?.id}
      className="flex items-baseline gap-2 font-mono"
    >
      {errorName && <span className={'font-bold text-rose-500'}>{errorName}</span>}
      <span className="text-xs">{message}</span>
      {(!errorName || !message) && <span className="text-xs">{output}</span>}
    </li>
  );
}
>>>>>>> fc6c60a7
<|MERGE_RESOLUTION|>--- conflicted
+++ resolved
@@ -1,19 +1,5 @@
-<<<<<<< HEAD
-  import {
-    useGetFunctionRunOutputQuery,
-    FunctionRunStatus,
-  } from '@/store/generated';
-  
-  export default function OutputList({ functionRuns }) {
-    return (
-      <>
-        {!functionRuns || functionRuns.length < 1 ? (
-          <p className="text-slate-600" />
-        ) : (
-=======
 import renderRunOutput from '@/components/Function/RunOutputRenderer';
 import { useGetFunctionRunOutputQuery, type FunctionRun } from '@/store/generated';
->>>>>>> fc6c60a7
 
 export default function OutputList({ functionRuns }) {
   return (
@@ -32,30 +18,6 @@
   );
 }
 
-<<<<<<< HEAD
-        )}
-      </>
-    );
-  }
-  
-  export function OutputItem({ functionRunID }) {
-    const { data } = useGetFunctionRunOutputQuery({ id: functionRunID }, { pollingInterval: 1500 });
-    const {functionRun} = data ?? {}
-  
-    if (!functionRun || !functionRun?.output) {
-      return null;
-    }
-    const parsedOutput = JSON.parse(functionRun.output)
-    const wasSuccessful = functionRun.status === FunctionRunStatus.Completed
-  
-    return (
-      <li key={functionRun?.id} data-key={functionRun?.id} className="flex gap-2 font-mono">
-        <span className={wasSuccessful ? 'text-teal-300' : 'text-rose-500'}>{parsedOutput.status}</span>
-        <span className='text-xs'>{parsedOutput.body?.message}</span>
-      </li>
-    );
-  }
-=======
 type FunctionRunStatusSubset = Pick<FunctionRun, 'id' | 'status' | 'output'>;
 
 export function OutputItem({ functionRunID }) {
@@ -79,5 +41,4 @@
       {(!errorName || !message) && <span className="text-xs">{output}</span>}
     </li>
   );
-}
->>>>>>> fc6c60a7
+}