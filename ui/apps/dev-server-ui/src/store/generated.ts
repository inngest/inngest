import { api } from './baseApi';
export type Maybe<T> = T | null;
export type InputMaybe<T> = Maybe<T>;
export type Exact<T extends { [key: string]: unknown }> = { [K in keyof T]: T[K] };
export type MakeOptional<T, K extends keyof T> = Omit<T, K> & { [SubKey in K]?: Maybe<T[SubKey]> };
export type MakeMaybe<T, K extends keyof T> = Omit<T, K> & { [SubKey in K]: Maybe<T[SubKey]> };
/** All built-in and custom scalars, mapped to their actual values */
export type Scalars = {
  ID: string;
  String: string;
  Boolean: boolean;
  Int: number;
  Float: number;
  /** The environment for the function to be run: `"prod"` or `"test"` */
  Environment: any;
  Time: any;
  ULID: any;
  UUID: any;
  Uint: any;
};

export type ActionVersionQuery = {
  dsn: Scalars['String'];
  versionMajor?: InputMaybe<Scalars['Int']>;
  versionMinor?: InputMaybe<Scalars['Int']>;
};

export type App = {
  __typename?: 'App';
  autodiscovered: Scalars['Boolean'];
  checksum: Maybe<Scalars['String']>;
  connected: Scalars['Boolean'];
  error: Maybe<Scalars['String']>;
  framework: Maybe<Scalars['String']>;
  functionCount: Scalars['Int'];
  functions: Array<Function>;
  id: Scalars['ID'];
  name: Scalars['String'];
  sdkLanguage: Scalars['String'];
  sdkVersion: Scalars['String'];
  url: Maybe<Scalars['String']>;
};

export type CreateAppInput = {
  url: Scalars['String'];
};

export type Event = {
  __typename?: 'Event';
  createdAt: Maybe<Scalars['Time']>;
  functionRuns: Maybe<Array<FunctionRun>>;
  id: Scalars['ULID'];
  name: Maybe<Scalars['String']>;
  payload: Maybe<Scalars['String']>;
  pendingRuns: Maybe<Scalars['Int']>;
  raw: Maybe<Scalars['String']>;
  schema: Maybe<Scalars['String']>;
  status: Maybe<EventStatus>;
  totalRuns: Maybe<Scalars['Int']>;
  workspace: Maybe<Workspace>;
};

export type EventQuery = {
  eventId: Scalars['ID'];
  workspaceId?: Scalars['ID'];
};

export enum EventStatus {
  Completed = 'COMPLETED',
  Failed = 'FAILED',
  NoFunctions = 'NO_FUNCTIONS',
  PartiallyFailed = 'PARTIALLY_FAILED',
  Paused = 'PAUSED',
  Running = 'RUNNING'
}

export type EventsQuery = {
  lastEventId?: InputMaybe<Scalars['ID']>;
  workspaceId?: Scalars['ID'];
};

export type Function = {
  __typename?: 'Function';
  app: App;
  appID: Scalars['String'];
  concurrency: Scalars['Int'];
  config: Scalars['String'];
  id: Scalars['String'];
  name: Scalars['String'];
  slug: Scalars['String'];
  triggers: Maybe<Array<FunctionTrigger>>;
  url: Scalars['String'];
};

export type FunctionEvent = {
  __typename?: 'FunctionEvent';
  createdAt: Maybe<Scalars['Time']>;
  functionRun: Maybe<FunctionRun>;
  output: Maybe<Scalars['String']>;
  type: Maybe<FunctionEventType>;
  workspace: Maybe<Workspace>;
};

export enum FunctionEventType {
  Cancelled = 'CANCELLED',
  Completed = 'COMPLETED',
  Failed = 'FAILED',
  Started = 'STARTED'
}

export type FunctionRun = {
  __typename?: 'FunctionRun';
  batchCreatedAt: Maybe<Scalars['Time']>;
  batchID: Maybe<Scalars['ULID']>;
  event: Maybe<Event>;
  eventID: Scalars['ID'];
  events: Array<Event>;
  finishedAt: Maybe<Scalars['Time']>;
  function: Maybe<Function>;
  functionID: Scalars['String'];
  history: Array<RunHistoryItem>;
  historyItemOutput: Maybe<Scalars['String']>;
  id: Scalars['ID'];
  output: Maybe<Scalars['String']>;
  /** @deprecated Field no longer supported */
  pendingSteps: Maybe<Scalars['Int']>;
  startedAt: Maybe<Scalars['Time']>;
  status: Maybe<FunctionRunStatus>;
  waitingFor: Maybe<StepEventWait>;
  workspace: Maybe<Workspace>;
};


export type FunctionRunHistoryItemOutputArgs = {
  id: Scalars['ULID'];
};

export type FunctionRunEvent = FunctionEvent | StepEvent;

export type FunctionRunQuery = {
  functionRunId: Scalars['ID'];
  workspaceId?: Scalars['ID'];
};

export enum FunctionRunStatus {
  Cancelled = 'CANCELLED',
  Completed = 'COMPLETED',
  Failed = 'FAILED',
  Queued = 'QUEUED',
  Running = 'RUNNING'
}

export type FunctionRunsQuery = {
  workspaceId?: Scalars['ID'];
};

export enum FunctionStatus {
  Cancelled = 'CANCELLED',
  Completed = 'COMPLETED',
  Failed = 'FAILED',
  Running = 'RUNNING'
}

export type FunctionTrigger = {
  __typename?: 'FunctionTrigger';
  type: FunctionTriggerTypes;
  value: Scalars['String'];
};

export enum FunctionTriggerTypes {
  Cron = 'CRON',
  Event = 'EVENT'
}

export type FunctionVersion = {
  __typename?: 'FunctionVersion';
  config: Scalars['String'];
  createdAt: Scalars['Time'];
  functionId: Scalars['ID'];
  updatedAt: Scalars['Time'];
  validFrom: Maybe<Scalars['Time']>;
  validTo: Maybe<Scalars['Time']>;
  version: Scalars['Uint'];
};

export enum HistoryStepType {
  Run = 'Run',
  Send = 'Send',
  Sleep = 'Sleep',
  Wait = 'Wait'
}

export enum HistoryType {
  FunctionCancelled = 'FunctionCancelled',
  FunctionCompleted = 'FunctionCompleted',
  FunctionFailed = 'FunctionFailed',
  FunctionScheduled = 'FunctionScheduled',
  FunctionStarted = 'FunctionStarted',
  FunctionStatusUpdated = 'FunctionStatusUpdated',
  None = 'None',
  StepCompleted = 'StepCompleted',
  StepErrored = 'StepErrored',
  StepFailed = 'StepFailed',
  StepScheduled = 'StepScheduled',
  StepSleeping = 'StepSleeping',
  StepStarted = 'StepStarted',
  StepWaiting = 'StepWaiting'
}

export type Mutation = {
  __typename?: 'Mutation';
  createApp: App;
  deleteApp: Scalars['String'];
  deleteAppByName: Scalars['Boolean'];
  updateApp: App;
};


export type MutationCreateAppArgs = {
  input: CreateAppInput;
};


export type MutationDeleteAppArgs = {
  id: Scalars['String'];
};


export type MutationDeleteAppByNameArgs = {
  name: Scalars['String'];
};


export type MutationUpdateAppArgs = {
  input: UpdateAppInput;
};

export type Query = {
  __typename?: 'Query';
  apps: Array<App>;
  event: Maybe<Event>;
  events: Maybe<Array<Event>>;
  functionRun: Maybe<FunctionRun>;
  functions: Maybe<Array<Function>>;
  stream: Array<StreamItem>;
};


export type QueryEventArgs = {
  query: EventQuery;
};


export type QueryEventsArgs = {
  query: EventsQuery;
};


export type QueryFunctionRunArgs = {
  query: FunctionRunQuery;
};


export type QueryStreamArgs = {
  query: StreamQuery;
};

export type RunHistoryCancel = {
  __typename?: 'RunHistoryCancel';
  eventID: Maybe<Scalars['ULID']>;
  expression: Maybe<Scalars['String']>;
  userID: Maybe<Scalars['UUID']>;
};

export type RunHistoryInvokeFunction = {
  __typename?: 'RunHistoryInvokeFunction';
  correlationID: Scalars['String'];
  eventID: Scalars['ULID'];
  functionID: Scalars['String'];
  timeout: Scalars['Time'];
};

export type RunHistoryInvokeFunctionResult = {
  __typename?: 'RunHistoryInvokeFunctionResult';
  eventID: Maybe<Scalars['ULID']>;
  runID: Maybe<Scalars['ULID']>;
  timeout: Scalars['Boolean'];
};

export type RunHistoryItem = {
  __typename?: 'RunHistoryItem';
  attempt: Scalars['Int'];
  cancel: Maybe<RunHistoryCancel>;
  createdAt: Scalars['Time'];
  functionVersion: Scalars['Int'];
  groupID: Maybe<Scalars['UUID']>;
  id: Scalars['ULID'];
  invokeFunction: Maybe<RunHistoryInvokeFunction>;
  invokeFunctionResult: Maybe<RunHistoryInvokeFunctionResult>;
  result: Maybe<RunHistoryResult>;
  sleep: Maybe<RunHistorySleep>;
  stepName: Maybe<Scalars['String']>;
  stepType: Maybe<HistoryStepType>;
  type: HistoryType;
  url: Maybe<Scalars['String']>;
  waitForEvent: Maybe<RunHistoryWaitForEvent>;
  waitResult: Maybe<RunHistoryWaitResult>;
};

export type RunHistoryResult = {
  __typename?: 'RunHistoryResult';
  durationMS: Scalars['Int'];
  errorCode: Maybe<Scalars['String']>;
  framework: Maybe<Scalars['String']>;
  platform: Maybe<Scalars['String']>;
  sdkLanguage: Scalars['String'];
  sdkVersion: Scalars['String'];
  sizeBytes: Scalars['Int'];
};

export type RunHistorySleep = {
  __typename?: 'RunHistorySleep';
  until: Scalars['Time'];
};

export type RunHistoryWaitForEvent = {
  __typename?: 'RunHistoryWaitForEvent';
  eventName: Scalars['String'];
  expression: Maybe<Scalars['String']>;
  timeout: Scalars['Time'];
};

export type RunHistoryWaitResult = {
  __typename?: 'RunHistoryWaitResult';
  eventID: Maybe<Scalars['ULID']>;
  timeout: Scalars['Boolean'];
};

export type StepEvent = {
  __typename?: 'StepEvent';
  createdAt: Maybe<Scalars['Time']>;
  functionRun: Maybe<FunctionRun>;
  name: Maybe<Scalars['String']>;
  output: Maybe<Scalars['String']>;
  stepID: Maybe<Scalars['String']>;
  type: Maybe<StepEventType>;
  waitingFor: Maybe<StepEventWait>;
  workspace: Maybe<Workspace>;
};

export enum StepEventType {
  Completed = 'COMPLETED',
  Errored = 'ERRORED',
  Failed = 'FAILED',
  Scheduled = 'SCHEDULED',
  Started = 'STARTED',
  Waiting = 'WAITING'
}

export type StepEventWait = {
  __typename?: 'StepEventWait';
  eventName: Maybe<Scalars['String']>;
  expiryTime: Scalars['Time'];
  expression: Maybe<Scalars['String']>;
};

export type StreamItem = {
  __typename?: 'StreamItem';
  createdAt: Scalars['Time'];
  id: Scalars['ID'];
  inBatch: Scalars['Boolean'];
  runs: Maybe<Array<Maybe<FunctionRun>>>;
  trigger: Scalars['String'];
  type: StreamType;
};

export type StreamQuery = {
  after?: InputMaybe<Scalars['Time']>;
  before?: InputMaybe<Scalars['Time']>;
  includeInternalEvents?: InputMaybe<Scalars['Boolean']>;
  limit?: Scalars['Int'];
};

export enum StreamType {
  Cron = 'CRON',
  Event = 'EVENT'
}

export type UpdateAppInput = {
  id: Scalars['String'];
  url: Scalars['String'];
};

export type Workspace = {
  __typename?: 'Workspace';
  id: Scalars['ID'];
};

<<<<<<< HEAD
=======
export type GetEventsStreamQueryVariables = Exact<{ [key: string]: never; }>;


export type GetEventsStreamQuery = { __typename?: 'Query', events: Array<{ __typename?: 'Event', id: string, name: string | null, createdAt: any | null, status: EventStatus | null, totalRuns: number | null }> | null };

export type GetFunctionsStreamQueryVariables = Exact<{ [key: string]: never; }>;


export type GetFunctionsStreamQuery = { __typename?: 'Query', functionRuns: Array<{ __typename?: 'FunctionRun', id: string, status: FunctionRunStatus | null, startedAt: any | null, pendingSteps: number | null, event: { __typename?: 'Event', id: string } | null }> | null };

>>>>>>> 8829942b
export type GetEventQueryVariables = Exact<{
  id: Scalars['ID'];
}>;


<<<<<<< HEAD
export type GetEventQuery = { __typename?: 'Query', event: { __typename?: 'Event', id: any, name: string | null, createdAt: any | null, status: EventStatus | null, pendingRuns: number | null, raw: string | null, functionRuns: Array<{ __typename?: 'FunctionRun', id: string, name: string | null, status: FunctionRunStatus | null, startedAt: any | null, pendingSteps: number | null, output: string | null, waitingFor: { __typename?: 'StepEventWait', expiryTime: any, eventName: string | null, expression: string | null } | null }> | null } | null };
=======
export type GetEventQuery = { __typename?: 'Query', event: { __typename?: 'Event', id: string, name: string | null, createdAt: any | null, status: EventStatus | null, pendingRuns: number | null, raw: string | null, functionRuns: Array<{ __typename?: 'FunctionRun', id: string, status: FunctionRunStatus | null, startedAt: any | null, pendingSteps: number | null, output: string | null, function: { __typename?: 'Function', name: string } | null, waitingFor: { __typename?: 'StepEventWait', expiryTime: any, eventName: string | null, expression: string | null } | null }> | null } | null };
>>>>>>> 8829942b

export type GetFunctionRunQueryVariables = Exact<{
  id: Scalars['ID'];
}>;


<<<<<<< HEAD
export type GetFunctionRunQuery = { __typename?: 'Query', functionRun: { __typename?: 'FunctionRun', id: string, name: string | null, status: FunctionRunStatus | null, startedAt: any | null, finishedAt: any | null, output: string | null, pendingSteps: number | null, batchID: any | null, batchCreatedAt: any | null, waitingFor: { __typename?: 'StepEventWait', expiryTime: any, eventName: string | null, expression: string | null } | null, function: { __typename?: 'Function', triggers: Array<{ __typename?: 'FunctionTrigger', type: FunctionTriggerTypes, value: string }> | null } | null, event: { __typename?: 'Event', id: any, raw: string | null } | null, events: Array<{ __typename?: 'Event', createdAt: any | null, id: any, name: string | null, raw: string | null }>, history: Array<{ __typename?: 'RunHistoryItem', attempt: number, createdAt: any, functionVersion: number, groupID: any | null, id: any, stepName: string | null, type: HistoryType, url: string | null, cancel: { __typename?: 'RunHistoryCancel', eventID: any | null, expression: string | null, userID: any | null } | null, sleep: { __typename?: 'RunHistorySleep', until: any } | null, waitForEvent: { __typename?: 'RunHistoryWaitForEvent', eventName: string, expression: string | null, timeout: any } | null, waitResult: { __typename?: 'RunHistoryWaitResult', eventID: any | null, timeout: boolean } | null, invokeFunction: { __typename?: 'RunHistoryInvokeFunction', eventID: any, functionID: string, correlationID: string, timeout: any } | null, invokeFunctionResult: { __typename?: 'RunHistoryInvokeFunctionResult', eventID: any | null, timeout: boolean, runID: any | null } | null }> } | null };
=======
export type GetFunctionRunQuery = { __typename?: 'Query', functionRun: { __typename?: 'FunctionRun', id: string, status: FunctionRunStatus | null, startedAt: any | null, finishedAt: any | null, output: string | null, pendingSteps: number | null, batchID: any | null, batchCreatedAt: any | null, waitingFor: { __typename?: 'StepEventWait', expiryTime: any, eventName: string | null, expression: string | null } | null, function: { __typename?: 'Function', name: string, triggers: Array<{ __typename?: 'FunctionTrigger', type: FunctionTriggerTypes, value: string }> | null } | null, event: { __typename?: 'Event', id: string, raw: string | null } | null, events: Array<{ __typename?: 'Event', createdAt: any | null, id: string, name: string | null, raw: string | null }>, history: Array<{ __typename?: 'RunHistoryItem', attempt: number, createdAt: any, functionVersion: number, groupID: any | null, id: any, stepName: string | null, type: HistoryType, url: string | null, cancel: { __typename?: 'RunHistoryCancel', eventID: any | null, expression: string | null, userID: any | null } | null, sleep: { __typename?: 'RunHistorySleep', until: any } | null, waitForEvent: { __typename?: 'RunHistoryWaitForEvent', eventName: string, expression: string | null, timeout: any } | null, waitResult: { __typename?: 'RunHistoryWaitResult', eventID: any | null, timeout: boolean } | null, invokeFunction: { __typename?: 'RunHistoryInvokeFunction', eventID: any, functionID: string, correlationID: string, timeout: any } | null, invokeFunctionResult: { __typename?: 'RunHistoryInvokeFunctionResult', eventID: any | null, timeout: boolean, runID: any | null } | null }> } | null };
>>>>>>> 8829942b

export type GetFunctionsQueryVariables = Exact<{ [key: string]: never; }>;


export type GetFunctionsQuery = { __typename?: 'Query', functions: Array<{ __typename?: 'Function', id: string, slug: string, name: string, url: string, triggers: Array<{ __typename?: 'FunctionTrigger', type: FunctionTriggerTypes, value: string }> | null, app: { __typename?: 'App', name: string } }> | null };

export type GetAppsQueryVariables = Exact<{ [key: string]: never; }>;


export type GetAppsQuery = { __typename?: 'Query', apps: Array<{ __typename?: 'App', id: string, name: string, sdkLanguage: string, sdkVersion: string, framework: string | null, url: string | null, error: string | null, connected: boolean, functionCount: number, autodiscovered: boolean, functions: Array<{ __typename?: 'Function', name: string, id: string, concurrency: number, config: string, slug: string, url: string }> }> };

export type CreateAppMutationVariables = Exact<{
  input: CreateAppInput;
}>;


export type CreateAppMutation = { __typename?: 'Mutation', createApp: { __typename?: 'App', url: string | null } };

export type UpdateAppMutationVariables = Exact<{
  input: UpdateAppInput;
}>;


export type UpdateAppMutation = { __typename?: 'Mutation', updateApp: { __typename?: 'App', url: string | null, id: string } };

export type DeleteAppMutationVariables = Exact<{
  id: Scalars['String'];
}>;


export type DeleteAppMutation = { __typename?: 'Mutation', deleteApp: string };

export type GetTriggersStreamQueryVariables = Exact<{
  limit: Scalars['Int'];
  after: InputMaybe<Scalars['Time']>;
  before: InputMaybe<Scalars['Time']>;
  includeInternalEvents: Scalars['Boolean'];
}>;


export type GetTriggersStreamQuery = { __typename?: 'Query', stream: Array<{ __typename?: 'StreamItem', createdAt: any, id: string, inBatch: boolean, trigger: string, type: StreamType, runs: Array<{ __typename?: 'FunctionRun', batchID: any | null, id: string, events: Array<{ __typename?: 'Event', id: any }>, function: { __typename?: 'Function', name: string } | null } | null> | null }> };

export type GetFunctionRunStatusQueryVariables = Exact<{
  id: Scalars['ID'];
}>;


export type GetFunctionRunStatusQuery = { __typename?: 'Query', functionRun: { __typename?: 'FunctionRun', id: string, status: FunctionRunStatus | null, function: { __typename?: 'Function', name: string } | null } | null };

export type GetFunctionRunOutputQueryVariables = Exact<{
  id: Scalars['ID'];
}>;


export type GetFunctionRunOutputQuery = { __typename?: 'Query', functionRun: { __typename?: 'FunctionRun', id: string, status: FunctionRunStatus | null, output: string | null } | null };

export type GetHistoryItemOutputQueryVariables = Exact<{
  historyItemID: Scalars['ULID'];
  runID: Scalars['ID'];
}>;


export type GetHistoryItemOutputQuery = { __typename?: 'Query', functionRun: { __typename?: 'FunctionRun', historyItemOutput: string | null } | null };


<<<<<<< HEAD
=======
export const GetEventsStreamDocument = `
    query GetEventsStream {
  events(query: {}) {
    id
    name
    createdAt
    status
    totalRuns
  }
}
    `;
export const GetFunctionsStreamDocument = `
    query GetFunctionsStream {
  functionRuns(query: {}) {
    id
    status
    startedAt
    pendingSteps
    event {
      id
    }
  }
}
    `;
>>>>>>> 8829942b
export const GetEventDocument = `
    query GetEvent($id: ID!) {
  event(query: {eventId: $id}) {
    id
    name
    createdAt
    status
    pendingRuns
    raw
    functionRuns {
      function {
        name
      }
      id
      status
      startedAt
      pendingSteps
      output
      waitingFor {
        expiryTime
        eventName
        expression
      }
    }
  }
}
    `;
export const GetFunctionRunDocument = `
    query GetFunctionRun($id: ID!) {
  functionRun(query: {functionRunId: $id}) {
    id
    status
    startedAt
    finishedAt
    output
    pendingSteps
    waitingFor {
      expiryTime
      eventName
      expression
    }
    function {
      name
      triggers {
        type
        value
      }
    }
    event {
      id
      raw
    }
    batchID
    batchCreatedAt
    events {
      createdAt
      id
      name
      raw
    }
    history {
      attempt
      cancel {
        eventID
        expression
        userID
      }
      createdAt
      functionVersion
      groupID
      id
      sleep {
        until
      }
      stepName
      type
      url
      waitForEvent {
        eventName
        expression
        timeout
      }
      waitResult {
        eventID
        timeout
      }
      invokeFunction {
        eventID
        functionID
        correlationID
        timeout
      }
      invokeFunctionResult {
        eventID
        timeout
        runID
      }
    }
  }
}
    `;
export const GetFunctionsDocument = `
    query GetFunctions {
  functions {
    id
    slug
    name
    triggers {
      type
      value
    }
    app {
      name
    }
    url
  }
}
    `;
export const GetAppsDocument = `
    query GetApps {
  apps {
    id
    name
    sdkLanguage
    sdkVersion
    framework
    url
    error
    connected
    functionCount
    autodiscovered
    functions {
      name
      id
      concurrency
      config
      slug
      url
    }
  }
}
    `;
export const CreateAppDocument = `
    mutation CreateApp($input: CreateAppInput!) {
  createApp(input: $input) {
    url
  }
}
    `;
export const UpdateAppDocument = `
    mutation UpdateApp($input: UpdateAppInput!) {
  updateApp(input: $input) {
    url
    id
  }
}
    `;
export const DeleteAppDocument = `
    mutation DeleteApp($id: String!) {
  deleteApp(id: $id)
}
    `;
export const GetTriggersStreamDocument = `
    query GetTriggersStream($limit: Int!, $after: Time, $before: Time, $includeInternalEvents: Boolean!) {
  stream(
    query: {limit: $limit, after: $after, before: $before, includeInternalEvents: $includeInternalEvents}
  ) {
    createdAt
    id
    inBatch
    trigger
    type
    runs {
      batchID
      events {
        id
      }
      id
      function {
        name
      }
    }
  }
}
    `;
export const GetFunctionRunStatusDocument = `
    query GetFunctionRunStatus($id: ID!) {
  functionRun(query: {functionRunId: $id}) {
    id
    function {
      name
    }
    status
  }
}
    `;
export const GetFunctionRunOutputDocument = `
    query GetFunctionRunOutput($id: ID!) {
  functionRun(query: {functionRunId: $id}) {
    id
    status
    output
  }
}
    `;
export const GetHistoryItemOutputDocument = `
    query GetHistoryItemOutput($historyItemID: ULID!, $runID: ID!) {
  functionRun(query: {functionRunId: $runID}) {
    historyItemOutput(id: $historyItemID)
  }
}
    `;

const injectedRtkApi = api.injectEndpoints({
  endpoints: (build) => ({
    GetEvent: build.query<GetEventQuery, GetEventQueryVariables>({
      query: (variables) => ({ document: GetEventDocument, variables })
    }),
    GetFunctionRun: build.query<GetFunctionRunQuery, GetFunctionRunQueryVariables>({
      query: (variables) => ({ document: GetFunctionRunDocument, variables })
    }),
    GetFunctions: build.query<GetFunctionsQuery, GetFunctionsQueryVariables | void>({
      query: (variables) => ({ document: GetFunctionsDocument, variables })
    }),
    GetApps: build.query<GetAppsQuery, GetAppsQueryVariables | void>({
      query: (variables) => ({ document: GetAppsDocument, variables })
    }),
    CreateApp: build.mutation<CreateAppMutation, CreateAppMutationVariables>({
      query: (variables) => ({ document: CreateAppDocument, variables })
    }),
    UpdateApp: build.mutation<UpdateAppMutation, UpdateAppMutationVariables>({
      query: (variables) => ({ document: UpdateAppDocument, variables })
    }),
    DeleteApp: build.mutation<DeleteAppMutation, DeleteAppMutationVariables>({
      query: (variables) => ({ document: DeleteAppDocument, variables })
    }),
    GetTriggersStream: build.query<GetTriggersStreamQuery, GetTriggersStreamQueryVariables>({
      query: (variables) => ({ document: GetTriggersStreamDocument, variables })
    }),
    GetFunctionRunStatus: build.query<GetFunctionRunStatusQuery, GetFunctionRunStatusQueryVariables>({
      query: (variables) => ({ document: GetFunctionRunStatusDocument, variables })
    }),
    GetFunctionRunOutput: build.query<GetFunctionRunOutputQuery, GetFunctionRunOutputQueryVariables>({
      query: (variables) => ({ document: GetFunctionRunOutputDocument, variables })
    }),
    GetHistoryItemOutput: build.query<GetHistoryItemOutputQuery, GetHistoryItemOutputQueryVariables>({
      query: (variables) => ({ document: GetHistoryItemOutputDocument, variables })
    }),
  }),
});

export { injectedRtkApi as api };
export const { useGetEventQuery, useLazyGetEventQuery, useGetFunctionRunQuery, useLazyGetFunctionRunQuery, useGetFunctionsQuery, useLazyGetFunctionsQuery, useGetAppsQuery, useLazyGetAppsQuery, useCreateAppMutation, useUpdateAppMutation, useDeleteAppMutation, useGetTriggersStreamQuery, useLazyGetTriggersStreamQuery, useGetFunctionRunStatusQuery, useLazyGetFunctionRunStatusQuery, useGetFunctionRunOutputQuery, useLazyGetFunctionRunOutputQuery, useGetHistoryItemOutputQuery, useLazyGetHistoryItemOutputQuery } = injectedRtkApi;
<|MERGE_RESOLUTION|>--- conflicted
+++ resolved
@@ -396,40 +396,19 @@
   id: Scalars['ID'];
 };
 
-<<<<<<< HEAD
-=======
-export type GetEventsStreamQueryVariables = Exact<{ [key: string]: never; }>;
-
-
-export type GetEventsStreamQuery = { __typename?: 'Query', events: Array<{ __typename?: 'Event', id: string, name: string | null, createdAt: any | null, status: EventStatus | null, totalRuns: number | null }> | null };
-
-export type GetFunctionsStreamQueryVariables = Exact<{ [key: string]: never; }>;
-
-
-export type GetFunctionsStreamQuery = { __typename?: 'Query', functionRuns: Array<{ __typename?: 'FunctionRun', id: string, status: FunctionRunStatus | null, startedAt: any | null, pendingSteps: number | null, event: { __typename?: 'Event', id: string } | null }> | null };
-
->>>>>>> 8829942b
 export type GetEventQueryVariables = Exact<{
   id: Scalars['ID'];
 }>;
 
 
-<<<<<<< HEAD
-export type GetEventQuery = { __typename?: 'Query', event: { __typename?: 'Event', id: any, name: string | null, createdAt: any | null, status: EventStatus | null, pendingRuns: number | null, raw: string | null, functionRuns: Array<{ __typename?: 'FunctionRun', id: string, name: string | null, status: FunctionRunStatus | null, startedAt: any | null, pendingSteps: number | null, output: string | null, waitingFor: { __typename?: 'StepEventWait', expiryTime: any, eventName: string | null, expression: string | null } | null }> | null } | null };
-=======
-export type GetEventQuery = { __typename?: 'Query', event: { __typename?: 'Event', id: string, name: string | null, createdAt: any | null, status: EventStatus | null, pendingRuns: number | null, raw: string | null, functionRuns: Array<{ __typename?: 'FunctionRun', id: string, status: FunctionRunStatus | null, startedAt: any | null, pendingSteps: number | null, output: string | null, function: { __typename?: 'Function', name: string } | null, waitingFor: { __typename?: 'StepEventWait', expiryTime: any, eventName: string | null, expression: string | null } | null }> | null } | null };
->>>>>>> 8829942b
+export type GetEventQuery = { __typename?: 'Query', event: { __typename?: 'Event', id: any, name: string | null, createdAt: any | null, status: EventStatus | null, pendingRuns: number | null, raw: string | null, functionRuns: Array<{ __typename?: 'FunctionRun', id: string, status: FunctionRunStatus | null, startedAt: any | null, pendingSteps: number | null, output: string | null, function: { __typename?: 'Function', name: string } | null, waitingFor: { __typename?: 'StepEventWait', expiryTime: any, eventName: string | null, expression: string | null } | null }> | null } | null };
 
 export type GetFunctionRunQueryVariables = Exact<{
   id: Scalars['ID'];
 }>;
 
 
-<<<<<<< HEAD
-export type GetFunctionRunQuery = { __typename?: 'Query', functionRun: { __typename?: 'FunctionRun', id: string, name: string | null, status: FunctionRunStatus | null, startedAt: any | null, finishedAt: any | null, output: string | null, pendingSteps: number | null, batchID: any | null, batchCreatedAt: any | null, waitingFor: { __typename?: 'StepEventWait', expiryTime: any, eventName: string | null, expression: string | null } | null, function: { __typename?: 'Function', triggers: Array<{ __typename?: 'FunctionTrigger', type: FunctionTriggerTypes, value: string }> | null } | null, event: { __typename?: 'Event', id: any, raw: string | null } | null, events: Array<{ __typename?: 'Event', createdAt: any | null, id: any, name: string | null, raw: string | null }>, history: Array<{ __typename?: 'RunHistoryItem', attempt: number, createdAt: any, functionVersion: number, groupID: any | null, id: any, stepName: string | null, type: HistoryType, url: string | null, cancel: { __typename?: 'RunHistoryCancel', eventID: any | null, expression: string | null, userID: any | null } | null, sleep: { __typename?: 'RunHistorySleep', until: any } | null, waitForEvent: { __typename?: 'RunHistoryWaitForEvent', eventName: string, expression: string | null, timeout: any } | null, waitResult: { __typename?: 'RunHistoryWaitResult', eventID: any | null, timeout: boolean } | null, invokeFunction: { __typename?: 'RunHistoryInvokeFunction', eventID: any, functionID: string, correlationID: string, timeout: any } | null, invokeFunctionResult: { __typename?: 'RunHistoryInvokeFunctionResult', eventID: any | null, timeout: boolean, runID: any | null } | null }> } | null };
-=======
-export type GetFunctionRunQuery = { __typename?: 'Query', functionRun: { __typename?: 'FunctionRun', id: string, status: FunctionRunStatus | null, startedAt: any | null, finishedAt: any | null, output: string | null, pendingSteps: number | null, batchID: any | null, batchCreatedAt: any | null, waitingFor: { __typename?: 'StepEventWait', expiryTime: any, eventName: string | null, expression: string | null } | null, function: { __typename?: 'Function', name: string, triggers: Array<{ __typename?: 'FunctionTrigger', type: FunctionTriggerTypes, value: string }> | null } | null, event: { __typename?: 'Event', id: string, raw: string | null } | null, events: Array<{ __typename?: 'Event', createdAt: any | null, id: string, name: string | null, raw: string | null }>, history: Array<{ __typename?: 'RunHistoryItem', attempt: number, createdAt: any, functionVersion: number, groupID: any | null, id: any, stepName: string | null, type: HistoryType, url: string | null, cancel: { __typename?: 'RunHistoryCancel', eventID: any | null, expression: string | null, userID: any | null } | null, sleep: { __typename?: 'RunHistorySleep', until: any } | null, waitForEvent: { __typename?: 'RunHistoryWaitForEvent', eventName: string, expression: string | null, timeout: any } | null, waitResult: { __typename?: 'RunHistoryWaitResult', eventID: any | null, timeout: boolean } | null, invokeFunction: { __typename?: 'RunHistoryInvokeFunction', eventID: any, functionID: string, correlationID: string, timeout: any } | null, invokeFunctionResult: { __typename?: 'RunHistoryInvokeFunctionResult', eventID: any | null, timeout: boolean, runID: any | null } | null }> } | null };
->>>>>>> 8829942b
+export type GetFunctionRunQuery = { __typename?: 'Query', functionRun: { __typename?: 'FunctionRun', id: string, status: FunctionRunStatus | null, startedAt: any | null, finishedAt: any | null, output: string | null, pendingSteps: number | null, batchID: any | null, batchCreatedAt: any | null, waitingFor: { __typename?: 'StepEventWait', expiryTime: any, eventName: string | null, expression: string | null } | null, function: { __typename?: 'Function', name: string, triggers: Array<{ __typename?: 'FunctionTrigger', type: FunctionTriggerTypes, value: string }> | null } | null, event: { __typename?: 'Event', id: any, raw: string | null } | null, events: Array<{ __typename?: 'Event', createdAt: any | null, id: any, name: string | null, raw: string | null }>, history: Array<{ __typename?: 'RunHistoryItem', attempt: number, createdAt: any, functionVersion: number, groupID: any | null, id: any, stepName: string | null, type: HistoryType, url: string | null, cancel: { __typename?: 'RunHistoryCancel', eventID: any | null, expression: string | null, userID: any | null } | null, sleep: { __typename?: 'RunHistorySleep', until: any } | null, waitForEvent: { __typename?: 'RunHistoryWaitForEvent', eventName: string, expression: string | null, timeout: any } | null, waitResult: { __typename?: 'RunHistoryWaitResult', eventID: any | null, timeout: boolean } | null, invokeFunction: { __typename?: 'RunHistoryInvokeFunction', eventID: any, functionID: string, correlationID: string, timeout: any } | null, invokeFunctionResult: { __typename?: 'RunHistoryInvokeFunctionResult', eventID: any | null, timeout: boolean, runID: any | null } | null }> } | null };
 
 export type GetFunctionsQueryVariables = Exact<{ [key: string]: never; }>;
 
@@ -495,33 +474,6 @@
 export type GetHistoryItemOutputQuery = { __typename?: 'Query', functionRun: { __typename?: 'FunctionRun', historyItemOutput: string | null } | null };
 
 
-<<<<<<< HEAD
-=======
-export const GetEventsStreamDocument = `
-    query GetEventsStream {
-  events(query: {}) {
-    id
-    name
-    createdAt
-    status
-    totalRuns
-  }
-}
-    `;
-export const GetFunctionsStreamDocument = `
-    query GetFunctionsStream {
-  functionRuns(query: {}) {
-    id
-    status
-    startedAt
-    pendingSteps
-    event {
-      id
-    }
-  }
-}
-    `;
->>>>>>> 8829942b
 export const GetEventDocument = `
     query GetEvent($id: ID!) {
   event(query: {eventId: $id}) {
