'use client';

import { useCallback, useMemo } from 'react';
import { RunsPage } from '@inngest/components/RunsPage/RunsPage';
import {
  useSearchParam,
  useValidatedArraySearchParam,
  useValidatedSearchParam,
} from '@inngest/components/hooks/useSearchParam';
import {
  FunctionRunTimeField,
  isFunctionRunStatus,
  isFunctionTimeField,
} from '@inngest/components/types/functionRun';
import { getTimestampDaysAgo, toMaybeDate } from '@inngest/components/utils/date';
import { useInfiniteQuery } from '@tanstack/react-query';

import { useCancelRun } from '@/hooks/useCancelRun';
import { useGetRun } from '@/hooks/useGetRun';
import { useGetTraceResult } from '@/hooks/useGetTraceResult';
import { useGetTrigger } from '@/hooks/useGetTrigger';
import { useRerun } from '@/hooks/useRerun';
import { client } from '@/store/baseApi';
import { GetRunsDocument, type GetRunsQuery } from '@/store/generated';
import { pathCreator } from '@/utils/pathCreator';

const pollInterval = 2500;

export default function Page() {
  const [filteredStatus] = useValidatedArraySearchParam('filterStatus', isFunctionRunStatus);
  const [timeField = FunctionRunTimeField.QueuedAt] = useValidatedSearchParam(
    'timeField',
    isFunctionTimeField
  );
  const [lastDays = '3'] = useSearchParam('last');
  const startTime = useMemo(() => {
    return getTimestampDaysAgo({
      currentDate: new Date(),
      days: parseInt(lastDays),
    });
  }, []);

  const queryFn = useCallback(
    async ({ pageParam }: { pageParam: string | null }) => {
      const data: GetRunsQuery = await client.request(GetRunsDocument, {
        functionRunCursor: pageParam,
        startTime,
        status: filteredStatus,
        timeField,
      });

      const edges = data.runs.edges.map((edge) => {
        let durationMS: number | null = null;
        const startedAt = toMaybeDate(edge.node.startedAt);
        if (startedAt) {
          const endedAt = toMaybeDate(edge.node.endedAt);
          durationMS = (endedAt ?? new Date()).getTime() - startedAt.getTime();
        }

        return {
          ...edge.node,
          durationMS,
        };
      });

      return {
        ...data.runs,
        edges,
      };
    },
    [filteredStatus, startTime, timeField]
  );

  const { data, fetchNextPage, isFetching } = useInfiniteQuery({
    queryKey: ['runs'],
    queryFn,
    refetchInterval: pollInterval,
    initialPageParam: null,
    getNextPageParam: (lastPage) => {
      if (!lastPage) {
        return undefined;
      }

      return lastPage.pageInfo.endCursor;
    },
  });

  const runs = useMemo(() => {
    if (!data?.pages) {
      return undefined;
    }
    if (data.pages.length === 0) {
      return [];
    }

    const out = [];
    for (const page of data.pages) {
      out.push(...page.edges);
    }

    return out;
  }, [data?.pages]);

  const cancelRun = useCancelRun();
  const rerun = useRerun();
  const getTraceResult = useGetTraceResult();
  const getTrigger = useGetTrigger();
  const getRun = useGetRun();

  const onScroll: React.ComponentProps<typeof RunsPage>['onScroll'] = useCallback(
    (event) => {
      if (runs && runs.length > 0) {
        const { scrollHeight, scrollTop, clientHeight } = event.target as HTMLDivElement;

        // Check if scrolled to the bottom
        const reachedBottom = scrollHeight - scrollTop - clientHeight < 200;
        if (reachedBottom && !isFetching) {
          fetchNextPage();
        }
      }
    },
    [isFetching, runs]
  );

  const onScrollToTop = useCallback(() => {
    // TODO: What should this do?
  }, []);

  // Doesn't matter for the Dev Server
  const functionSlug = '';

  return (
    <RunsPage
      cancelRun={cancelRun}
      data={runs ?? []}
      features={{
        history: Number.MAX_SAFE_INTEGER,
      }}
      functionSlug={functionSlug}
      hasMore={false}
      isLoadingInitial={isFetching && runs === undefined}
      isLoadingMore={isFetching && runs !== undefined}
      getRun={getRun}
      onScroll={onScroll}
      onScrollToTop={onScrollToTop}
      getTraceResult={getTraceResult}
      getTrigger={getTrigger}
      rerun={rerun}
      pathCreator={pathCreator}
<<<<<<< HEAD
      apps={[]}
      functions={[]}
=======
      pollInterval={pollInterval}
>>>>>>> 0bcf4c71
    />
  );
}<|MERGE_RESOLUTION|>--- conflicted
+++ resolved
@@ -147,12 +147,8 @@
       getTrigger={getTrigger}
       rerun={rerun}
       pathCreator={pathCreator}
-<<<<<<< HEAD
       apps={[]}
       functions={[]}
-=======
       pollInterval={pollInterval}
->>>>>>> 0bcf4c71
-    />
   );
 }