'use client';

import { useCallback, useEffect, useMemo, useState } from 'react';
import { Header } from '@inngest/components/Header/Header';
import { RunsActionMenu } from '@inngest/components/RunsPage/ActionMenu';
import { RunsPage } from '@inngest/components/RunsPage/RunsPage';
import { useCalculatedStartTime } from '@inngest/components/hooks/useCalculatedStartTime';
import {
  useSearchParam,
  useStringArraySearchParam,
  useValidatedArraySearchParam,
  useValidatedSearchParam,
} from '@inngest/components/hooks/useSearchParam';
import {
  FunctionRunTimeField,
  isFunctionRunStatus,
  isFunctionTimeField,
} from '@inngest/components/types/functionRun';
import { toMaybeDate } from '@inngest/components/utils/date';
import { useInfiniteQuery } from '@tanstack/react-query';

import SendEventButton from '@/components/Event/SendEventButton';
import { useGetTrigger } from '@/hooks/useGetTrigger';
import { client } from '@/store/baseApi';
import {
  CountRunsDocument,
  GetRunsDocument,
  useGetAppsQuery,
  type CountRunsQuery,
  type GetRunsQuery,
} from '@/store/generated';

const pollInterval = 400;

export default function Page() {
<<<<<<< HEAD
  const [autoRefresh, setAutoRefresh] = useState(false);
=======
  const [autoRefresh, setAutoRefresh] = useState(true);
>>>>>>> c3be9c4c
  const [tracesPreviewEnabled, setTracesPreviewEnabled] = useState(true);
  const [filterApp] = useStringArraySearchParam('filterApp');
  const [totalCount, setTotalCount] = useState<number>();
  const [filteredStatus] = useValidatedArraySearchParam('filterStatus', isFunctionRunStatus);
  const [timeField = FunctionRunTimeField.QueuedAt] = useValidatedSearchParam(
    'timeField',
    isFunctionTimeField
  );
  const [lastDays] = useSearchParam('last');
  const [startTime] = useSearchParam('start');
  const [endTime] = useSearchParam('end');
  const [search] = useSearchParam('search');
  const calculatedStartTime = useCalculatedStartTime({ lastDays, startTime });
  const appsRes = useGetAppsQuery();

  const queryFn = useCallback(
    async ({ pageParam }: { pageParam: string | null }) => {
      const data: GetRunsQuery = await client.request(GetRunsDocument, {
        appIDs: filterApp,
        functionRunCursor: pageParam,
        startTime: calculatedStartTime,
        endTime: endTime,
        status: filteredStatus,
        timeField,
        celQuery: search,
      });

      const edges = data.runs.edges.map((edge) => {
        let durationMS: number | null = null;
        const startedAt = toMaybeDate(edge.node.startedAt);
        if (startedAt) {
          const endedAt = toMaybeDate(edge.node.endedAt);
          durationMS = (endedAt ?? new Date()).getTime() - startedAt.getTime();
        }

        return {
          ...edge.node,
          durationMS,
        };
      });
      return {
        ...data.runs,
        edges,
      };
    },
    [filterApp, filteredStatus, calculatedStartTime, timeField, search]
  );

  const { data, fetchNextPage, isFetching, hasNextPage } = useInfiniteQuery({
    queryKey: ['runs'],
    queryFn,
    refetchInterval: autoRefresh ? pollInterval : false,
    initialPageParam: null,
    getNextPageParam: (lastPage) => {
      if (!lastPage) {
        return undefined;
      }

      return lastPage.pageInfo.endCursor;
    },
  });

  useEffect(() => {
    setTotalCount(undefined);

    (async () => {
      const data: CountRunsQuery = await client.request(CountRunsDocument, {
        startTime: calculatedStartTime,
        endTime,
        status: filteredStatus,
        timeField,
        celQuery: search,
      });
      setTotalCount(data.runs.totalCount);
    })();
  }, [calculatedStartTime, endTime, filteredStatus, timeField, search]);

  const runs = useMemo(() => {
    if (!data?.pages) {
      return undefined;
    }
    if (data.pages.length === 0) {
      return [];
    }

    const out = [];
    for (const page of data.pages) {
      out.push(...page.edges);
    }
    return out;
  }, [data?.pages]);

  const getTrigger = useGetTrigger();

  const onScroll: React.ComponentProps<typeof RunsPage>['onScroll'] = useCallback(
    (event) => {
      if (runs && runs.length > 0) {
        const { scrollHeight, scrollTop, clientHeight } = event.target as HTMLDivElement;

        // Check if scrolled to the bottom
        const reachedBottom = scrollHeight - scrollTop - clientHeight < 200;
        if (reachedBottom && !isFetching) {
          fetchNextPage();
        }
      }
    },
    [isFetching, runs]
  );

  const onScrollToTop = useCallback(() => {
    // TODO: What should this do?
  }, []);

  return (
    <>
      <Header
        breadcrumb={[{ text: 'Runs' }]}
        action={
          <div className="flex flex-row items-center gap-x-1">
            <SendEventButton
              label="Send test event"
              data={JSON.stringify({
                name: '',
                data: {},
                user: {},
              })}
            />
            <RunsActionMenu
              setAutoRefresh={() => setAutoRefresh((v) => !v)}
              autoRefresh={autoRefresh}
              intervalSeconds={pollInterval / 1000}
              toggleTracesPreview={() => setTracesPreviewEnabled((v) => !v)}
              tracesPreviewEnabled={tracesPreviewEnabled}
            />
          </div>
        }
      />
      <RunsPage
        apps={appsRes.data?.apps || []}
        data={runs ?? []}
        defaultVisibleColumns={['status', 'id', 'trigger', 'function', 'queuedAt', 'endedAt']}
        features={{
          history: Number.MAX_SAFE_INTEGER,
          tracesPreview: tracesPreviewEnabled,
        }}
        hasMore={hasNextPage ?? false}
        isLoadingInitial={isFetching && runs === undefined}
        isLoadingMore={isFetching && runs !== undefined}
        onScroll={onScroll}
        onScrollToTop={onScrollToTop}
        onRefresh={fetchNextPage}
        getTrigger={getTrigger}
        pollInterval={pollInterval}
        scope="env"
        totalCount={totalCount}
      />
    </>
  );
}<|MERGE_RESOLUTION|>--- conflicted
+++ resolved
@@ -33,11 +33,7 @@
 const pollInterval = 400;
 
 export default function Page() {
-<<<<<<< HEAD
-  const [autoRefresh, setAutoRefresh] = useState(false);
-=======
   const [autoRefresh, setAutoRefresh] = useState(true);
->>>>>>> c3be9c4c
   const [tracesPreviewEnabled, setTracesPreviewEnabled] = useState(true);
   const [filterApp] = useStringArraySearchParam('filterApp');
   const [totalCount, setTotalCount] = useState<number>();
