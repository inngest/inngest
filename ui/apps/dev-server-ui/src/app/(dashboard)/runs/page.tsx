'use client';

import { useCallback, useEffect, useMemo, useState } from 'react';
import { RunsPage } from '@inngest/components/RunsPage/RunsPage';
import { useCalculatedStartTime } from '@inngest/components/hooks/useCalculatedStartTime';
import {
  useSearchParam,
  useStringArraySearchParam,
  useValidatedArraySearchParam,
  useValidatedSearchParam,
} from '@inngest/components/hooks/useSearchParam';
import {
  FunctionRunTimeField,
  isFunctionRunStatus,
  isFunctionTimeField,
} from '@inngest/components/types/functionRun';
import { toMaybeDate } from '@inngest/components/utils/date';
import { useInfiniteQuery } from '@tanstack/react-query';

import { useCancelRun } from '@/hooks/useCancelRun';
import { useGetRun } from '@/hooks/useGetRun';
import { useGetTraceResult } from '@/hooks/useGetTraceResult';
import { useGetTrigger } from '@/hooks/useGetTrigger';
import { useRerun } from '@/hooks/useRerun';
import { client } from '@/store/baseApi';
<<<<<<< HEAD
import { GetRunsDocument, useGetAppsQuery, type GetRunsQuery } from '@/store/generated';
=======
import {
  CountRunsDocument,
  GetRunsDocument,
  type CountRunsQuery,
  type GetRunsQuery,
} from '@/store/generated';
>>>>>>> 4e0f2e8b
import { pathCreator } from '@/utils/pathCreator';

const pollInterval = 2500;

export default function Page() {
<<<<<<< HEAD
  const [filterApp] = useStringArraySearchParam('filterApp');
=======
  const [totalCount, setTotalCount] = useState<number>();
>>>>>>> 4e0f2e8b
  const [filteredStatus] = useValidatedArraySearchParam('filterStatus', isFunctionRunStatus);
  const [timeField = FunctionRunTimeField.QueuedAt] = useValidatedSearchParam(
    'timeField',
    isFunctionTimeField
  );
  const [lastDays] = useSearchParam('last');
  const [startTime] = useSearchParam('start');
  const [endTime] = useSearchParam('end');
  const calculatedStartTime = useCalculatedStartTime({ lastDays, startTime });
  const appsRes = useGetAppsQuery();

  const queryFn = useCallback(
    async ({ pageParam }: { pageParam: string | null }) => {
      const data: GetRunsQuery = await client.request(GetRunsDocument, {
        appIDs: filterApp,
        functionRunCursor: pageParam,
        startTime: calculatedStartTime,
        endTime: endTime,
        status: filteredStatus,
        timeField,
      });

      const edges = data.runs.edges.map((edge) => {
        let durationMS: number | null = null;
        const startedAt = toMaybeDate(edge.node.startedAt);
        if (startedAt) {
          const endedAt = toMaybeDate(edge.node.endedAt);
          durationMS = (endedAt ?? new Date()).getTime() - startedAt.getTime();
        }

        return {
          ...edge.node,
          durationMS,
        };
      });
      return {
        ...data.runs,
        edges,
      };
    },
    [filterApp, filteredStatus, calculatedStartTime, timeField]
  );

  const { data, fetchNextPage, isFetching } = useInfiniteQuery({
    queryKey: ['runs'],
    queryFn,
    refetchInterval: pollInterval,
    initialPageParam: null,
    getNextPageParam: (lastPage) => {
      if (!lastPage) {
        return undefined;
      }

      return lastPage.pageInfo.endCursor;
    },
  });

  useEffect(() => {
    setTotalCount(undefined);

    (async () => {
      const data: CountRunsQuery = await client.request(CountRunsDocument, {
        startTime: calculatedStartTime,
        endTime,
        status: filteredStatus,
        timeField,
      });
      setTotalCount(data.runs.totalCount);
    })();
  }, [calculatedStartTime, endTime, filteredStatus, timeField]);

  const runs = useMemo(() => {
    if (!data?.pages) {
      return undefined;
    }
    if (data.pages.length === 0) {
      return [];
    }

    const out = [];
    for (const page of data.pages) {
      out.push(...page.edges);
    }
    return out;
  }, [data?.pages]);

  const cancelRun = useCancelRun();
  const rerun = useRerun();
  const getTraceResult = useGetTraceResult();
  const getTrigger = useGetTrigger();
  const getRun = useGetRun();

  const onScroll: React.ComponentProps<typeof RunsPage>['onScroll'] = useCallback(
    (event) => {
      if (runs && runs.length > 0) {
        const { scrollHeight, scrollTop, clientHeight } = event.target as HTMLDivElement;

        // Check if scrolled to the bottom
        const reachedBottom = scrollHeight - scrollTop - clientHeight < 200;
        if (reachedBottom && !isFetching) {
          fetchNextPage();
        }
      }
    },
    [isFetching, runs]
  );

  const onScrollToTop = useCallback(() => {
    // TODO: What should this do?
  }, []);

  return (
    <RunsPage
      cancelRun={cancelRun}
      data={runs ?? []}
      defaultVisibleColumns={['status', 'id', 'trigger', 'function', 'queuedAt', 'endedAt']}
      features={{
        history: Number.MAX_SAFE_INTEGER,
      }}
      hasMore={false}
      isLoadingInitial={isFetching && runs === undefined}
      isLoadingMore={isFetching && runs !== undefined}
      getRun={getRun}
      onScroll={onScroll}
      onScrollToTop={onScrollToTop}
      getTraceResult={getTraceResult}
      getTrigger={getTrigger}
      rerun={rerun}
      pathCreator={pathCreator}
<<<<<<< HEAD
      apps={appsRes.data?.apps || []}
=======
>>>>>>> 4e0f2e8b
      pollInterval={pollInterval}
      scope="env"
      totalCount={totalCount}
    />
  );
}<|MERGE_RESOLUTION|>--- conflicted
+++ resolved
@@ -23,26 +23,20 @@
 import { useGetTrigger } from '@/hooks/useGetTrigger';
 import { useRerun } from '@/hooks/useRerun';
 import { client } from '@/store/baseApi';
-<<<<<<< HEAD
-import { GetRunsDocument, useGetAppsQuery, type GetRunsQuery } from '@/store/generated';
-=======
 import {
   CountRunsDocument,
   GetRunsDocument,
+  useGetAppsQuery,
   type CountRunsQuery,
   type GetRunsQuery,
 } from '@/store/generated';
->>>>>>> 4e0f2e8b
 import { pathCreator } from '@/utils/pathCreator';
 
 const pollInterval = 2500;
 
 export default function Page() {
-<<<<<<< HEAD
   const [filterApp] = useStringArraySearchParam('filterApp');
-=======
   const [totalCount, setTotalCount] = useState<number>();
->>>>>>> 4e0f2e8b
   const [filteredStatus] = useValidatedArraySearchParam('filterStatus', isFunctionRunStatus);
   const [timeField = FunctionRunTimeField.QueuedAt] = useValidatedSearchParam(
     'timeField',
@@ -156,6 +150,7 @@
 
   return (
     <RunsPage
+      apps={appsRes.data?.apps || []}
       cancelRun={cancelRun}
       data={runs ?? []}
       defaultVisibleColumns={['status', 'id', 'trigger', 'function', 'queuedAt', 'endedAt']}
@@ -172,10 +167,6 @@
       getTrigger={getTrigger}
       rerun={rerun}
       pathCreator={pathCreator}
-<<<<<<< HEAD
-      apps={appsRes.data?.apps || []}
-=======
->>>>>>> 4e0f2e8b
       pollInterval={pollInterval}
       scope="env"
       totalCount={totalCount}
