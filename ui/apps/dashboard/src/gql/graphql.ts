/* eslint-disable */
import type { TypedDocumentNode as DocumentNode } from '@graphql-typed-document-node/core';
export type Maybe<T> = T | null;
export type InputMaybe<T> = Maybe<T>;
export type Exact<T extends { [key: string]: unknown }> = { [K in keyof T]: T[K] };
export type MakeOptional<T, K extends keyof T> = Omit<T, K> & { [SubKey in K]?: Maybe<T[SubKey]> };
export type MakeMaybe<T, K extends keyof T> = Omit<T, K> & { [SubKey in K]: Maybe<T[SubKey]> };
/** All built-in and custom scalars, mapped to their actual values */
export type Scalars = {
  ID: string;
  String: string;
  Boolean: boolean;
  Int: number;
  Float: number;
  BillingPeriod: unknown;
  Bytes: string;
  DSN: unknown;
  EdgeType: unknown;
  FilterType: string;
  IP: string;
  IngestSource: string;
  JSON: null | boolean | number | string | Record<string, unknown> | unknown[];
  Map: Record<string, unknown>;
  NullString: null | string;
  NullTime: null | string;
  Period: unknown;
  Role: unknown;
  Runtime: unknown;
  SchemaSource: unknown;
  SearchObject: unknown;
  Time: string;
  Timerange: unknown;
  ULID: string;
  UUID: string;
  Upload: unknown;
};

export type AwsMarketplaceSetupInput = {
  awsAccountID: Scalars['String'];
  customerID: Scalars['String'];
  productCode: Scalars['String'];
};

export type AwsMarketplaceSetupResponse = {
  __typename?: 'AWSMarketplaceSetupResponse';
  message: Scalars['String'];
};

export type Account = {
  __typename?: 'Account';
  addons: Addons;
  appliedAddons: AppliedAddons;
  billingEmail: Scalars['String'];
  createdAt: Scalars['Time'];
  datadogConnections: Array<DatadogConnectionStatus>;
  datadogOrganizations: Array<DatadogOrganization>;
  entitlementUsage: EntitlementUsage;
  entitlements: Entitlements;
  id: Scalars['ID'];
  marketplace: Maybe<Marketplace>;
  name: Maybe<Scalars['NullString']>;
  paymentIntents: Array<PaymentIntent>;
  paymentMethods: Maybe<Array<PaymentMethod>>;
  plan: Maybe<BillingPlan>;
  quickSearch: QuickSearchResults;
  search: SearchResults;
  status: Scalars['String'];
  subscription: Maybe<BillingSubscription>;
  updatedAt: Scalars['Time'];
  users: Array<User>;
  vercelIntegration: Maybe<VercelIntegration>;
};


export type AccountQuickSearchArgs = {
  envSlug: Scalars['String'];
  term: Scalars['String'];
};


export type AccountSearchArgs = {
  opts: SearchInput;
};

export type Addon = {
  __typename?: 'Addon';
  available: Scalars['Boolean'];
  baseValue: Maybe<Scalars['Int']>;
  maxValue: Scalars['Int'];
  name: Scalars['String'];
  price: Maybe<Scalars['Int']>;
  purchaseCount: Scalars['Int'];
  quantityPer: Scalars['Int'];
};

export type AddonMulti = {
  __typename?: 'AddonMulti';
  billingPeriod: Scalars['BillingPeriod'];
  id: Scalars['ID'];
  name: Scalars['String'];
  price: Price;
  quantityPer: Scalars['Int'];
};

export type Addons = {
  __typename?: 'Addons';
  accountID: Maybe<Scalars['UUID']>;
  advancedObservability: AdvancedObservabilityAddon;
  concurrency: Addon;
  hipaa: Addon;
  planID: Maybe<Scalars['UUID']>;
  userCount: Addon;
};

export type AdvancedObservabilityAddon = {
  __typename?: 'AdvancedObservabilityAddon';
  available: Scalars['Boolean'];
  entitlements: AdvancedObservabilityEntitlements;
  name: Scalars['String'];
  price: Maybe<Scalars['Int']>;
  purchased: Scalars['Boolean'];
};

export type AdvancedObservabilityEntitlements = {
  __typename?: 'AdvancedObservabilityEntitlements';
  history: EntitlementInt;
  metricsExportFreshness: EntitlementInt;
  metricsExportGranularity: EntitlementInt;
};

export type App = {
  __typename?: 'App';
  appVersion: Maybe<Scalars['String']>;
  archivedAt: Maybe<Scalars['Time']>;
  createdAt: Scalars['Time'];
  externalID: Scalars['String'];
  functionCount: Scalars['Int'];
  functions: Array<Workflow>;
  id: Scalars['UUID'];
  isArchived: Scalars['Boolean'];
  isParentArchived: Scalars['Boolean'];
  latestSync: Maybe<Deploy>;
  method: AppMethod;
  name: Scalars['String'];
  signingKeyRotationCheck: SigningKeyRotationCheck;
  syncs: Array<Deploy>;
};


export type AppLatestSyncArgs = {
  status: InputMaybe<SyncStatus>;
};


export type AppSyncsArgs = {
  after: InputMaybe<Scalars['Time']>;
  first?: Scalars['Int'];
};

export type AppCheckFieldBoolean = {
  __typename?: 'AppCheckFieldBoolean';
  value: Maybe<Scalars['Boolean']>;
};

export type AppCheckFieldString = {
  __typename?: 'AppCheckFieldString';
  value: Maybe<Scalars['String']>;
};

export type AppCheckResult = {
  __typename?: 'AppCheckResult';
  apiOrigin: Maybe<AppCheckFieldString>;
  appID: Maybe<AppCheckFieldString>;
  authenticationSucceeded: Maybe<AppCheckFieldBoolean>;
  env: Maybe<AppCheckFieldString>;
  error: Maybe<Scalars['String']>;
  eventAPIOrigin: Maybe<AppCheckFieldString>;
  eventKeyStatus: SecretCheck;
  extra: Maybe<Scalars['Map']>;
  framework: Maybe<AppCheckFieldString>;
  isReachable: Scalars['Boolean'];
  isSDK: Scalars['Boolean'];
  mode: Maybe<SdkMode>;
  respHeaders: Maybe<Scalars['Map']>;
  respStatusCode: Maybe<Scalars['Int']>;
  sdkLanguage: Maybe<AppCheckFieldString>;
  sdkVersion: Maybe<AppCheckFieldString>;
  serveOrigin: Maybe<AppCheckFieldString>;
  servePath: Maybe<AppCheckFieldString>;
  signingKeyFallbackStatus: SecretCheck;
  signingKeyStatus: SecretCheck;
};

export enum AppMethod {
  Connect = 'CONNECT',
  Serve = 'SERVE'
}

export type AppliedAddonMulti = {
  __typename?: 'AppliedAddonMulti';
  addon: AddonMulti;
  quantity: Scalars['Int'];
};

export type AppliedAddons = {
  __typename?: 'AppliedAddons';
  concurrency: Maybe<AppliedAddonMulti>;
  users: Maybe<AppliedAddonMulti>;
};

export type AppsFilter = {
  archived?: InputMaybe<Scalars['Boolean']>;
  method?: InputMaybe<AppMethod>;
};

export type ArchiveWorkflowInput = {
  archive: Scalars['Boolean'];
  workflowID: Scalars['ID'];
};

export type ArchivedEvent = {
  __typename?: 'ArchivedEvent';
  event: Scalars['Bytes'];
  eventModel: Event;
  eventVersion: EventType;
  functionRuns: Array<FunctionRun>;
  id: Scalars['ULID'];
  ingestSourceID: Maybe<Scalars['ID']>;
  name: Scalars['String'];
  occurredAt: Scalars['Time'];
  receivedAt: Scalars['Time'];
  skippedFunctionRuns: Array<SkippedFunctionRun>;
  source: Maybe<IngestKey>;
  version: Scalars['String'];
};

export type AvailableAddons = {
  __typename?: 'AvailableAddons';
  concurrency: Maybe<AddonMulti>;
  users: Maybe<AddonMulti>;
};

export type BillingPlan = {
  __typename?: 'BillingPlan';
  addons: Addons;
  amount: Scalars['Int'];
  availableAddons: AvailableAddons;
  billingPeriod: Scalars['BillingPeriod'];
  entitlements: Entitlements;
  features: Scalars['Map'];
  id: Scalars['ID'];
  isFree: Scalars['Boolean'];
  isLegacy: Scalars['Boolean'];
  name: Scalars['String'];
  slug: Scalars['String'];
};

export type BillingSubscription = {
  __typename?: 'BillingSubscription';
  nextInvoiceDate: Scalars['Time'];
};

export type CdcConnection = {
  __typename?: 'CDCConnection';
  Host: Scalars['String'];
  createdAt: Scalars['Time'];
  description: Maybe<Scalars['String']>;
  engine: Scalars['String'];
  id: Scalars['ID'];
  name: Scalars['String'];
  status: CdcStatus;
  statusDetail: Maybe<Scalars['Map']>;
  updatedAt: Scalars['Time'];
  watermark: Maybe<Scalars['Map']>;
};

export type CdcConnectionInput = {
  adminConn: Scalars['String'];
  engine: Scalars['String'];
  name: Scalars['String'];
  replicaConn?: InputMaybe<Scalars['String']>;
};

export type CdcSetupResponse = {
  __typename?: 'CDCSetupResponse';
  error: Maybe<Scalars['String']>;
  steps: Maybe<Scalars['Map']>;
};

export enum CdcStatus {
  Error = 'ERROR',
  Running = 'RUNNING',
  SetupComplete = 'SETUP_COMPLETE',
  SetupIncomplete = 'SETUP_INCOMPLETE',
  Stopped = 'STOPPED'
}

export type Cancellation = {
  __typename?: 'Cancellation';
  createdAt: Scalars['Time'];
  environmentID: Scalars['UUID'];
  expression: Maybe<Scalars['String']>;
  functionID: Scalars['UUID'];
  id: Scalars['ULID'];
  name: Maybe<Scalars['String']>;
  queuedAtMax: Scalars['Time'];
  queuedAtMin: Maybe<Scalars['Time']>;
};

export type CancellationConfiguration = {
  __typename?: 'CancellationConfiguration';
  condition: Maybe<Scalars['String']>;
  event: Scalars['String'];
  timeout: Maybe<Scalars['String']>;
};

export type CancellationConnection = {
  __typename?: 'CancellationConnection';
  edges: Array<CancellationEdge>;
  pageInfo: PageInfo;
  totalCount: Scalars['Int'];
};

export type CancellationEdge = {
  __typename?: 'CancellationEdge';
  cursor: Scalars['String'];
  node: Cancellation;
};

export type CancellationRunCountInput = {
  queuedAtMax: Scalars['Time'];
  queuedAtMin?: InputMaybe<Scalars['Time']>;
};

export type CodedError = {
  __typename?: 'CodedError';
  code: Scalars['String'];
  data: Maybe<Scalars['JSON']>;
  message: Scalars['String'];
};

export type ConcurrencyConfiguration = {
  __typename?: 'ConcurrencyConfiguration';
  key: Maybe<Scalars['String']>;
  limit: ConcurrencyLimitConfiguration;
  scope: ConcurrencyScope;
};

export type ConcurrencyLimitConfiguration = {
  __typename?: 'ConcurrencyLimitConfiguration';
  isPlanLimit: Maybe<Scalars['Boolean']>;
  value: Scalars['Int'];
};

export enum ConcurrencyScope {
  Account = 'ACCOUNT',
  Environment = 'ENVIRONMENT',
  Function = 'FUNCTION'
}

export enum ConnectV1ConnectionStatus {
  Connected = 'CONNECTED',
  Disconnected = 'DISCONNECTED',
  Disconnecting = 'DISCONNECTING',
  Draining = 'DRAINING',
  Ready = 'READY'
}

export type ConnectV1WorkerConnection = {
  __typename?: 'ConnectV1WorkerConnection';
  app: Maybe<App>;
  appID: Maybe<Scalars['UUID']>;
  appName: Maybe<Scalars['String']>;
  appVersion: Maybe<Scalars['String']>;
  buildId: Maybe<Scalars['String']>;
  connectedAt: Scalars['Time'];
  cpuCores: Scalars['Int'];
  /** @deprecated buildId is deprecated. Use appVersion instead. */
  deploy: Maybe<Deploy>;
  disconnectReason: Maybe<Scalars['String']>;
  disconnectedAt: Maybe<Scalars['Time']>;
  functionCount: Scalars['Int'];
  gatewayId: Scalars['ULID'];
  id: Scalars['ULID'];
  instanceId: Scalars['String'];
  lastHeartbeatAt: Maybe<Scalars['Time']>;
  memBytes: Scalars['Int'];
  os: Scalars['String'];
  sdkLang: Scalars['String'];
  sdkPlatform: Scalars['String'];
  sdkVersion: Scalars['String'];
  status: ConnectV1ConnectionStatus;
  workerIp: Scalars['String'];
};

export type ConnectV1WorkerConnectionEdge = {
  __typename?: 'ConnectV1WorkerConnectionEdge';
  cursor: Scalars['String'];
  node: ConnectV1WorkerConnection;
};

export type ConnectV1WorkerConnectionsConnection = {
  __typename?: 'ConnectV1WorkerConnectionsConnection';
  edges: Array<ConnectV1WorkerConnectionEdge>;
  pageInfo: PageInfo;
  totalCount: Scalars['Int'];
};

export type ConnectV1WorkerConnectionsFilter = {
  appIDs?: InputMaybe<Array<Scalars['UUID']>>;
  from?: InputMaybe<Scalars['Time']>;
  status?: InputMaybe<Array<ConnectV1ConnectionStatus>>;
  timeField?: InputMaybe<ConnectV1WorkerConnectionsOrderByField>;
  until?: InputMaybe<Scalars['Time']>;
};

export type ConnectV1WorkerConnectionsOrderBy = {
  direction: ConnectV1WorkerConnectionsOrderByDirection;
  field: ConnectV1WorkerConnectionsOrderByField;
};

export enum ConnectV1WorkerConnectionsOrderByDirection {
  Asc = 'ASC',
  Desc = 'DESC'
}

export enum ConnectV1WorkerConnectionsOrderByField {
  ConnectedAt = 'CONNECTED_AT',
  DisconnectedAt = 'DISCONNECTED_AT',
  LastHeartbeatAt = 'LAST_HEARTBEAT_AT'
}

export type CreateCancellationInput = {
  envID: Scalars['UUID'];
  functionSlug: Scalars['String'];
  name?: InputMaybe<Scalars['String']>;
  queuedAtMax: Scalars['Time'];
  queuedAtMin?: InputMaybe<Scalars['Time']>;
  testOnly?: InputMaybe<CreateCancellationInputTestOnly>;
};

export type CreateCancellationInputTestOnly = {
  maxStepCount?: InputMaybe<Scalars['Int']>;
  queryLimit?: InputMaybe<Scalars['Int']>;
};

export type CreateFunctionReplayInput = {
  fromRange: Scalars['ULID'];
  name: Scalars['String'];
  statuses?: InputMaybe<Array<FunctionRunStatus>>;
  statusesV2?: InputMaybe<Array<ReplayRunStatus>>;
  toRange: Scalars['ULID'];
  workflowID: Scalars['UUID'];
  workspaceID: Scalars['UUID'];
};

export type CreateStripeSubscriptionResponse = {
  __typename?: 'CreateStripeSubscriptionResponse';
  clientSecret: Scalars['String'];
  message: Scalars['String'];
};

export type CreateUserPayload = {
  __typename?: 'CreateUserPayload';
  user: Maybe<User>;
};

export type CreateVercelAppInput = {
  originOverride?: InputMaybe<Scalars['String']>;
  path?: InputMaybe<Scalars['String']>;
  projectID: Scalars['String'];
  protectionBypassSecret?: InputMaybe<Scalars['String']>;
  workspaceID: Scalars['ID'];
};

export type CreateVercelAppResponse = {
  __typename?: 'CreateVercelAppResponse';
  success: Scalars['Boolean'];
};

export type DatadogConnectionStatus = {
  __typename?: 'DatadogConnectionStatus';
  envID: Scalars['UUID'];
  envName: Scalars['String'];
  healthy: Scalars['Boolean'];
  id: Scalars['UUID'];
  lastErrorMessage: Maybe<Scalars['String']>;
  lastSentAt: Maybe<Scalars['Time']>;
  orgID: Scalars['UUID'];
  orgName: Scalars['String'];
};

export type DatadogOrganization = {
  __typename?: 'DatadogOrganization';
  createdAt: Scalars['Time'];
  datadogDomain: Scalars['String'];
  datadogOrgID: Maybe<Scalars['String']>;
  datadogOrgName: Maybe<Scalars['String']>;
  datadogSite: Scalars['String'];
  id: Scalars['UUID'];
  updatedAt: Scalars['Time'];
};

export type DebounceConfiguration = {
  __typename?: 'DebounceConfiguration';
  key: Maybe<Scalars['String']>;
  period: Scalars['String'];
};

export type DeleteIngestKey = {
  id: Scalars['ID'];
  workspaceID: Scalars['ID'];
};

export type DeleteResponse = {
  __typename?: 'DeleteResponse';
  ids: Array<Scalars['ID']>;
};

export type Deploy = {
  __typename?: 'Deploy';
  appName: Scalars['String'];
  appVersion: Maybe<Scalars['String']>;
  authorID: Maybe<Scalars['UUID']>;
  checksum: Scalars['String'];
  commitAuthor: Maybe<Scalars['String']>;
  commitHash: Maybe<Scalars['String']>;
  commitMessage: Maybe<Scalars['String']>;
  commitRef: Maybe<Scalars['String']>;
  createdAt: Scalars['Time'];
  deployedFunctions: Array<Workflow>;
  dupeCount: Scalars['Int'];
  error: Maybe<Scalars['String']>;
  framework: Maybe<Scalars['String']>;
  functionCount: Maybe<Scalars['Int']>;
  id: Scalars['UUID'];
  idempotencyKey: Maybe<Scalars['String']>;
  lastSyncedAt: Scalars['Time'];
  metadata: Scalars['Map'];
  platform: Maybe<Scalars['String']>;
  prevFunctionCount: Maybe<Scalars['Int']>;
  removedFunctions: Array<Workflow>;
  repoURL: Maybe<Scalars['String']>;
  sdkLanguage: Scalars['String'];
  sdkVersion: Scalars['String'];
  status: Scalars['String'];
  syncKind: Maybe<Scalars['String']>;
  trustProbeStatus: Maybe<Scalars['String']>;
  url: Maybe<Scalars['String']>;
  vercelDeploymentID: Maybe<Scalars['String']>;
  vercelDeploymentURL: Maybe<Scalars['String']>;
  vercelProjectID: Maybe<Scalars['String']>;
  vercelProjectURL: Maybe<Scalars['String']>;
  workspaceID: Scalars['UUID'];
};

export type EditWorkflowInput = {
  description?: InputMaybe<Scalars['String']>;
  disable?: InputMaybe<Scalars['Time']>;
  promote?: InputMaybe<Scalars['Time']>;
  version: Scalars['Int'];
  workflowID: Scalars['ID'];
};

export type EntitlementBool = {
  __typename?: 'EntitlementBool';
  enabled: Scalars['Boolean'];
};

export type EntitlementConcurrency = {
  __typename?: 'EntitlementConcurrency';
  limit: Scalars['Int'];
  usage: Scalars['Int'];
};

export type EntitlementConnectAppsPerConnection = {
  __typename?: 'EntitlementConnectAppsPerConnection';
  limit: Maybe<Scalars['Int']>;
};

export type EntitlementConnectWorkerConnections = {
  __typename?: 'EntitlementConnectWorkerConnections';
  limit: Maybe<Scalars['Int']>;
};

export type EntitlementEvents = {
  __typename?: 'EntitlementEvents';
  limit: Maybe<Scalars['Int']>;
  overageAllowed: Scalars['Boolean'];
};

export type EntitlementExecutions = {
  __typename?: 'EntitlementExecutions';
  limit: Maybe<Scalars['Int']>;
  overageAllowed: Scalars['Boolean'];
};

export type EntitlementInt = {
  __typename?: 'EntitlementInt';
  limit: Scalars['Int'];
};

export type EntitlementRunCount = {
  __typename?: 'EntitlementRunCount';
  limit: Maybe<Scalars['Int']>;
  overageAllowed: Scalars['Boolean'];
  usage: Scalars['Int'];
};

export type EntitlementStepCount = {
  __typename?: 'EntitlementStepCount';
  limit: Maybe<Scalars['Int']>;
  overageAllowed: Scalars['Boolean'];
  usage: Scalars['Int'];
};

export type EntitlementUsage = {
  __typename?: 'EntitlementUsage';
  accountConcurrencyLimitHits: Scalars['Int'];
  runCount: EntitlementUsageRunCount;
  stepCount: EntitlementUsageStepCount;
};

export type EntitlementUsageRunCount = {
  __typename?: 'EntitlementUsageRunCount';
  current: Scalars['Int'];
  limit: Maybe<Scalars['Int']>;
  overageAllowed: Scalars['Boolean'];
};

export type EntitlementUsageStepCount = {
  __typename?: 'EntitlementUsageStepCount';
  current: Scalars['Int'];
  limit: Maybe<Scalars['Int']>;
  overageAllowed: Scalars['Boolean'];
};

export type EntitlementUserCount = {
  __typename?: 'EntitlementUserCount';
  limit: Maybe<Scalars['Int']>;
  usage: Scalars['Int'];
};

export type Entitlements = {
  __typename?: 'Entitlements';
  accountID: Maybe<Scalars['UUID']>;
  concurrency: EntitlementConcurrency;
  connect: EntitlementBool;
  connectAppsPerConnection: EntitlementConnectAppsPerConnection;
  connectWorkerConnections: EntitlementConnectWorkerConnections;
  eventBatchCount: EntitlementInt;
  eventBatchTimeout: EntitlementInt;
  eventSize: EntitlementInt;
  events: EntitlementEvents;
  executions: EntitlementExecutions;
  hipaa: EntitlementBool;
  history: EntitlementInt;
  metricsExport: EntitlementBool;
  metricsExportFreshness: EntitlementInt;
  metricsExportGranularity: EntitlementInt;
  otelTraces: EntitlementBool;
  planID: Maybe<Scalars['UUID']>;
  realtimeConnections: EntitlementInt;
  realtimeMessages: EntitlementInt;
  runCount: EntitlementRunCount;
  runDuration: EntitlementInt;
  stepCount: EntitlementStepCount;
  tracingCustomSpans: EntitlementInt;
  userCount: EntitlementUserCount;
};

export type EnvEdge = {
  __typename?: 'EnvEdge';
  cursor: Scalars['String'];
  node: Workspace;
};

export enum EnvironmentType {
  BranchChild = 'BRANCH_CHILD',
  BranchParent = 'BRANCH_PARENT',
  Production = 'PRODUCTION',
  Test = 'TEST'
}

export type EnvsConnection = {
  __typename?: 'EnvsConnection';
  edges: Array<EnvEdge>;
  pageInfo: PageInfo;
};

export type EnvsFilter = {
  archived?: InputMaybe<Scalars['Boolean']>;
  envTypes?: InputMaybe<Array<EnvironmentType>>;
};

export type Event = {
  __typename?: 'Event';
  description: Maybe<Scalars['String']>;
  firstSeen: Maybe<Scalars['Time']>;
  integrationName: Maybe<Scalars['String']>;
  name: Scalars['String'];
  recent: Array<ArchivedEvent>;
  schemaSource: Maybe<Scalars['SchemaSource']>;
  usage: Usage;
  versionCount: Scalars['Int'];
  versions: Array<Maybe<EventType>>;
  workflows: Array<Workflow>;
  workspaceID: Maybe<Scalars['UUID']>;
};


export type EventRecentArgs = {
  count: InputMaybe<Scalars['Int']>;
};


export type EventUsageArgs = {
  opts: InputMaybe<UsageInput>;
};


export type EventVersionsArgs = {
  versions: InputMaybe<Array<Scalars['String']>>;
};

export type EventQuery = {
  name?: InputMaybe<Scalars['String']>;
  prefix?: InputMaybe<Scalars['String']>;
  schemaSource?: InputMaybe<Scalars['SchemaSource']>;
  workspaceID?: InputMaybe<Scalars['ID']>;
};

export type EventSearchConnection = {
  __typename?: 'EventSearchConnection';
  edges: Maybe<Array<Maybe<EventSearchItemEdge>>>;
  pageInfo: PageInfo;
};

export type EventSearchFilter = {
  lowerTime: Scalars['Time'];
  query: Scalars['String'];
  upperTime: Scalars['Time'];
};

export type EventSearchItem = {
  __typename?: 'EventSearchItem';
  id: Scalars['ULID'];
  name: Scalars['String'];
  receivedAt: Scalars['Time'];
};

export type EventSearchItemEdge = {
  __typename?: 'EventSearchItemEdge';
  cursor: Scalars['String'];
  node: EventSearchItem;
};

export type EventSource = {
  __typename?: 'EventSource';
  id: Scalars['ID'];
  name: Maybe<Scalars['String']>;
  sourceKind: Scalars['String'];
};

export type EventType = {
  __typename?: 'EventType';
  createdAt: Maybe<Scalars['Time']>;
  cueType: Scalars['String'];
  id: Scalars['ID'];
  jsonSchema: Scalars['Map'];
  name: Scalars['String'];
  typescript: Scalars['String'];
  updatedAt: Maybe<Scalars['Time']>;
  version: Scalars['String'];
};

export type EventTypeV2 = {
  __typename?: 'EventTypeV2';
  envID: Scalars['UUID'];
  functions: FunctionsConnection;
  name: Scalars['String'];
  usage: Usage;
};


export type EventTypeV2FunctionsArgs = {
  after: InputMaybe<Scalars['String']>;
  first?: Scalars['Int'];
};


export type EventTypeV2UsageArgs = {
  opts: InputMaybe<UsageInput>;
};

export type EventTypesConnection = {
  __typename?: 'EventTypesConnection';
  edges: Array<EventTypesEdge>;
  pageInfo: PageInfo;
  totalCount: Scalars['Int'];
};

export type EventTypesEdge = {
  __typename?: 'EventTypesEdge';
  cursor: Scalars['String'];
  node: EventTypeV2;
};

export type EventTypesFilter = {
  archived?: InputMaybe<Scalars['Boolean']>;
  nameSearch?: InputMaybe<Scalars['String']>;
};

export type EventV2 = {
  __typename?: 'EventV2';
  envID: Scalars['UUID'];
  id: Scalars['ULID'];
  idempotencyKey: Maybe<Scalars['String']>;
  name: Scalars['String'];
  occurredAt: Scalars['Time'];
  raw: Scalars['String'];
  receivedAt: Scalars['Time'];
  runs: Array<FunctionRunV2>;
  source: Maybe<EventSource>;
  version: Maybe<Scalars['String']>;
};

export type EventsBatchConfiguration = {
  __typename?: 'EventsBatchConfiguration';
  key: Maybe<Scalars['String']>;
  /** The maximum number of events a batch can have. */
  maxSize: Scalars['Int'];
  /** How long to wait before running the function with the batch. */
  timeout: Scalars['String'];
};

export type EventsConnection = {
  __typename?: 'EventsConnection';
  edges: Array<EventsEdge>;
  pageInfo: PageInfo;
  totalCount: Scalars['Int'];
};

export type EventsEdge = {
  __typename?: 'EventsEdge';
  cursor: Scalars['String'];
  node: EventV2;
};

export type EventsFilter = {
  eventNames?: InputMaybe<Array<Scalars['String']>>;
  from: Scalars['Time'];
  includeInternalEvents?: Scalars['Boolean'];
  query?: InputMaybe<Scalars['String']>;
  until?: InputMaybe<Scalars['Time']>;
};

export type FilterList = {
  __typename?: 'FilterList';
  events: Maybe<Array<Scalars['String']>>;
  ips: Maybe<Array<Scalars['IP']>>;
  type: Maybe<Scalars['FilterType']>;
};

export type FilterListInput = {
  events?: InputMaybe<Array<Scalars['String']>>;
  ips?: InputMaybe<Array<Scalars['IP']>>;
  type?: InputMaybe<Scalars['FilterType']>;
};

export type Function = {
  __typename?: 'Function';
  id: Scalars['UUID'];
  name: Scalars['String'];
  slug: Scalars['String'];
};

export type FunctionConfiguration = {
  __typename?: 'FunctionConfiguration';
  cancellations: Array<CancellationConfiguration>;
  concurrency: Array<ConcurrencyConfiguration>;
  debounce: Maybe<DebounceConfiguration>;
  eventsBatch: Maybe<EventsBatchConfiguration>;
  priority: Maybe<Scalars['String']>;
  rateLimit: Maybe<RateLimitConfiguration>;
  retries: RetryConfiguration;
  singleton: Maybe<SingletonConfiguration>;
  throttle: Maybe<ThrottleConfiguration>;
};

export type FunctionReplay = {
  __typename?: 'FunctionReplay';
  createdAt: Scalars['Time'];
  endedAt: Scalars['Time'];
  id: Scalars['UUID'];
  name: Maybe<Scalars['String']>;
  scheduledRunCount: Scalars['Int'];
  totalRunCount: Maybe<Scalars['Int']>;
};

export type FunctionRun = {
  __typename?: 'FunctionRun';
  accountID: Scalars['UUID'];
  batchID: Maybe<Scalars['ULID']>;
  canRerun: Maybe<Scalars['Boolean']>;
  endedAt: Maybe<Scalars['Time']>;
  event: Maybe<ArchivedEvent>;
  eventID: Maybe<Scalars['ULID']>;
  events: Maybe<Array<ArchivedEvent>>;
  function: Workflow;
  history: Array<RunHistoryItem>;
  historyItemOutput: Maybe<Scalars['String']>;
  id: Scalars['ULID'];
  output: Maybe<Scalars['Bytes']>;
  startedAt: Scalars['Time'];
  status: FunctionRunStatus;
  workflowID: Scalars['UUID'];
  workflowVersion: Maybe<WorkflowVersion>;
  workflowVersionInt: Scalars['Int'];
  workspaceID: Scalars['UUID'];
};


export type FunctionRunHistoryItemOutputArgs = {
  id: Scalars['ULID'];
};

export enum FunctionRunStatus {
  /** The function run has been cancelled. */
  Cancelled = 'CANCELLED',
  /** The function run has completed. */
  Completed = 'COMPLETED',
  /** The function run has failed. */
  Failed = 'FAILED',
  /** The function is paused. */
  Paused = 'PAUSED',
  /** The function run has been scheduled. */
  Queued = 'QUEUED',
  /** The function run is currently running. */
  Running = 'RUNNING',
  /** The function run was skipped */
  Skipped = 'SKIPPED'
}

export enum FunctionRunTimeField {
  EndedAt = 'ENDED_AT',
  Mixed = 'MIXED',
  StartedAt = 'STARTED_AT'
}

export type FunctionRunV2 = {
  __typename?: 'FunctionRunV2';
  accountID: Scalars['UUID'];
  app: App;
  appID: Scalars['UUID'];
  batchCreatedAt: Maybe<Scalars['Time']>;
  cronSchedule: Maybe<Scalars['String']>;
  endedAt: Maybe<Scalars['Time']>;
  eventName: Maybe<Scalars['String']>;
  function: Workflow;
  functionID: Scalars['UUID'];
  hasAI: Scalars['Boolean'];
  id: Scalars['ULID'];
  isBatch: Scalars['Boolean'];
  output: Maybe<Scalars['Bytes']>;
  queuedAt: Scalars['Time'];
  sourceID: Maybe<Scalars['String']>;
  startedAt: Maybe<Scalars['Time']>;
  status: FunctionRunStatus;
  trace: Maybe<RunTraceSpan>;
  traceID: Scalars['String'];
  triggerIDs: Array<Scalars['ULID']>;
  workspaceID: Scalars['UUID'];
};


export type FunctionRunV2TraceArgs = {
  preview: InputMaybe<Scalars['Boolean']>;
};

export type FunctionRunV2Edge = {
  __typename?: 'FunctionRunV2Edge';
  cursor: Scalars['String'];
  node: FunctionRunV2;
};

export type FunctionTrigger = {
  __typename?: 'FunctionTrigger';
  condition: Maybe<Scalars['String']>;
  type: FunctionTriggerTypes;
  value: Scalars['String'];
};

export enum FunctionTriggerTypes {
  Cron = 'CRON',
  Event = 'EVENT'
}

export type FunctionsConnection = {
  __typename?: 'FunctionsConnection';
  edges: Array<FunctionsEdge>;
  pageInfo: PageInfo;
  totalCount: Scalars['Int'];
};

export type FunctionsEdge = {
  __typename?: 'FunctionsEdge';
  cursor: Scalars['String'];
  node: Function;
};

export type FunctionsFilter = {
  archived?: InputMaybe<Scalars['Boolean']>;
  eventName?: InputMaybe<Scalars['String']>;
};

export enum HistoryStepType {
  Run = 'Run',
  Send = 'Send',
  Sleep = 'Sleep',
  Wait = 'Wait'
}

export enum HistoryType {
  FunctionCancelled = 'FunctionCancelled',
  FunctionCompleted = 'FunctionCompleted',
  FunctionFailed = 'FunctionFailed',
  FunctionScheduled = 'FunctionScheduled',
  FunctionStarted = 'FunctionStarted',
  FunctionStatusUpdated = 'FunctionStatusUpdated',
  None = 'None',
  StepCompleted = 'StepCompleted',
  StepErrored = 'StepErrored',
  StepFailed = 'StepFailed',
  StepScheduled = 'StepScheduled',
  StepSleeping = 'StepSleeping',
  StepStarted = 'StepStarted',
  StepWaiting = 'StepWaiting'
}

export type IngestKey = {
  __typename?: 'IngestKey';
  createdAt: Scalars['Time'];
  filter: FilterList;
  id: Scalars['ID'];
  metadata: Maybe<Scalars['Map']>;
  name: Scalars['NullString'];
  presharedKey: Scalars['String'];
  source: Scalars['IngestSource'];
  url: Maybe<Scalars['String']>;
};

export type IngestKeyFilter = {
  name?: InputMaybe<Scalars['String']>;
  source?: InputMaybe<Scalars['String']>;
};

export type InsightsColumn = {
  __typename?: 'InsightsColumn';
  columnType: InsightsColumnType;
  name: Scalars['String'];
};

export enum InsightsColumnType {
  Date = 'DATE',
  Number = 'NUMBER',
  String = 'STRING',
  Unknown = 'UNKNOWN'
}

export type InsightsConnection = {
  __typename?: 'InsightsConnection';
  columns: Array<InsightsColumn>;
  edges: Array<InsightsEdge>;
  pageInfo: PageInfo;
  totalCount: Scalars['Int'];
};

export type InsightsEdge = {
  __typename?: 'InsightsEdge';
  cursor: Scalars['String'];
  node: InsightsEntry;
};

export type InsightsEntry = {
  __typename?: 'InsightsEntry';
  id: Scalars['String'];
  values: Array<Scalars['String']>;
};

export type InvokeStepInfo = {
  __typename?: 'InvokeStepInfo';
  functionID: Scalars['String'];
  returnEventID: Maybe<Scalars['ULID']>;
  runID: Maybe<Scalars['ULID']>;
  timedOut: Maybe<Scalars['Boolean']>;
  timeout: Scalars['Time'];
  triggeringEventID: Scalars['ULID'];
};

export enum Marketplace {
  Vercel = 'VERCEL'
}

export type MetricsData = {
  __typename?: 'MetricsData';
  bucket: Scalars['Time'];
  value: Scalars['Float'];
};

export type MetricsOpts = {
  from: Scalars['Time'];
  name: Scalars['String'];
  to?: InputMaybe<Scalars['Time']>;
};

export type MetricsRequest = {
  from: Scalars['Time'];
  name: Scalars['String'];
  to: Scalars['Time'];
};

export type MetricsResponse = {
  __typename?: 'MetricsResponse';
  data: Array<MetricsData>;
  from: Scalars['Time'];
  granularity: Scalars['String'];
  to: Scalars['Time'];
};

export enum MetricsScope {
  App = 'APP',
  Env = 'ENV',
  Fn = 'FN'
}

export type Mutation = {
  __typename?: 'Mutation';
  archiveApp: App;
  archiveEnvironment: Workspace;
  archiveEvent: Maybe<Event>;
  archiveWorkflow: Maybe<WorkflowResponse>;
  cancelRun: FunctionRun;
  cdcAutoSetup: CdcSetupResponse;
  cdcDelete: DeleteResponse;
  cdcManualSetup: CdcSetupResponse;
  cdcTestCredentials: CdcSetupResponse;
  cdcTestLogicalReplication: CdcSetupResponse;
  cdcTestSetup: CdcSetupResponse;
  completeAWSMarketplaceSetup: Maybe<AwsMarketplaceSetupResponse>;
  createCancellation: Cancellation;
  createFunctionReplay: Replay;
  createIngestKey: IngestKey;
  createSigningKey: SigningKey;
  createStripeSubscription: CreateStripeSubscriptionResponse;
  createUser: Maybe<CreateUserPayload>;
  createVercelApp: Maybe<CreateVercelAppResponse>;
  createWorkspace: Array<Maybe<Workspace>>;
  datadogOAuthCompleted: DatadogOrganization;
  datadogOAuthRedirectURL: Scalars['String'];
  deleteCancellation: Scalars['ULID'];
  deleteIngestKey: Maybe<DeleteResponse>;
  deleteSigningKey: SigningKey;
  disableDatadogConnection: Scalars['UUID'];
  disableEnvironmentAutoArchive: Workspace;
  editWorkflow: Maybe<WorkflowVersionResponse>;
  enableDatadogConnection: DatadogConnectionStatus;
  enableEnvironmentAutoArchive: Workspace;
  invokeFunction: Maybe<Scalars['Boolean']>;
  pauseFunction: Workflow;
  removeDatadogOrganization: Scalars['UUID'];
  removeVercelApp: Maybe<RemoveVercelAppResponse>;
  rerun: Scalars['ULID'];
  resyncApp: SyncResponse;
  retryWorkflowRun: Maybe<StartWorkflowResponse>;
  rotateSigningKey: SigningKey;
  setAccountEntitlement: Scalars['UUID'];
  setUpAccount: Maybe<SetUpAccountPayload>;
  syncNewApp: SyncResponse;
  unarchiveApp: App;
  unarchiveEnvironment: Workspace;
  unpauseFunction: Workflow;
  updateAccount: Account;
  updateAccountAddonQuantity: Addon;
  updateIngestKey: IngestKey;
  updatePaymentMethod: Maybe<Array<PaymentMethod>>;
  updatePlan: Account;
  updateVercelApp: Maybe<UpdateVercelAppResponse>;
};


export type MutationArchiveAppArgs = {
  id: Scalars['UUID'];
};


export type MutationArchiveEnvironmentArgs = {
  id: Scalars['ID'];
};


export type MutationArchiveEventArgs = {
  name: Scalars['String'];
  workspaceID: Scalars['ID'];
};


export type MutationArchiveWorkflowArgs = {
  input: ArchiveWorkflowInput;
};


export type MutationCancelRunArgs = {
  envID: Scalars['UUID'];
  runID: Scalars['ULID'];
};


export type MutationCdcAutoSetupArgs = {
  envID: Scalars['UUID'];
  input: CdcConnectionInput;
};


export type MutationCdcDeleteArgs = {
  envID: Scalars['UUID'];
  id: Scalars['UUID'];
};


export type MutationCdcManualSetupArgs = {
  envID: Scalars['UUID'];
  input: CdcConnectionInput;
};


export type MutationCdcTestCredentialsArgs = {
  envID: Scalars['UUID'];
  input: CdcConnectionInput;
};


export type MutationCdcTestLogicalReplicationArgs = {
  envID: Scalars['UUID'];
  input: CdcConnectionInput;
};


export type MutationCdcTestSetupArgs = {
  envID: Scalars['UUID'];
  input: CdcConnectionInput;
};


export type MutationCompleteAwsMarketplaceSetupArgs = {
  input: AwsMarketplaceSetupInput;
};


export type MutationCreateCancellationArgs = {
  input: CreateCancellationInput;
};


export type MutationCreateFunctionReplayArgs = {
  input: CreateFunctionReplayInput;
};


export type MutationCreateIngestKeyArgs = {
  input: NewIngestKey;
};


export type MutationCreateSigningKeyArgs = {
  envID: Scalars['UUID'];
};


export type MutationCreateStripeSubscriptionArgs = {
  input: StripeSubscriptionInput;
};


export type MutationCreateVercelAppArgs = {
  input: CreateVercelAppInput;
};


export type MutationCreateWorkspaceArgs = {
  input: NewWorkspaceInput;
};


export type MutationDatadogOAuthCompletedArgs = {
  authCode: Scalars['String'];
  ddDomain: Scalars['String'];
  ddSite: Scalars['String'];
  orgID: Scalars['String'];
  orgName: Scalars['String'];
};


export type MutationDatadogOAuthRedirectUrlArgs = {
  ddDomain: Scalars['String'];
  ddSite: Scalars['String'];
};


export type MutationDeleteCancellationArgs = {
  cancellationID: Scalars['ULID'];
  envID: Scalars['UUID'];
};


export type MutationDeleteIngestKeyArgs = {
  input: DeleteIngestKey;
};


export type MutationDeleteSigningKeyArgs = {
  id: Scalars['UUID'];
};


export type MutationDisableDatadogConnectionArgs = {
  connectionID: Scalars['UUID'];
};


export type MutationDisableEnvironmentAutoArchiveArgs = {
  id: Scalars['ID'];
};


export type MutationEditWorkflowArgs = {
  input: EditWorkflowInput;
};


export type MutationEnableDatadogConnectionArgs = {
  envID: Scalars['UUID'];
  organizationID: Scalars['UUID'];
};


export type MutationEnableEnvironmentAutoArchiveArgs = {
  id: Scalars['ID'];
};


export type MutationInvokeFunctionArgs = {
  data: InputMaybe<Scalars['Map']>;
  envID: Scalars['UUID'];
  functionSlug: Scalars['String'];
  user: InputMaybe<Scalars['Map']>;
};


export type MutationPauseFunctionArgs = {
  cancelRunning: InputMaybe<Scalars['Boolean']>;
  fnID: Scalars['ID'];
};


export type MutationRemoveDatadogOrganizationArgs = {
  organizationID: Scalars['UUID'];
};


export type MutationRemoveVercelAppArgs = {
  input: RemoveVercelAppInput;
};


export type MutationRerunArgs = {
  fromStep: InputMaybe<RerunFromStepInput>;
  runID: Scalars['ULID'];
};


export type MutationResyncAppArgs = {
  appExternalID: Scalars['String'];
  appURL: InputMaybe<Scalars['String']>;
  envID: Scalars['UUID'];
};


export type MutationRetryWorkflowRunArgs = {
  input: StartWorkflowInput;
  workflowRunID: Scalars['ULID'];
};


export type MutationRotateSigningKeyArgs = {
  envID: Scalars['UUID'];
};


export type MutationSetAccountEntitlementArgs = {
  entitlementName: Scalars['String'];
  overrideStrategy: Scalars['String'];
  value: Scalars['Int'];
};


export type MutationSyncNewAppArgs = {
  appURL: Scalars['String'];
  envID: Scalars['UUID'];
};


export type MutationUnarchiveAppArgs = {
  id: Scalars['UUID'];
};


export type MutationUnarchiveEnvironmentArgs = {
  id: Scalars['ID'];
};


export type MutationUnpauseFunctionArgs = {
  fnID: Scalars['ID'];
};


export type MutationUpdateAccountArgs = {
  input: UpdateAccount;
};


export type MutationUpdateAccountAddonQuantityArgs = {
  addonName: Scalars['String'];
  quantity: Scalars['Int'];
};


export type MutationUpdateIngestKeyArgs = {
  id: Scalars['ID'];
  input: UpdateIngestKey;
};


export type MutationUpdatePaymentMethodArgs = {
  token: Scalars['String'];
};


export type MutationUpdatePlanArgs = {
  slug: InputMaybe<Scalars['String']>;
  to: InputMaybe<Scalars['ID']>;
};


export type MutationUpdateVercelAppArgs = {
  input: UpdateVercelAppInput;
};

export type NewIngestKey = {
  filterList?: InputMaybe<FilterListInput>;
  metadata?: InputMaybe<Scalars['Map']>;
  name: Scalars['String'];
  source: Scalars['IngestSource'];
  workspaceID: Scalars['ID'];
};

export type NewUser = {
  email: Scalars['String'];
  name?: InputMaybe<Scalars['String']>;
};

export type NewWorkspaceInput = {
  name: Scalars['String'];
};

/** The pagination information in a connection. */
export type PageInfo = {
  __typename?: 'PageInfo';
  /** When paginating forward, the cursor to query the next page. */
  endCursor: Maybe<Scalars['String']>;
  /** Indicates if there are any pages subsequent to the current page. */
  hasNextPage: Scalars['Boolean'];
  /** Indicates if there are any pages prior to the current page. */
  hasPreviousPage: Scalars['Boolean'];
  /** When paginating backward, the cursor to query the previous page. */
  startCursor: Maybe<Scalars['String']>;
};

export type PageResults = {
  __typename?: 'PageResults';
  cursor: Maybe<Scalars['String']>;
  page: Scalars['Int'];
  perPage: Scalars['Int'];
  totalItems: Maybe<Scalars['Int']>;
  totalPages: Maybe<Scalars['Int']>;
};

export type PaginatedEventTypes = {
  __typename?: 'PaginatedEventTypes';
  data: Array<EventType>;
  page: PageResults;
};

export type PaginatedEvents = {
  __typename?: 'PaginatedEvents';
  data: Array<Event>;
  page: PageResults;
};

export type PaginatedWorkflows = {
  __typename?: 'PaginatedWorkflows';
  data: Array<Workflow>;
  page: PageResults;
};

export type PaymentIntent = {
  __typename?: 'PaymentIntent';
  amountLabel: Scalars['String'];
  createdAt: Scalars['Time'];
  description: Scalars['String'];
  invoiceURL: Maybe<Scalars['String']>;
  status: Scalars['String'];
};

export type PaymentMethod = {
  __typename?: 'PaymentMethod';
  brand: Scalars['String'];
  createdAt: Scalars['Time'];
  default: Scalars['Boolean'];
  expMonth: Scalars['String'];
  expYear: Scalars['String'];
  last4: Scalars['String'];
};

export type Price = {
  __typename?: 'Price';
  usCents: Scalars['Int'];
};

export type Query = {
  __typename?: 'Query';
  account: Account;
  billableStepTimeSeries: Array<TimeSeries>;
  defaultEnv: Workspace;
  deploy: Deploy;
  deploys: Maybe<Array<Deploy>>;
  envBySlug: Maybe<Workspace>;
  envs: EnvsConnection;
  events: Maybe<PaginatedEvents>;
  executionTimeSeries: Array<TimeSeries>;
<<<<<<< HEAD
  insights: InsightsConnection;
=======
  metrics: MetricsResponse;
>>>>>>> 8469251f
  plans: Array<Maybe<BillingPlan>>;
  runCountTimeSeries: Array<TimeSeries>;
  session: Maybe<Session>;
  workspace: Workspace;
  workspaces: Maybe<Array<Workspace>>;
};


export type QueryBillableStepTimeSeriesArgs = {
  timeOptions: TimeSeriesOptions;
};


export type QueryDeployArgs = {
  id: Scalars['ID'];
};


export type QueryDeploysArgs = {
  workspaceID: InputMaybe<Scalars['ID']>;
};


export type QueryEnvBySlugArgs = {
  slug: Scalars['String'];
};


export type QueryEnvsArgs = {
  after: InputMaybe<Scalars['String']>;
  filter: InputMaybe<EnvsFilter>;
  first?: Scalars['Int'];
};


export type QueryEventsArgs = {
  query: InputMaybe<EventQuery>;
};


export type QueryExecutionTimeSeriesArgs = {
  timeOptions: TimeSeriesOptions;
};


<<<<<<< HEAD
export type QueryInsightsArgs = {
  after: InputMaybe<Scalars['String']>;
  first?: Scalars['Int'];
  query: Scalars['String'];
=======
export type QueryMetricsArgs = {
  opts: MetricsOpts;
>>>>>>> 8469251f
};


export type QueryRunCountTimeSeriesArgs = {
  timeOptions: TimeSeriesOptions;
};


export type QueryWorkspaceArgs = {
  id: Scalars['ID'];
};

export type QuickSearchApp = {
  __typename?: 'QuickSearchApp';
  name: Scalars['String'];
};

export type QuickSearchEnv = {
  __typename?: 'QuickSearchEnv';
  name: Scalars['String'];
  slug: Scalars['String'];
};

export type QuickSearchEvent = {
  __typename?: 'QuickSearchEvent';
  envSlug: Scalars['String'];
  id: Scalars['ULID'];
  name: Scalars['String'];
};

export type QuickSearchEventType = {
  __typename?: 'QuickSearchEventType';
  name: Scalars['String'];
};

export type QuickSearchFunction = {
  __typename?: 'QuickSearchFunction';
  name: Scalars['String'];
  slug: Scalars['String'];
};

export type QuickSearchResults = {
  __typename?: 'QuickSearchResults';
  apps: Array<QuickSearchApp>;
  event: Maybe<QuickSearchEvent>;
  eventTypes: Array<QuickSearchEventType>;
  functions: Array<QuickSearchFunction>;
  run: Maybe<QuickSearchRun>;
};

export type QuickSearchRun = {
  __typename?: 'QuickSearchRun';
  envSlug: Scalars['String'];
  id: Scalars['ULID'];
};

export type RateLimitConfiguration = {
  __typename?: 'RateLimitConfiguration';
  key: Maybe<Scalars['String']>;
  limit: Scalars['Int'];
  period: Scalars['String'];
};

export type RemoveVercelAppInput = {
  projectID: Scalars['String'];
  workspaceID: Scalars['ID'];
};

export type RemoveVercelAppResponse = {
  __typename?: 'RemoveVercelAppResponse';
  success: Scalars['Boolean'];
};

export type Replay = {
  __typename?: 'Replay';
  createdAt: Scalars['Time'];
  endedAt: Maybe<Scalars['Time']>;
  /**
   * The event or function ID that starts the replay range.
   *
   * This is not inclusive.
   *
   * A DateTime can also be used by generating an ULID from it.
   */
  fromRange: Scalars['ULID'];
  /** The number of function runs created scheduled from the replay. */
  functionRunsScheduledCount: Scalars['Int'];
  id: Scalars['ID'];
  name: Scalars['String'];
  replayType: ReplayType;
  /**
   * The event or function ID that ends the replay range.
   *
   * This is inclusive.
   *
   * A DateTime can also be used by generating an ULID from it.
   */
  toRange: Scalars['ULID'];
  /** The total number of function runs expected to be created from the replay. */
  totalRunCount: Maybe<Scalars['Int']>;
  workflowID: Maybe<Scalars['UUID']>;
  workspaceID: Maybe<Scalars['UUID']>;
};

export type ReplayRunCounts = {
  __typename?: 'ReplayRunCounts';
  cancelledCount: Scalars['Int'];
  completedCount: Scalars['Int'];
  failedCount: Scalars['Int'];
  skippedPausedCount: Scalars['Int'];
};

export enum ReplayRunStatus {
  All = 'ALL',
  Cancelled = 'CANCELLED',
  Completed = 'COMPLETED',
  Failed = 'FAILED',
  SkippedPaused = 'SKIPPED_PAUSED'
}

export enum ReplayType {
  Event = 'EVENT',
  Function = 'FUNCTION'
}

export type RerunFromStepInput = {
  input?: InputMaybe<Scalars['Bytes']>;
  stepID: Scalars['String'];
};

export type RetryConfiguration = {
  __typename?: 'RetryConfiguration';
  isDefault: Maybe<Scalars['Boolean']>;
  value: Scalars['Int'];
};

export type RunHistoryCancel = {
  __typename?: 'RunHistoryCancel';
  eventID: Maybe<Scalars['ULID']>;
  expression: Maybe<Scalars['String']>;
  userID: Maybe<Scalars['UUID']>;
};

export type RunHistoryInvokeFunction = {
  __typename?: 'RunHistoryInvokeFunction';
  correlationID: Scalars['String'];
  eventID: Scalars['ULID'];
  functionID: Scalars['String'];
  timeout: Scalars['Time'];
};

export type RunHistoryInvokeFunctionResult = {
  __typename?: 'RunHistoryInvokeFunctionResult';
  eventID: Maybe<Scalars['ULID']>;
  runID: Maybe<Scalars['ULID']>;
  timeout: Scalars['Boolean'];
};

export type RunHistoryItem = {
  __typename?: 'RunHistoryItem';
  attempt: Scalars['Int'];
  cancel: Maybe<RunHistoryCancel>;
  createdAt: Scalars['Time'];
  functionVersion: Scalars['Int'];
  groupID: Maybe<Scalars['UUID']>;
  id: Scalars['ULID'];
  invokeFunction: Maybe<RunHistoryInvokeFunction>;
  invokeFunctionResult: Maybe<RunHistoryInvokeFunctionResult>;
  result: Maybe<RunHistoryResult>;
  sleep: Maybe<RunHistorySleep>;
  stepName: Maybe<Scalars['String']>;
  stepType: Maybe<HistoryStepType>;
  type: HistoryType;
  url: Maybe<Scalars['String']>;
  waitForEvent: Maybe<RunHistoryWaitForEvent>;
  waitResult: Maybe<RunHistoryWaitResult>;
};

export type RunHistoryResult = {
  __typename?: 'RunHistoryResult';
  durationMS: Scalars['Int'];
  errorCode: Maybe<Scalars['String']>;
  framework: Maybe<Scalars['String']>;
  platform: Maybe<Scalars['String']>;
  sdkLanguage: Scalars['String'];
  sdkVersion: Scalars['String'];
  sizeBytes: Scalars['Int'];
};

export type RunHistorySleep = {
  __typename?: 'RunHistorySleep';
  until: Scalars['Time'];
};

export enum RunHistoryType {
  EventReceived = 'EVENT_RECEIVED',
  FunctionCancelled = 'FUNCTION_CANCELLED',
  FunctionCompleted = 'FUNCTION_COMPLETED',
  FunctionFailed = 'FUNCTION_FAILED',
  FunctionScheduled = 'FUNCTION_SCHEDULED',
  FunctionStarted = 'FUNCTION_STARTED',
  StepCompleted = 'STEP_COMPLETED',
  StepErrored = 'STEP_ERRORED',
  StepFailed = 'STEP_FAILED',
  StepScheduled = 'STEP_SCHEDULED',
  StepSleeping = 'STEP_SLEEPING',
  StepStarted = 'STEP_STARTED',
  StepWaiting = 'STEP_WAITING',
  Unknown = 'UNKNOWN'
}

export type RunHistoryWaitForEvent = {
  __typename?: 'RunHistoryWaitForEvent';
  eventName: Scalars['String'];
  expression: Maybe<Scalars['String']>;
  timeout: Scalars['Time'];
};

export type RunHistoryWaitResult = {
  __typename?: 'RunHistoryWaitResult';
  eventID: Maybe<Scalars['ULID']>;
  timeout: Scalars['Boolean'];
};

export type RunListConnection = {
  __typename?: 'RunListConnection';
  edges: Maybe<Array<Maybe<RunListItemEdge>>>;
  pageInfo: PageInfo;
  totalCount: Scalars['Int'];
};

export type RunListItem = {
  __typename?: 'RunListItem';
  endedAt: Maybe<Scalars['Time']>;
  eventID: Scalars['ULID'];
  id: Scalars['ULID'];
  startedAt: Scalars['Time'];
  status: FunctionRunStatus;
};

export type RunListItemEdge = {
  __typename?: 'RunListItemEdge';
  cursor: Scalars['String'];
  node: RunListItem;
};

export type RunTraceSpan = {
  __typename?: 'RunTraceSpan';
  account: Account;
  accountID: Scalars['UUID'];
  appID: Scalars['UUID'];
  attempts: Maybe<Scalars['Int']>;
  childrenSpans: Array<RunTraceSpan>;
  duration: Maybe<Scalars['Int']>;
  endedAt: Maybe<Scalars['Time']>;
  functionID: Scalars['UUID'];
  isRoot: Scalars['Boolean'];
  isUserland: Scalars['Boolean'];
  name: Scalars['String'];
  outputID: Maybe<Scalars['String']>;
  parentSpan: Maybe<RunTraceSpan>;
  parentSpanID: Maybe<Scalars['String']>;
  queuedAt: Scalars['Time'];
  run: FunctionRun;
  runID: Scalars['ULID'];
  spanID: Scalars['String'];
  startedAt: Maybe<Scalars['Time']>;
  status: RunTraceSpanStatus;
  stepID: Maybe<Scalars['String']>;
  stepInfo: Maybe<StepInfo>;
  stepOp: Maybe<StepOp>;
  traceID: Scalars['String'];
  userlandSpan: Maybe<UserlandSpan>;
  workspace: Workspace;
  workspaceID: Scalars['UUID'];
};

export type RunTraceSpanOutput = {
  __typename?: 'RunTraceSpanOutput';
  data: Maybe<Scalars['Bytes']>;
  error: Maybe<StepError>;
  input: Maybe<Scalars['Bytes']>;
};

export enum RunTraceSpanStatus {
  Cancelled = 'CANCELLED',
  Completed = 'COMPLETED',
  Failed = 'FAILED',
  Paused = 'PAUSED',
  Running = 'RUNNING',
  Waiting = 'WAITING'
}

export type RunTraceTrigger = {
  __typename?: 'RunTraceTrigger';
  IDs: Array<Scalars['ULID']>;
  batchID: Maybe<Scalars['ULID']>;
  cron: Maybe<Scalars['String']>;
  eventName: Maybe<Scalars['String']>;
  isBatch: Scalars['Boolean'];
  payloads: Array<Scalars['Bytes']>;
  timestamp: Scalars['Time'];
};

export type RunsConnection = {
  __typename?: 'RunsConnection';
  edges: Array<FunctionRunV2Edge>;
  pageInfo: PageInfo;
  totalCount: Scalars['Int'];
};

export type RunsFilter = {
  lowerTime: Scalars['Time'];
  status?: InputMaybe<Array<FunctionRunStatus>>;
  timeField?: InputMaybe<FunctionRunTimeField>;
  upperTime: Scalars['Time'];
};

export type RunsFilterV2 = {
  appIDs?: InputMaybe<Array<Scalars['UUID']>>;
  fnSlug?: InputMaybe<Scalars['String']>;
  from: Scalars['Time'];
  functionIDs?: InputMaybe<Array<Scalars['UUID']>>;
  query?: InputMaybe<Scalars['String']>;
  status?: InputMaybe<Array<FunctionRunStatus>>;
  timeField?: InputMaybe<RunsOrderByField>;
  until?: InputMaybe<Scalars['Time']>;
};

export type RunsOrderBy = {
  direction: RunsOrderByDirection;
  field: RunsOrderByField;
};

export enum RunsOrderByDirection {
  Asc = 'ASC',
  Desc = 'DESC'
}

export enum RunsOrderByField {
  EndedAt = 'ENDED_AT',
  QueuedAt = 'QUEUED_AT',
  StartedAt = 'STARTED_AT'
}

export enum SdkMode {
  Cloud = 'CLOUD',
  Dev = 'DEV'
}

export type ScopedFunctionStatusResponse = {
  __typename?: 'ScopedFunctionStatusResponse';
  cancelled: Scalars['Int'];
  completed: Scalars['Int'];
  failed: Scalars['Int'];
  from: Scalars['Time'];
  queued: Scalars['Int'];
  running: Scalars['Int'];
  skipped: Scalars['Int'];
  to: Scalars['Time'];
};

export type ScopedMetric = {
  __typename?: 'ScopedMetric';
  data: Array<MetricsData>;
  id: Scalars['UUID'];
  tagName: Maybe<Scalars['String']>;
  tagValue: Maybe<Scalars['String']>;
};

export type ScopedMetricsFilter = {
  appIDs?: InputMaybe<Array<Scalars['UUID']>>;
  from: Scalars['Time'];
  functionIDs?: InputMaybe<Array<Scalars['UUID']>>;
  groupBy?: InputMaybe<Scalars['String']>;
  name: Scalars['String'];
  scope: MetricsScope;
  until?: InputMaybe<Scalars['Time']>;
};

export type ScopedMetricsResponse = {
  __typename?: 'ScopedMetricsResponse';
  from: Scalars['Time'];
  granularity: Scalars['String'];
  metrics: Array<ScopedMetric>;
  scope: MetricsScope;
  to: Scalars['Time'];
};

export type SearchInput = {
  term: Scalars['String'];
};

export type SearchResult = {
  __typename?: 'SearchResult';
  env: Workspace;
  kind: SearchResultType;
  value: SearchResultValue;
};

export enum SearchResultType {
  EventObject = 'EVENT_OBJECT',
  FunctionRun = 'FUNCTION_RUN'
}

export type SearchResultValue = ArchivedEvent | FunctionRun;

export type SearchResults = {
  __typename?: 'SearchResults';
  count: Scalars['Int'];
  results: Array<Maybe<SearchResult>>;
};

export enum SecretCheck {
  Correct = 'CORRECT',
  Incorrect = 'INCORRECT',
  Missing = 'MISSING',
  Unknown = 'UNKNOWN'
}

export type Session = {
  __typename?: 'Session';
  expires: Maybe<Scalars['Time']>;
  user: User;
};

export type SetUpAccountPayload = {
  __typename?: 'SetUpAccountPayload';
  account: Maybe<Account>;
};

export type SigningKey = {
  __typename?: 'SigningKey';
  createdAt: Scalars['Time'];
  decryptedValue: Scalars['String'];
  id: Scalars['UUID'];
  isActive: Scalars['Boolean'];
  user: Maybe<User>;
};

export type SigningKeyRotationCheck = {
  __typename?: 'SigningKeyRotationCheck';
  sdkSupport: Scalars['Boolean'];
  signingKeyFallbackState: SecretCheck;
  signingKeyState: SecretCheck;
};

export type SingletonConfiguration = {
  __typename?: 'SingletonConfiguration';
  key: Maybe<Scalars['String']>;
  mode: SingletonMode;
};

export enum SingletonMode {
  Cancel = 'CANCEL',
  Skip = 'SKIP'
}

export enum SkipReason {
  FunctionPaused = 'FUNCTION_PAUSED',
  None = 'NONE'
}

export type SkippedFunctionRun = {
  __typename?: 'SkippedFunctionRun';
  accountID: Scalars['UUID'];
  batchID: Maybe<Scalars['ULID']>;
  eventID: Maybe<Scalars['ULID']>;
  id: Scalars['ULID'];
  skipReason: SkipReason;
  skippedAt: Scalars['Time'];
  workflowID: Scalars['UUID'];
  workspaceID: Scalars['UUID'];
};

export type SleepStepInfo = {
  __typename?: 'SleepStepInfo';
  sleepUntil: Scalars['Time'];
};

export type StartWorkflowInput = {
  workflowID: Scalars['ID'];
  workflowVersion?: InputMaybe<Scalars['Int']>;
  workspaceID: Scalars['ID'];
};

export type StartWorkflowResponse = {
  __typename?: 'StartWorkflowResponse';
  id: Scalars['ULID'];
};

export type StepError = {
  __typename?: 'StepError';
  cause: Maybe<Scalars['String']>;
  message: Scalars['String'];
  name: Maybe<Scalars['String']>;
  stack: Maybe<Scalars['String']>;
};

export type StepInfo = InvokeStepInfo | SleepStepInfo | WaitForEventStepInfo;

export enum StepOp {
  AiGateway = 'AI_GATEWAY',
  Invoke = 'INVOKE',
  Run = 'RUN',
  Sleep = 'SLEEP',
  WaitForEvent = 'WAIT_FOR_EVENT'
}

export type StripeSubscriptionInput = {
  items: Array<StripeSubscriptionItemsInput>;
};

export type StripeSubscriptionItemsInput = {
  amount: Scalars['Int'];
  planID?: InputMaybe<Scalars['ID']>;
  planSlug?: InputMaybe<Scalars['String']>;
  quantity: Scalars['Int'];
};

export type SyncResponse = {
  __typename?: 'SyncResponse';
  app: Maybe<App>;
  error: Maybe<CodedError>;
  sync: Maybe<Deploy>;
};

export enum SyncStatus {
  Duplicate = 'duplicate',
  Error = 'error',
  Pending = 'pending',
  Success = 'success'
}

export type ThrottleConfiguration = {
  __typename?: 'ThrottleConfiguration';
  burst: Scalars['Int'];
  key: Maybe<Scalars['String']>;
  limit: Scalars['Int'];
  period: Scalars['String'];
};

export type TimeSeries = {
  __typename?: 'TimeSeries';
  data: Array<TimeSeriesPoint>;
  name: Scalars['String'];
};

export type TimeSeriesOptions = {
  interval?: InputMaybe<Scalars['String']>;
  month: Scalars['Int'];
  year: Scalars['Int'];
};

export type TimeSeriesPoint = {
  __typename?: 'TimeSeriesPoint';
  time: Scalars['Time'];
  value: Maybe<Scalars['Float']>;
};

export type UpdateAccount = {
  billingEmail?: InputMaybe<Scalars['String']>;
  name?: InputMaybe<Scalars['String']>;
};

export type UpdateIngestKey = {
  filterList?: InputMaybe<FilterListInput>;
  metadata?: InputMaybe<Scalars['Map']>;
  name?: InputMaybe<Scalars['String']>;
};

export type UpdateVercelAppInput = {
  originOverride?: InputMaybe<Scalars['String']>;
  path: Scalars['String'];
  projectID: Scalars['String'];
  protectionBypassSecret?: InputMaybe<Scalars['String']>;
};

export type UpdateVercelAppResponse = {
  __typename?: 'UpdateVercelAppResponse';
  success: Scalars['Boolean'];
  vercelApp: Maybe<VercelApp>;
};

export type Usage = {
  __typename?: 'Usage';
  asOf: Scalars['Time'];
  data: Array<UsageSlot>;
  period: Scalars['Period'];
  range: Scalars['Timerange'];
  total: Scalars['Int'];
};

export type UsageInput = {
  from?: InputMaybe<Scalars['Time']>;
  period?: InputMaybe<Scalars['Period']>;
  range?: InputMaybe<Scalars['Timerange']>;
  to?: InputMaybe<Scalars['Time']>;
};

export type UsageSlot = {
  __typename?: 'UsageSlot';
  count: Scalars['Int'];
  slot: Scalars['Time'];
};

export type User = {
  __typename?: 'User';
  account: Maybe<Account>;
  createdAt: Scalars['Time'];
  email: Scalars['String'];
  id: Scalars['ID'];
  lastLoginAt: Maybe<Scalars['Time']>;
  name: Maybe<Scalars['NullString']>;
  passwordChangedAt: Maybe<Scalars['Time']>;
  roles: Maybe<Array<Maybe<Scalars['Role']>>>;
  updatedAt: Scalars['Time'];
};

export type UserlandSpan = {
  __typename?: 'UserlandSpan';
  resourceAttrs: Maybe<Scalars['Bytes']>;
  scopeName: Maybe<Scalars['String']>;
  scopeVersion: Maybe<Scalars['String']>;
  serviceName: Maybe<Scalars['String']>;
  spanAttrs: Maybe<Scalars['Bytes']>;
  spanKind: Maybe<Scalars['String']>;
  spanName: Maybe<Scalars['String']>;
};

export type VercelApp = {
  __typename?: 'VercelApp';
  id: Scalars['UUID'];
  originOverride: Maybe<Scalars['String']>;
  path: Maybe<Scalars['String']>;
  projectID: Scalars['String'];
  protectionBypassSecret: Maybe<Scalars['String']>;
  workspaceID: Scalars['UUID'];
};

export enum VercelDeploymentProtection {
  All = 'ALL',
  Disabled = 'DISABLED',
  Preview = 'PREVIEW',
  ProdDeploymentUrlsAndAllPreviews = 'PROD_DEPLOYMENT_URLS_AND_ALL_PREVIEWS',
  Unknown = 'UNKNOWN'
}

export type VercelIntegration = {
  __typename?: 'VercelIntegration';
  isMarketplace: Scalars['Boolean'];
  projects: Array<VercelProject>;
};

export type VercelProject = {
  __typename?: 'VercelProject';
  canChangeEnabled: Scalars['Boolean'];
  deploymentProtection: VercelDeploymentProtection;
  isEnabled: Scalars['Boolean'];
  name: Scalars['String'];
  originOverride: Maybe<Scalars['String']>;
  projectID: Scalars['String'];
  protectionBypassSecret: Maybe<Scalars['String']>;
  servePath: Scalars['String'];
};

export type WaitForEventStepInfo = {
  __typename?: 'WaitForEventStepInfo';
  eventName: Scalars['String'];
  expression: Maybe<Scalars['String']>;
  foundEventID: Maybe<Scalars['ULID']>;
  timedOut: Maybe<Scalars['Boolean']>;
  timeout: Scalars['Time'];
};

export type Workflow = {
  __typename?: 'Workflow';
  app: App;
  archivedAt: Maybe<Scalars['Time']>;
  cancellationRunCount: Scalars['Int'];
  cancellations: CancellationConnection;
  configuration: FunctionConfiguration;
  current: Maybe<WorkflowVersion>;
  failureHandler: Maybe<Workflow>;
  id: Scalars['ID'];
  isArchived: Scalars['Boolean'];
  isParentArchived: Scalars['Boolean'];
  isPaused: Scalars['Boolean'];
  latestVersion: WorkflowVersion;
  metrics: MetricsResponse;
  name: Scalars['String'];
  previous: Array<Maybe<WorkflowVersion>>;
  replayCounts: ReplayRunCounts;
  /**
   * A list of all the function’s replays.
   *
   * This doesn't include environment-level replays.
   */
  replays: Array<Replay>;
  run: FunctionRun;
  runs: Maybe<RunListConnection>;
  runsV2: Maybe<RunListConnection>;
  slug: Scalars['String'];
  triggers: Array<FunctionTrigger>;
  url: Scalars['String'];
  usage: Usage;
};


export type WorkflowCancellationRunCountArgs = {
  input: CancellationRunCountInput;
};


export type WorkflowCancellationsArgs = {
  after: InputMaybe<Scalars['String']>;
  first?: Scalars['Int'];
};


export type WorkflowMetricsArgs = {
  opts: MetricsRequest;
};


export type WorkflowReplayCountsArgs = {
  from: Scalars['Time'];
  to: Scalars['Time'];
};


export type WorkflowRunArgs = {
  id: Scalars['ULID'];
};


export type WorkflowRunsArgs = {
  after: InputMaybe<Scalars['String']>;
  filter: RunsFilter;
  first?: Scalars['Int'];
};


export type WorkflowRunsV2Args = {
  after: InputMaybe<Scalars['String']>;
  filter: RunsFilter;
  first?: Scalars['Int'];
};


export type WorkflowUsageArgs = {
  event: InputMaybe<Scalars['String']>;
  opts: InputMaybe<UsageInput>;
};

export type WorkflowResponse = {
  __typename?: 'WorkflowResponse';
  workflow: Workflow;
};

export type WorkflowVersion = {
  __typename?: 'WorkflowVersion';
  createdAt: Scalars['Time'];
  deploy: Maybe<Deploy>;
  description: Maybe<Scalars['NullString']>;
  retries: Scalars['Int'];
  throttleCount: Scalars['Int'];
  throttlePeriod: Scalars['String'];
  triggers: Array<FunctionTrigger>;
  updatedAt: Scalars['Time'];
  url: Scalars['String'];
  validFrom: Maybe<Scalars['Time']>;
  validTo: Maybe<Scalars['Time']>;
  version: Scalars['Int'];
  workflowID: Scalars['ID'];
  workflowType: Scalars['String'];
};

export type WorkflowVersionResponse = {
  __typename?: 'WorkflowVersionResponse';
  version: WorkflowVersion;
  workflow: Workflow;
};

export type Workspace = {
  __typename?: 'Workspace';
  appByExternalID: App;
  appCheck: AppCheckResult;
  apps: Array<App>;
  archivedEvent: Maybe<ArchivedEvent>;
  cdcConnections: Array<CdcConnection>;
  createdAt: Scalars['Time'];
  event: Maybe<Event>;
  eventByNames: Array<EventType>;
  eventSearch: EventSearchConnection;
  eventType: EventTypeV2;
  eventTypes: PaginatedEventTypes;
  eventTypesV2: EventTypesConnection;
  eventV2: EventV2;
  events: PaginatedEvents;
  eventsV2: EventsConnection;
  functionCount: Scalars['Int'];
  id: Scalars['ID'];
  ingestKey: IngestKey;
  ingestKeys: Array<IngestKey>;
  isArchived: Scalars['Boolean'];
  isAutoArchiveEnabled: Scalars['Boolean'];
  lastDeployedAt: Maybe<Scalars['Time']>;
  name: Scalars['String'];
  parentID: Maybe<Scalars['ID']>;
  run: Maybe<FunctionRunV2>;
  runTraceSpanOutputByID: RunTraceSpanOutput;
  runTrigger: RunTraceTrigger;
  runs: RunsConnection;
  scopedFunctionStatus: ScopedFunctionStatusResponse;
  scopedMetrics: ScopedMetricsResponse;
  signingKeys: Array<SigningKey>;
  slug: Scalars['String'];
  test: Scalars['Boolean'];
  traceOutput: Scalars['Bytes'];
  type: EnvironmentType;
  unattachedSyncs: Array<Deploy>;
  vercelApps: Array<VercelApp>;
  webhookSigningKey: Scalars['String'];
  workerConnection: Maybe<ConnectV1WorkerConnection>;
  workerConnections: ConnectV1WorkerConnectionsConnection;
  workflow: Maybe<Workflow>;
  workflowBySlug: Maybe<Workflow>;
  workflows: PaginatedWorkflows;
};


export type WorkspaceAppByExternalIdArgs = {
  externalID: Scalars['String'];
};


export type WorkspaceAppCheckArgs = {
  url: Scalars['String'];
};


export type WorkspaceAppsArgs = {
  filter: InputMaybe<AppsFilter>;
};


export type WorkspaceArchivedEventArgs = {
  id: Scalars['ULID'];
};


export type WorkspaceEventArgs = {
  name: Scalars['String'];
};


export type WorkspaceEventByNamesArgs = {
  names: Array<Scalars['String']>;
};


export type WorkspaceEventSearchArgs = {
  after: InputMaybe<Scalars['String']>;
  filter: EventSearchFilter;
  first?: Scalars['Int'];
};


export type WorkspaceEventTypeArgs = {
  name: Scalars['String'];
};


export type WorkspaceEventTypesV2Args = {
  after: InputMaybe<Scalars['String']>;
  filter: EventTypesFilter;
  first?: Scalars['Int'];
};


export type WorkspaceEventV2Args = {
  id: Scalars['ULID'];
};


export type WorkspaceEventsArgs = {
  prefix: InputMaybe<Scalars['String']>;
};


export type WorkspaceEventsV2Args = {
  after: InputMaybe<Scalars['String']>;
  filter: EventsFilter;
  first?: Scalars['Int'];
};


export type WorkspaceIngestKeyArgs = {
  id: Scalars['ID'];
};


export type WorkspaceIngestKeysArgs = {
  filter: InputMaybe<IngestKeyFilter>;
};


export type WorkspaceRunArgs = {
  runID: Scalars['String'];
};


export type WorkspaceRunTraceSpanOutputByIdArgs = {
  outputID: Scalars['String'];
};


export type WorkspaceRunTriggerArgs = {
  runID: Scalars['String'];
};


export type WorkspaceRunsArgs = {
  after: InputMaybe<Scalars['String']>;
  filter: RunsFilterV2;
  first?: Scalars['Int'];
  orderBy: Array<RunsOrderBy>;
};


export type WorkspaceScopedFunctionStatusArgs = {
  filter: ScopedMetricsFilter;
};


export type WorkspaceScopedMetricsArgs = {
  filter: ScopedMetricsFilter;
};


export type WorkspaceTraceOutputArgs = {
  outputID: Scalars['String'];
};


export type WorkspaceUnattachedSyncsArgs = {
  after: InputMaybe<Scalars['Time']>;
  first?: Scalars['Int'];
};


export type WorkspaceWorkerConnectionArgs = {
  connectionId: Scalars['ULID'];
};


export type WorkspaceWorkerConnectionsArgs = {
  after: InputMaybe<Scalars['String']>;
  filter: ConnectV1WorkerConnectionsFilter;
  first?: Scalars['Int'];
  orderBy: Array<ConnectV1WorkerConnectionsOrderBy>;
};


export type WorkspaceWorkflowArgs = {
  id: Scalars['ID'];
};


export type WorkspaceWorkflowBySlugArgs = {
  slug: Scalars['String'];
};


export type WorkspaceWorkflowsArgs = {
  archived?: InputMaybe<Scalars['Boolean']>;
  search: InputMaybe<Scalars['String']>;
};

export type SetUpAccountMutationVariables = Exact<{ [key: string]: never; }>;


export type SetUpAccountMutation = { __typename?: 'Mutation', setUpAccount: { __typename?: 'SetUpAccountPayload', account: { __typename?: 'Account', id: string } | null } | null };

export type CreateUserMutationVariables = Exact<{ [key: string]: never; }>;


export type CreateUserMutation = { __typename?: 'Mutation', createUser: { __typename?: 'CreateUserPayload', user: { __typename?: 'User', id: string } | null } | null };

export type GetBillingInfoQueryVariables = Exact<{ [key: string]: never; }>;


export type GetBillingInfoQuery = { __typename?: 'Query', account: { __typename?: 'Account', entitlements: { __typename?: 'Entitlements', executions: { __typename?: 'EntitlementExecutions', limit: number | null }, stepCount: { __typename?: 'EntitlementStepCount', limit: number | null }, runCount: { __typename?: 'EntitlementRunCount', limit: number | null } }, plan: { __typename?: 'BillingPlan', slug: string } | null } };

export type CreateEnvironmentMutationVariables = Exact<{
  name: Scalars['String'];
}>;


export type CreateEnvironmentMutation = { __typename?: 'Mutation', createWorkspace: Array<{ __typename?: 'Workspace', id: string } | null> };

export type AchiveAppMutationVariables = Exact<{
  appID: Scalars['UUID'];
}>;


export type AchiveAppMutation = { __typename?: 'Mutation', archiveApp: { __typename?: 'App', id: string } };

export type UnachiveAppMutationVariables = Exact<{
  appID: Scalars['UUID'];
}>;


export type UnachiveAppMutation = { __typename?: 'Mutation', unarchiveApp: { __typename?: 'App', id: string } };

export type ResyncAppMutationVariables = Exact<{
  appExternalID: Scalars['String'];
  appURL: InputMaybe<Scalars['String']>;
  envID: Scalars['UUID'];
}>;


export type ResyncAppMutation = { __typename?: 'Mutation', resyncApp: { __typename?: 'SyncResponse', app: { __typename?: 'App', id: string } | null, error: { __typename?: 'CodedError', code: string, data: null | boolean | number | string | Record<string, unknown> | unknown[] | null, message: string } | null } };

export type CheckAppQueryVariables = Exact<{
  envID: Scalars['ID'];
  url: Scalars['String'];
}>;


export type CheckAppQuery = { __typename?: 'Query', env: { __typename?: 'Workspace', appCheck: { __typename?: 'AppCheckResult', error: string | null, eventKeyStatus: SecretCheck, extra: Record<string, unknown> | null, isReachable: boolean, isSDK: boolean, mode: SdkMode | null, respHeaders: Record<string, unknown> | null, respStatusCode: number | null, signingKeyStatus: SecretCheck, signingKeyFallbackStatus: SecretCheck, apiOrigin: { __typename?: 'AppCheckFieldString', value: string | null } | null, appID: { __typename?: 'AppCheckFieldString', value: string | null } | null, authenticationSucceeded: { __typename?: 'AppCheckFieldBoolean', value: boolean | null } | null, env: { __typename?: 'AppCheckFieldString', value: string | null } | null, eventAPIOrigin: { __typename?: 'AppCheckFieldString', value: string | null } | null, framework: { __typename?: 'AppCheckFieldString', value: string | null } | null, sdkLanguage: { __typename?: 'AppCheckFieldString', value: string | null } | null, sdkVersion: { __typename?: 'AppCheckFieldString', value: string | null } | null, serveOrigin: { __typename?: 'AppCheckFieldString', value: string | null } | null, servePath: { __typename?: 'AppCheckFieldString', value: string | null } | null } } };

export type SyncQueryVariables = Exact<{
  envID: Scalars['ID'];
  externalAppID: Scalars['String'];
  syncID: Scalars['ID'];
}>;


export type SyncQuery = { __typename?: 'Query', environment: { __typename?: 'Workspace', app: { __typename?: 'App', id: string, externalID: string, name: string, method: AppMethod } }, sync: { __typename?: 'Deploy', appVersion: string | null, commitAuthor: string | null, commitHash: string | null, commitMessage: string | null, commitRef: string | null, error: string | null, framework: string | null, id: string, lastSyncedAt: string, platform: string | null, repoURL: string | null, sdkLanguage: string, sdkVersion: string, status: string, url: string | null, vercelDeploymentID: string | null, vercelDeploymentURL: string | null, vercelProjectID: string | null, vercelProjectURL: string | null, removedFunctions: Array<{ __typename?: 'Workflow', id: string, name: string, slug: string }>, syncedFunctions: Array<{ __typename?: 'Workflow', id: string, name: string, slug: string }> } };

export type AppSyncsQueryVariables = Exact<{
  envID: Scalars['ID'];
  externalAppID: Scalars['String'];
}>;


export type AppSyncsQuery = { __typename?: 'Query', environment: { __typename?: 'Workspace', app: { __typename?: 'App', id: string, syncs: Array<{ __typename?: 'Deploy', commitAuthor: string | null, commitHash: string | null, commitMessage: string | null, commitRef: string | null, framework: string | null, id: string, lastSyncedAt: string, platform: string | null, repoURL: string | null, sdkLanguage: string, sdkVersion: string, status: string, url: string | null, vercelDeploymentID: string | null, vercelDeploymentURL: string | null, vercelProjectID: string | null, vercelProjectURL: string | null, removedFunctions: Array<{ __typename?: 'Workflow', id: string, name: string, slug: string }>, syncedFunctions: Array<{ __typename?: 'Workflow', id: string, name: string, slug: string }> }> } } };

export type AppQueryVariables = Exact<{
  envID: Scalars['ID'];
  externalAppID: Scalars['String'];
}>;


export type AppQuery = { __typename?: 'Query', environment: { __typename?: 'Workspace', app: { __typename?: 'App', id: string, externalID: string, appVersion: string | null, name: string, method: AppMethod, functions: Array<{ __typename?: 'Workflow', id: string, name: string, slug: string, latestVersion: { __typename?: 'WorkflowVersion', triggers: Array<{ __typename?: 'FunctionTrigger', type: FunctionTriggerTypes, value: string }> } }>, latestSync: { __typename?: 'Deploy', commitAuthor: string | null, commitHash: string | null, commitMessage: string | null, commitRef: string | null, error: string | null, framework: string | null, id: string, lastSyncedAt: string, platform: string | null, repoURL: string | null, sdkLanguage: string, sdkVersion: string, status: string, url: string | null, vercelDeploymentID: string | null, vercelDeploymentURL: string | null, vercelProjectID: string | null, vercelProjectURL: string | null, appVersion: string | null } | null } } };

export type AppNavDataQueryVariables = Exact<{
  envID: Scalars['ID'];
  externalAppID: Scalars['String'];
}>;


export type AppNavDataQuery = { __typename?: 'Query', environment: { __typename?: 'Workspace', app: { __typename?: 'App', id: string, isArchived: boolean, isParentArchived: boolean, method: AppMethod, name: string, latestSync: { __typename?: 'Deploy', platform: string | null, url: string | null } | null } } };

export type SyncNewAppMutationVariables = Exact<{
  appURL: Scalars['String'];
  envID: Scalars['UUID'];
}>;


export type SyncNewAppMutation = { __typename?: 'Mutation', syncNewApp: { __typename?: 'SyncResponse', app: { __typename?: 'App', externalID: string, id: string } | null, error: { __typename?: 'CodedError', code: string, data: null | boolean | number | string | Record<string, unknown> | unknown[] | null, message: string } | null } };

export type AppsQueryVariables = Exact<{
  envID: Scalars['ID'];
}>;


export type AppsQuery = { __typename?: 'Query', environment: { __typename?: 'Workspace', apps: Array<{ __typename?: 'App', id: string, externalID: string, functionCount: number, isArchived: boolean, name: string, method: AppMethod, isParentArchived: boolean, latestSync: { __typename?: 'Deploy', error: string | null, framework: string | null, id: string, lastSyncedAt: string, platform: string | null, sdkLanguage: string, sdkVersion: string, status: string, url: string | null } | null, functions: Array<{ __typename?: 'Workflow', id: string, name: string, slug: string, triggers: Array<{ __typename?: 'FunctionTrigger', type: FunctionTriggerTypes, value: string }> }> }> } };

export type LatestUnattachedSyncQueryVariables = Exact<{
  envID: Scalars['ID'];
}>;


export type LatestUnattachedSyncQuery = { __typename?: 'Query', environment: { __typename?: 'Workspace', unattachedSyncs: Array<{ __typename?: 'Deploy', lastSyncedAt: string }> } };

export type GetFunctionRateLimitDocumentQueryVariables = Exact<{
  environmentID: Scalars['ID'];
  fnSlug: Scalars['String'];
  startTime: Scalars['Time'];
  endTime: Scalars['Time'];
}>;


export type GetFunctionRateLimitDocumentQuery = { __typename?: 'Query', environment: { __typename?: 'Workspace', function: { __typename?: 'Workflow', ratelimit: { __typename?: 'MetricsResponse', from: string, to: string, granularity: string, data: Array<{ __typename?: 'MetricsData', bucket: string, value: number }> } } | null } };

export type GetFunctionRunsMetricsQueryVariables = Exact<{
  environmentID: Scalars['ID'];
  functionSlug: Scalars['String'];
  startTime: Scalars['Time'];
  endTime: Scalars['Time'];
}>;


export type GetFunctionRunsMetricsQuery = { __typename?: 'Query', environment: { __typename?: 'Workspace', function: { __typename?: 'Workflow', completed: { __typename?: 'Usage', period: unknown, total: number, data: Array<{ __typename?: 'UsageSlot', slot: string, count: number }> }, canceled: { __typename?: 'Usage', period: unknown, total: number, data: Array<{ __typename?: 'UsageSlot', slot: string, count: number }> }, failed: { __typename?: 'Usage', period: unknown, total: number, data: Array<{ __typename?: 'UsageSlot', slot: string, count: number }> } } | null } };

export type GetFnMetricsQueryVariables = Exact<{
  environmentID: Scalars['ID'];
  fnSlug: Scalars['String'];
  startTime: Scalars['Time'];
  endTime: Scalars['Time'];
}>;


export type GetFnMetricsQuery = { __typename?: 'Query', environment: { __typename?: 'Workspace', function: { __typename?: 'Workflow', queued: { __typename?: 'MetricsResponse', from: string, to: string, granularity: string, data: Array<{ __typename?: 'MetricsData', bucket: string, value: number }> }, started: { __typename?: 'MetricsResponse', from: string, to: string, granularity: string, data: Array<{ __typename?: 'MetricsData', bucket: string, value: number }> }, ended: { __typename?: 'MetricsResponse', from: string, to: string, granularity: string, data: Array<{ __typename?: 'MetricsData', bucket: string, value: number }> } } | null } };

export type GetFailedFunctionRunsQueryVariables = Exact<{
  environmentID: Scalars['ID'];
  functionSlug: Scalars['String'];
  lowerTime: Scalars['Time'];
  upperTime: Scalars['Time'];
}>;


export type GetFailedFunctionRunsQuery = { __typename?: 'Query', environment: { __typename?: 'Workspace', function: { __typename?: 'Workflow', failedRuns: { __typename?: 'RunListConnection', edges: Array<{ __typename?: 'RunListItemEdge', node: { __typename?: 'RunListItem', id: string, endedAt: string | null } } | null> | null } | null } | null } };

export type GetSdkRequestMetricsQueryVariables = Exact<{
  environmentID: Scalars['ID'];
  fnSlug: Scalars['String'];
  startTime: Scalars['Time'];
  endTime: Scalars['Time'];
}>;


export type GetSdkRequestMetricsQuery = { __typename?: 'Query', environment: { __typename?: 'Workspace', function: { __typename?: 'Workflow', queued: { __typename?: 'MetricsResponse', from: string, to: string, granularity: string, data: Array<{ __typename?: 'MetricsData', bucket: string, value: number }> }, started: { __typename?: 'MetricsResponse', from: string, to: string, granularity: string, data: Array<{ __typename?: 'MetricsData', bucket: string, value: number }> }, ended: { __typename?: 'MetricsResponse', from: string, to: string, granularity: string, data: Array<{ __typename?: 'MetricsData', bucket: string, value: number }> } } | null } };

export type GetStepBacklogMetricsQueryVariables = Exact<{
  environmentID: Scalars['ID'];
  fnSlug: Scalars['String'];
  startTime: Scalars['Time'];
  endTime: Scalars['Time'];
}>;


export type GetStepBacklogMetricsQuery = { __typename?: 'Query', environment: { __typename?: 'Workspace', function: { __typename?: 'Workflow', scheduled: { __typename?: 'MetricsResponse', from: string, to: string, granularity: string, data: Array<{ __typename?: 'MetricsData', bucket: string, value: number }> }, sleeping: { __typename?: 'MetricsResponse', from: string, to: string, granularity: string, data: Array<{ __typename?: 'MetricsData', bucket: string, value: number }> } } | null } };

export type GetStepsRunningMetricsQueryVariables = Exact<{
  environmentID: Scalars['ID'];
  fnSlug: Scalars['String'];
  startTime: Scalars['Time'];
  endTime: Scalars['Time'];
}>;


export type GetStepsRunningMetricsQuery = { __typename?: 'Query', environment: { __typename?: 'Workspace', function: { __typename?: 'Workflow', running: { __typename?: 'MetricsResponse', from: string, to: string, granularity: string, data: Array<{ __typename?: 'MetricsData', bucket: string, value: number }> }, concurrencyLimit: { __typename?: 'MetricsResponse', from: string, to: string, granularity: string, data: Array<{ __typename?: 'MetricsData', bucket: string, value: number }> } } | null } };

export type DeleteCancellationMutationVariables = Exact<{
  envID: Scalars['UUID'];
  cancellationID: Scalars['ULID'];
}>;


export type DeleteCancellationMutation = { __typename?: 'Mutation', deleteCancellation: string };

export type GetFnCancellationsQueryVariables = Exact<{
  after: InputMaybe<Scalars['String']>;
  envSlug: Scalars['String'];
  fnSlug: Scalars['String'];
}>;


export type GetFnCancellationsQuery = { __typename?: 'Query', env: { __typename?: 'Workspace', fn: { __typename?: 'Workflow', cancellations: { __typename?: 'CancellationConnection', edges: Array<{ __typename?: 'CancellationEdge', cursor: string, node: { __typename?: 'Cancellation', createdAt: string, id: string, name: string | null, queuedAtMax: string, queuedAtMin: string | null, envID: string } }>, pageInfo: { __typename?: 'PageInfo', hasNextPage: boolean } } } | null } | null };

export type InvokeFunctionMutationVariables = Exact<{
  envID: Scalars['UUID'];
  data: InputMaybe<Scalars['Map']>;
  functionSlug: Scalars['String'];
  user: InputMaybe<Scalars['Map']>;
}>;


export type InvokeFunctionMutation = { __typename?: 'Mutation', invokeFunction: boolean | null };

export type GetReplaysQueryVariables = Exact<{
  environmentID: Scalars['ID'];
  functionSlug: Scalars['String'];
}>;


export type GetReplaysQuery = { __typename?: 'Query', environment: { __typename?: 'Workspace', id: string, function: { __typename?: 'Workflow', id: string, replays: Array<{ __typename?: 'Replay', id: string, name: string, createdAt: string, endedAt: string | null, functionRunsScheduledCount: number }> } | null } };

export type GetFunctionPauseStateQueryVariables = Exact<{
  environmentID: Scalars['ID'];
  functionSlug: Scalars['String'];
}>;


export type GetFunctionPauseStateQuery = { __typename?: 'Query', environment: { __typename?: 'Workspace', function: { __typename?: 'Workflow', id: string, isPaused: boolean } | null } };

export type NewIngestKeyMutationVariables = Exact<{
  input: NewIngestKey;
}>;


export type NewIngestKeyMutation = { __typename?: 'Mutation', key: { __typename?: 'IngestKey', id: string } };

export type GetIngestKeysQueryVariables = Exact<{
  environmentID: Scalars['ID'];
}>;


export type GetIngestKeysQuery = { __typename?: 'Query', environment: { __typename?: 'Workspace', ingestKeys: Array<{ __typename?: 'IngestKey', id: string, name: null | string, createdAt: string, source: string }> } };

export type UpdateIngestKeyMutationVariables = Exact<{
  id: Scalars['ID'];
  input: UpdateIngestKey;
}>;


export type UpdateIngestKeyMutation = { __typename?: 'Mutation', updateIngestKey: { __typename?: 'IngestKey', id: string, name: null | string, createdAt: string, presharedKey: string, url: string | null, metadata: Record<string, unknown> | null, filter: { __typename?: 'FilterList', type: string | null, ips: Array<string> | null, events: Array<string> | null } } };

export type DeleteEventKeyMutationVariables = Exact<{
  input: DeleteIngestKey;
}>;


export type DeleteEventKeyMutation = { __typename?: 'Mutation', deleteIngestKey: { __typename?: 'DeleteResponse', ids: Array<string> } | null };

export type GetIngestKeyQueryVariables = Exact<{
  environmentID: Scalars['ID'];
  keyID: Scalars['ID'];
}>;


export type GetIngestKeyQuery = { __typename?: 'Query', environment: { __typename?: 'Workspace', ingestKey: { __typename?: 'IngestKey', id: string, name: null | string, createdAt: string, presharedKey: string, url: string | null, metadata: Record<string, unknown> | null, source: string, filter: { __typename?: 'FilterList', type: string | null, ips: Array<string> | null, events: Array<string> | null } } } };

export type CreateSigningKeyMutationVariables = Exact<{
  envID: Scalars['UUID'];
}>;


export type CreateSigningKeyMutation = { __typename?: 'Mutation', createSigningKey: { __typename?: 'SigningKey', createdAt: string } };

export type DeleteSigningKeyMutationVariables = Exact<{
  signingKeyID: Scalars['UUID'];
}>;


export type DeleteSigningKeyMutation = { __typename?: 'Mutation', deleteSigningKey: { __typename?: 'SigningKey', createdAt: string } };

export type RotateSigningKeyMutationVariables = Exact<{
  envID: Scalars['UUID'];
}>;


export type RotateSigningKeyMutation = { __typename?: 'Mutation', rotateSigningKey: { __typename?: 'SigningKey', createdAt: string } };

export type GetSigningKeysQueryVariables = Exact<{
  envID: Scalars['ID'];
}>;


export type GetSigningKeysQuery = { __typename?: 'Query', environment: { __typename?: 'Workspace', signingKeys: Array<{ __typename?: 'SigningKey', createdAt: string, decryptedValue: string, id: string, isActive: boolean, user: { __typename?: 'User', email: string, name: null | string | null } | null }> } };

export type UnattachedSyncQueryVariables = Exact<{
  syncID: Scalars['ID'];
}>;


export type UnattachedSyncQuery = { __typename?: 'Query', sync: { __typename?: 'Deploy', appVersion: string | null, commitAuthor: string | null, commitHash: string | null, commitMessage: string | null, commitRef: string | null, error: string | null, framework: string | null, id: string, lastSyncedAt: string, platform: string | null, repoURL: string | null, sdkLanguage: string, sdkVersion: string, status: string, url: string | null, vercelDeploymentID: string | null, vercelDeploymentURL: string | null, vercelProjectID: string | null, vercelProjectURL: string | null, removedFunctions: Array<{ __typename?: 'Workflow', id: string, name: string, slug: string }>, syncedFunctions: Array<{ __typename?: 'Workflow', id: string, name: string, slug: string }> } };

export type UnattachedSyncsQueryVariables = Exact<{
  envID: Scalars['ID'];
}>;


export type UnattachedSyncsQuery = { __typename?: 'Query', environment: { __typename?: 'Workspace', syncs: Array<{ __typename?: 'Deploy', commitAuthor: string | null, commitHash: string | null, commitMessage: string | null, commitRef: string | null, framework: string | null, id: string, lastSyncedAt: string, platform: string | null, repoURL: string | null, sdkLanguage: string, sdkVersion: string, status: string, url: string | null, vercelDeploymentID: string | null, vercelDeploymentURL: string | null, vercelProjectID: string | null, vercelProjectURL: string | null }> } };

export type VercelIntegrationQueryVariables = Exact<{ [key: string]: never; }>;


export type VercelIntegrationQuery = { __typename?: 'Query', account: { __typename?: 'Account', vercelIntegration: { __typename?: 'VercelIntegration', isMarketplace: boolean, projects: Array<{ __typename?: 'VercelProject', canChangeEnabled: boolean, deploymentProtection: VercelDeploymentProtection, isEnabled: boolean, name: string, originOverride: string | null, projectID: string, protectionBypassSecret: string | null, servePath: string }> } | null } };

export type GetSavedVercelProjectsQueryVariables = Exact<{
  environmentID: Scalars['ID'];
}>;


export type GetSavedVercelProjectsQuery = { __typename?: 'Query', account: { __typename?: 'Account', marketplace: Marketplace | null }, environment: { __typename?: 'Workspace', savedVercelProjects: Array<{ __typename?: 'VercelApp', id: string, originOverride: string | null, projectID: string, protectionBypassSecret: string | null, path: string | null, workspaceID: string }> } };

export type CreateVercelAppMutationVariables = Exact<{
  input: CreateVercelAppInput;
}>;


export type CreateVercelAppMutation = { __typename?: 'Mutation', createVercelApp: { __typename?: 'CreateVercelAppResponse', success: boolean } | null };

export type UpdateVercelAppMutationVariables = Exact<{
  input: UpdateVercelAppInput;
}>;


export type UpdateVercelAppMutation = { __typename?: 'Mutation', updateVercelApp: { __typename?: 'UpdateVercelAppResponse', success: boolean } | null };

export type RemoveVercelAppMutationVariables = Exact<{
  input: RemoveVercelAppInput;
}>;


export type RemoveVercelAppMutation = { __typename?: 'Mutation', removeVercelApp: { __typename?: 'RemoveVercelAppResponse', success: boolean } | null };

export type CreateWebhookMutationVariables = Exact<{
  input: NewIngestKey;
}>;


export type CreateWebhookMutation = { __typename?: 'Mutation', key: { __typename?: 'IngestKey', id: string, url: string | null } };

export type CompleteAwsMarketplaceSetupMutationVariables = Exact<{
  input: AwsMarketplaceSetupInput;
}>;


export type CompleteAwsMarketplaceSetupMutation = { __typename?: 'Mutation', completeAWSMarketplaceSetup: { __typename?: 'AWSMarketplaceSetupResponse', message: string } | null };

export type GetAccountSupportInfoQueryVariables = Exact<{ [key: string]: never; }>;


export type GetAccountSupportInfoQuery = { __typename?: 'Query', account: { __typename?: 'Account', id: string, plan: { __typename?: 'BillingPlan', id: string, name: string, amount: number, features: Record<string, unknown> } | null } };

export type GetArchivedAppBannerDataQueryVariables = Exact<{
  envID: Scalars['ID'];
  externalAppID: Scalars['String'];
}>;


export type GetArchivedAppBannerDataQuery = { __typename?: 'Query', environment: { __typename?: 'Workspace', app: { __typename?: 'App', isArchived: boolean } } };

export type GetArchivedFuncBannerDataQueryVariables = Exact<{
  envID: Scalars['ID'];
  funcID: Scalars['ID'];
}>;


export type GetArchivedFuncBannerDataQuery = { __typename?: 'Query', environment: { __typename?: 'Workspace', function: { __typename?: 'Workflow', id: string, archivedAt: string | null } | null } };

export type UpdateAccountAddonQuantityMutationVariables = Exact<{
  addonName: Scalars['String'];
  quantity: Scalars['Int'];
}>;


export type UpdateAccountAddonQuantityMutation = { __typename?: 'Mutation', updateAccountAddonQuantity: { __typename?: 'Addon', purchaseCount: number } };

export type UpdateAccountMutationVariables = Exact<{
  input: UpdateAccount;
}>;


export type UpdateAccountMutation = { __typename?: 'Mutation', account: { __typename?: 'Account', billingEmail: string, name: null | string | null } };

export type UpdatePaymentMethodMutationVariables = Exact<{
  token: Scalars['String'];
}>;


export type UpdatePaymentMethodMutation = { __typename?: 'Mutation', updatePaymentMethod: Array<{ __typename?: 'PaymentMethod', brand: string, last4: string, expMonth: string, expYear: string, createdAt: string, default: boolean }> | null };

export type GetPaymentIntentsQueryVariables = Exact<{ [key: string]: never; }>;


export type GetPaymentIntentsQuery = { __typename?: 'Query', account: { __typename?: 'Account', paymentIntents: Array<{ __typename?: 'PaymentIntent', status: string, createdAt: string, amountLabel: string, description: string, invoiceURL: string | null }> } };

export type CreateStripeSubscriptionMutationVariables = Exact<{
  input: StripeSubscriptionInput;
}>;


export type CreateStripeSubscriptionMutation = { __typename?: 'Mutation', createStripeSubscription: { __typename?: 'CreateStripeSubscriptionResponse', clientSecret: string, message: string } };

export type UpdatePlanMutationVariables = Exact<{
  planSlug: Scalars['String'];
}>;


export type UpdatePlanMutation = { __typename?: 'Mutation', updatePlan: { __typename?: 'Account', plan: { __typename?: 'BillingPlan', id: string, name: string } | null } };

export type GetBillableStepsQueryVariables = Exact<{
  month: Scalars['Int'];
  year: Scalars['Int'];
}>;


export type GetBillableStepsQuery = { __typename?: 'Query', usage: Array<{ __typename?: 'TimeSeries', data: Array<{ __typename?: 'TimeSeriesPoint', time: string, value: number | null }> }> };

export type GetBillableRunsQueryVariables = Exact<{
  month: Scalars['Int'];
  year: Scalars['Int'];
}>;


export type GetBillableRunsQuery = { __typename?: 'Query', usage: Array<{ __typename?: 'TimeSeries', data: Array<{ __typename?: 'TimeSeriesPoint', time: string, value: number | null }> }> };

export type GetBillableExecutionsQueryVariables = Exact<{
  month: Scalars['Int'];
  year: Scalars['Int'];
}>;


export type GetBillableExecutionsQuery = { __typename?: 'Query', usage: Array<{ __typename?: 'TimeSeries', data: Array<{ __typename?: 'TimeSeriesPoint', time: string, value: number | null }> }> };

export type EntitlementUsageQueryVariables = Exact<{ [key: string]: never; }>;


export type EntitlementUsageQuery = { __typename?: 'Query', account: { __typename?: 'Account', id: string, addons: { __typename?: 'Addons', concurrency: { __typename?: 'Addon', available: boolean, baseValue: number | null, maxValue: number, name: string, price: number | null, purchaseCount: number, quantityPer: number }, userCount: { __typename?: 'Addon', available: boolean, baseValue: number | null, maxValue: number, name: string, price: number | null, purchaseCount: number, quantityPer: number }, advancedObservability: { __typename?: 'AdvancedObservabilityAddon', available: boolean, name: string, price: number | null, purchased: boolean, entitlements: { __typename?: 'AdvancedObservabilityEntitlements', history: { __typename?: 'EntitlementInt', limit: number }, metricsExportFreshness: { __typename?: 'EntitlementInt', limit: number }, metricsExportGranularity: { __typename?: 'EntitlementInt', limit: number } } } }, entitlements: { __typename?: 'Entitlements', runCount: { __typename?: 'EntitlementRunCount', usage: number, limit: number | null, overageAllowed: boolean }, stepCount: { __typename?: 'EntitlementStepCount', usage: number, limit: number | null, overageAllowed: boolean }, concurrency: { __typename?: 'EntitlementConcurrency', usage: number, limit: number }, eventSize: { __typename?: 'EntitlementInt', limit: number }, history: { __typename?: 'EntitlementInt', limit: number }, userCount: { __typename?: 'EntitlementUserCount', usage: number, limit: number | null }, hipaa: { __typename?: 'EntitlementBool', enabled: boolean }, metricsExport: { __typename?: 'EntitlementBool', enabled: boolean }, metricsExportFreshness: { __typename?: 'EntitlementInt', limit: number }, metricsExportGranularity: { __typename?: 'EntitlementInt', limit: number } }, plan: { __typename?: 'BillingPlan', name: string } | null } };

export type GetCurrentPlanQueryVariables = Exact<{ [key: string]: never; }>;


export type GetCurrentPlanQuery = { __typename?: 'Query', account: { __typename?: 'Account', plan: { __typename?: 'BillingPlan', id: string, slug: string, isLegacy: boolean, isFree: boolean, name: string, amount: number, billingPeriod: unknown, entitlements: { __typename?: 'Entitlements', concurrency: { __typename?: 'EntitlementConcurrency', limit: number }, eventSize: { __typename?: 'EntitlementInt', limit: number }, history: { __typename?: 'EntitlementInt', limit: number }, runCount: { __typename?: 'EntitlementRunCount', limit: number | null }, stepCount: { __typename?: 'EntitlementStepCount', limit: number | null }, userCount: { __typename?: 'EntitlementUserCount', limit: number | null } }, addons: { __typename?: 'Addons', concurrency: { __typename?: 'Addon', available: boolean, price: number | null, purchaseCount: number, quantityPer: number }, userCount: { __typename?: 'Addon', available: boolean, price: number | null, purchaseCount: number, quantityPer: number } } } | null, subscription: { __typename?: 'BillingSubscription', nextInvoiceDate: string } | null } };

export type GetBillingDetailsQueryVariables = Exact<{ [key: string]: never; }>;


export type GetBillingDetailsQuery = { __typename?: 'Query', account: { __typename?: 'Account', billingEmail: string, name: null | string | null, paymentMethods: Array<{ __typename?: 'PaymentMethod', brand: string, last4: string, expMonth: string, expYear: string, createdAt: string, default: boolean }> | null } };

export type GetPlansQueryVariables = Exact<{ [key: string]: never; }>;


export type GetPlansQuery = { __typename?: 'Query', plans: Array<{ __typename?: 'BillingPlan', id: string, isLegacy: boolean, isFree: boolean, name: string, amount: number, billingPeriod: unknown, entitlements: { __typename?: 'Entitlements', concurrency: { __typename?: 'EntitlementConcurrency', limit: number }, eventSize: { __typename?: 'EntitlementInt', limit: number }, history: { __typename?: 'EntitlementInt', limit: number }, runCount: { __typename?: 'EntitlementRunCount', limit: number | null }, stepCount: { __typename?: 'EntitlementStepCount', limit: number | null } } } | null> };

export type EnableDatadogConnectionMutationVariables = Exact<{
  organizationID: Scalars['UUID'];
  envID: Scalars['UUID'];
}>;


export type EnableDatadogConnectionMutation = { __typename?: 'Mutation', enableDatadogConnection: { __typename?: 'DatadogConnectionStatus', id: string } };

export type FinishDatadogIntegrationDocumentMutationVariables = Exact<{
  orgName: Scalars['String'];
  orgID: Scalars['String'];
  authCode: Scalars['String'];
  ddSite: Scalars['String'];
  ddDomain: Scalars['String'];
}>;


export type FinishDatadogIntegrationDocumentMutation = { __typename?: 'Mutation', datadogOAuthCompleted: { __typename?: 'DatadogOrganization', id: string } };

export type GetDatadogSetupDataQueryVariables = Exact<{ [key: string]: never; }>;


export type GetDatadogSetupDataQuery = { __typename?: 'Query', account: { __typename?: 'Account', datadogConnections: Array<{ __typename?: 'DatadogConnectionStatus', id: string, orgID: string, orgName: string, envID: string, envName: string, healthy: boolean, lastErrorMessage: string | null, lastSentAt: string | null }>, datadogOrganizations: Array<{ __typename?: 'DatadogOrganization', id: string, datadogDomain: string, datadogOrgName: string | null }> } };

export type DisableDatadogConnectionMutationVariables = Exact<{
  connectionID: Scalars['UUID'];
}>;


export type DisableDatadogConnectionMutation = { __typename?: 'Mutation', disableDatadogConnection: string };

export type RemoveDatadogOrganizationMutationVariables = Exact<{
  organizationID: Scalars['UUID'];
}>;


export type RemoveDatadogOrganizationMutation = { __typename?: 'Mutation', removeDatadogOrganization: string };

export type StartDatadogIntegrationMutationVariables = Exact<{
  ddSite: Scalars['String'];
  ddDomain: Scalars['String'];
}>;


export type StartDatadogIntegrationMutation = { __typename?: 'Mutation', datadogOAuthRedirectURL: string };

export type DisableEnvironmentAutoArchiveDocumentMutationVariables = Exact<{
  id: Scalars['ID'];
}>;


export type DisableEnvironmentAutoArchiveDocumentMutation = { __typename?: 'Mutation', disableEnvironmentAutoArchive: { __typename?: 'Workspace', id: string } };

export type EnableEnvironmentAutoArchiveMutationVariables = Exact<{
  id: Scalars['ID'];
}>;


export type EnableEnvironmentAutoArchiveMutation = { __typename?: 'Mutation', enableEnvironmentAutoArchive: { __typename?: 'Workspace', id: string } };

export type ArchiveEnvironmentMutationVariables = Exact<{
  id: Scalars['ID'];
}>;


export type ArchiveEnvironmentMutation = { __typename?: 'Mutation', archiveEnvironment: { __typename?: 'Workspace', id: string } };

export type UnarchiveEnvironmentMutationVariables = Exact<{
  id: Scalars['ID'];
}>;


export type UnarchiveEnvironmentMutation = { __typename?: 'Mutation', unarchiveEnvironment: { __typename?: 'Workspace', id: string } };

export type GetEventTypesV2QueryVariables = Exact<{
  envID: Scalars['ID'];
  cursor: InputMaybe<Scalars['String']>;
  archived: InputMaybe<Scalars['Boolean']>;
  nameSearch: InputMaybe<Scalars['String']>;
}>;


export type GetEventTypesV2Query = { __typename?: 'Query', environment: { __typename?: 'Workspace', eventTypesV2: { __typename?: 'EventTypesConnection', edges: Array<{ __typename?: 'EventTypesEdge', node: { __typename?: 'EventTypeV2', name: string, functions: { __typename?: 'FunctionsConnection', edges: Array<{ __typename?: 'FunctionsEdge', node: { __typename?: 'Function', id: string, slug: string, name: string } }> } } }>, pageInfo: { __typename?: 'PageInfo', hasNextPage: boolean, endCursor: string | null, hasPreviousPage: boolean, startCursor: string | null } } } };

export type GetEventTypeVolumeV2QueryVariables = Exact<{
  envID: Scalars['ID'];
  eventName: Scalars['String'];
  startTime: Scalars['Time'];
  endTime: Scalars['Time'];
}>;


export type GetEventTypeVolumeV2Query = { __typename?: 'Query', environment: { __typename?: 'Workspace', eventType: { __typename?: 'EventTypeV2', name: string, usage: { __typename?: 'Usage', total: number, data: Array<{ __typename?: 'UsageSlot', count: number, slot: string }> } } } };

export type GetEventTypeQueryVariables = Exact<{
  envID: Scalars['ID'];
  eventName: Scalars['String'];
}>;


export type GetEventTypeQuery = { __typename?: 'Query', environment: { __typename?: 'Workspace', eventType: { __typename?: 'EventTypeV2', name: string, functions: { __typename?: 'FunctionsConnection', edges: Array<{ __typename?: 'FunctionsEdge', node: { __typename?: 'Function', id: string, slug: string, name: string } }> } } } };

export type GetAllEventNamesQueryVariables = Exact<{
  envID: Scalars['ID'];
}>;


export type GetAllEventNamesQuery = { __typename?: 'Query', environment: { __typename?: 'Workspace', eventTypesV2: { __typename?: 'EventTypesConnection', edges: Array<{ __typename?: 'EventTypesEdge', node: { __typename?: 'EventTypeV2', name: string } }> } } };

export type ArchiveEventMutationVariables = Exact<{
  environmentId: Scalars['ID'];
  name: Scalars['String'];
}>;


export type ArchiveEventMutation = { __typename?: 'Mutation', archiveEvent: { __typename?: 'Event', name: string } | null };

export type GetLatestEventLogsQueryVariables = Exact<{
  name: InputMaybe<Scalars['String']>;
  environmentID: Scalars['ID'];
}>;


export type GetLatestEventLogsQuery = { __typename?: 'Query', events: { __typename?: 'PaginatedEvents', data: Array<{ __typename?: 'Event', recent: Array<{ __typename?: 'ArchivedEvent', id: string, receivedAt: string, event: string, source: { __typename?: 'IngestKey', name: null | string } | null }> }> } | null };

export type GetEventKeysQueryVariables = Exact<{
  environmentID: Scalars['ID'];
}>;


export type GetEventKeysQuery = { __typename?: 'Query', environment: { __typename?: 'Workspace', eventKeys: Array<{ __typename?: 'IngestKey', name: null | string, value: string }> } };

export type GetEventsV2QueryVariables = Exact<{
  envID: Scalars['ID'];
  cursor: InputMaybe<Scalars['String']>;
  startTime: Scalars['Time'];
  endTime: InputMaybe<Scalars['Time']>;
  celQuery?: InputMaybe<Scalars['String']>;
  eventNames?: InputMaybe<Array<Scalars['String']> | Scalars['String']>;
  includeInternalEvents?: InputMaybe<Scalars['Boolean']>;
}>;


export type GetEventsV2Query = { __typename?: 'Query', environment: { __typename?: 'Workspace', eventsV2: { __typename?: 'EventsConnection', totalCount: number, edges: Array<{ __typename?: 'EventsEdge', node: { __typename?: 'EventV2', name: string, id: string, receivedAt: string, runs: Array<{ __typename?: 'FunctionRunV2', status: FunctionRunStatus, id: string, startedAt: string | null, endedAt: string | null, function: { __typename?: 'Workflow', name: string, slug: string } }> } }>, pageInfo: { __typename?: 'PageInfo', hasNextPage: boolean, endCursor: string | null, hasPreviousPage: boolean, startCursor: string | null } } } };

export type GetEventV2QueryVariables = Exact<{
  envID: Scalars['ID'];
  eventID: Scalars['ULID'];
}>;


export type GetEventV2Query = { __typename?: 'Query', environment: { __typename?: 'Workspace', eventV2: { __typename?: 'EventV2', name: string, id: string, receivedAt: string, idempotencyKey: string | null, occurredAt: string, version: string | null, source: { __typename?: 'EventSource', name: string | null } | null } } };

export type GetEventPayloadQueryVariables = Exact<{
  envID: Scalars['ID'];
  eventID: Scalars['ULID'];
}>;


export type GetEventPayloadQuery = { __typename?: 'Query', environment: { __typename?: 'Workspace', eventV2: { __typename?: 'EventV2', raw: string } } };

export type GetEventV2RunsQueryVariables = Exact<{
  envID: Scalars['ID'];
  eventID: Scalars['ULID'];
}>;


export type GetEventV2RunsQuery = { __typename?: 'Query', environment: { __typename?: 'Workspace', eventV2: { __typename?: 'EventV2', name: string, runs: Array<{ __typename?: 'FunctionRunV2', status: FunctionRunStatus, id: string, startedAt: string | null, endedAt: string | null, function: { __typename?: 'Workflow', name: string, slug: string } }> } } };

export type CreateCancellationMutationVariables = Exact<{
  input: CreateCancellationInput;
}>;


export type CreateCancellationMutation = { __typename?: 'Mutation', createCancellation: { __typename?: 'Cancellation', id: string } };

export type GetCancellationRunCountQueryVariables = Exact<{
  envID: Scalars['ID'];
  functionSlug: Scalars['String'];
  queuedAtMin: InputMaybe<Scalars['Time']>;
  queuedAtMax: Scalars['Time'];
}>;


export type GetCancellationRunCountQuery = { __typename?: 'Query', environment: { __typename?: 'Workspace', function: { __typename?: 'Workflow', cancellationRunCount: number } | null } };

export type PauseFunctionMutationVariables = Exact<{
  fnID: Scalars['ID'];
  cancelRunning: InputMaybe<Scalars['Boolean']>;
}>;


export type PauseFunctionMutation = { __typename?: 'Mutation', pauseFunction: { __typename?: 'Workflow', id: string } };

export type UnpauseFunctionMutationVariables = Exact<{
  fnID: Scalars['ID'];
}>;


export type UnpauseFunctionMutation = { __typename?: 'Mutation', unpauseFunction: { __typename?: 'Workflow', id: string } };

export type InsightsQueryVariables = Exact<{
  query: Scalars['String'];
  first: Scalars['Int'];
  after: InputMaybe<Scalars['String']>;
}>;


export type InsightsQuery = { __typename?: 'Query', insights: { __typename?: 'InsightsConnection', totalCount: number, columns: Array<{ __typename?: 'InsightsColumn', name: string, columnType: InsightsColumnType }>, edges: Array<{ __typename?: 'InsightsEdge', cursor: string, node: { __typename?: 'InsightsEntry', id: string, values: Array<string> } }>, pageInfo: { __typename?: 'PageInfo', endCursor: string | null, hasNextPage: boolean } } };

export type MetricsLookupsQueryVariables = Exact<{
  envSlug: Scalars['String'];
  page: InputMaybe<Scalars['Int']>;
  pageSize: InputMaybe<Scalars['Int']>;
}>;


export type MetricsLookupsQuery = { __typename?: 'Query', envBySlug: { __typename?: 'Workspace', apps: Array<{ __typename?: 'App', externalID: string, id: string, name: string, isArchived: boolean }>, workflows: { __typename?: 'PaginatedWorkflows', data: Array<{ __typename?: 'Workflow', name: string, id: string, slug: string }>, page: { __typename?: 'PageResults', page: number, totalPages: number | null, perPage: number } } } | null };

export type AccountConcurrencyLookupQueryVariables = Exact<{ [key: string]: never; }>;


export type AccountConcurrencyLookupQuery = { __typename?: 'Query', account: { __typename?: 'Account', entitlements: { __typename?: 'Entitlements', concurrency: { __typename?: 'EntitlementConcurrency', limit: number } } } };

export type FunctionStatusMetricsQueryVariables = Exact<{
  workspaceId: Scalars['ID'];
  from: Scalars['Time'];
  functionIDs: InputMaybe<Array<Scalars['UUID']> | Scalars['UUID']>;
  appIDs: InputMaybe<Array<Scalars['UUID']> | Scalars['UUID']>;
  until: InputMaybe<Scalars['Time']>;
  scope: MetricsScope;
}>;


export type FunctionStatusMetricsQuery = { __typename?: 'Query', workspace: { __typename?: 'Workspace', scheduled: { __typename?: 'ScopedMetricsResponse', metrics: Array<{ __typename?: 'ScopedMetric', id: string, data: Array<{ __typename?: 'MetricsData', value: number, bucket: string }> }> }, started: { __typename?: 'ScopedMetricsResponse', metrics: Array<{ __typename?: 'ScopedMetric', id: string, data: Array<{ __typename?: 'MetricsData', value: number, bucket: string }> }> }, completed: { __typename?: 'ScopedMetricsResponse', metrics: Array<{ __typename?: 'ScopedMetric', id: string, tagName: string | null, tagValue: string | null, data: Array<{ __typename?: 'MetricsData', value: number, bucket: string }> }> }, completedByFunction: { __typename?: 'ScopedMetricsResponse', metrics: Array<{ __typename?: 'ScopedMetric', id: string, tagName: string | null, tagValue: string | null, data: Array<{ __typename?: 'MetricsData', value: number, bucket: string }> }> }, totals: { __typename?: 'ScopedFunctionStatusResponse', queued: number, running: number, completed: number, failed: number, cancelled: number, skipped: number } } };

export type VolumeMetricsQueryVariables = Exact<{
  workspaceId: Scalars['ID'];
  from: Scalars['Time'];
  functionIDs: InputMaybe<Array<Scalars['UUID']> | Scalars['UUID']>;
  appIDs: InputMaybe<Array<Scalars['UUID']> | Scalars['UUID']>;
  until: InputMaybe<Scalars['Time']>;
  scope: MetricsScope;
}>;


export type VolumeMetricsQuery = { __typename?: 'Query', accountConcurrency: { __typename?: 'MetricsResponse', from: string, to: string, granularity: string, data: Array<{ __typename?: 'MetricsData', bucket: string, value: number }> }, workspace: { __typename?: 'Workspace', runsThroughput: { __typename?: 'ScopedMetricsResponse', metrics: Array<{ __typename?: 'ScopedMetric', id: string, tagName: string | null, tagValue: string | null, data: Array<{ __typename?: 'MetricsData', value: number, bucket: string }> }> }, sdkThroughputEnded: { __typename?: 'ScopedMetricsResponse', metrics: Array<{ __typename?: 'ScopedMetric', id: string, tagName: string | null, tagValue: string | null, data: Array<{ __typename?: 'MetricsData', value: number, bucket: string }> }> }, sdkThroughputStarted: { __typename?: 'ScopedMetricsResponse', metrics: Array<{ __typename?: 'ScopedMetric', id: string, tagName: string | null, tagValue: string | null, data: Array<{ __typename?: 'MetricsData', value: number, bucket: string }> }> }, sdkThroughputScheduled: { __typename?: 'ScopedMetricsResponse', metrics: Array<{ __typename?: 'ScopedMetric', id: string, tagName: string | null, tagValue: string | null, data: Array<{ __typename?: 'MetricsData', value: number, bucket: string }> }> }, stepThroughput: { __typename?: 'ScopedMetricsResponse', metrics: Array<{ __typename?: 'ScopedMetric', id: string, tagName: string | null, tagValue: string | null, data: Array<{ __typename?: 'MetricsData', value: number, bucket: string }> }> }, backlog: { __typename?: 'ScopedMetricsResponse', metrics: Array<{ __typename?: 'ScopedMetric', id: string, tagName: string | null, tagValue: string | null, data: Array<{ __typename?: 'MetricsData', value: number, bucket: string }> }> }, stepRunning: { __typename?: 'ScopedMetricsResponse', metrics: Array<{ __typename?: 'ScopedMetric', id: string, tagName: string | null, tagValue: string | null, data: Array<{ __typename?: 'MetricsData', value: number, bucket: string }> }> }, concurrency: { __typename?: 'ScopedMetricsResponse', metrics: Array<{ __typename?: 'ScopedMetric', id: string, tagName: string | null, tagValue: string | null, data: Array<{ __typename?: 'MetricsData', value: number, bucket: string }> }> } } };

export type QuickSearchQueryVariables = Exact<{
  term: Scalars['String'];
  envSlug: Scalars['String'];
}>;


export type QuickSearchQuery = { __typename?: 'Query', account: { __typename?: 'Account', quickSearch: { __typename?: 'QuickSearchResults', apps: Array<{ __typename?: 'QuickSearchApp', name: string }>, event: { __typename?: 'QuickSearchEvent', envSlug: string, id: string, name: string } | null, eventTypes: Array<{ __typename?: 'QuickSearchEventType', name: string }>, functions: Array<{ __typename?: 'QuickSearchFunction', name: string, slug: string }>, run: { __typename?: 'QuickSearchRun', envSlug: string, id: string } | null } } };

export type SyncOnboardingAppMutationVariables = Exact<{
  appURL: Scalars['String'];
  envID: Scalars['UUID'];
}>;


export type SyncOnboardingAppMutation = { __typename?: 'Mutation', syncNewApp: { __typename?: 'SyncResponse', app: { __typename?: 'App', externalID: string, id: string } | null, error: { __typename?: 'CodedError', code: string, data: null | boolean | number | string | Record<string, unknown> | unknown[] | null, message: string } | null } };

export type InvokeFunctionOnboardingMutationVariables = Exact<{
  envID: Scalars['UUID'];
  data: InputMaybe<Scalars['Map']>;
  functionSlug: Scalars['String'];
  user: InputMaybe<Scalars['Map']>;
}>;


export type InvokeFunctionOnboardingMutation = { __typename?: 'Mutation', invokeFunction: boolean | null };

export type InvokeFunctionLookupQueryVariables = Exact<{
  envSlug: Scalars['String'];
  page: InputMaybe<Scalars['Int']>;
  pageSize: InputMaybe<Scalars['Int']>;
}>;


export type InvokeFunctionLookupQuery = { __typename?: 'Query', envBySlug: { __typename?: 'Workspace', workflows: { __typename?: 'PaginatedWorkflows', data: Array<{ __typename?: 'Workflow', name: string, id: string, slug: string, current: { __typename?: 'WorkflowVersion', triggers: Array<{ __typename?: 'FunctionTrigger', type: FunctionTriggerTypes, value: string }> } | null }>, page: { __typename?: 'PageResults', page: number, totalPages: number | null, perPage: number } } } | null };

export type GetVercelAppsQueryVariables = Exact<{
  envID: Scalars['ID'];
}>;


export type GetVercelAppsQuery = { __typename?: 'Query', environment: { __typename?: 'Workspace', unattachedSyncs: Array<{ __typename?: 'Deploy', lastSyncedAt: string, error: string | null, url: string | null, vercelDeploymentURL: string | null }>, apps: Array<{ __typename?: 'App', id: string, name: string, externalID: string, isArchived: boolean, latestSync: { __typename?: 'Deploy', error: string | null, id: string, platform: string | null, vercelDeploymentID: string | null, vercelProjectID: string | null, status: string } | null }> } };

export type ProductionAppsQueryVariables = Exact<{
  envID: Scalars['ID'];
}>;


export type ProductionAppsQuery = { __typename?: 'Query', environment: { __typename?: 'Workspace', apps: Array<{ __typename?: 'App', id: string }>, unattachedSyncs: Array<{ __typename?: 'Deploy', lastSyncedAt: string }> } };

export type GetPostgresIntegrationsQueryVariables = Exact<{
  envID: Scalars['ID'];
}>;


export type GetPostgresIntegrationsQuery = { __typename?: 'Query', environment: { __typename?: 'Workspace', cdcConnections: Array<{ __typename?: 'CDCConnection', id: string, name: string, status: CdcStatus, statusDetail: Record<string, unknown> | null, description: string | null }> } };

export type TestCredentialsMutationVariables = Exact<{
  input: CdcConnectionInput;
  envID: Scalars['UUID'];
}>;


export type TestCredentialsMutation = { __typename?: 'Mutation', cdcTestCredentials: { __typename?: 'CDCSetupResponse', steps: Record<string, unknown> | null, error: string | null } };

export type TestReplicationMutationVariables = Exact<{
  input: CdcConnectionInput;
  envID: Scalars['UUID'];
}>;


export type TestReplicationMutation = { __typename?: 'Mutation', cdcTestLogicalReplication: { __typename?: 'CDCSetupResponse', steps: Record<string, unknown> | null, error: string | null } };

export type TestAutoSetupMutationVariables = Exact<{
  input: CdcConnectionInput;
  envID: Scalars['UUID'];
}>;


export type TestAutoSetupMutation = { __typename?: 'Mutation', cdcAutoSetup: { __typename?: 'CDCSetupResponse', steps: Record<string, unknown> | null, error: string | null } };

export type CdcDeleteMutationVariables = Exact<{
  envID: Scalars['UUID'];
  id: Scalars['UUID'];
}>;


export type CdcDeleteMutation = { __typename?: 'Mutation', cdcDelete: { __typename?: 'DeleteResponse', ids: Array<string> } };

export type MetricsEntitlementsQueryVariables = Exact<{ [key: string]: never; }>;


export type MetricsEntitlementsQuery = { __typename?: 'Query', account: { __typename?: 'Account', id: string, entitlements: { __typename?: 'Entitlements', metricsExport: { __typename?: 'EntitlementBool', enabled: boolean }, metricsExportFreshness: { __typename?: 'EntitlementInt', limit: number }, metricsExportGranularity: { __typename?: 'EntitlementInt', limit: number } } } };

export type GetAccountEntitlementsQueryVariables = Exact<{ [key: string]: never; }>;


export type GetAccountEntitlementsQuery = { __typename?: 'Query', account: { __typename?: 'Account', entitlements: { __typename?: 'Entitlements', history: { __typename?: 'EntitlementInt', limit: number } } } };

export type GetReplayRunCountsQueryVariables = Exact<{
  environmentID: Scalars['ID'];
  functionSlug: Scalars['String'];
  from: Scalars['Time'];
  to: Scalars['Time'];
}>;


export type GetReplayRunCountsQuery = { __typename?: 'Query', environment: { __typename?: 'Workspace', function: { __typename?: 'Workflow', id: string, replayCounts: { __typename?: 'ReplayRunCounts', completedCount: number, failedCount: number, cancelledCount: number, skippedPausedCount: number } } | null } };

export type CreateFunctionReplayMutationVariables = Exact<{
  environmentID: Scalars['UUID'];
  functionID: Scalars['UUID'];
  name: Scalars['String'];
  fromRange: Scalars['ULID'];
  toRange: Scalars['ULID'];
  statuses: InputMaybe<Array<ReplayRunStatus> | ReplayRunStatus>;
}>;


export type CreateFunctionReplayMutation = { __typename?: 'Mutation', createFunctionReplay: { __typename?: 'Replay', id: string } };

export type GetRunTraceTriggerQueryVariables = Exact<{
  envID: Scalars['ID'];
  runID: Scalars['String'];
}>;


export type GetRunTraceTriggerQuery = { __typename?: 'Query', workspace: { __typename?: 'Workspace', runTrigger: { __typename?: 'RunTraceTrigger', IDs: Array<string>, payloads: Array<string>, timestamp: string, eventName: string | null, isBatch: boolean, batchID: string | null, cron: string | null } } };

export type GetRunsQueryVariables = Exact<{
  appIDs: InputMaybe<Array<Scalars['UUID']> | Scalars['UUID']>;
  environmentID: Scalars['ID'];
  startTime: Scalars['Time'];
  endTime: InputMaybe<Scalars['Time']>;
  status: InputMaybe<Array<FunctionRunStatus> | FunctionRunStatus>;
  timeField: RunsOrderByField;
  functionSlug: InputMaybe<Scalars['String']>;
  functionRunCursor?: InputMaybe<Scalars['String']>;
  celQuery?: InputMaybe<Scalars['String']>;
}>;


export type GetRunsQuery = { __typename?: 'Query', environment: { __typename?: 'Workspace', runs: { __typename?: 'RunsConnection', edges: Array<{ __typename?: 'FunctionRunV2Edge', node: { __typename?: 'FunctionRunV2', cronSchedule: string | null, eventName: string | null, id: string, isBatch: boolean, queuedAt: string, endedAt: string | null, startedAt: string | null, status: FunctionRunStatus, hasAI: boolean, app: { __typename?: 'App', externalID: string, name: string }, function: { __typename?: 'Workflow', name: string, slug: string } } }>, pageInfo: { __typename?: 'PageInfo', hasNextPage: boolean, hasPreviousPage: boolean, startCursor: string | null, endCursor: string | null } } } };

export type CountRunsQueryVariables = Exact<{
  appIDs: InputMaybe<Array<Scalars['UUID']> | Scalars['UUID']>;
  environmentID: Scalars['ID'];
  startTime: Scalars['Time'];
  endTime: InputMaybe<Scalars['Time']>;
  status: InputMaybe<Array<FunctionRunStatus> | FunctionRunStatus>;
  timeField: RunsOrderByField;
  functionSlug: InputMaybe<Scalars['String']>;
  celQuery?: InputMaybe<Scalars['String']>;
}>;


export type CountRunsQuery = { __typename?: 'Query', environment: { __typename?: 'Workspace', runs: { __typename?: 'RunsConnection', totalCount: number } } };

export type AppFilterQueryVariables = Exact<{
  envSlug: Scalars['String'];
}>;


export type AppFilterQuery = { __typename?: 'Query', env: { __typename?: 'Workspace', apps: Array<{ __typename?: 'App', externalID: string, id: string, name: string }> } | null };

export type SeatOverageCheckQueryVariables = Exact<{ [key: string]: never; }>;


export type SeatOverageCheckQuery = { __typename?: 'Query', account: { __typename?: 'Account', id: string, entitlements: { __typename?: 'Entitlements', userCount: { __typename?: 'EntitlementUserCount', usage: number, limit: number | null } } } };

export type GetWorkerConnectionsQueryVariables = Exact<{
  envID: Scalars['ID'];
  appID: Scalars['UUID'];
  startTime: InputMaybe<Scalars['Time']>;
  status: InputMaybe<Array<ConnectV1ConnectionStatus> | ConnectV1ConnectionStatus>;
  timeField: ConnectV1WorkerConnectionsOrderByField;
  cursor?: InputMaybe<Scalars['String']>;
  orderBy?: InputMaybe<Array<ConnectV1WorkerConnectionsOrderBy> | ConnectV1WorkerConnectionsOrderBy>;
  first: Scalars['Int'];
}>;


export type GetWorkerConnectionsQuery = { __typename?: 'Query', environment: { __typename?: 'Workspace', workerConnections: { __typename?: 'ConnectV1WorkerConnectionsConnection', totalCount: number, edges: Array<{ __typename?: 'ConnectV1WorkerConnectionEdge', node: { __typename?: 'ConnectV1WorkerConnection', id: string, gatewayId: string, workerIp: string, connectedAt: string, lastHeartbeatAt: string | null, disconnectedAt: string | null, disconnectReason: string | null, status: ConnectV1ConnectionStatus, sdkLang: string, sdkVersion: string, sdkPlatform: string, appVersion: string | null, functionCount: number, cpuCores: number, memBytes: number, os: string, instanceID: string, app: { __typename?: 'App', id: string } | null } }>, pageInfo: { __typename?: 'PageInfo', hasNextPage: boolean, hasPreviousPage: boolean, startCursor: string | null, endCursor: string | null } } } };

export type GetWorkerCountConnectionsQueryVariables = Exact<{
  envID: Scalars['ID'];
  appID: Scalars['UUID'];
  startTime: InputMaybe<Scalars['Time']>;
  status?: InputMaybe<Array<ConnectV1ConnectionStatus> | ConnectV1ConnectionStatus>;
  timeField: ConnectV1WorkerConnectionsOrderByField;
}>;


export type GetWorkerCountConnectionsQuery = { __typename?: 'Query', environment: { __typename?: 'Workspace', workerConnections: { __typename?: 'ConnectV1WorkerConnectionsConnection', totalCount: number } } };

export type GetDeployssQueryVariables = Exact<{
  environmentID: Scalars['ID'];
}>;


export type GetDeployssQuery = { __typename?: 'Query', deploys: Array<{ __typename?: 'Deploy', id: string, appName: string, authorID: string | null, checksum: string, createdAt: string, error: string | null, framework: string | null, metadata: Record<string, unknown>, sdkLanguage: string, sdkVersion: string, status: string, deployedFunctions: Array<{ __typename?: 'Workflow', id: string, name: string }>, removedFunctions: Array<{ __typename?: 'Workflow', id: string, name: string }> }> | null };

export type GetEnvironmentsQueryVariables = Exact<{ [key: string]: never; }>;


export type GetEnvironmentsQuery = { __typename?: 'Query', workspaces: Array<{ __typename?: 'Workspace', id: string, name: string, slug: string, parentID: string | null, test: boolean, type: EnvironmentType, webhookSigningKey: string, createdAt: string, isArchived: boolean, isAutoArchiveEnabled: boolean, lastDeployedAt: string | null }> | null };

export type GetEnvironmentBySlugQueryVariables = Exact<{
  slug: Scalars['String'];
}>;


export type GetEnvironmentBySlugQuery = { __typename?: 'Query', envBySlug: { __typename?: 'Workspace', id: string, name: string, slug: string, parentID: string | null, test: boolean, type: EnvironmentType, createdAt: string, lastDeployedAt: string | null, isArchived: boolean, isAutoArchiveEnabled: boolean, webhookSigningKey: string } | null };

export type GetDefaultEnvironmentQueryVariables = Exact<{ [key: string]: never; }>;


export type GetDefaultEnvironmentQuery = { __typename?: 'Query', defaultEnv: { __typename?: 'Workspace', id: string, name: string, slug: string, parentID: string | null, test: boolean, type: EnvironmentType, createdAt: string, lastDeployedAt: string | null, isArchived: boolean, isAutoArchiveEnabled: boolean } };

export type GetFunctionsUsageQueryVariables = Exact<{
  environmentID: Scalars['ID'];
  page: InputMaybe<Scalars['Int']>;
  archived: InputMaybe<Scalars['Boolean']>;
  pageSize: InputMaybe<Scalars['Int']>;
}>;


export type GetFunctionsUsageQuery = { __typename?: 'Query', workspace: { __typename?: 'Workspace', workflows: { __typename?: 'PaginatedWorkflows', page: { __typename?: 'PageResults', page: number, perPage: number, totalItems: number | null, totalPages: number | null }, data: Array<{ __typename?: 'Workflow', id: string, slug: string, dailyStarts: { __typename?: 'Usage', total: number, data: Array<{ __typename?: 'UsageSlot', count: number }> }, dailyCompleted: { __typename?: 'Usage', total: number, data: Array<{ __typename?: 'UsageSlot', count: number }> }, dailyCancelled: { __typename?: 'Usage', total: number, data: Array<{ __typename?: 'UsageSlot', count: number }> }, dailyFailures: { __typename?: 'Usage', total: number, data: Array<{ __typename?: 'UsageSlot', count: number }> } }> } } };

export type GetFunctionsQueryVariables = Exact<{
  environmentID: Scalars['ID'];
  page: InputMaybe<Scalars['Int']>;
  archived: InputMaybe<Scalars['Boolean']>;
  search: InputMaybe<Scalars['String']>;
  pageSize: InputMaybe<Scalars['Int']>;
}>;


export type GetFunctionsQuery = { __typename?: 'Query', workspace: { __typename?: 'Workspace', workflows: { __typename?: 'PaginatedWorkflows', page: { __typename?: 'PageResults', page: number, perPage: number, totalItems: number | null, totalPages: number | null }, data: Array<{ __typename?: 'Workflow', id: string, slug: string, name: string, isPaused: boolean, isArchived: boolean, app: { __typename?: 'App', name: string, externalID: string }, current: { __typename?: 'WorkflowVersion', triggers: Array<{ __typename?: 'FunctionTrigger', type: FunctionTriggerTypes, value: string }> } | null }> } } };

export type GetFunctionQueryVariables = Exact<{
  slug: Scalars['String'];
  environmentID: Scalars['ID'];
}>;


export type GetFunctionQuery = { __typename?: 'Query', workspace: { __typename?: 'Workspace', id: string, workflow: { __typename?: 'Workflow', id: string, name: string, slug: string, isPaused: boolean, isArchived: boolean, app: { __typename?: 'App', name: string }, current: { __typename?: 'WorkflowVersion', triggers: Array<{ __typename?: 'FunctionTrigger', type: FunctionTriggerTypes, value: string, condition: string | null }>, deploy: { __typename?: 'Deploy', id: string, createdAt: string } | null } | null, triggers: Array<{ __typename?: 'FunctionTrigger', type: FunctionTriggerTypes, value: string, condition: string | null }>, failureHandler: { __typename?: 'Workflow', slug: string, name: string } | null, configuration: { __typename?: 'FunctionConfiguration', priority: string | null, cancellations: Array<{ __typename?: 'CancellationConfiguration', event: string, timeout: string | null, condition: string | null }>, retries: { __typename?: 'RetryConfiguration', value: number, isDefault: boolean | null }, eventsBatch: { __typename?: 'EventsBatchConfiguration', maxSize: number, timeout: string, key: string | null } | null, concurrency: Array<{ __typename?: 'ConcurrencyConfiguration', scope: ConcurrencyScope, key: string | null, limit: { __typename?: 'ConcurrencyLimitConfiguration', value: number, isPlanLimit: boolean | null } }>, rateLimit: { __typename?: 'RateLimitConfiguration', limit: number, period: string, key: string | null } | null, debounce: { __typename?: 'DebounceConfiguration', period: string, key: string | null } | null, throttle: { __typename?: 'ThrottleConfiguration', burst: number, key: string | null, limit: number, period: string } | null, singleton: { __typename?: 'SingletonConfiguration', key: string | null, mode: SingletonMode } | null } } | null } };

export type GetFunctionUsageQueryVariables = Exact<{
  id: Scalars['ID'];
  environmentID: Scalars['ID'];
  startTime: Scalars['Time'];
  endTime: Scalars['Time'];
}>;


export type GetFunctionUsageQuery = { __typename?: 'Query', workspace: { __typename?: 'Workspace', workflow: { __typename?: 'Workflow', dailyStarts: { __typename?: 'Usage', period: unknown, total: number, data: Array<{ __typename?: 'UsageSlot', slot: string, count: number }> }, dailyCancelled: { __typename?: 'Usage', period: unknown, total: number, data: Array<{ __typename?: 'UsageSlot', slot: string, count: number }> }, dailyCompleted: { __typename?: 'Usage', period: unknown, total: number, data: Array<{ __typename?: 'UsageSlot', slot: string, count: number }> }, dailyFailures: { __typename?: 'Usage', period: unknown, total: number, data: Array<{ __typename?: 'UsageSlot', slot: string, count: number }> } } | null } };

export type GetProductionWorkspaceQueryVariables = Exact<{ [key: string]: never; }>;


export type GetProductionWorkspaceQuery = { __typename?: 'Query', defaultEnv: { __typename?: 'Workspace', id: string, name: string, slug: string, parentID: string | null, test: boolean, type: EnvironmentType, createdAt: string, lastDeployedAt: string | null, isArchived: boolean, isAutoArchiveEnabled: boolean, webhookSigningKey: string } };

export type ProfileQueryVariables = Exact<{ [key: string]: never; }>;


export type ProfileQuery = { __typename?: 'Query', account: { __typename?: 'Account', name: null | string | null, marketplace: Marketplace | null } };

export type CancelRunMutationVariables = Exact<{
  envID: Scalars['UUID'];
  runID: Scalars['ULID'];
}>;


export type CancelRunMutation = { __typename?: 'Mutation', cancelRun: { __typename?: 'FunctionRun', id: string } };

export type GetEventKeysForBlankSlateQueryVariables = Exact<{
  environmentID: Scalars['ID'];
}>;


export type GetEventKeysForBlankSlateQuery = { __typename?: 'Query', environment: { __typename?: 'Workspace', ingestKeys: Array<{ __typename?: 'IngestKey', name: null | string, presharedKey: string, createdAt: string }> } };

export type TraceDetailsFragment = { __typename?: 'RunTraceSpan', name: string, status: RunTraceSpanStatus, attempts: number | null, queuedAt: string, startedAt: string | null, endedAt: string | null, isRoot: boolean, isUserland: boolean, outputID: string | null, stepID: string | null, spanID: string, stepOp: StepOp | null, userlandSpan: { __typename?: 'UserlandSpan', spanName: string | null, spanKind: string | null, serviceName: string | null, scopeName: string | null, scopeVersion: string | null, spanAttrs: string | null, resourceAttrs: string | null } | null, stepInfo: { __typename: 'InvokeStepInfo', triggeringEventID: string, functionID: string, timeout: string, returnEventID: string | null, runID: string | null, timedOut: boolean | null } | { __typename: 'SleepStepInfo', sleepUntil: string } | { __typename: 'WaitForEventStepInfo', eventName: string, expression: string | null, timeout: string, foundEventID: string | null, timedOut: boolean | null } | null } & { ' $fragmentName'?: 'TraceDetailsFragment' };

export type GetRunTraceQueryVariables = Exact<{
  envID: Scalars['ID'];
  runID: Scalars['String'];
  preview: InputMaybe<Scalars['Boolean']>;
}>;


export type GetRunTraceQuery = { __typename?: 'Query', workspace: { __typename?: 'Workspace', run: { __typename?: 'FunctionRunV2', hasAI: boolean, function: { __typename?: 'Workflow', id: string, name: string, slug: string, app: { __typename?: 'App', name: string, externalID: string } }, trace: (
        { __typename?: 'RunTraceSpan', childrenSpans: Array<(
          { __typename?: 'RunTraceSpan', childrenSpans: Array<(
            { __typename?: 'RunTraceSpan' }
            & { ' $fragmentRefs'?: { 'TraceDetailsFragment': TraceDetailsFragment } }
          )> }
          & { ' $fragmentRefs'?: { 'TraceDetailsFragment': TraceDetailsFragment } }
        )> }
        & { ' $fragmentRefs'?: { 'TraceDetailsFragment': TraceDetailsFragment } }
      ) | null } | null } };

export type TraceResultQueryVariables = Exact<{
  envID: Scalars['ID'];
  traceID: Scalars['String'];
}>;


export type TraceResultQuery = { __typename?: 'Query', workspace: { __typename?: 'Workspace', runTraceSpanOutputByID: { __typename?: 'RunTraceSpanOutput', data: string | null, input: string | null, error: { __typename?: 'StepError', message: string, name: string | null, stack: string | null, cause: string | null } | null } } };

export type RerunFunctionRunMutationVariables = Exact<{
  environmentID: Scalars['ID'];
  functionID: Scalars['ID'];
  functionRunID: Scalars['ULID'];
}>;


export type RerunFunctionRunMutation = { __typename?: 'Mutation', retryWorkflowRun: { __typename?: 'StartWorkflowResponse', id: string } | null };

export type RerunMutationVariables = Exact<{
  runID: Scalars['ULID'];
  fromStep: InputMaybe<RerunFromStepInput>;
}>;


export type RerunMutation = { __typename?: 'Mutation', rerun: string };

export const TraceDetailsFragmentDoc = {"kind":"Document","definitions":[{"kind":"FragmentDefinition","name":{"kind":"Name","value":"TraceDetails"},"typeCondition":{"kind":"NamedType","name":{"kind":"Name","value":"RunTraceSpan"}},"selectionSet":{"kind":"SelectionSet","selections":[{"kind":"Field","name":{"kind":"Name","value":"name"}},{"kind":"Field","name":{"kind":"Name","value":"status"}},{"kind":"Field","name":{"kind":"Name","value":"attempts"}},{"kind":"Field","name":{"kind":"Name","value":"queuedAt"}},{"kind":"Field","name":{"kind":"Name","value":"startedAt"}},{"kind":"Field","name":{"kind":"Name","value":"endedAt"}},{"kind":"Field","name":{"kind":"Name","value":"isRoot"}},{"kind":"Field","name":{"kind":"Name","value":"isUserland"}},{"kind":"Field","name":{"kind":"Name","value":"userlandSpan"},"selectionSet":{"kind":"SelectionSet","selections":[{"kind":"Field","name":{"kind":"Name","value":"spanName"}},{"kind":"Field","name":{"kind":"Name","value":"spanKind"}},{"kind":"Field","name":{"kind":"Name","value":"serviceName"}},{"kind":"Field","name":{"kind":"Name","value":"scopeName"}},{"kind":"Field","name":{"kind":"Name","value":"scopeVersion"}},{"kind":"Field","name":{"kind":"Name","value":"spanAttrs"}},{"kind":"Field","name":{"kind":"Name","value":"resourceAttrs"}}]}},{"kind":"Field","name":{"kind":"Name","value":"outputID"}},{"kind":"Field","name":{"kind":"Name","value":"stepID"}},{"kind":"Field","name":{"kind":"Name","value":"spanID"}},{"kind":"Field","name":{"kind":"Name","value":"stepOp"}},{"kind":"Field","name":{"kind":"Name","value":"stepInfo"},"selectionSet":{"kind":"SelectionSet","selections":[{"kind":"Field","name":{"kind":"Name","value":"__typename"}},{"kind":"InlineFragment","typeCondition":{"kind":"NamedType","name":{"kind":"Name","value":"InvokeStepInfo"}},"selectionSet":{"kind":"SelectionSet","selections":[{"kind":"Field","name":{"kind":"Name","value":"triggeringEventID"}},{"kind":"Field","name":{"kind":"Name","value":"functionID"}},{"kind":"Field","name":{"kind":"Name","value":"timeout"}},{"kind":"Field","name":{"kind":"Name","value":"returnEventID"}},{"kind":"Field","name":{"kind":"Name","value":"runID"}},{"kind":"Field","name":{"kind":"Name","value":"timedOut"}}]}},{"kind":"InlineFragment","typeCondition":{"kind":"NamedType","name":{"kind":"Name","value":"SleepStepInfo"}},"selectionSet":{"kind":"SelectionSet","selections":[{"kind":"Field","name":{"kind":"Name","value":"sleepUntil"}}]}},{"kind":"InlineFragment","typeCondition":{"kind":"NamedType","name":{"kind":"Name","value":"WaitForEventStepInfo"}},"selectionSet":{"kind":"SelectionSet","selections":[{"kind":"Field","name":{"kind":"Name","value":"eventName"}},{"kind":"Field","name":{"kind":"Name","value":"expression"}},{"kind":"Field","name":{"kind":"Name","value":"timeout"}},{"kind":"Field","name":{"kind":"Name","value":"foundEventID"}},{"kind":"Field","name":{"kind":"Name","value":"timedOut"}}]}}]}}]}}]} as unknown as DocumentNode<TraceDetailsFragment, unknown>;
export const SetUpAccountDocument = {"kind":"Document","definitions":[{"kind":"OperationDefinition","operation":"mutation","name":{"kind":"Name","value":"SetUpAccount"},"selectionSet":{"kind":"SelectionSet","selections":[{"kind":"Field","name":{"kind":"Name","value":"setUpAccount"},"selectionSet":{"kind":"SelectionSet","selections":[{"kind":"Field","name":{"kind":"Name","value":"account"},"selectionSet":{"kind":"SelectionSet","selections":[{"kind":"Field","name":{"kind":"Name","value":"id"}}]}}]}}]}}]} as unknown as DocumentNode<SetUpAccountMutation, SetUpAccountMutationVariables>;
export const CreateUserDocument = {"kind":"Document","definitions":[{"kind":"OperationDefinition","operation":"mutation","name":{"kind":"Name","value":"CreateUser"},"selectionSet":{"kind":"SelectionSet","selections":[{"kind":"Field","name":{"kind":"Name","value":"createUser"},"selectionSet":{"kind":"SelectionSet","selections":[{"kind":"Field","name":{"kind":"Name","value":"user"},"selectionSet":{"kind":"SelectionSet","selections":[{"kind":"Field","name":{"kind":"Name","value":"id"}}]}}]}}]}}]} as unknown as DocumentNode<CreateUserMutation, CreateUserMutationVariables>;
export const GetBillingInfoDocument = {"kind":"Document","definitions":[{"kind":"OperationDefinition","operation":"query","name":{"kind":"Name","value":"GetBillingInfo"},"selectionSet":{"kind":"SelectionSet","selections":[{"kind":"Field","name":{"kind":"Name","value":"account"},"selectionSet":{"kind":"SelectionSet","selections":[{"kind":"Field","name":{"kind":"Name","value":"entitlements"},"selectionSet":{"kind":"SelectionSet","selections":[{"kind":"Field","name":{"kind":"Name","value":"executions"},"selectionSet":{"kind":"SelectionSet","selections":[{"kind":"Field","name":{"kind":"Name","value":"limit"}}]}},{"kind":"Field","name":{"kind":"Name","value":"stepCount"},"selectionSet":{"kind":"SelectionSet","selections":[{"kind":"Field","name":{"kind":"Name","value":"limit"}}]}},{"kind":"Field","name":{"kind":"Name","value":"runCount"},"selectionSet":{"kind":"SelectionSet","selections":[{"kind":"Field","name":{"kind":"Name","value":"limit"}}]}}]}},{"kind":"Field","name":{"kind":"Name","value":"plan"},"selectionSet":{"kind":"SelectionSet","selections":[{"kind":"Field","name":{"kind":"Name","value":"slug"}}]}}]}}]}}]} as unknown as DocumentNode<GetBillingInfoQuery, GetBillingInfoQueryVariables>;
export const CreateEnvironmentDocument = {"kind":"Document","definitions":[{"kind":"OperationDefinition","operation":"mutation","name":{"kind":"Name","value":"CreateEnvironment"},"variableDefinitions":[{"kind":"VariableDefinition","variable":{"kind":"Variable","name":{"kind":"Name","value":"name"}},"type":{"kind":"NonNullType","type":{"kind":"NamedType","name":{"kind":"Name","value":"String"}}}}],"selectionSet":{"kind":"SelectionSet","selections":[{"kind":"Field","name":{"kind":"Name","value":"createWorkspace"},"arguments":[{"kind":"Argument","name":{"kind":"Name","value":"input"},"value":{"kind":"ObjectValue","fields":[{"kind":"ObjectField","name":{"kind":"Name","value":"name"},"value":{"kind":"Variable","name":{"kind":"Name","value":"name"}}}]}}],"selectionSet":{"kind":"SelectionSet","selections":[{"kind":"Field","name":{"kind":"Name","value":"id"}}]}}]}}]} as unknown as DocumentNode<CreateEnvironmentMutation, CreateEnvironmentMutationVariables>;
export const AchiveAppDocument = {"kind":"Document","definitions":[{"kind":"OperationDefinition","operation":"mutation","name":{"kind":"Name","value":"AchiveApp"},"variableDefinitions":[{"kind":"VariableDefinition","variable":{"kind":"Variable","name":{"kind":"Name","value":"appID"}},"type":{"kind":"NonNullType","type":{"kind":"NamedType","name":{"kind":"Name","value":"UUID"}}}}],"selectionSet":{"kind":"SelectionSet","selections":[{"kind":"Field","name":{"kind":"Name","value":"archiveApp"},"arguments":[{"kind":"Argument","name":{"kind":"Name","value":"id"},"value":{"kind":"Variable","name":{"kind":"Name","value":"appID"}}}],"selectionSet":{"kind":"SelectionSet","selections":[{"kind":"Field","name":{"kind":"Name","value":"id"}}]}}]}}]} as unknown as DocumentNode<AchiveAppMutation, AchiveAppMutationVariables>;
export const UnachiveAppDocument = {"kind":"Document","definitions":[{"kind":"OperationDefinition","operation":"mutation","name":{"kind":"Name","value":"UnachiveApp"},"variableDefinitions":[{"kind":"VariableDefinition","variable":{"kind":"Variable","name":{"kind":"Name","value":"appID"}},"type":{"kind":"NonNullType","type":{"kind":"NamedType","name":{"kind":"Name","value":"UUID"}}}}],"selectionSet":{"kind":"SelectionSet","selections":[{"kind":"Field","name":{"kind":"Name","value":"unarchiveApp"},"arguments":[{"kind":"Argument","name":{"kind":"Name","value":"id"},"value":{"kind":"Variable","name":{"kind":"Name","value":"appID"}}}],"selectionSet":{"kind":"SelectionSet","selections":[{"kind":"Field","name":{"kind":"Name","value":"id"}}]}}]}}]} as unknown as DocumentNode<UnachiveAppMutation, UnachiveAppMutationVariables>;
export const ResyncAppDocument = {"kind":"Document","definitions":[{"kind":"OperationDefinition","operation":"mutation","name":{"kind":"Name","value":"ResyncApp"},"variableDefinitions":[{"kind":"VariableDefinition","variable":{"kind":"Variable","name":{"kind":"Name","value":"appExternalID"}},"type":{"kind":"NonNullType","type":{"kind":"NamedType","name":{"kind":"Name","value":"String"}}}},{"kind":"VariableDefinition","variable":{"kind":"Variable","name":{"kind":"Name","value":"appURL"}},"type":{"kind":"NamedType","name":{"kind":"Name","value":"String"}}},{"kind":"VariableDefinition","variable":{"kind":"Variable","name":{"kind":"Name","value":"envID"}},"type":{"kind":"NonNullType","type":{"kind":"NamedType","name":{"kind":"Name","value":"UUID"}}}}],"selectionSet":{"kind":"SelectionSet","selections":[{"kind":"Field","name":{"kind":"Name","value":"resyncApp"},"arguments":[{"kind":"Argument","name":{"kind":"Name","value":"appExternalID"},"value":{"kind":"Variable","name":{"kind":"Name","value":"appExternalID"}}},{"kind":"Argument","name":{"kind":"Name","value":"appURL"},"value":{"kind":"Variable","name":{"kind":"Name","value":"appURL"}}},{"kind":"Argument","name":{"kind":"Name","value":"envID"},"value":{"kind":"Variable","name":{"kind":"Name","value":"envID"}}}],"selectionSet":{"kind":"SelectionSet","selections":[{"kind":"Field","name":{"kind":"Name","value":"app"},"selectionSet":{"kind":"SelectionSet","selections":[{"kind":"Field","name":{"kind":"Name","value":"id"}}]}},{"kind":"Field","name":{"kind":"Name","value":"error"},"selectionSet":{"kind":"SelectionSet","selections":[{"kind":"Field","name":{"kind":"Name","value":"code"}},{"kind":"Field","name":{"kind":"Name","value":"data"}},{"kind":"Field","name":{"kind":"Name","value":"message"}}]}}]}}]}}]} as unknown as DocumentNode<ResyncAppMutation, ResyncAppMutationVariables>;
export const CheckAppDocument = {"kind":"Document","definitions":[{"kind":"OperationDefinition","operation":"query","name":{"kind":"Name","value":"CheckApp"},"variableDefinitions":[{"kind":"VariableDefinition","variable":{"kind":"Variable","name":{"kind":"Name","value":"envID"}},"type":{"kind":"NonNullType","type":{"kind":"NamedType","name":{"kind":"Name","value":"ID"}}}},{"kind":"VariableDefinition","variable":{"kind":"Variable","name":{"kind":"Name","value":"url"}},"type":{"kind":"NonNullType","type":{"kind":"NamedType","name":{"kind":"Name","value":"String"}}}}],"selectionSet":{"kind":"SelectionSet","selections":[{"kind":"Field","alias":{"kind":"Name","value":"env"},"name":{"kind":"Name","value":"workspace"},"arguments":[{"kind":"Argument","name":{"kind":"Name","value":"id"},"value":{"kind":"Variable","name":{"kind":"Name","value":"envID"}}}],"selectionSet":{"kind":"SelectionSet","selections":[{"kind":"Field","name":{"kind":"Name","value":"appCheck"},"arguments":[{"kind":"Argument","name":{"kind":"Name","value":"url"},"value":{"kind":"Variable","name":{"kind":"Name","value":"url"}}}],"selectionSet":{"kind":"SelectionSet","selections":[{"kind":"Field","name":{"kind":"Name","value":"apiOrigin"},"selectionSet":{"kind":"SelectionSet","selections":[{"kind":"Field","name":{"kind":"Name","value":"value"}}]}},{"kind":"Field","name":{"kind":"Name","value":"appID"},"selectionSet":{"kind":"SelectionSet","selections":[{"kind":"Field","name":{"kind":"Name","value":"value"}}]}},{"kind":"Field","name":{"kind":"Name","value":"authenticationSucceeded"},"selectionSet":{"kind":"SelectionSet","selections":[{"kind":"Field","name":{"kind":"Name","value":"value"}}]}},{"kind":"Field","name":{"kind":"Name","value":"env"},"selectionSet":{"kind":"SelectionSet","selections":[{"kind":"Field","name":{"kind":"Name","value":"value"}}]}},{"kind":"Field","name":{"kind":"Name","value":"error"}},{"kind":"Field","name":{"kind":"Name","value":"eventAPIOrigin"},"selectionSet":{"kind":"SelectionSet","selections":[{"kind":"Field","name":{"kind":"Name","value":"value"}}]}},{"kind":"Field","name":{"kind":"Name","value":"eventKeyStatus"}},{"kind":"Field","name":{"kind":"Name","value":"extra"}},{"kind":"Field","name":{"kind":"Name","value":"framework"},"selectionSet":{"kind":"SelectionSet","selections":[{"kind":"Field","name":{"kind":"Name","value":"value"}}]}},{"kind":"Field","name":{"kind":"Name","value":"isReachable"}},{"kind":"Field","name":{"kind":"Name","value":"isSDK"}},{"kind":"Field","name":{"kind":"Name","value":"mode"}},{"kind":"Field","name":{"kind":"Name","value":"respHeaders"}},{"kind":"Field","name":{"kind":"Name","value":"respStatusCode"}},{"kind":"Field","name":{"kind":"Name","value":"sdkLanguage"},"selectionSet":{"kind":"SelectionSet","selections":[{"kind":"Field","name":{"kind":"Name","value":"value"}}]}},{"kind":"Field","name":{"kind":"Name","value":"sdkVersion"},"selectionSet":{"kind":"SelectionSet","selections":[{"kind":"Field","name":{"kind":"Name","value":"value"}}]}},{"kind":"Field","name":{"kind":"Name","value":"serveOrigin"},"selectionSet":{"kind":"SelectionSet","selections":[{"kind":"Field","name":{"kind":"Name","value":"value"}}]}},{"kind":"Field","name":{"kind":"Name","value":"servePath"},"selectionSet":{"kind":"SelectionSet","selections":[{"kind":"Field","name":{"kind":"Name","value":"value"}}]}},{"kind":"Field","name":{"kind":"Name","value":"signingKeyStatus"}},{"kind":"Field","name":{"kind":"Name","value":"signingKeyFallbackStatus"}}]}}]}}]}}]} as unknown as DocumentNode<CheckAppQuery, CheckAppQueryVariables>;
export const SyncDocument = {"kind":"Document","definitions":[{"kind":"OperationDefinition","operation":"query","name":{"kind":"Name","value":"Sync"},"variableDefinitions":[{"kind":"VariableDefinition","variable":{"kind":"Variable","name":{"kind":"Name","value":"envID"}},"type":{"kind":"NonNullType","type":{"kind":"NamedType","name":{"kind":"Name","value":"ID"}}}},{"kind":"VariableDefinition","variable":{"kind":"Variable","name":{"kind":"Name","value":"externalAppID"}},"type":{"kind":"NonNullType","type":{"kind":"NamedType","name":{"kind":"Name","value":"String"}}}},{"kind":"VariableDefinition","variable":{"kind":"Variable","name":{"kind":"Name","value":"syncID"}},"type":{"kind":"NonNullType","type":{"kind":"NamedType","name":{"kind":"Name","value":"ID"}}}}],"selectionSet":{"kind":"SelectionSet","selections":[{"kind":"Field","alias":{"kind":"Name","value":"environment"},"name":{"kind":"Name","value":"workspace"},"arguments":[{"kind":"Argument","name":{"kind":"Name","value":"id"},"value":{"kind":"Variable","name":{"kind":"Name","value":"envID"}}}],"selectionSet":{"kind":"SelectionSet","selections":[{"kind":"Field","alias":{"kind":"Name","value":"app"},"name":{"kind":"Name","value":"appByExternalID"},"arguments":[{"kind":"Argument","name":{"kind":"Name","value":"externalID"},"value":{"kind":"Variable","name":{"kind":"Name","value":"externalAppID"}}}],"selectionSet":{"kind":"SelectionSet","selections":[{"kind":"Field","name":{"kind":"Name","value":"id"}},{"kind":"Field","name":{"kind":"Name","value":"externalID"}},{"kind":"Field","name":{"kind":"Name","value":"name"}},{"kind":"Field","name":{"kind":"Name","value":"method"}}]}}]}},{"kind":"Field","alias":{"kind":"Name","value":"sync"},"name":{"kind":"Name","value":"deploy"},"arguments":[{"kind":"Argument","name":{"kind":"Name","value":"id"},"value":{"kind":"Variable","name":{"kind":"Name","value":"syncID"}}}],"selectionSet":{"kind":"SelectionSet","selections":[{"kind":"Field","name":{"kind":"Name","value":"appVersion"}},{"kind":"Field","name":{"kind":"Name","value":"commitAuthor"}},{"kind":"Field","name":{"kind":"Name","value":"commitHash"}},{"kind":"Field","name":{"kind":"Name","value":"commitMessage"}},{"kind":"Field","name":{"kind":"Name","value":"commitRef"}},{"kind":"Field","name":{"kind":"Name","value":"error"}},{"kind":"Field","name":{"kind":"Name","value":"framework"}},{"kind":"Field","name":{"kind":"Name","value":"id"}},{"kind":"Field","name":{"kind":"Name","value":"lastSyncedAt"}},{"kind":"Field","name":{"kind":"Name","value":"platform"}},{"kind":"Field","name":{"kind":"Name","value":"repoURL"}},{"kind":"Field","name":{"kind":"Name","value":"sdkLanguage"}},{"kind":"Field","name":{"kind":"Name","value":"sdkVersion"}},{"kind":"Field","name":{"kind":"Name","value":"status"}},{"kind":"Field","alias":{"kind":"Name","value":"removedFunctions"},"name":{"kind":"Name","value":"removedFunctions"},"selectionSet":{"kind":"SelectionSet","selections":[{"kind":"Field","name":{"kind":"Name","value":"id"}},{"kind":"Field","name":{"kind":"Name","value":"name"}},{"kind":"Field","name":{"kind":"Name","value":"slug"}}]}},{"kind":"Field","alias":{"kind":"Name","value":"syncedFunctions"},"name":{"kind":"Name","value":"deployedFunctions"},"selectionSet":{"kind":"SelectionSet","selections":[{"kind":"Field","name":{"kind":"Name","value":"id"}},{"kind":"Field","name":{"kind":"Name","value":"name"}},{"kind":"Field","name":{"kind":"Name","value":"slug"}}]}},{"kind":"Field","name":{"kind":"Name","value":"url"}},{"kind":"Field","name":{"kind":"Name","value":"vercelDeploymentID"}},{"kind":"Field","name":{"kind":"Name","value":"vercelDeploymentURL"}},{"kind":"Field","name":{"kind":"Name","value":"vercelProjectID"}},{"kind":"Field","name":{"kind":"Name","value":"vercelProjectURL"}}]}}]}}]} as unknown as DocumentNode<SyncQuery, SyncQueryVariables>;
export const AppSyncsDocument = {"kind":"Document","definitions":[{"kind":"OperationDefinition","operation":"query","name":{"kind":"Name","value":"AppSyncs"},"variableDefinitions":[{"kind":"VariableDefinition","variable":{"kind":"Variable","name":{"kind":"Name","value":"envID"}},"type":{"kind":"NonNullType","type":{"kind":"NamedType","name":{"kind":"Name","value":"ID"}}}},{"kind":"VariableDefinition","variable":{"kind":"Variable","name":{"kind":"Name","value":"externalAppID"}},"type":{"kind":"NonNullType","type":{"kind":"NamedType","name":{"kind":"Name","value":"String"}}}}],"selectionSet":{"kind":"SelectionSet","selections":[{"kind":"Field","alias":{"kind":"Name","value":"environment"},"name":{"kind":"Name","value":"workspace"},"arguments":[{"kind":"Argument","name":{"kind":"Name","value":"id"},"value":{"kind":"Variable","name":{"kind":"Name","value":"envID"}}}],"selectionSet":{"kind":"SelectionSet","selections":[{"kind":"Field","alias":{"kind":"Name","value":"app"},"name":{"kind":"Name","value":"appByExternalID"},"arguments":[{"kind":"Argument","name":{"kind":"Name","value":"externalID"},"value":{"kind":"Variable","name":{"kind":"Name","value":"externalAppID"}}}],"selectionSet":{"kind":"SelectionSet","selections":[{"kind":"Field","name":{"kind":"Name","value":"id"}},{"kind":"Field","name":{"kind":"Name","value":"syncs"},"arguments":[{"kind":"Argument","name":{"kind":"Name","value":"first"},"value":{"kind":"IntValue","value":"40"}}],"selectionSet":{"kind":"SelectionSet","selections":[{"kind":"Field","name":{"kind":"Name","value":"commitAuthor"}},{"kind":"Field","name":{"kind":"Name","value":"commitHash"}},{"kind":"Field","name":{"kind":"Name","value":"commitMessage"}},{"kind":"Field","name":{"kind":"Name","value":"commitRef"}},{"kind":"Field","name":{"kind":"Name","value":"framework"}},{"kind":"Field","name":{"kind":"Name","value":"id"}},{"kind":"Field","name":{"kind":"Name","value":"lastSyncedAt"}},{"kind":"Field","name":{"kind":"Name","value":"platform"}},{"kind":"Field","name":{"kind":"Name","value":"removedFunctions"},"selectionSet":{"kind":"SelectionSet","selections":[{"kind":"Field","name":{"kind":"Name","value":"id"}},{"kind":"Field","name":{"kind":"Name","value":"name"}},{"kind":"Field","name":{"kind":"Name","value":"slug"}}]}},{"kind":"Field","name":{"kind":"Name","value":"repoURL"}},{"kind":"Field","name":{"kind":"Name","value":"sdkLanguage"}},{"kind":"Field","name":{"kind":"Name","value":"sdkVersion"}},{"kind":"Field","name":{"kind":"Name","value":"status"}},{"kind":"Field","alias":{"kind":"Name","value":"syncedFunctions"},"name":{"kind":"Name","value":"deployedFunctions"},"selectionSet":{"kind":"SelectionSet","selections":[{"kind":"Field","name":{"kind":"Name","value":"id"}},{"kind":"Field","name":{"kind":"Name","value":"name"}},{"kind":"Field","name":{"kind":"Name","value":"slug"}}]}},{"kind":"Field","name":{"kind":"Name","value":"url"}},{"kind":"Field","name":{"kind":"Name","value":"vercelDeploymentID"}},{"kind":"Field","name":{"kind":"Name","value":"vercelDeploymentURL"}},{"kind":"Field","name":{"kind":"Name","value":"vercelProjectID"}},{"kind":"Field","name":{"kind":"Name","value":"vercelProjectURL"}}]}}]}}]}}]}}]} as unknown as DocumentNode<AppSyncsQuery, AppSyncsQueryVariables>;
export const AppDocument = {"kind":"Document","definitions":[{"kind":"OperationDefinition","operation":"query","name":{"kind":"Name","value":"App"},"variableDefinitions":[{"kind":"VariableDefinition","variable":{"kind":"Variable","name":{"kind":"Name","value":"envID"}},"type":{"kind":"NonNullType","type":{"kind":"NamedType","name":{"kind":"Name","value":"ID"}}}},{"kind":"VariableDefinition","variable":{"kind":"Variable","name":{"kind":"Name","value":"externalAppID"}},"type":{"kind":"NonNullType","type":{"kind":"NamedType","name":{"kind":"Name","value":"String"}}}}],"selectionSet":{"kind":"SelectionSet","selections":[{"kind":"Field","alias":{"kind":"Name","value":"environment"},"name":{"kind":"Name","value":"workspace"},"arguments":[{"kind":"Argument","name":{"kind":"Name","value":"id"},"value":{"kind":"Variable","name":{"kind":"Name","value":"envID"}}}],"selectionSet":{"kind":"SelectionSet","selections":[{"kind":"Field","alias":{"kind":"Name","value":"app"},"name":{"kind":"Name","value":"appByExternalID"},"arguments":[{"kind":"Argument","name":{"kind":"Name","value":"externalID"},"value":{"kind":"Variable","name":{"kind":"Name","value":"externalAppID"}}}],"selectionSet":{"kind":"SelectionSet","selections":[{"kind":"Field","name":{"kind":"Name","value":"id"}},{"kind":"Field","name":{"kind":"Name","value":"externalID"}},{"kind":"Field","name":{"kind":"Name","value":"functions"},"selectionSet":{"kind":"SelectionSet","selections":[{"kind":"Field","name":{"kind":"Name","value":"id"}},{"kind":"Field","name":{"kind":"Name","value":"latestVersion"},"selectionSet":{"kind":"SelectionSet","selections":[{"kind":"Field","name":{"kind":"Name","value":"triggers"},"selectionSet":{"kind":"SelectionSet","selections":[{"kind":"Field","name":{"kind":"Name","value":"type"}},{"kind":"Field","name":{"kind":"Name","value":"value"}}]}}]}},{"kind":"Field","name":{"kind":"Name","value":"name"}},{"kind":"Field","name":{"kind":"Name","value":"slug"}}]}},{"kind":"Field","name":{"kind":"Name","value":"appVersion"}},{"kind":"Field","name":{"kind":"Name","value":"name"}},{"kind":"Field","name":{"kind":"Name","value":"method"}},{"kind":"Field","name":{"kind":"Name","value":"latestSync"},"selectionSet":{"kind":"SelectionSet","selections":[{"kind":"Field","name":{"kind":"Name","value":"commitAuthor"}},{"kind":"Field","name":{"kind":"Name","value":"commitHash"}},{"kind":"Field","name":{"kind":"Name","value":"commitMessage"}},{"kind":"Field","name":{"kind":"Name","value":"commitRef"}},{"kind":"Field","name":{"kind":"Name","value":"error"}},{"kind":"Field","name":{"kind":"Name","value":"framework"}},{"kind":"Field","name":{"kind":"Name","value":"id"}},{"kind":"Field","name":{"kind":"Name","value":"lastSyncedAt"}},{"kind":"Field","name":{"kind":"Name","value":"platform"}},{"kind":"Field","name":{"kind":"Name","value":"repoURL"}},{"kind":"Field","name":{"kind":"Name","value":"sdkLanguage"}},{"kind":"Field","name":{"kind":"Name","value":"sdkVersion"}},{"kind":"Field","name":{"kind":"Name","value":"status"}},{"kind":"Field","name":{"kind":"Name","value":"url"}},{"kind":"Field","name":{"kind":"Name","value":"vercelDeploymentID"}},{"kind":"Field","name":{"kind":"Name","value":"vercelDeploymentURL"}},{"kind":"Field","name":{"kind":"Name","value":"vercelProjectID"}},{"kind":"Field","name":{"kind":"Name","value":"vercelProjectURL"}},{"kind":"Field","name":{"kind":"Name","value":"appVersion"}}]}}]}}]}}]}}]} as unknown as DocumentNode<AppQuery, AppQueryVariables>;
export const AppNavDataDocument = {"kind":"Document","definitions":[{"kind":"OperationDefinition","operation":"query","name":{"kind":"Name","value":"AppNavData"},"variableDefinitions":[{"kind":"VariableDefinition","variable":{"kind":"Variable","name":{"kind":"Name","value":"envID"}},"type":{"kind":"NonNullType","type":{"kind":"NamedType","name":{"kind":"Name","value":"ID"}}}},{"kind":"VariableDefinition","variable":{"kind":"Variable","name":{"kind":"Name","value":"externalAppID"}},"type":{"kind":"NonNullType","type":{"kind":"NamedType","name":{"kind":"Name","value":"String"}}}}],"selectionSet":{"kind":"SelectionSet","selections":[{"kind":"Field","alias":{"kind":"Name","value":"environment"},"name":{"kind":"Name","value":"workspace"},"arguments":[{"kind":"Argument","name":{"kind":"Name","value":"id"},"value":{"kind":"Variable","name":{"kind":"Name","value":"envID"}}}],"selectionSet":{"kind":"SelectionSet","selections":[{"kind":"Field","alias":{"kind":"Name","value":"app"},"name":{"kind":"Name","value":"appByExternalID"},"arguments":[{"kind":"Argument","name":{"kind":"Name","value":"externalID"},"value":{"kind":"Variable","name":{"kind":"Name","value":"externalAppID"}}}],"selectionSet":{"kind":"SelectionSet","selections":[{"kind":"Field","name":{"kind":"Name","value":"id"}},{"kind":"Field","name":{"kind":"Name","value":"isArchived"}},{"kind":"Field","name":{"kind":"Name","value":"isParentArchived"}},{"kind":"Field","name":{"kind":"Name","value":"latestSync"},"selectionSet":{"kind":"SelectionSet","selections":[{"kind":"Field","name":{"kind":"Name","value":"platform"}},{"kind":"Field","name":{"kind":"Name","value":"url"}}]}},{"kind":"Field","name":{"kind":"Name","value":"method"}},{"kind":"Field","name":{"kind":"Name","value":"name"}}]}}]}}]}}]} as unknown as DocumentNode<AppNavDataQuery, AppNavDataQueryVariables>;
export const SyncNewAppDocument = {"kind":"Document","definitions":[{"kind":"OperationDefinition","operation":"mutation","name":{"kind":"Name","value":"SyncNewApp"},"variableDefinitions":[{"kind":"VariableDefinition","variable":{"kind":"Variable","name":{"kind":"Name","value":"appURL"}},"type":{"kind":"NonNullType","type":{"kind":"NamedType","name":{"kind":"Name","value":"String"}}}},{"kind":"VariableDefinition","variable":{"kind":"Variable","name":{"kind":"Name","value":"envID"}},"type":{"kind":"NonNullType","type":{"kind":"NamedType","name":{"kind":"Name","value":"UUID"}}}}],"selectionSet":{"kind":"SelectionSet","selections":[{"kind":"Field","name":{"kind":"Name","value":"syncNewApp"},"arguments":[{"kind":"Argument","name":{"kind":"Name","value":"appURL"},"value":{"kind":"Variable","name":{"kind":"Name","value":"appURL"}}},{"kind":"Argument","name":{"kind":"Name","value":"envID"},"value":{"kind":"Variable","name":{"kind":"Name","value":"envID"}}}],"selectionSet":{"kind":"SelectionSet","selections":[{"kind":"Field","name":{"kind":"Name","value":"app"},"selectionSet":{"kind":"SelectionSet","selections":[{"kind":"Field","name":{"kind":"Name","value":"externalID"}},{"kind":"Field","name":{"kind":"Name","value":"id"}}]}},{"kind":"Field","name":{"kind":"Name","value":"error"},"selectionSet":{"kind":"SelectionSet","selections":[{"kind":"Field","name":{"kind":"Name","value":"code"}},{"kind":"Field","name":{"kind":"Name","value":"data"}},{"kind":"Field","name":{"kind":"Name","value":"message"}}]}}]}}]}}]} as unknown as DocumentNode<SyncNewAppMutation, SyncNewAppMutationVariables>;
export const AppsDocument = {"kind":"Document","definitions":[{"kind":"OperationDefinition","operation":"query","name":{"kind":"Name","value":"Apps"},"variableDefinitions":[{"kind":"VariableDefinition","variable":{"kind":"Variable","name":{"kind":"Name","value":"envID"}},"type":{"kind":"NonNullType","type":{"kind":"NamedType","name":{"kind":"Name","value":"ID"}}}}],"selectionSet":{"kind":"SelectionSet","selections":[{"kind":"Field","alias":{"kind":"Name","value":"environment"},"name":{"kind":"Name","value":"workspace"},"arguments":[{"kind":"Argument","name":{"kind":"Name","value":"id"},"value":{"kind":"Variable","name":{"kind":"Name","value":"envID"}}}],"selectionSet":{"kind":"SelectionSet","selections":[{"kind":"Field","name":{"kind":"Name","value":"apps"},"selectionSet":{"kind":"SelectionSet","selections":[{"kind":"Field","name":{"kind":"Name","value":"id"}},{"kind":"Field","name":{"kind":"Name","value":"externalID"}},{"kind":"Field","name":{"kind":"Name","value":"functionCount"}},{"kind":"Field","name":{"kind":"Name","value":"isArchived"}},{"kind":"Field","name":{"kind":"Name","value":"name"}},{"kind":"Field","name":{"kind":"Name","value":"method"}},{"kind":"Field","name":{"kind":"Name","value":"isParentArchived"}},{"kind":"Field","name":{"kind":"Name","value":"latestSync"},"selectionSet":{"kind":"SelectionSet","selections":[{"kind":"Field","name":{"kind":"Name","value":"error"}},{"kind":"Field","name":{"kind":"Name","value":"framework"}},{"kind":"Field","name":{"kind":"Name","value":"id"}},{"kind":"Field","name":{"kind":"Name","value":"lastSyncedAt"}},{"kind":"Field","name":{"kind":"Name","value":"platform"}},{"kind":"Field","name":{"kind":"Name","value":"sdkLanguage"}},{"kind":"Field","name":{"kind":"Name","value":"sdkVersion"}},{"kind":"Field","name":{"kind":"Name","value":"status"}},{"kind":"Field","name":{"kind":"Name","value":"url"}}]}},{"kind":"Field","name":{"kind":"Name","value":"functions"},"selectionSet":{"kind":"SelectionSet","selections":[{"kind":"Field","name":{"kind":"Name","value":"id"}},{"kind":"Field","name":{"kind":"Name","value":"name"}},{"kind":"Field","name":{"kind":"Name","value":"slug"}},{"kind":"Field","name":{"kind":"Name","value":"triggers"},"selectionSet":{"kind":"SelectionSet","selections":[{"kind":"Field","name":{"kind":"Name","value":"type"}},{"kind":"Field","name":{"kind":"Name","value":"value"}}]}}]}}]}}]}}]}}]} as unknown as DocumentNode<AppsQuery, AppsQueryVariables>;
export const LatestUnattachedSyncDocument = {"kind":"Document","definitions":[{"kind":"OperationDefinition","operation":"query","name":{"kind":"Name","value":"LatestUnattachedSync"},"variableDefinitions":[{"kind":"VariableDefinition","variable":{"kind":"Variable","name":{"kind":"Name","value":"envID"}},"type":{"kind":"NonNullType","type":{"kind":"NamedType","name":{"kind":"Name","value":"ID"}}}}],"selectionSet":{"kind":"SelectionSet","selections":[{"kind":"Field","alias":{"kind":"Name","value":"environment"},"name":{"kind":"Name","value":"workspace"},"arguments":[{"kind":"Argument","name":{"kind":"Name","value":"id"},"value":{"kind":"Variable","name":{"kind":"Name","value":"envID"}}}],"selectionSet":{"kind":"SelectionSet","selections":[{"kind":"Field","name":{"kind":"Name","value":"unattachedSyncs"},"arguments":[{"kind":"Argument","name":{"kind":"Name","value":"first"},"value":{"kind":"IntValue","value":"1"}}],"selectionSet":{"kind":"SelectionSet","selections":[{"kind":"Field","name":{"kind":"Name","value":"lastSyncedAt"}}]}}]}}]}}]} as unknown as DocumentNode<LatestUnattachedSyncQuery, LatestUnattachedSyncQueryVariables>;
export const GetFunctionRateLimitDocumentDocument = {"kind":"Document","definitions":[{"kind":"OperationDefinition","operation":"query","name":{"kind":"Name","value":"GetFunctionRateLimitDocument"},"variableDefinitions":[{"kind":"VariableDefinition","variable":{"kind":"Variable","name":{"kind":"Name","value":"environmentID"}},"type":{"kind":"NonNullType","type":{"kind":"NamedType","name":{"kind":"Name","value":"ID"}}}},{"kind":"VariableDefinition","variable":{"kind":"Variable","name":{"kind":"Name","value":"fnSlug"}},"type":{"kind":"NonNullType","type":{"kind":"NamedType","name":{"kind":"Name","value":"String"}}}},{"kind":"VariableDefinition","variable":{"kind":"Variable","name":{"kind":"Name","value":"startTime"}},"type":{"kind":"NonNullType","type":{"kind":"NamedType","name":{"kind":"Name","value":"Time"}}}},{"kind":"VariableDefinition","variable":{"kind":"Variable","name":{"kind":"Name","value":"endTime"}},"type":{"kind":"NonNullType","type":{"kind":"NamedType","name":{"kind":"Name","value":"Time"}}}}],"selectionSet":{"kind":"SelectionSet","selections":[{"kind":"Field","alias":{"kind":"Name","value":"environment"},"name":{"kind":"Name","value":"workspace"},"arguments":[{"kind":"Argument","name":{"kind":"Name","value":"id"},"value":{"kind":"Variable","name":{"kind":"Name","value":"environmentID"}}}],"selectionSet":{"kind":"SelectionSet","selections":[{"kind":"Field","alias":{"kind":"Name","value":"function"},"name":{"kind":"Name","value":"workflowBySlug"},"arguments":[{"kind":"Argument","name":{"kind":"Name","value":"slug"},"value":{"kind":"Variable","name":{"kind":"Name","value":"fnSlug"}}}],"selectionSet":{"kind":"SelectionSet","selections":[{"kind":"Field","alias":{"kind":"Name","value":"ratelimit"},"name":{"kind":"Name","value":"metrics"},"arguments":[{"kind":"Argument","name":{"kind":"Name","value":"opts"},"value":{"kind":"ObjectValue","fields":[{"kind":"ObjectField","name":{"kind":"Name","value":"name"},"value":{"kind":"StringValue","value":"function_run_rate_limited_total","block":false}},{"kind":"ObjectField","name":{"kind":"Name","value":"from"},"value":{"kind":"Variable","name":{"kind":"Name","value":"startTime"}}},{"kind":"ObjectField","name":{"kind":"Name","value":"to"},"value":{"kind":"Variable","name":{"kind":"Name","value":"endTime"}}}]}}],"selectionSet":{"kind":"SelectionSet","selections":[{"kind":"Field","name":{"kind":"Name","value":"from"}},{"kind":"Field","name":{"kind":"Name","value":"to"}},{"kind":"Field","name":{"kind":"Name","value":"granularity"}},{"kind":"Field","name":{"kind":"Name","value":"data"},"selectionSet":{"kind":"SelectionSet","selections":[{"kind":"Field","name":{"kind":"Name","value":"bucket"}},{"kind":"Field","name":{"kind":"Name","value":"value"}}]}}]}}]}}]}}]}}]} as unknown as DocumentNode<GetFunctionRateLimitDocumentQuery, GetFunctionRateLimitDocumentQueryVariables>;
export const GetFunctionRunsMetricsDocument = {"kind":"Document","definitions":[{"kind":"OperationDefinition","operation":"query","name":{"kind":"Name","value":"GetFunctionRunsMetrics"},"variableDefinitions":[{"kind":"VariableDefinition","variable":{"kind":"Variable","name":{"kind":"Name","value":"environmentID"}},"type":{"kind":"NonNullType","type":{"kind":"NamedType","name":{"kind":"Name","value":"ID"}}}},{"kind":"VariableDefinition","variable":{"kind":"Variable","name":{"kind":"Name","value":"functionSlug"}},"type":{"kind":"NonNullType","type":{"kind":"NamedType","name":{"kind":"Name","value":"String"}}}},{"kind":"VariableDefinition","variable":{"kind":"Variable","name":{"kind":"Name","value":"startTime"}},"type":{"kind":"NonNullType","type":{"kind":"NamedType","name":{"kind":"Name","value":"Time"}}}},{"kind":"VariableDefinition","variable":{"kind":"Variable","name":{"kind":"Name","value":"endTime"}},"type":{"kind":"NonNullType","type":{"kind":"NamedType","name":{"kind":"Name","value":"Time"}}}}],"selectionSet":{"kind":"SelectionSet","selections":[{"kind":"Field","alias":{"kind":"Name","value":"environment"},"name":{"kind":"Name","value":"workspace"},"arguments":[{"kind":"Argument","name":{"kind":"Name","value":"id"},"value":{"kind":"Variable","name":{"kind":"Name","value":"environmentID"}}}],"selectionSet":{"kind":"SelectionSet","selections":[{"kind":"Field","alias":{"kind":"Name","value":"function"},"name":{"kind":"Name","value":"workflowBySlug"},"arguments":[{"kind":"Argument","name":{"kind":"Name","value":"slug"},"value":{"kind":"Variable","name":{"kind":"Name","value":"functionSlug"}}}],"selectionSet":{"kind":"SelectionSet","selections":[{"kind":"Field","alias":{"kind":"Name","value":"completed"},"name":{"kind":"Name","value":"usage"},"arguments":[{"kind":"Argument","name":{"kind":"Name","value":"opts"},"value":{"kind":"ObjectValue","fields":[{"kind":"ObjectField","name":{"kind":"Name","value":"from"},"value":{"kind":"Variable","name":{"kind":"Name","value":"startTime"}}},{"kind":"ObjectField","name":{"kind":"Name","value":"to"},"value":{"kind":"Variable","name":{"kind":"Name","value":"endTime"}}}]}},{"kind":"Argument","name":{"kind":"Name","value":"event"},"value":{"kind":"StringValue","value":"completed","block":false}}],"selectionSet":{"kind":"SelectionSet","selections":[{"kind":"Field","name":{"kind":"Name","value":"period"}},{"kind":"Field","name":{"kind":"Name","value":"total"}},{"kind":"Field","name":{"kind":"Name","value":"data"},"selectionSet":{"kind":"SelectionSet","selections":[{"kind":"Field","name":{"kind":"Name","value":"slot"}},{"kind":"Field","name":{"kind":"Name","value":"count"}}]}}]}},{"kind":"Field","alias":{"kind":"Name","value":"canceled"},"name":{"kind":"Name","value":"usage"},"arguments":[{"kind":"Argument","name":{"kind":"Name","value":"opts"},"value":{"kind":"ObjectValue","fields":[{"kind":"ObjectField","name":{"kind":"Name","value":"from"},"value":{"kind":"Variable","name":{"kind":"Name","value":"startTime"}}},{"kind":"ObjectField","name":{"kind":"Name","value":"to"},"value":{"kind":"Variable","name":{"kind":"Name","value":"endTime"}}}]}},{"kind":"Argument","name":{"kind":"Name","value":"event"},"value":{"kind":"StringValue","value":"cancelled","block":false}}],"selectionSet":{"kind":"SelectionSet","selections":[{"kind":"Field","name":{"kind":"Name","value":"period"}},{"kind":"Field","name":{"kind":"Name","value":"total"}},{"kind":"Field","name":{"kind":"Name","value":"data"},"selectionSet":{"kind":"SelectionSet","selections":[{"kind":"Field","name":{"kind":"Name","value":"slot"}},{"kind":"Field","name":{"kind":"Name","value":"count"}}]}}]}},{"kind":"Field","alias":{"kind":"Name","value":"failed"},"name":{"kind":"Name","value":"usage"},"arguments":[{"kind":"Argument","name":{"kind":"Name","value":"opts"},"value":{"kind":"ObjectValue","fields":[{"kind":"ObjectField","name":{"kind":"Name","value":"from"},"value":{"kind":"Variable","name":{"kind":"Name","value":"startTime"}}},{"kind":"ObjectField","name":{"kind":"Name","value":"to"},"value":{"kind":"Variable","name":{"kind":"Name","value":"endTime"}}}]}},{"kind":"Argument","name":{"kind":"Name","value":"event"},"value":{"kind":"StringValue","value":"errored","block":false}}],"selectionSet":{"kind":"SelectionSet","selections":[{"kind":"Field","name":{"kind":"Name","value":"period"}},{"kind":"Field","name":{"kind":"Name","value":"total"}},{"kind":"Field","name":{"kind":"Name","value":"data"},"selectionSet":{"kind":"SelectionSet","selections":[{"kind":"Field","name":{"kind":"Name","value":"slot"}},{"kind":"Field","name":{"kind":"Name","value":"count"}}]}}]}}]}}]}}]}}]} as unknown as DocumentNode<GetFunctionRunsMetricsQuery, GetFunctionRunsMetricsQueryVariables>;
export const GetFnMetricsDocument = {"kind":"Document","definitions":[{"kind":"OperationDefinition","operation":"query","name":{"kind":"Name","value":"GetFnMetrics"},"variableDefinitions":[{"kind":"VariableDefinition","variable":{"kind":"Variable","name":{"kind":"Name","value":"environmentID"}},"type":{"kind":"NonNullType","type":{"kind":"NamedType","name":{"kind":"Name","value":"ID"}}}},{"kind":"VariableDefinition","variable":{"kind":"Variable","name":{"kind":"Name","value":"fnSlug"}},"type":{"kind":"NonNullType","type":{"kind":"NamedType","name":{"kind":"Name","value":"String"}}}},{"kind":"VariableDefinition","variable":{"kind":"Variable","name":{"kind":"Name","value":"startTime"}},"type":{"kind":"NonNullType","type":{"kind":"NamedType","name":{"kind":"Name","value":"Time"}}}},{"kind":"VariableDefinition","variable":{"kind":"Variable","name":{"kind":"Name","value":"endTime"}},"type":{"kind":"NonNullType","type":{"kind":"NamedType","name":{"kind":"Name","value":"Time"}}}}],"selectionSet":{"kind":"SelectionSet","selections":[{"kind":"Field","alias":{"kind":"Name","value":"environment"},"name":{"kind":"Name","value":"workspace"},"arguments":[{"kind":"Argument","name":{"kind":"Name","value":"id"},"value":{"kind":"Variable","name":{"kind":"Name","value":"environmentID"}}}],"selectionSet":{"kind":"SelectionSet","selections":[{"kind":"Field","alias":{"kind":"Name","value":"function"},"name":{"kind":"Name","value":"workflowBySlug"},"arguments":[{"kind":"Argument","name":{"kind":"Name","value":"slug"},"value":{"kind":"Variable","name":{"kind":"Name","value":"fnSlug"}}}],"selectionSet":{"kind":"SelectionSet","selections":[{"kind":"Field","alias":{"kind":"Name","value":"queued"},"name":{"kind":"Name","value":"metrics"},"arguments":[{"kind":"Argument","name":{"kind":"Name","value":"opts"},"value":{"kind":"ObjectValue","fields":[{"kind":"ObjectField","name":{"kind":"Name","value":"name"},"value":{"kind":"StringValue","value":"function_run_scheduled_total","block":false}},{"kind":"ObjectField","name":{"kind":"Name","value":"from"},"value":{"kind":"Variable","name":{"kind":"Name","value":"startTime"}}},{"kind":"ObjectField","name":{"kind":"Name","value":"to"},"value":{"kind":"Variable","name":{"kind":"Name","value":"endTime"}}}]}}],"selectionSet":{"kind":"SelectionSet","selections":[{"kind":"Field","name":{"kind":"Name","value":"from"}},{"kind":"Field","name":{"kind":"Name","value":"to"}},{"kind":"Field","name":{"kind":"Name","value":"granularity"}},{"kind":"Field","name":{"kind":"Name","value":"data"},"selectionSet":{"kind":"SelectionSet","selections":[{"kind":"Field","name":{"kind":"Name","value":"bucket"}},{"kind":"Field","name":{"kind":"Name","value":"value"}}]}}]}},{"kind":"Field","alias":{"kind":"Name","value":"started"},"name":{"kind":"Name","value":"metrics"},"arguments":[{"kind":"Argument","name":{"kind":"Name","value":"opts"},"value":{"kind":"ObjectValue","fields":[{"kind":"ObjectField","name":{"kind":"Name","value":"name"},"value":{"kind":"StringValue","value":"function_run_started_total","block":false}},{"kind":"ObjectField","name":{"kind":"Name","value":"from"},"value":{"kind":"Variable","name":{"kind":"Name","value":"startTime"}}},{"kind":"ObjectField","name":{"kind":"Name","value":"to"},"value":{"kind":"Variable","name":{"kind":"Name","value":"endTime"}}}]}}],"selectionSet":{"kind":"SelectionSet","selections":[{"kind":"Field","name":{"kind":"Name","value":"from"}},{"kind":"Field","name":{"kind":"Name","value":"to"}},{"kind":"Field","name":{"kind":"Name","value":"granularity"}},{"kind":"Field","name":{"kind":"Name","value":"data"},"selectionSet":{"kind":"SelectionSet","selections":[{"kind":"Field","name":{"kind":"Name","value":"bucket"}},{"kind":"Field","name":{"kind":"Name","value":"value"}}]}}]}},{"kind":"Field","alias":{"kind":"Name","value":"ended"},"name":{"kind":"Name","value":"metrics"},"arguments":[{"kind":"Argument","name":{"kind":"Name","value":"opts"},"value":{"kind":"ObjectValue","fields":[{"kind":"ObjectField","name":{"kind":"Name","value":"name"},"value":{"kind":"StringValue","value":"function_run_ended_total","block":false}},{"kind":"ObjectField","name":{"kind":"Name","value":"from"},"value":{"kind":"Variable","name":{"kind":"Name","value":"startTime"}}},{"kind":"ObjectField","name":{"kind":"Name","value":"to"},"value":{"kind":"Variable","name":{"kind":"Name","value":"endTime"}}}]}}],"selectionSet":{"kind":"SelectionSet","selections":[{"kind":"Field","name":{"kind":"Name","value":"from"}},{"kind":"Field","name":{"kind":"Name","value":"to"}},{"kind":"Field","name":{"kind":"Name","value":"granularity"}},{"kind":"Field","name":{"kind":"Name","value":"data"},"selectionSet":{"kind":"SelectionSet","selections":[{"kind":"Field","name":{"kind":"Name","value":"bucket"}},{"kind":"Field","name":{"kind":"Name","value":"value"}}]}}]}}]}}]}}]}}]} as unknown as DocumentNode<GetFnMetricsQuery, GetFnMetricsQueryVariables>;
export const GetFailedFunctionRunsDocument = {"kind":"Document","definitions":[{"kind":"OperationDefinition","operation":"query","name":{"kind":"Name","value":"GetFailedFunctionRuns"},"variableDefinitions":[{"kind":"VariableDefinition","variable":{"kind":"Variable","name":{"kind":"Name","value":"environmentID"}},"type":{"kind":"NonNullType","type":{"kind":"NamedType","name":{"kind":"Name","value":"ID"}}}},{"kind":"VariableDefinition","variable":{"kind":"Variable","name":{"kind":"Name","value":"functionSlug"}},"type":{"kind":"NonNullType","type":{"kind":"NamedType","name":{"kind":"Name","value":"String"}}}},{"kind":"VariableDefinition","variable":{"kind":"Variable","name":{"kind":"Name","value":"lowerTime"}},"type":{"kind":"NonNullType","type":{"kind":"NamedType","name":{"kind":"Name","value":"Time"}}}},{"kind":"VariableDefinition","variable":{"kind":"Variable","name":{"kind":"Name","value":"upperTime"}},"type":{"kind":"NonNullType","type":{"kind":"NamedType","name":{"kind":"Name","value":"Time"}}}}],"selectionSet":{"kind":"SelectionSet","selections":[{"kind":"Field","alias":{"kind":"Name","value":"environment"},"name":{"kind":"Name","value":"workspace"},"arguments":[{"kind":"Argument","name":{"kind":"Name","value":"id"},"value":{"kind":"Variable","name":{"kind":"Name","value":"environmentID"}}}],"selectionSet":{"kind":"SelectionSet","selections":[{"kind":"Field","alias":{"kind":"Name","value":"function"},"name":{"kind":"Name","value":"workflowBySlug"},"arguments":[{"kind":"Argument","name":{"kind":"Name","value":"slug"},"value":{"kind":"Variable","name":{"kind":"Name","value":"functionSlug"}}}],"selectionSet":{"kind":"SelectionSet","selections":[{"kind":"Field","alias":{"kind":"Name","value":"failedRuns"},"name":{"kind":"Name","value":"runsV2"},"arguments":[{"kind":"Argument","name":{"kind":"Name","value":"filter"},"value":{"kind":"ObjectValue","fields":[{"kind":"ObjectField","name":{"kind":"Name","value":"lowerTime"},"value":{"kind":"Variable","name":{"kind":"Name","value":"lowerTime"}}},{"kind":"ObjectField","name":{"kind":"Name","value":"status"},"value":{"kind":"ListValue","values":[{"kind":"EnumValue","value":"FAILED"}]}},{"kind":"ObjectField","name":{"kind":"Name","value":"timeField"},"value":{"kind":"EnumValue","value":"ENDED_AT"}},{"kind":"ObjectField","name":{"kind":"Name","value":"upperTime"},"value":{"kind":"Variable","name":{"kind":"Name","value":"upperTime"}}}]}},{"kind":"Argument","name":{"kind":"Name","value":"first"},"value":{"kind":"IntValue","value":"20"}}],"selectionSet":{"kind":"SelectionSet","selections":[{"kind":"Field","name":{"kind":"Name","value":"edges"},"selectionSet":{"kind":"SelectionSet","selections":[{"kind":"Field","name":{"kind":"Name","value":"node"},"selectionSet":{"kind":"SelectionSet","selections":[{"kind":"Field","name":{"kind":"Name","value":"id"}},{"kind":"Field","name":{"kind":"Name","value":"endedAt"}}]}}]}}]}}]}}]}}]}}]} as unknown as DocumentNode<GetFailedFunctionRunsQuery, GetFailedFunctionRunsQueryVariables>;
export const GetSdkRequestMetricsDocument = {"kind":"Document","definitions":[{"kind":"OperationDefinition","operation":"query","name":{"kind":"Name","value":"GetSDKRequestMetrics"},"variableDefinitions":[{"kind":"VariableDefinition","variable":{"kind":"Variable","name":{"kind":"Name","value":"environmentID"}},"type":{"kind":"NonNullType","type":{"kind":"NamedType","name":{"kind":"Name","value":"ID"}}}},{"kind":"VariableDefinition","variable":{"kind":"Variable","name":{"kind":"Name","value":"fnSlug"}},"type":{"kind":"NonNullType","type":{"kind":"NamedType","name":{"kind":"Name","value":"String"}}}},{"kind":"VariableDefinition","variable":{"kind":"Variable","name":{"kind":"Name","value":"startTime"}},"type":{"kind":"NonNullType","type":{"kind":"NamedType","name":{"kind":"Name","value":"Time"}}}},{"kind":"VariableDefinition","variable":{"kind":"Variable","name":{"kind":"Name","value":"endTime"}},"type":{"kind":"NonNullType","type":{"kind":"NamedType","name":{"kind":"Name","value":"Time"}}}}],"selectionSet":{"kind":"SelectionSet","selections":[{"kind":"Field","alias":{"kind":"Name","value":"environment"},"name":{"kind":"Name","value":"workspace"},"arguments":[{"kind":"Argument","name":{"kind":"Name","value":"id"},"value":{"kind":"Variable","name":{"kind":"Name","value":"environmentID"}}}],"selectionSet":{"kind":"SelectionSet","selections":[{"kind":"Field","alias":{"kind":"Name","value":"function"},"name":{"kind":"Name","value":"workflowBySlug"},"arguments":[{"kind":"Argument","name":{"kind":"Name","value":"slug"},"value":{"kind":"Variable","name":{"kind":"Name","value":"fnSlug"}}}],"selectionSet":{"kind":"SelectionSet","selections":[{"kind":"Field","alias":{"kind":"Name","value":"queued"},"name":{"kind":"Name","value":"metrics"},"arguments":[{"kind":"Argument","name":{"kind":"Name","value":"opts"},"value":{"kind":"ObjectValue","fields":[{"kind":"ObjectField","name":{"kind":"Name","value":"name"},"value":{"kind":"StringValue","value":"sdk_req_scheduled_total","block":false}},{"kind":"ObjectField","name":{"kind":"Name","value":"from"},"value":{"kind":"Variable","name":{"kind":"Name","value":"startTime"}}},{"kind":"ObjectField","name":{"kind":"Name","value":"to"},"value":{"kind":"Variable","name":{"kind":"Name","value":"endTime"}}}]}}],"selectionSet":{"kind":"SelectionSet","selections":[{"kind":"Field","name":{"kind":"Name","value":"from"}},{"kind":"Field","name":{"kind":"Name","value":"to"}},{"kind":"Field","name":{"kind":"Name","value":"granularity"}},{"kind":"Field","name":{"kind":"Name","value":"data"},"selectionSet":{"kind":"SelectionSet","selections":[{"kind":"Field","name":{"kind":"Name","value":"bucket"}},{"kind":"Field","name":{"kind":"Name","value":"value"}}]}}]}},{"kind":"Field","alias":{"kind":"Name","value":"started"},"name":{"kind":"Name","value":"metrics"},"arguments":[{"kind":"Argument","name":{"kind":"Name","value":"opts"},"value":{"kind":"ObjectValue","fields":[{"kind":"ObjectField","name":{"kind":"Name","value":"name"},"value":{"kind":"StringValue","value":"sdk_req_started_total","block":false}},{"kind":"ObjectField","name":{"kind":"Name","value":"from"},"value":{"kind":"Variable","name":{"kind":"Name","value":"startTime"}}},{"kind":"ObjectField","name":{"kind":"Name","value":"to"},"value":{"kind":"Variable","name":{"kind":"Name","value":"endTime"}}}]}}],"selectionSet":{"kind":"SelectionSet","selections":[{"kind":"Field","name":{"kind":"Name","value":"from"}},{"kind":"Field","name":{"kind":"Name","value":"to"}},{"kind":"Field","name":{"kind":"Name","value":"granularity"}},{"kind":"Field","name":{"kind":"Name","value":"data"},"selectionSet":{"kind":"SelectionSet","selections":[{"kind":"Field","name":{"kind":"Name","value":"bucket"}},{"kind":"Field","name":{"kind":"Name","value":"value"}}]}}]}},{"kind":"Field","alias":{"kind":"Name","value":"ended"},"name":{"kind":"Name","value":"metrics"},"arguments":[{"kind":"Argument","name":{"kind":"Name","value":"opts"},"value":{"kind":"ObjectValue","fields":[{"kind":"ObjectField","name":{"kind":"Name","value":"name"},"value":{"kind":"StringValue","value":"sdk_req_ended_total","block":false}},{"kind":"ObjectField","name":{"kind":"Name","value":"from"},"value":{"kind":"Variable","name":{"kind":"Name","value":"startTime"}}},{"kind":"ObjectField","name":{"kind":"Name","value":"to"},"value":{"kind":"Variable","name":{"kind":"Name","value":"endTime"}}}]}}],"selectionSet":{"kind":"SelectionSet","selections":[{"kind":"Field","name":{"kind":"Name","value":"from"}},{"kind":"Field","name":{"kind":"Name","value":"to"}},{"kind":"Field","name":{"kind":"Name","value":"granularity"}},{"kind":"Field","name":{"kind":"Name","value":"data"},"selectionSet":{"kind":"SelectionSet","selections":[{"kind":"Field","name":{"kind":"Name","value":"bucket"}},{"kind":"Field","name":{"kind":"Name","value":"value"}}]}}]}}]}}]}}]}}]} as unknown as DocumentNode<GetSdkRequestMetricsQuery, GetSdkRequestMetricsQueryVariables>;
export const GetStepBacklogMetricsDocument = {"kind":"Document","definitions":[{"kind":"OperationDefinition","operation":"query","name":{"kind":"Name","value":"GetStepBacklogMetrics"},"variableDefinitions":[{"kind":"VariableDefinition","variable":{"kind":"Variable","name":{"kind":"Name","value":"environmentID"}},"type":{"kind":"NonNullType","type":{"kind":"NamedType","name":{"kind":"Name","value":"ID"}}}},{"kind":"VariableDefinition","variable":{"kind":"Variable","name":{"kind":"Name","value":"fnSlug"}},"type":{"kind":"NonNullType","type":{"kind":"NamedType","name":{"kind":"Name","value":"String"}}}},{"kind":"VariableDefinition","variable":{"kind":"Variable","name":{"kind":"Name","value":"startTime"}},"type":{"kind":"NonNullType","type":{"kind":"NamedType","name":{"kind":"Name","value":"Time"}}}},{"kind":"VariableDefinition","variable":{"kind":"Variable","name":{"kind":"Name","value":"endTime"}},"type":{"kind":"NonNullType","type":{"kind":"NamedType","name":{"kind":"Name","value":"Time"}}}}],"selectionSet":{"kind":"SelectionSet","selections":[{"kind":"Field","alias":{"kind":"Name","value":"environment"},"name":{"kind":"Name","value":"workspace"},"arguments":[{"kind":"Argument","name":{"kind":"Name","value":"id"},"value":{"kind":"Variable","name":{"kind":"Name","value":"environmentID"}}}],"selectionSet":{"kind":"SelectionSet","selections":[{"kind":"Field","alias":{"kind":"Name","value":"function"},"name":{"kind":"Name","value":"workflowBySlug"},"arguments":[{"kind":"Argument","name":{"kind":"Name","value":"slug"},"value":{"kind":"Variable","name":{"kind":"Name","value":"fnSlug"}}}],"selectionSet":{"kind":"SelectionSet","selections":[{"kind":"Field","alias":{"kind":"Name","value":"scheduled"},"name":{"kind":"Name","value":"metrics"},"arguments":[{"kind":"Argument","name":{"kind":"Name","value":"opts"},"value":{"kind":"ObjectValue","fields":[{"kind":"ObjectField","name":{"kind":"Name","value":"name"},"value":{"kind":"StringValue","value":"steps_scheduled","block":false}},{"kind":"ObjectField","name":{"kind":"Name","value":"from"},"value":{"kind":"Variable","name":{"kind":"Name","value":"startTime"}}},{"kind":"ObjectField","name":{"kind":"Name","value":"to"},"value":{"kind":"Variable","name":{"kind":"Name","value":"endTime"}}}]}}],"selectionSet":{"kind":"SelectionSet","selections":[{"kind":"Field","name":{"kind":"Name","value":"from"}},{"kind":"Field","name":{"kind":"Name","value":"to"}},{"kind":"Field","name":{"kind":"Name","value":"granularity"}},{"kind":"Field","name":{"kind":"Name","value":"data"},"selectionSet":{"kind":"SelectionSet","selections":[{"kind":"Field","name":{"kind":"Name","value":"bucket"}},{"kind":"Field","name":{"kind":"Name","value":"value"}}]}}]}},{"kind":"Field","alias":{"kind":"Name","value":"sleeping"},"name":{"kind":"Name","value":"metrics"},"arguments":[{"kind":"Argument","name":{"kind":"Name","value":"opts"},"value":{"kind":"ObjectValue","fields":[{"kind":"ObjectField","name":{"kind":"Name","value":"name"},"value":{"kind":"StringValue","value":"steps_sleeping","block":false}},{"kind":"ObjectField","name":{"kind":"Name","value":"from"},"value":{"kind":"Variable","name":{"kind":"Name","value":"startTime"}}},{"kind":"ObjectField","name":{"kind":"Name","value":"to"},"value":{"kind":"Variable","name":{"kind":"Name","value":"endTime"}}}]}}],"selectionSet":{"kind":"SelectionSet","selections":[{"kind":"Field","name":{"kind":"Name","value":"from"}},{"kind":"Field","name":{"kind":"Name","value":"to"}},{"kind":"Field","name":{"kind":"Name","value":"granularity"}},{"kind":"Field","name":{"kind":"Name","value":"data"},"selectionSet":{"kind":"SelectionSet","selections":[{"kind":"Field","name":{"kind":"Name","value":"bucket"}},{"kind":"Field","name":{"kind":"Name","value":"value"}}]}}]}}]}}]}}]}}]} as unknown as DocumentNode<GetStepBacklogMetricsQuery, GetStepBacklogMetricsQueryVariables>;
export const GetStepsRunningMetricsDocument = {"kind":"Document","definitions":[{"kind":"OperationDefinition","operation":"query","name":{"kind":"Name","value":"GetStepsRunningMetrics"},"variableDefinitions":[{"kind":"VariableDefinition","variable":{"kind":"Variable","name":{"kind":"Name","value":"environmentID"}},"type":{"kind":"NonNullType","type":{"kind":"NamedType","name":{"kind":"Name","value":"ID"}}}},{"kind":"VariableDefinition","variable":{"kind":"Variable","name":{"kind":"Name","value":"fnSlug"}},"type":{"kind":"NonNullType","type":{"kind":"NamedType","name":{"kind":"Name","value":"String"}}}},{"kind":"VariableDefinition","variable":{"kind":"Variable","name":{"kind":"Name","value":"startTime"}},"type":{"kind":"NonNullType","type":{"kind":"NamedType","name":{"kind":"Name","value":"Time"}}}},{"kind":"VariableDefinition","variable":{"kind":"Variable","name":{"kind":"Name","value":"endTime"}},"type":{"kind":"NonNullType","type":{"kind":"NamedType","name":{"kind":"Name","value":"Time"}}}}],"selectionSet":{"kind":"SelectionSet","selections":[{"kind":"Field","alias":{"kind":"Name","value":"environment"},"name":{"kind":"Name","value":"workspace"},"arguments":[{"kind":"Argument","name":{"kind":"Name","value":"id"},"value":{"kind":"Variable","name":{"kind":"Name","value":"environmentID"}}}],"selectionSet":{"kind":"SelectionSet","selections":[{"kind":"Field","alias":{"kind":"Name","value":"function"},"name":{"kind":"Name","value":"workflowBySlug"},"arguments":[{"kind":"Argument","name":{"kind":"Name","value":"slug"},"value":{"kind":"Variable","name":{"kind":"Name","value":"fnSlug"}}}],"selectionSet":{"kind":"SelectionSet","selections":[{"kind":"Field","alias":{"kind":"Name","value":"running"},"name":{"kind":"Name","value":"metrics"},"arguments":[{"kind":"Argument","name":{"kind":"Name","value":"opts"},"value":{"kind":"ObjectValue","fields":[{"kind":"ObjectField","name":{"kind":"Name","value":"name"},"value":{"kind":"StringValue","value":"steps_running","block":false}},{"kind":"ObjectField","name":{"kind":"Name","value":"from"},"value":{"kind":"Variable","name":{"kind":"Name","value":"startTime"}}},{"kind":"ObjectField","name":{"kind":"Name","value":"to"},"value":{"kind":"Variable","name":{"kind":"Name","value":"endTime"}}}]}}],"selectionSet":{"kind":"SelectionSet","selections":[{"kind":"Field","name":{"kind":"Name","value":"from"}},{"kind":"Field","name":{"kind":"Name","value":"to"}},{"kind":"Field","name":{"kind":"Name","value":"granularity"}},{"kind":"Field","name":{"kind":"Name","value":"data"},"selectionSet":{"kind":"SelectionSet","selections":[{"kind":"Field","name":{"kind":"Name","value":"bucket"}},{"kind":"Field","name":{"kind":"Name","value":"value"}}]}}]}},{"kind":"Field","alias":{"kind":"Name","value":"concurrencyLimit"},"name":{"kind":"Name","value":"metrics"},"arguments":[{"kind":"Argument","name":{"kind":"Name","value":"opts"},"value":{"kind":"ObjectValue","fields":[{"kind":"ObjectField","name":{"kind":"Name","value":"name"},"value":{"kind":"StringValue","value":"concurrency_limit_reached_total","block":false}},{"kind":"ObjectField","name":{"kind":"Name","value":"from"},"value":{"kind":"Variable","name":{"kind":"Name","value":"startTime"}}},{"kind":"ObjectField","name":{"kind":"Name","value":"to"},"value":{"kind":"Variable","name":{"kind":"Name","value":"endTime"}}}]}}],"selectionSet":{"kind":"SelectionSet","selections":[{"kind":"Field","name":{"kind":"Name","value":"from"}},{"kind":"Field","name":{"kind":"Name","value":"to"}},{"kind":"Field","name":{"kind":"Name","value":"granularity"}},{"kind":"Field","name":{"kind":"Name","value":"data"},"selectionSet":{"kind":"SelectionSet","selections":[{"kind":"Field","name":{"kind":"Name","value":"bucket"}},{"kind":"Field","name":{"kind":"Name","value":"value"}}]}}]}}]}}]}}]}}]} as unknown as DocumentNode<GetStepsRunningMetricsQuery, GetStepsRunningMetricsQueryVariables>;
export const DeleteCancellationDocument = {"kind":"Document","definitions":[{"kind":"OperationDefinition","operation":"mutation","name":{"kind":"Name","value":"DeleteCancellation"},"variableDefinitions":[{"kind":"VariableDefinition","variable":{"kind":"Variable","name":{"kind":"Name","value":"envID"}},"type":{"kind":"NonNullType","type":{"kind":"NamedType","name":{"kind":"Name","value":"UUID"}}}},{"kind":"VariableDefinition","variable":{"kind":"Variable","name":{"kind":"Name","value":"cancellationID"}},"type":{"kind":"NonNullType","type":{"kind":"NamedType","name":{"kind":"Name","value":"ULID"}}}}],"selectionSet":{"kind":"SelectionSet","selections":[{"kind":"Field","name":{"kind":"Name","value":"deleteCancellation"},"arguments":[{"kind":"Argument","name":{"kind":"Name","value":"envID"},"value":{"kind":"Variable","name":{"kind":"Name","value":"envID"}}},{"kind":"Argument","name":{"kind":"Name","value":"cancellationID"},"value":{"kind":"Variable","name":{"kind":"Name","value":"cancellationID"}}}]}]}}]} as unknown as DocumentNode<DeleteCancellationMutation, DeleteCancellationMutationVariables>;
export const GetFnCancellationsDocument = {"kind":"Document","definitions":[{"kind":"OperationDefinition","operation":"query","name":{"kind":"Name","value":"GetFnCancellations"},"variableDefinitions":[{"kind":"VariableDefinition","variable":{"kind":"Variable","name":{"kind":"Name","value":"after"}},"type":{"kind":"NamedType","name":{"kind":"Name","value":"String"}}},{"kind":"VariableDefinition","variable":{"kind":"Variable","name":{"kind":"Name","value":"envSlug"}},"type":{"kind":"NonNullType","type":{"kind":"NamedType","name":{"kind":"Name","value":"String"}}}},{"kind":"VariableDefinition","variable":{"kind":"Variable","name":{"kind":"Name","value":"fnSlug"}},"type":{"kind":"NonNullType","type":{"kind":"NamedType","name":{"kind":"Name","value":"String"}}}}],"selectionSet":{"kind":"SelectionSet","selections":[{"kind":"Field","alias":{"kind":"Name","value":"env"},"name":{"kind":"Name","value":"envBySlug"},"arguments":[{"kind":"Argument","name":{"kind":"Name","value":"slug"},"value":{"kind":"Variable","name":{"kind":"Name","value":"envSlug"}}}],"selectionSet":{"kind":"SelectionSet","selections":[{"kind":"Field","alias":{"kind":"Name","value":"fn"},"name":{"kind":"Name","value":"workflowBySlug"},"arguments":[{"kind":"Argument","name":{"kind":"Name","value":"slug"},"value":{"kind":"Variable","name":{"kind":"Name","value":"fnSlug"}}}],"selectionSet":{"kind":"SelectionSet","selections":[{"kind":"Field","name":{"kind":"Name","value":"cancellations"},"arguments":[{"kind":"Argument","name":{"kind":"Name","value":"after"},"value":{"kind":"Variable","name":{"kind":"Name","value":"after"}}}],"selectionSet":{"kind":"SelectionSet","selections":[{"kind":"Field","name":{"kind":"Name","value":"edges"},"selectionSet":{"kind":"SelectionSet","selections":[{"kind":"Field","name":{"kind":"Name","value":"cursor"}},{"kind":"Field","name":{"kind":"Name","value":"node"},"selectionSet":{"kind":"SelectionSet","selections":[{"kind":"Field","name":{"kind":"Name","value":"createdAt"}},{"kind":"Field","alias":{"kind":"Name","value":"envID"},"name":{"kind":"Name","value":"environmentID"}},{"kind":"Field","name":{"kind":"Name","value":"id"}},{"kind":"Field","name":{"kind":"Name","value":"name"}},{"kind":"Field","name":{"kind":"Name","value":"queuedAtMax"}},{"kind":"Field","name":{"kind":"Name","value":"queuedAtMin"}}]}}]}},{"kind":"Field","name":{"kind":"Name","value":"pageInfo"},"selectionSet":{"kind":"SelectionSet","selections":[{"kind":"Field","name":{"kind":"Name","value":"hasNextPage"}}]}}]}}]}}]}}]}}]} as unknown as DocumentNode<GetFnCancellationsQuery, GetFnCancellationsQueryVariables>;
export const InvokeFunctionDocument = {"kind":"Document","definitions":[{"kind":"OperationDefinition","operation":"mutation","name":{"kind":"Name","value":"InvokeFunction"},"variableDefinitions":[{"kind":"VariableDefinition","variable":{"kind":"Variable","name":{"kind":"Name","value":"envID"}},"type":{"kind":"NonNullType","type":{"kind":"NamedType","name":{"kind":"Name","value":"UUID"}}}},{"kind":"VariableDefinition","variable":{"kind":"Variable","name":{"kind":"Name","value":"data"}},"type":{"kind":"NamedType","name":{"kind":"Name","value":"Map"}}},{"kind":"VariableDefinition","variable":{"kind":"Variable","name":{"kind":"Name","value":"functionSlug"}},"type":{"kind":"NonNullType","type":{"kind":"NamedType","name":{"kind":"Name","value":"String"}}}},{"kind":"VariableDefinition","variable":{"kind":"Variable","name":{"kind":"Name","value":"user"}},"type":{"kind":"NamedType","name":{"kind":"Name","value":"Map"}}}],"selectionSet":{"kind":"SelectionSet","selections":[{"kind":"Field","name":{"kind":"Name","value":"invokeFunction"},"arguments":[{"kind":"Argument","name":{"kind":"Name","value":"envID"},"value":{"kind":"Variable","name":{"kind":"Name","value":"envID"}}},{"kind":"Argument","name":{"kind":"Name","value":"data"},"value":{"kind":"Variable","name":{"kind":"Name","value":"data"}}},{"kind":"Argument","name":{"kind":"Name","value":"functionSlug"},"value":{"kind":"Variable","name":{"kind":"Name","value":"functionSlug"}}},{"kind":"Argument","name":{"kind":"Name","value":"user"},"value":{"kind":"Variable","name":{"kind":"Name","value":"user"}}}]}]}}]} as unknown as DocumentNode<InvokeFunctionMutation, InvokeFunctionMutationVariables>;
export const GetReplaysDocument = {"kind":"Document","definitions":[{"kind":"OperationDefinition","operation":"query","name":{"kind":"Name","value":"GetReplays"},"variableDefinitions":[{"kind":"VariableDefinition","variable":{"kind":"Variable","name":{"kind":"Name","value":"environmentID"}},"type":{"kind":"NonNullType","type":{"kind":"NamedType","name":{"kind":"Name","value":"ID"}}}},{"kind":"VariableDefinition","variable":{"kind":"Variable","name":{"kind":"Name","value":"functionSlug"}},"type":{"kind":"NonNullType","type":{"kind":"NamedType","name":{"kind":"Name","value":"String"}}}}],"selectionSet":{"kind":"SelectionSet","selections":[{"kind":"Field","alias":{"kind":"Name","value":"environment"},"name":{"kind":"Name","value":"workspace"},"arguments":[{"kind":"Argument","name":{"kind":"Name","value":"id"},"value":{"kind":"Variable","name":{"kind":"Name","value":"environmentID"}}}],"selectionSet":{"kind":"SelectionSet","selections":[{"kind":"Field","name":{"kind":"Name","value":"id"}},{"kind":"Field","alias":{"kind":"Name","value":"function"},"name":{"kind":"Name","value":"workflowBySlug"},"arguments":[{"kind":"Argument","name":{"kind":"Name","value":"slug"},"value":{"kind":"Variable","name":{"kind":"Name","value":"functionSlug"}}}],"selectionSet":{"kind":"SelectionSet","selections":[{"kind":"Field","name":{"kind":"Name","value":"id"}},{"kind":"Field","name":{"kind":"Name","value":"replays"},"selectionSet":{"kind":"SelectionSet","selections":[{"kind":"Field","name":{"kind":"Name","value":"id"}},{"kind":"Field","name":{"kind":"Name","value":"name"}},{"kind":"Field","name":{"kind":"Name","value":"createdAt"}},{"kind":"Field","name":{"kind":"Name","value":"endedAt"}},{"kind":"Field","name":{"kind":"Name","value":"functionRunsScheduledCount"}}]}}]}}]}}]}}]} as unknown as DocumentNode<GetReplaysQuery, GetReplaysQueryVariables>;
export const GetFunctionPauseStateDocument = {"kind":"Document","definitions":[{"kind":"OperationDefinition","operation":"query","name":{"kind":"Name","value":"GetFunctionPauseState"},"variableDefinitions":[{"kind":"VariableDefinition","variable":{"kind":"Variable","name":{"kind":"Name","value":"environmentID"}},"type":{"kind":"NonNullType","type":{"kind":"NamedType","name":{"kind":"Name","value":"ID"}}}},{"kind":"VariableDefinition","variable":{"kind":"Variable","name":{"kind":"Name","value":"functionSlug"}},"type":{"kind":"NonNullType","type":{"kind":"NamedType","name":{"kind":"Name","value":"String"}}}}],"selectionSet":{"kind":"SelectionSet","selections":[{"kind":"Field","alias":{"kind":"Name","value":"environment"},"name":{"kind":"Name","value":"workspace"},"arguments":[{"kind":"Argument","name":{"kind":"Name","value":"id"},"value":{"kind":"Variable","name":{"kind":"Name","value":"environmentID"}}}],"selectionSet":{"kind":"SelectionSet","selections":[{"kind":"Field","alias":{"kind":"Name","value":"function"},"name":{"kind":"Name","value":"workflowBySlug"},"arguments":[{"kind":"Argument","name":{"kind":"Name","value":"slug"},"value":{"kind":"Variable","name":{"kind":"Name","value":"functionSlug"}}}],"selectionSet":{"kind":"SelectionSet","selections":[{"kind":"Field","name":{"kind":"Name","value":"id"}},{"kind":"Field","name":{"kind":"Name","value":"isPaused"}}]}}]}}]}}]} as unknown as DocumentNode<GetFunctionPauseStateQuery, GetFunctionPauseStateQueryVariables>;
export const NewIngestKeyDocument = {"kind":"Document","definitions":[{"kind":"OperationDefinition","operation":"mutation","name":{"kind":"Name","value":"NewIngestKey"},"variableDefinitions":[{"kind":"VariableDefinition","variable":{"kind":"Variable","name":{"kind":"Name","value":"input"}},"type":{"kind":"NonNullType","type":{"kind":"NamedType","name":{"kind":"Name","value":"NewIngestKey"}}}}],"selectionSet":{"kind":"SelectionSet","selections":[{"kind":"Field","alias":{"kind":"Name","value":"key"},"name":{"kind":"Name","value":"createIngestKey"},"arguments":[{"kind":"Argument","name":{"kind":"Name","value":"input"},"value":{"kind":"Variable","name":{"kind":"Name","value":"input"}}}],"selectionSet":{"kind":"SelectionSet","selections":[{"kind":"Field","name":{"kind":"Name","value":"id"}}]}}]}}]} as unknown as DocumentNode<NewIngestKeyMutation, NewIngestKeyMutationVariables>;
export const GetIngestKeysDocument = {"kind":"Document","definitions":[{"kind":"OperationDefinition","operation":"query","name":{"kind":"Name","value":"GetIngestKeys"},"variableDefinitions":[{"kind":"VariableDefinition","variable":{"kind":"Variable","name":{"kind":"Name","value":"environmentID"}},"type":{"kind":"NonNullType","type":{"kind":"NamedType","name":{"kind":"Name","value":"ID"}}}}],"selectionSet":{"kind":"SelectionSet","selections":[{"kind":"Field","alias":{"kind":"Name","value":"environment"},"name":{"kind":"Name","value":"workspace"},"arguments":[{"kind":"Argument","name":{"kind":"Name","value":"id"},"value":{"kind":"Variable","name":{"kind":"Name","value":"environmentID"}}}],"selectionSet":{"kind":"SelectionSet","selections":[{"kind":"Field","name":{"kind":"Name","value":"ingestKeys"},"selectionSet":{"kind":"SelectionSet","selections":[{"kind":"Field","name":{"kind":"Name","value":"id"}},{"kind":"Field","name":{"kind":"Name","value":"name"}},{"kind":"Field","name":{"kind":"Name","value":"createdAt"}},{"kind":"Field","name":{"kind":"Name","value":"source"}}]}}]}}]}}]} as unknown as DocumentNode<GetIngestKeysQuery, GetIngestKeysQueryVariables>;
export const UpdateIngestKeyDocument = {"kind":"Document","definitions":[{"kind":"OperationDefinition","operation":"mutation","name":{"kind":"Name","value":"UpdateIngestKey"},"variableDefinitions":[{"kind":"VariableDefinition","variable":{"kind":"Variable","name":{"kind":"Name","value":"id"}},"type":{"kind":"NonNullType","type":{"kind":"NamedType","name":{"kind":"Name","value":"ID"}}}},{"kind":"VariableDefinition","variable":{"kind":"Variable","name":{"kind":"Name","value":"input"}},"type":{"kind":"NonNullType","type":{"kind":"NamedType","name":{"kind":"Name","value":"UpdateIngestKey"}}}}],"selectionSet":{"kind":"SelectionSet","selections":[{"kind":"Field","name":{"kind":"Name","value":"updateIngestKey"},"arguments":[{"kind":"Argument","name":{"kind":"Name","value":"id"},"value":{"kind":"Variable","name":{"kind":"Name","value":"id"}}},{"kind":"Argument","name":{"kind":"Name","value":"input"},"value":{"kind":"Variable","name":{"kind":"Name","value":"input"}}}],"selectionSet":{"kind":"SelectionSet","selections":[{"kind":"Field","name":{"kind":"Name","value":"id"}},{"kind":"Field","name":{"kind":"Name","value":"name"}},{"kind":"Field","name":{"kind":"Name","value":"createdAt"}},{"kind":"Field","name":{"kind":"Name","value":"presharedKey"}},{"kind":"Field","name":{"kind":"Name","value":"url"}},{"kind":"Field","name":{"kind":"Name","value":"filter"},"selectionSet":{"kind":"SelectionSet","selections":[{"kind":"Field","name":{"kind":"Name","value":"type"}},{"kind":"Field","name":{"kind":"Name","value":"ips"}},{"kind":"Field","name":{"kind":"Name","value":"events"}}]}},{"kind":"Field","name":{"kind":"Name","value":"metadata"}}]}}]}}]} as unknown as DocumentNode<UpdateIngestKeyMutation, UpdateIngestKeyMutationVariables>;
export const DeleteEventKeyDocument = {"kind":"Document","definitions":[{"kind":"OperationDefinition","operation":"mutation","name":{"kind":"Name","value":"DeleteEventKey"},"variableDefinitions":[{"kind":"VariableDefinition","variable":{"kind":"Variable","name":{"kind":"Name","value":"input"}},"type":{"kind":"NonNullType","type":{"kind":"NamedType","name":{"kind":"Name","value":"DeleteIngestKey"}}}}],"selectionSet":{"kind":"SelectionSet","selections":[{"kind":"Field","name":{"kind":"Name","value":"deleteIngestKey"},"arguments":[{"kind":"Argument","name":{"kind":"Name","value":"input"},"value":{"kind":"Variable","name":{"kind":"Name","value":"input"}}}],"selectionSet":{"kind":"SelectionSet","selections":[{"kind":"Field","name":{"kind":"Name","value":"ids"}}]}}]}}]} as unknown as DocumentNode<DeleteEventKeyMutation, DeleteEventKeyMutationVariables>;
export const GetIngestKeyDocument = {"kind":"Document","definitions":[{"kind":"OperationDefinition","operation":"query","name":{"kind":"Name","value":"GetIngestKey"},"variableDefinitions":[{"kind":"VariableDefinition","variable":{"kind":"Variable","name":{"kind":"Name","value":"environmentID"}},"type":{"kind":"NonNullType","type":{"kind":"NamedType","name":{"kind":"Name","value":"ID"}}}},{"kind":"VariableDefinition","variable":{"kind":"Variable","name":{"kind":"Name","value":"keyID"}},"type":{"kind":"NonNullType","type":{"kind":"NamedType","name":{"kind":"Name","value":"ID"}}}}],"selectionSet":{"kind":"SelectionSet","selections":[{"kind":"Field","alias":{"kind":"Name","value":"environment"},"name":{"kind":"Name","value":"workspace"},"arguments":[{"kind":"Argument","name":{"kind":"Name","value":"id"},"value":{"kind":"Variable","name":{"kind":"Name","value":"environmentID"}}}],"selectionSet":{"kind":"SelectionSet","selections":[{"kind":"Field","name":{"kind":"Name","value":"ingestKey"},"arguments":[{"kind":"Argument","name":{"kind":"Name","value":"id"},"value":{"kind":"Variable","name":{"kind":"Name","value":"keyID"}}}],"selectionSet":{"kind":"SelectionSet","selections":[{"kind":"Field","name":{"kind":"Name","value":"id"}},{"kind":"Field","name":{"kind":"Name","value":"name"}},{"kind":"Field","name":{"kind":"Name","value":"createdAt"}},{"kind":"Field","name":{"kind":"Name","value":"presharedKey"}},{"kind":"Field","name":{"kind":"Name","value":"url"}},{"kind":"Field","name":{"kind":"Name","value":"filter"},"selectionSet":{"kind":"SelectionSet","selections":[{"kind":"Field","name":{"kind":"Name","value":"type"}},{"kind":"Field","name":{"kind":"Name","value":"ips"}},{"kind":"Field","name":{"kind":"Name","value":"events"}}]}},{"kind":"Field","name":{"kind":"Name","value":"metadata"}},{"kind":"Field","name":{"kind":"Name","value":"source"}}]}}]}}]}}]} as unknown as DocumentNode<GetIngestKeyQuery, GetIngestKeyQueryVariables>;
export const CreateSigningKeyDocument = {"kind":"Document","definitions":[{"kind":"OperationDefinition","operation":"mutation","name":{"kind":"Name","value":"CreateSigningKey"},"variableDefinitions":[{"kind":"VariableDefinition","variable":{"kind":"Variable","name":{"kind":"Name","value":"envID"}},"type":{"kind":"NonNullType","type":{"kind":"NamedType","name":{"kind":"Name","value":"UUID"}}}}],"selectionSet":{"kind":"SelectionSet","selections":[{"kind":"Field","name":{"kind":"Name","value":"createSigningKey"},"arguments":[{"kind":"Argument","name":{"kind":"Name","value":"envID"},"value":{"kind":"Variable","name":{"kind":"Name","value":"envID"}}}],"selectionSet":{"kind":"SelectionSet","selections":[{"kind":"Field","name":{"kind":"Name","value":"createdAt"}}]}}]}}]} as unknown as DocumentNode<CreateSigningKeyMutation, CreateSigningKeyMutationVariables>;
export const DeleteSigningKeyDocument = {"kind":"Document","definitions":[{"kind":"OperationDefinition","operation":"mutation","name":{"kind":"Name","value":"DeleteSigningKey"},"variableDefinitions":[{"kind":"VariableDefinition","variable":{"kind":"Variable","name":{"kind":"Name","value":"signingKeyID"}},"type":{"kind":"NonNullType","type":{"kind":"NamedType","name":{"kind":"Name","value":"UUID"}}}}],"selectionSet":{"kind":"SelectionSet","selections":[{"kind":"Field","name":{"kind":"Name","value":"deleteSigningKey"},"arguments":[{"kind":"Argument","name":{"kind":"Name","value":"id"},"value":{"kind":"Variable","name":{"kind":"Name","value":"signingKeyID"}}}],"selectionSet":{"kind":"SelectionSet","selections":[{"kind":"Field","name":{"kind":"Name","value":"createdAt"}}]}}]}}]} as unknown as DocumentNode<DeleteSigningKeyMutation, DeleteSigningKeyMutationVariables>;
export const RotateSigningKeyDocument = {"kind":"Document","definitions":[{"kind":"OperationDefinition","operation":"mutation","name":{"kind":"Name","value":"RotateSigningKey"},"variableDefinitions":[{"kind":"VariableDefinition","variable":{"kind":"Variable","name":{"kind":"Name","value":"envID"}},"type":{"kind":"NonNullType","type":{"kind":"NamedType","name":{"kind":"Name","value":"UUID"}}}}],"selectionSet":{"kind":"SelectionSet","selections":[{"kind":"Field","name":{"kind":"Name","value":"rotateSigningKey"},"arguments":[{"kind":"Argument","name":{"kind":"Name","value":"envID"},"value":{"kind":"Variable","name":{"kind":"Name","value":"envID"}}}],"selectionSet":{"kind":"SelectionSet","selections":[{"kind":"Field","name":{"kind":"Name","value":"createdAt"}}]}}]}}]} as unknown as DocumentNode<RotateSigningKeyMutation, RotateSigningKeyMutationVariables>;
export const GetSigningKeysDocument = {"kind":"Document","definitions":[{"kind":"OperationDefinition","operation":"query","name":{"kind":"Name","value":"GetSigningKeys"},"variableDefinitions":[{"kind":"VariableDefinition","variable":{"kind":"Variable","name":{"kind":"Name","value":"envID"}},"type":{"kind":"NonNullType","type":{"kind":"NamedType","name":{"kind":"Name","value":"ID"}}}}],"selectionSet":{"kind":"SelectionSet","selections":[{"kind":"Field","alias":{"kind":"Name","value":"environment"},"name":{"kind":"Name","value":"workspace"},"arguments":[{"kind":"Argument","name":{"kind":"Name","value":"id"},"value":{"kind":"Variable","name":{"kind":"Name","value":"envID"}}}],"selectionSet":{"kind":"SelectionSet","selections":[{"kind":"Field","name":{"kind":"Name","value":"signingKeys"},"selectionSet":{"kind":"SelectionSet","selections":[{"kind":"Field","name":{"kind":"Name","value":"createdAt"}},{"kind":"Field","name":{"kind":"Name","value":"decryptedValue"}},{"kind":"Field","name":{"kind":"Name","value":"id"}},{"kind":"Field","name":{"kind":"Name","value":"isActive"}},{"kind":"Field","name":{"kind":"Name","value":"user"},"selectionSet":{"kind":"SelectionSet","selections":[{"kind":"Field","name":{"kind":"Name","value":"email"}},{"kind":"Field","name":{"kind":"Name","value":"name"}}]}}]}}]}}]}}]} as unknown as DocumentNode<GetSigningKeysQuery, GetSigningKeysQueryVariables>;
export const UnattachedSyncDocument = {"kind":"Document","definitions":[{"kind":"OperationDefinition","operation":"query","name":{"kind":"Name","value":"UnattachedSync"},"variableDefinitions":[{"kind":"VariableDefinition","variable":{"kind":"Variable","name":{"kind":"Name","value":"syncID"}},"type":{"kind":"NonNullType","type":{"kind":"NamedType","name":{"kind":"Name","value":"ID"}}}}],"selectionSet":{"kind":"SelectionSet","selections":[{"kind":"Field","alias":{"kind":"Name","value":"sync"},"name":{"kind":"Name","value":"deploy"},"arguments":[{"kind":"Argument","name":{"kind":"Name","value":"id"},"value":{"kind":"Variable","name":{"kind":"Name","value":"syncID"}}}],"selectionSet":{"kind":"SelectionSet","selections":[{"kind":"Field","name":{"kind":"Name","value":"appVersion"}},{"kind":"Field","name":{"kind":"Name","value":"commitAuthor"}},{"kind":"Field","name":{"kind":"Name","value":"commitHash"}},{"kind":"Field","name":{"kind":"Name","value":"commitMessage"}},{"kind":"Field","name":{"kind":"Name","value":"commitRef"}},{"kind":"Field","name":{"kind":"Name","value":"error"}},{"kind":"Field","name":{"kind":"Name","value":"framework"}},{"kind":"Field","name":{"kind":"Name","value":"id"}},{"kind":"Field","name":{"kind":"Name","value":"lastSyncedAt"}},{"kind":"Field","name":{"kind":"Name","value":"platform"}},{"kind":"Field","name":{"kind":"Name","value":"repoURL"}},{"kind":"Field","name":{"kind":"Name","value":"sdkLanguage"}},{"kind":"Field","name":{"kind":"Name","value":"sdkVersion"}},{"kind":"Field","name":{"kind":"Name","value":"status"}},{"kind":"Field","alias":{"kind":"Name","value":"removedFunctions"},"name":{"kind":"Name","value":"removedFunctions"},"selectionSet":{"kind":"SelectionSet","selections":[{"kind":"Field","name":{"kind":"Name","value":"id"}},{"kind":"Field","name":{"kind":"Name","value":"name"}},{"kind":"Field","name":{"kind":"Name","value":"slug"}}]}},{"kind":"Field","alias":{"kind":"Name","value":"syncedFunctions"},"name":{"kind":"Name","value":"deployedFunctions"},"selectionSet":{"kind":"SelectionSet","selections":[{"kind":"Field","name":{"kind":"Name","value":"id"}},{"kind":"Field","name":{"kind":"Name","value":"name"}},{"kind":"Field","name":{"kind":"Name","value":"slug"}}]}},{"kind":"Field","name":{"kind":"Name","value":"url"}},{"kind":"Field","name":{"kind":"Name","value":"vercelDeploymentID"}},{"kind":"Field","name":{"kind":"Name","value":"vercelDeploymentURL"}},{"kind":"Field","name":{"kind":"Name","value":"vercelProjectID"}},{"kind":"Field","name":{"kind":"Name","value":"vercelProjectURL"}}]}}]}}]} as unknown as DocumentNode<UnattachedSyncQuery, UnattachedSyncQueryVariables>;
export const UnattachedSyncsDocument = {"kind":"Document","definitions":[{"kind":"OperationDefinition","operation":"query","name":{"kind":"Name","value":"UnattachedSyncs"},"variableDefinitions":[{"kind":"VariableDefinition","variable":{"kind":"Variable","name":{"kind":"Name","value":"envID"}},"type":{"kind":"NonNullType","type":{"kind":"NamedType","name":{"kind":"Name","value":"ID"}}}}],"selectionSet":{"kind":"SelectionSet","selections":[{"kind":"Field","alias":{"kind":"Name","value":"environment"},"name":{"kind":"Name","value":"workspace"},"arguments":[{"kind":"Argument","name":{"kind":"Name","value":"id"},"value":{"kind":"Variable","name":{"kind":"Name","value":"envID"}}}],"selectionSet":{"kind":"SelectionSet","selections":[{"kind":"Field","alias":{"kind":"Name","value":"syncs"},"name":{"kind":"Name","value":"unattachedSyncs"},"arguments":[{"kind":"Argument","name":{"kind":"Name","value":"first"},"value":{"kind":"IntValue","value":"40"}}],"selectionSet":{"kind":"SelectionSet","selections":[{"kind":"Field","name":{"kind":"Name","value":"commitAuthor"}},{"kind":"Field","name":{"kind":"Name","value":"commitHash"}},{"kind":"Field","name":{"kind":"Name","value":"commitMessage"}},{"kind":"Field","name":{"kind":"Name","value":"commitRef"}},{"kind":"Field","name":{"kind":"Name","value":"framework"}},{"kind":"Field","name":{"kind":"Name","value":"id"}},{"kind":"Field","name":{"kind":"Name","value":"lastSyncedAt"}},{"kind":"Field","name":{"kind":"Name","value":"platform"}},{"kind":"Field","name":{"kind":"Name","value":"repoURL"}},{"kind":"Field","name":{"kind":"Name","value":"sdkLanguage"}},{"kind":"Field","name":{"kind":"Name","value":"sdkVersion"}},{"kind":"Field","name":{"kind":"Name","value":"status"}},{"kind":"Field","name":{"kind":"Name","value":"url"}},{"kind":"Field","name":{"kind":"Name","value":"vercelDeploymentID"}},{"kind":"Field","name":{"kind":"Name","value":"vercelDeploymentURL"}},{"kind":"Field","name":{"kind":"Name","value":"vercelProjectID"}},{"kind":"Field","name":{"kind":"Name","value":"vercelProjectURL"}}]}}]}}]}}]} as unknown as DocumentNode<UnattachedSyncsQuery, UnattachedSyncsQueryVariables>;
export const VercelIntegrationDocument = {"kind":"Document","definitions":[{"kind":"OperationDefinition","operation":"query","name":{"kind":"Name","value":"VercelIntegration"},"selectionSet":{"kind":"SelectionSet","selections":[{"kind":"Field","name":{"kind":"Name","value":"account"},"selectionSet":{"kind":"SelectionSet","selections":[{"kind":"Field","name":{"kind":"Name","value":"vercelIntegration"},"selectionSet":{"kind":"SelectionSet","selections":[{"kind":"Field","name":{"kind":"Name","value":"isMarketplace"}},{"kind":"Field","name":{"kind":"Name","value":"projects"},"selectionSet":{"kind":"SelectionSet","selections":[{"kind":"Field","name":{"kind":"Name","value":"canChangeEnabled"}},{"kind":"Field","name":{"kind":"Name","value":"deploymentProtection"}},{"kind":"Field","name":{"kind":"Name","value":"isEnabled"}},{"kind":"Field","name":{"kind":"Name","value":"name"}},{"kind":"Field","name":{"kind":"Name","value":"originOverride"}},{"kind":"Field","name":{"kind":"Name","value":"projectID"}},{"kind":"Field","name":{"kind":"Name","value":"protectionBypassSecret"}},{"kind":"Field","name":{"kind":"Name","value":"servePath"}}]}}]}}]}}]}}]} as unknown as DocumentNode<VercelIntegrationQuery, VercelIntegrationQueryVariables>;
export const GetSavedVercelProjectsDocument = {"kind":"Document","definitions":[{"kind":"OperationDefinition","operation":"query","name":{"kind":"Name","value":"GetSavedVercelProjects"},"variableDefinitions":[{"kind":"VariableDefinition","variable":{"kind":"Variable","name":{"kind":"Name","value":"environmentID"}},"type":{"kind":"NonNullType","type":{"kind":"NamedType","name":{"kind":"Name","value":"ID"}}}}],"selectionSet":{"kind":"SelectionSet","selections":[{"kind":"Field","name":{"kind":"Name","value":"account"},"selectionSet":{"kind":"SelectionSet","selections":[{"kind":"Field","name":{"kind":"Name","value":"marketplace"}}]}},{"kind":"Field","alias":{"kind":"Name","value":"environment"},"name":{"kind":"Name","value":"workspace"},"arguments":[{"kind":"Argument","name":{"kind":"Name","value":"id"},"value":{"kind":"Variable","name":{"kind":"Name","value":"environmentID"}}}],"selectionSet":{"kind":"SelectionSet","selections":[{"kind":"Field","alias":{"kind":"Name","value":"savedVercelProjects"},"name":{"kind":"Name","value":"vercelApps"},"selectionSet":{"kind":"SelectionSet","selections":[{"kind":"Field","name":{"kind":"Name","value":"id"}},{"kind":"Field","name":{"kind":"Name","value":"originOverride"}},{"kind":"Field","name":{"kind":"Name","value":"projectID"}},{"kind":"Field","name":{"kind":"Name","value":"protectionBypassSecret"}},{"kind":"Field","name":{"kind":"Name","value":"path"}},{"kind":"Field","name":{"kind":"Name","value":"workspaceID"}},{"kind":"Field","name":{"kind":"Name","value":"originOverride"}},{"kind":"Field","name":{"kind":"Name","value":"protectionBypassSecret"}}]}}]}}]}}]} as unknown as DocumentNode<GetSavedVercelProjectsQuery, GetSavedVercelProjectsQueryVariables>;
export const CreateVercelAppDocument = {"kind":"Document","definitions":[{"kind":"OperationDefinition","operation":"mutation","name":{"kind":"Name","value":"CreateVercelApp"},"variableDefinitions":[{"kind":"VariableDefinition","variable":{"kind":"Variable","name":{"kind":"Name","value":"input"}},"type":{"kind":"NonNullType","type":{"kind":"NamedType","name":{"kind":"Name","value":"CreateVercelAppInput"}}}}],"selectionSet":{"kind":"SelectionSet","selections":[{"kind":"Field","name":{"kind":"Name","value":"createVercelApp"},"arguments":[{"kind":"Argument","name":{"kind":"Name","value":"input"},"value":{"kind":"Variable","name":{"kind":"Name","value":"input"}}}],"selectionSet":{"kind":"SelectionSet","selections":[{"kind":"Field","name":{"kind":"Name","value":"success"}}]}}]}}]} as unknown as DocumentNode<CreateVercelAppMutation, CreateVercelAppMutationVariables>;
export const UpdateVercelAppDocument = {"kind":"Document","definitions":[{"kind":"OperationDefinition","operation":"mutation","name":{"kind":"Name","value":"UpdateVercelApp"},"variableDefinitions":[{"kind":"VariableDefinition","variable":{"kind":"Variable","name":{"kind":"Name","value":"input"}},"type":{"kind":"NonNullType","type":{"kind":"NamedType","name":{"kind":"Name","value":"UpdateVercelAppInput"}}}}],"selectionSet":{"kind":"SelectionSet","selections":[{"kind":"Field","name":{"kind":"Name","value":"updateVercelApp"},"arguments":[{"kind":"Argument","name":{"kind":"Name","value":"input"},"value":{"kind":"Variable","name":{"kind":"Name","value":"input"}}}],"selectionSet":{"kind":"SelectionSet","selections":[{"kind":"Field","name":{"kind":"Name","value":"success"}}]}}]}}]} as unknown as DocumentNode<UpdateVercelAppMutation, UpdateVercelAppMutationVariables>;
export const RemoveVercelAppDocument = {"kind":"Document","definitions":[{"kind":"OperationDefinition","operation":"mutation","name":{"kind":"Name","value":"RemoveVercelApp"},"variableDefinitions":[{"kind":"VariableDefinition","variable":{"kind":"Variable","name":{"kind":"Name","value":"input"}},"type":{"kind":"NonNullType","type":{"kind":"NamedType","name":{"kind":"Name","value":"RemoveVercelAppInput"}}}}],"selectionSet":{"kind":"SelectionSet","selections":[{"kind":"Field","name":{"kind":"Name","value":"removeVercelApp"},"arguments":[{"kind":"Argument","name":{"kind":"Name","value":"input"},"value":{"kind":"Variable","name":{"kind":"Name","value":"input"}}}],"selectionSet":{"kind":"SelectionSet","selections":[{"kind":"Field","name":{"kind":"Name","value":"success"}}]}}]}}]} as unknown as DocumentNode<RemoveVercelAppMutation, RemoveVercelAppMutationVariables>;
export const CreateWebhookDocument = {"kind":"Document","definitions":[{"kind":"OperationDefinition","operation":"mutation","name":{"kind":"Name","value":"CreateWebhook"},"variableDefinitions":[{"kind":"VariableDefinition","variable":{"kind":"Variable","name":{"kind":"Name","value":"input"}},"type":{"kind":"NonNullType","type":{"kind":"NamedType","name":{"kind":"Name","value":"NewIngestKey"}}}}],"selectionSet":{"kind":"SelectionSet","selections":[{"kind":"Field","alias":{"kind":"Name","value":"key"},"name":{"kind":"Name","value":"createIngestKey"},"arguments":[{"kind":"Argument","name":{"kind":"Name","value":"input"},"value":{"kind":"Variable","name":{"kind":"Name","value":"input"}}}],"selectionSet":{"kind":"SelectionSet","selections":[{"kind":"Field","name":{"kind":"Name","value":"id"}},{"kind":"Field","name":{"kind":"Name","value":"url"}}]}}]}}]} as unknown as DocumentNode<CreateWebhookMutation, CreateWebhookMutationVariables>;
export const CompleteAwsMarketplaceSetupDocument = {"kind":"Document","definitions":[{"kind":"OperationDefinition","operation":"mutation","name":{"kind":"Name","value":"CompleteAWSMarketplaceSetup"},"variableDefinitions":[{"kind":"VariableDefinition","variable":{"kind":"Variable","name":{"kind":"Name","value":"input"}},"type":{"kind":"NonNullType","type":{"kind":"NamedType","name":{"kind":"Name","value":"AWSMarketplaceSetupInput"}}}}],"selectionSet":{"kind":"SelectionSet","selections":[{"kind":"Field","name":{"kind":"Name","value":"completeAWSMarketplaceSetup"},"arguments":[{"kind":"Argument","name":{"kind":"Name","value":"input"},"value":{"kind":"Variable","name":{"kind":"Name","value":"input"}}}],"selectionSet":{"kind":"SelectionSet","selections":[{"kind":"Field","name":{"kind":"Name","value":"message"}}]}}]}}]} as unknown as DocumentNode<CompleteAwsMarketplaceSetupMutation, CompleteAwsMarketplaceSetupMutationVariables>;
export const GetAccountSupportInfoDocument = {"kind":"Document","definitions":[{"kind":"OperationDefinition","operation":"query","name":{"kind":"Name","value":"GetAccountSupportInfo"},"selectionSet":{"kind":"SelectionSet","selections":[{"kind":"Field","name":{"kind":"Name","value":"account"},"selectionSet":{"kind":"SelectionSet","selections":[{"kind":"Field","name":{"kind":"Name","value":"id"}},{"kind":"Field","name":{"kind":"Name","value":"plan"},"selectionSet":{"kind":"SelectionSet","selections":[{"kind":"Field","name":{"kind":"Name","value":"id"}},{"kind":"Field","name":{"kind":"Name","value":"name"}},{"kind":"Field","name":{"kind":"Name","value":"amount"}},{"kind":"Field","name":{"kind":"Name","value":"features"}}]}}]}}]}}]} as unknown as DocumentNode<GetAccountSupportInfoQuery, GetAccountSupportInfoQueryVariables>;
export const GetArchivedAppBannerDataDocument = {"kind":"Document","definitions":[{"kind":"OperationDefinition","operation":"query","name":{"kind":"Name","value":"GetArchivedAppBannerData"},"variableDefinitions":[{"kind":"VariableDefinition","variable":{"kind":"Variable","name":{"kind":"Name","value":"envID"}},"type":{"kind":"NonNullType","type":{"kind":"NamedType","name":{"kind":"Name","value":"ID"}}}},{"kind":"VariableDefinition","variable":{"kind":"Variable","name":{"kind":"Name","value":"externalAppID"}},"type":{"kind":"NonNullType","type":{"kind":"NamedType","name":{"kind":"Name","value":"String"}}}}],"selectionSet":{"kind":"SelectionSet","selections":[{"kind":"Field","alias":{"kind":"Name","value":"environment"},"name":{"kind":"Name","value":"workspace"},"arguments":[{"kind":"Argument","name":{"kind":"Name","value":"id"},"value":{"kind":"Variable","name":{"kind":"Name","value":"envID"}}}],"selectionSet":{"kind":"SelectionSet","selections":[{"kind":"Field","alias":{"kind":"Name","value":"app"},"name":{"kind":"Name","value":"appByExternalID"},"arguments":[{"kind":"Argument","name":{"kind":"Name","value":"externalID"},"value":{"kind":"Variable","name":{"kind":"Name","value":"externalAppID"}}}],"selectionSet":{"kind":"SelectionSet","selections":[{"kind":"Field","name":{"kind":"Name","value":"isArchived"}}]}}]}}]}}]} as unknown as DocumentNode<GetArchivedAppBannerDataQuery, GetArchivedAppBannerDataQueryVariables>;
export const GetArchivedFuncBannerDataDocument = {"kind":"Document","definitions":[{"kind":"OperationDefinition","operation":"query","name":{"kind":"Name","value":"GetArchivedFuncBannerData"},"variableDefinitions":[{"kind":"VariableDefinition","variable":{"kind":"Variable","name":{"kind":"Name","value":"envID"}},"type":{"kind":"NonNullType","type":{"kind":"NamedType","name":{"kind":"Name","value":"ID"}}}},{"kind":"VariableDefinition","variable":{"kind":"Variable","name":{"kind":"Name","value":"funcID"}},"type":{"kind":"NonNullType","type":{"kind":"NamedType","name":{"kind":"Name","value":"ID"}}}}],"selectionSet":{"kind":"SelectionSet","selections":[{"kind":"Field","alias":{"kind":"Name","value":"environment"},"name":{"kind":"Name","value":"workspace"},"arguments":[{"kind":"Argument","name":{"kind":"Name","value":"id"},"value":{"kind":"Variable","name":{"kind":"Name","value":"envID"}}}],"selectionSet":{"kind":"SelectionSet","selections":[{"kind":"Field","alias":{"kind":"Name","value":"function"},"name":{"kind":"Name","value":"workflow"},"arguments":[{"kind":"Argument","name":{"kind":"Name","value":"id"},"value":{"kind":"Variable","name":{"kind":"Name","value":"funcID"}}}],"selectionSet":{"kind":"SelectionSet","selections":[{"kind":"Field","name":{"kind":"Name","value":"id"}},{"kind":"Field","name":{"kind":"Name","value":"archivedAt"}}]}}]}}]}}]} as unknown as DocumentNode<GetArchivedFuncBannerDataQuery, GetArchivedFuncBannerDataQueryVariables>;
export const UpdateAccountAddonQuantityDocument = {"kind":"Document","definitions":[{"kind":"OperationDefinition","operation":"mutation","name":{"kind":"Name","value":"UpdateAccountAddonQuantity"},"variableDefinitions":[{"kind":"VariableDefinition","variable":{"kind":"Variable","name":{"kind":"Name","value":"addonName"}},"type":{"kind":"NonNullType","type":{"kind":"NamedType","name":{"kind":"Name","value":"String"}}}},{"kind":"VariableDefinition","variable":{"kind":"Variable","name":{"kind":"Name","value":"quantity"}},"type":{"kind":"NonNullType","type":{"kind":"NamedType","name":{"kind":"Name","value":"Int"}}}}],"selectionSet":{"kind":"SelectionSet","selections":[{"kind":"Field","name":{"kind":"Name","value":"updateAccountAddonQuantity"},"arguments":[{"kind":"Argument","name":{"kind":"Name","value":"addonName"},"value":{"kind":"Variable","name":{"kind":"Name","value":"addonName"}}},{"kind":"Argument","name":{"kind":"Name","value":"quantity"},"value":{"kind":"Variable","name":{"kind":"Name","value":"quantity"}}}],"selectionSet":{"kind":"SelectionSet","selections":[{"kind":"Field","name":{"kind":"Name","value":"purchaseCount"}}]}}]}}]} as unknown as DocumentNode<UpdateAccountAddonQuantityMutation, UpdateAccountAddonQuantityMutationVariables>;
export const UpdateAccountDocument = {"kind":"Document","definitions":[{"kind":"OperationDefinition","operation":"mutation","name":{"kind":"Name","value":"UpdateAccount"},"variableDefinitions":[{"kind":"VariableDefinition","variable":{"kind":"Variable","name":{"kind":"Name","value":"input"}},"type":{"kind":"NonNullType","type":{"kind":"NamedType","name":{"kind":"Name","value":"UpdateAccount"}}}}],"selectionSet":{"kind":"SelectionSet","selections":[{"kind":"Field","alias":{"kind":"Name","value":"account"},"name":{"kind":"Name","value":"updateAccount"},"arguments":[{"kind":"Argument","name":{"kind":"Name","value":"input"},"value":{"kind":"Variable","name":{"kind":"Name","value":"input"}}}],"selectionSet":{"kind":"SelectionSet","selections":[{"kind":"Field","name":{"kind":"Name","value":"billingEmail"}},{"kind":"Field","name":{"kind":"Name","value":"name"}}]}}]}}]} as unknown as DocumentNode<UpdateAccountMutation, UpdateAccountMutationVariables>;
export const UpdatePaymentMethodDocument = {"kind":"Document","definitions":[{"kind":"OperationDefinition","operation":"mutation","name":{"kind":"Name","value":"UpdatePaymentMethod"},"variableDefinitions":[{"kind":"VariableDefinition","variable":{"kind":"Variable","name":{"kind":"Name","value":"token"}},"type":{"kind":"NonNullType","type":{"kind":"NamedType","name":{"kind":"Name","value":"String"}}}}],"selectionSet":{"kind":"SelectionSet","selections":[{"kind":"Field","name":{"kind":"Name","value":"updatePaymentMethod"},"arguments":[{"kind":"Argument","name":{"kind":"Name","value":"token"},"value":{"kind":"Variable","name":{"kind":"Name","value":"token"}}}],"selectionSet":{"kind":"SelectionSet","selections":[{"kind":"Field","name":{"kind":"Name","value":"brand"}},{"kind":"Field","name":{"kind":"Name","value":"last4"}},{"kind":"Field","name":{"kind":"Name","value":"expMonth"}},{"kind":"Field","name":{"kind":"Name","value":"expYear"}},{"kind":"Field","name":{"kind":"Name","value":"createdAt"}},{"kind":"Field","name":{"kind":"Name","value":"default"}}]}}]}}]} as unknown as DocumentNode<UpdatePaymentMethodMutation, UpdatePaymentMethodMutationVariables>;
export const GetPaymentIntentsDocument = {"kind":"Document","definitions":[{"kind":"OperationDefinition","operation":"query","name":{"kind":"Name","value":"GetPaymentIntents"},"selectionSet":{"kind":"SelectionSet","selections":[{"kind":"Field","name":{"kind":"Name","value":"account"},"selectionSet":{"kind":"SelectionSet","selections":[{"kind":"Field","name":{"kind":"Name","value":"paymentIntents"},"selectionSet":{"kind":"SelectionSet","selections":[{"kind":"Field","name":{"kind":"Name","value":"status"}},{"kind":"Field","name":{"kind":"Name","value":"createdAt"}},{"kind":"Field","name":{"kind":"Name","value":"amountLabel"}},{"kind":"Field","name":{"kind":"Name","value":"description"}},{"kind":"Field","name":{"kind":"Name","value":"invoiceURL"}}]}}]}}]}}]} as unknown as DocumentNode<GetPaymentIntentsQuery, GetPaymentIntentsQueryVariables>;
export const CreateStripeSubscriptionDocument = {"kind":"Document","definitions":[{"kind":"OperationDefinition","operation":"mutation","name":{"kind":"Name","value":"CreateStripeSubscription"},"variableDefinitions":[{"kind":"VariableDefinition","variable":{"kind":"Variable","name":{"kind":"Name","value":"input"}},"type":{"kind":"NonNullType","type":{"kind":"NamedType","name":{"kind":"Name","value":"StripeSubscriptionInput"}}}}],"selectionSet":{"kind":"SelectionSet","selections":[{"kind":"Field","name":{"kind":"Name","value":"createStripeSubscription"},"arguments":[{"kind":"Argument","name":{"kind":"Name","value":"input"},"value":{"kind":"Variable","name":{"kind":"Name","value":"input"}}}],"selectionSet":{"kind":"SelectionSet","selections":[{"kind":"Field","name":{"kind":"Name","value":"clientSecret"}},{"kind":"Field","name":{"kind":"Name","value":"message"}}]}}]}}]} as unknown as DocumentNode<CreateStripeSubscriptionMutation, CreateStripeSubscriptionMutationVariables>;
export const UpdatePlanDocument = {"kind":"Document","definitions":[{"kind":"OperationDefinition","operation":"mutation","name":{"kind":"Name","value":"UpdatePlan"},"variableDefinitions":[{"kind":"VariableDefinition","variable":{"kind":"Variable","name":{"kind":"Name","value":"planSlug"}},"type":{"kind":"NonNullType","type":{"kind":"NamedType","name":{"kind":"Name","value":"String"}}}}],"selectionSet":{"kind":"SelectionSet","selections":[{"kind":"Field","name":{"kind":"Name","value":"updatePlan"},"arguments":[{"kind":"Argument","name":{"kind":"Name","value":"slug"},"value":{"kind":"Variable","name":{"kind":"Name","value":"planSlug"}}}],"selectionSet":{"kind":"SelectionSet","selections":[{"kind":"Field","name":{"kind":"Name","value":"plan"},"selectionSet":{"kind":"SelectionSet","selections":[{"kind":"Field","name":{"kind":"Name","value":"id"}},{"kind":"Field","name":{"kind":"Name","value":"name"}}]}}]}}]}}]} as unknown as DocumentNode<UpdatePlanMutation, UpdatePlanMutationVariables>;
export const GetBillableStepsDocument = {"kind":"Document","definitions":[{"kind":"OperationDefinition","operation":"query","name":{"kind":"Name","value":"GetBillableSteps"},"variableDefinitions":[{"kind":"VariableDefinition","variable":{"kind":"Variable","name":{"kind":"Name","value":"month"}},"type":{"kind":"NonNullType","type":{"kind":"NamedType","name":{"kind":"Name","value":"Int"}}}},{"kind":"VariableDefinition","variable":{"kind":"Variable","name":{"kind":"Name","value":"year"}},"type":{"kind":"NonNullType","type":{"kind":"NamedType","name":{"kind":"Name","value":"Int"}}}}],"selectionSet":{"kind":"SelectionSet","selections":[{"kind":"Field","alias":{"kind":"Name","value":"usage"},"name":{"kind":"Name","value":"billableStepTimeSeries"},"arguments":[{"kind":"Argument","name":{"kind":"Name","value":"timeOptions"},"value":{"kind":"ObjectValue","fields":[{"kind":"ObjectField","name":{"kind":"Name","value":"month"},"value":{"kind":"Variable","name":{"kind":"Name","value":"month"}}},{"kind":"ObjectField","name":{"kind":"Name","value":"year"},"value":{"kind":"Variable","name":{"kind":"Name","value":"year"}}}]}}],"selectionSet":{"kind":"SelectionSet","selections":[{"kind":"Field","name":{"kind":"Name","value":"data"},"selectionSet":{"kind":"SelectionSet","selections":[{"kind":"Field","name":{"kind":"Name","value":"time"}},{"kind":"Field","name":{"kind":"Name","value":"value"}}]}}]}}]}}]} as unknown as DocumentNode<GetBillableStepsQuery, GetBillableStepsQueryVariables>;
export const GetBillableRunsDocument = {"kind":"Document","definitions":[{"kind":"OperationDefinition","operation":"query","name":{"kind":"Name","value":"GetBillableRuns"},"variableDefinitions":[{"kind":"VariableDefinition","variable":{"kind":"Variable","name":{"kind":"Name","value":"month"}},"type":{"kind":"NonNullType","type":{"kind":"NamedType","name":{"kind":"Name","value":"Int"}}}},{"kind":"VariableDefinition","variable":{"kind":"Variable","name":{"kind":"Name","value":"year"}},"type":{"kind":"NonNullType","type":{"kind":"NamedType","name":{"kind":"Name","value":"Int"}}}}],"selectionSet":{"kind":"SelectionSet","selections":[{"kind":"Field","alias":{"kind":"Name","value":"usage"},"name":{"kind":"Name","value":"runCountTimeSeries"},"arguments":[{"kind":"Argument","name":{"kind":"Name","value":"timeOptions"},"value":{"kind":"ObjectValue","fields":[{"kind":"ObjectField","name":{"kind":"Name","value":"month"},"value":{"kind":"Variable","name":{"kind":"Name","value":"month"}}},{"kind":"ObjectField","name":{"kind":"Name","value":"year"},"value":{"kind":"Variable","name":{"kind":"Name","value":"year"}}}]}}],"selectionSet":{"kind":"SelectionSet","selections":[{"kind":"Field","name":{"kind":"Name","value":"data"},"selectionSet":{"kind":"SelectionSet","selections":[{"kind":"Field","name":{"kind":"Name","value":"time"}},{"kind":"Field","name":{"kind":"Name","value":"value"}}]}}]}}]}}]} as unknown as DocumentNode<GetBillableRunsQuery, GetBillableRunsQueryVariables>;
export const GetBillableExecutionsDocument = {"kind":"Document","definitions":[{"kind":"OperationDefinition","operation":"query","name":{"kind":"Name","value":"GetBillableExecutions"},"variableDefinitions":[{"kind":"VariableDefinition","variable":{"kind":"Variable","name":{"kind":"Name","value":"month"}},"type":{"kind":"NonNullType","type":{"kind":"NamedType","name":{"kind":"Name","value":"Int"}}}},{"kind":"VariableDefinition","variable":{"kind":"Variable","name":{"kind":"Name","value":"year"}},"type":{"kind":"NonNullType","type":{"kind":"NamedType","name":{"kind":"Name","value":"Int"}}}}],"selectionSet":{"kind":"SelectionSet","selections":[{"kind":"Field","alias":{"kind":"Name","value":"usage"},"name":{"kind":"Name","value":"executionTimeSeries"},"arguments":[{"kind":"Argument","name":{"kind":"Name","value":"timeOptions"},"value":{"kind":"ObjectValue","fields":[{"kind":"ObjectField","name":{"kind":"Name","value":"month"},"value":{"kind":"Variable","name":{"kind":"Name","value":"month"}}},{"kind":"ObjectField","name":{"kind":"Name","value":"year"},"value":{"kind":"Variable","name":{"kind":"Name","value":"year"}}}]}}],"selectionSet":{"kind":"SelectionSet","selections":[{"kind":"Field","name":{"kind":"Name","value":"data"},"selectionSet":{"kind":"SelectionSet","selections":[{"kind":"Field","name":{"kind":"Name","value":"time"}},{"kind":"Field","name":{"kind":"Name","value":"value"}}]}}]}}]}}]} as unknown as DocumentNode<GetBillableExecutionsQuery, GetBillableExecutionsQueryVariables>;
export const EntitlementUsageDocument = {"kind":"Document","definitions":[{"kind":"OperationDefinition","operation":"query","name":{"kind":"Name","value":"EntitlementUsage"},"selectionSet":{"kind":"SelectionSet","selections":[{"kind":"Field","name":{"kind":"Name","value":"account"},"selectionSet":{"kind":"SelectionSet","selections":[{"kind":"Field","name":{"kind":"Name","value":"id"}},{"kind":"Field","name":{"kind":"Name","value":"addons"},"selectionSet":{"kind":"SelectionSet","selections":[{"kind":"Field","name":{"kind":"Name","value":"concurrency"},"selectionSet":{"kind":"SelectionSet","selections":[{"kind":"Field","name":{"kind":"Name","value":"available"}},{"kind":"Field","name":{"kind":"Name","value":"baseValue"}},{"kind":"Field","name":{"kind":"Name","value":"maxValue"}},{"kind":"Field","name":{"kind":"Name","value":"name"}},{"kind":"Field","name":{"kind":"Name","value":"price"}},{"kind":"Field","name":{"kind":"Name","value":"purchaseCount"}},{"kind":"Field","name":{"kind":"Name","value":"quantityPer"}}]}},{"kind":"Field","name":{"kind":"Name","value":"userCount"},"selectionSet":{"kind":"SelectionSet","selections":[{"kind":"Field","name":{"kind":"Name","value":"available"}},{"kind":"Field","name":{"kind":"Name","value":"baseValue"}},{"kind":"Field","name":{"kind":"Name","value":"maxValue"}},{"kind":"Field","name":{"kind":"Name","value":"name"}},{"kind":"Field","name":{"kind":"Name","value":"price"}},{"kind":"Field","name":{"kind":"Name","value":"purchaseCount"}},{"kind":"Field","name":{"kind":"Name","value":"quantityPer"}}]}},{"kind":"Field","name":{"kind":"Name","value":"advancedObservability"},"selectionSet":{"kind":"SelectionSet","selections":[{"kind":"Field","name":{"kind":"Name","value":"available"}},{"kind":"Field","name":{"kind":"Name","value":"name"}},{"kind":"Field","name":{"kind":"Name","value":"price"}},{"kind":"Field","name":{"kind":"Name","value":"purchased"}},{"kind":"Field","name":{"kind":"Name","value":"entitlements"},"selectionSet":{"kind":"SelectionSet","selections":[{"kind":"Field","name":{"kind":"Name","value":"history"},"selectionSet":{"kind":"SelectionSet","selections":[{"kind":"Field","name":{"kind":"Name","value":"limit"}}]}},{"kind":"Field","name":{"kind":"Name","value":"metricsExportFreshness"},"selectionSet":{"kind":"SelectionSet","selections":[{"kind":"Field","name":{"kind":"Name","value":"limit"}}]}},{"kind":"Field","name":{"kind":"Name","value":"metricsExportGranularity"},"selectionSet":{"kind":"SelectionSet","selections":[{"kind":"Field","name":{"kind":"Name","value":"limit"}}]}}]}}]}}]}},{"kind":"Field","name":{"kind":"Name","value":"entitlements"},"selectionSet":{"kind":"SelectionSet","selections":[{"kind":"Field","name":{"kind":"Name","value":"runCount"},"selectionSet":{"kind":"SelectionSet","selections":[{"kind":"Field","name":{"kind":"Name","value":"usage"}},{"kind":"Field","name":{"kind":"Name","value":"limit"}},{"kind":"Field","name":{"kind":"Name","value":"overageAllowed"}}]}},{"kind":"Field","name":{"kind":"Name","value":"stepCount"},"selectionSet":{"kind":"SelectionSet","selections":[{"kind":"Field","name":{"kind":"Name","value":"usage"}},{"kind":"Field","name":{"kind":"Name","value":"limit"}},{"kind":"Field","name":{"kind":"Name","value":"overageAllowed"}}]}},{"kind":"Field","name":{"kind":"Name","value":"concurrency"},"selectionSet":{"kind":"SelectionSet","selections":[{"kind":"Field","name":{"kind":"Name","value":"usage"}},{"kind":"Field","name":{"kind":"Name","value":"limit"}}]}},{"kind":"Field","name":{"kind":"Name","value":"eventSize"},"selectionSet":{"kind":"SelectionSet","selections":[{"kind":"Field","name":{"kind":"Name","value":"limit"}}]}},{"kind":"Field","name":{"kind":"Name","value":"history"},"selectionSet":{"kind":"SelectionSet","selections":[{"kind":"Field","name":{"kind":"Name","value":"limit"}}]}},{"kind":"Field","name":{"kind":"Name","value":"userCount"},"selectionSet":{"kind":"SelectionSet","selections":[{"kind":"Field","name":{"kind":"Name","value":"usage"}},{"kind":"Field","name":{"kind":"Name","value":"limit"}}]}},{"kind":"Field","name":{"kind":"Name","value":"hipaa"},"selectionSet":{"kind":"SelectionSet","selections":[{"kind":"Field","name":{"kind":"Name","value":"enabled"}}]}},{"kind":"Field","name":{"kind":"Name","value":"metricsExport"},"selectionSet":{"kind":"SelectionSet","selections":[{"kind":"Field","name":{"kind":"Name","value":"enabled"}}]}},{"kind":"Field","name":{"kind":"Name","value":"metricsExportFreshness"},"selectionSet":{"kind":"SelectionSet","selections":[{"kind":"Field","name":{"kind":"Name","value":"limit"}}]}},{"kind":"Field","name":{"kind":"Name","value":"metricsExportGranularity"},"selectionSet":{"kind":"SelectionSet","selections":[{"kind":"Field","name":{"kind":"Name","value":"limit"}}]}}]}},{"kind":"Field","name":{"kind":"Name","value":"plan"},"selectionSet":{"kind":"SelectionSet","selections":[{"kind":"Field","name":{"kind":"Name","value":"name"}}]}}]}}]}}]} as unknown as DocumentNode<EntitlementUsageQuery, EntitlementUsageQueryVariables>;
export const GetCurrentPlanDocument = {"kind":"Document","definitions":[{"kind":"OperationDefinition","operation":"query","name":{"kind":"Name","value":"GetCurrentPlan"},"selectionSet":{"kind":"SelectionSet","selections":[{"kind":"Field","name":{"kind":"Name","value":"account"},"selectionSet":{"kind":"SelectionSet","selections":[{"kind":"Field","name":{"kind":"Name","value":"plan"},"selectionSet":{"kind":"SelectionSet","selections":[{"kind":"Field","name":{"kind":"Name","value":"id"}},{"kind":"Field","name":{"kind":"Name","value":"slug"}},{"kind":"Field","name":{"kind":"Name","value":"isLegacy"}},{"kind":"Field","name":{"kind":"Name","value":"isFree"}},{"kind":"Field","name":{"kind":"Name","value":"name"}},{"kind":"Field","name":{"kind":"Name","value":"amount"}},{"kind":"Field","name":{"kind":"Name","value":"billingPeriod"}},{"kind":"Field","name":{"kind":"Name","value":"entitlements"},"selectionSet":{"kind":"SelectionSet","selections":[{"kind":"Field","name":{"kind":"Name","value":"concurrency"},"selectionSet":{"kind":"SelectionSet","selections":[{"kind":"Field","name":{"kind":"Name","value":"limit"}}]}},{"kind":"Field","name":{"kind":"Name","value":"eventSize"},"selectionSet":{"kind":"SelectionSet","selections":[{"kind":"Field","name":{"kind":"Name","value":"limit"}}]}},{"kind":"Field","name":{"kind":"Name","value":"history"},"selectionSet":{"kind":"SelectionSet","selections":[{"kind":"Field","name":{"kind":"Name","value":"limit"}}]}},{"kind":"Field","name":{"kind":"Name","value":"runCount"},"selectionSet":{"kind":"SelectionSet","selections":[{"kind":"Field","name":{"kind":"Name","value":"limit"}}]}},{"kind":"Field","name":{"kind":"Name","value":"stepCount"},"selectionSet":{"kind":"SelectionSet","selections":[{"kind":"Field","name":{"kind":"Name","value":"limit"}}]}},{"kind":"Field","name":{"kind":"Name","value":"userCount"},"selectionSet":{"kind":"SelectionSet","selections":[{"kind":"Field","name":{"kind":"Name","value":"limit"}}]}}]}},{"kind":"Field","name":{"kind":"Name","value":"addons"},"selectionSet":{"kind":"SelectionSet","selections":[{"kind":"Field","name":{"kind":"Name","value":"concurrency"},"selectionSet":{"kind":"SelectionSet","selections":[{"kind":"Field","name":{"kind":"Name","value":"available"}},{"kind":"Field","name":{"kind":"Name","value":"price"}},{"kind":"Field","name":{"kind":"Name","value":"purchaseCount"}},{"kind":"Field","name":{"kind":"Name","value":"quantityPer"}}]}},{"kind":"Field","name":{"kind":"Name","value":"userCount"},"selectionSet":{"kind":"SelectionSet","selections":[{"kind":"Field","name":{"kind":"Name","value":"available"}},{"kind":"Field","name":{"kind":"Name","value":"price"}},{"kind":"Field","name":{"kind":"Name","value":"purchaseCount"}},{"kind":"Field","name":{"kind":"Name","value":"quantityPer"}}]}}]}}]}},{"kind":"Field","name":{"kind":"Name","value":"subscription"},"selectionSet":{"kind":"SelectionSet","selections":[{"kind":"Field","name":{"kind":"Name","value":"nextInvoiceDate"}}]}}]}}]}}]} as unknown as DocumentNode<GetCurrentPlanQuery, GetCurrentPlanQueryVariables>;
export const GetBillingDetailsDocument = {"kind":"Document","definitions":[{"kind":"OperationDefinition","operation":"query","name":{"kind":"Name","value":"GetBillingDetails"},"selectionSet":{"kind":"SelectionSet","selections":[{"kind":"Field","name":{"kind":"Name","value":"account"},"selectionSet":{"kind":"SelectionSet","selections":[{"kind":"Field","name":{"kind":"Name","value":"billingEmail"}},{"kind":"Field","name":{"kind":"Name","value":"name"}},{"kind":"Field","name":{"kind":"Name","value":"paymentMethods"},"selectionSet":{"kind":"SelectionSet","selections":[{"kind":"Field","name":{"kind":"Name","value":"brand"}},{"kind":"Field","name":{"kind":"Name","value":"last4"}},{"kind":"Field","name":{"kind":"Name","value":"expMonth"}},{"kind":"Field","name":{"kind":"Name","value":"expYear"}},{"kind":"Field","name":{"kind":"Name","value":"createdAt"}},{"kind":"Field","name":{"kind":"Name","value":"default"}}]}}]}}]}}]} as unknown as DocumentNode<GetBillingDetailsQuery, GetBillingDetailsQueryVariables>;
export const GetPlansDocument = {"kind":"Document","definitions":[{"kind":"OperationDefinition","operation":"query","name":{"kind":"Name","value":"GetPlans"},"selectionSet":{"kind":"SelectionSet","selections":[{"kind":"Field","name":{"kind":"Name","value":"plans"},"selectionSet":{"kind":"SelectionSet","selections":[{"kind":"Field","name":{"kind":"Name","value":"id"}},{"kind":"Field","name":{"kind":"Name","value":"isLegacy"}},{"kind":"Field","name":{"kind":"Name","value":"isFree"}},{"kind":"Field","name":{"kind":"Name","value":"name"}},{"kind":"Field","name":{"kind":"Name","value":"amount"}},{"kind":"Field","name":{"kind":"Name","value":"billingPeriod"}},{"kind":"Field","name":{"kind":"Name","value":"entitlements"},"selectionSet":{"kind":"SelectionSet","selections":[{"kind":"Field","name":{"kind":"Name","value":"concurrency"},"selectionSet":{"kind":"SelectionSet","selections":[{"kind":"Field","name":{"kind":"Name","value":"limit"}}]}},{"kind":"Field","name":{"kind":"Name","value":"eventSize"},"selectionSet":{"kind":"SelectionSet","selections":[{"kind":"Field","name":{"kind":"Name","value":"limit"}}]}},{"kind":"Field","name":{"kind":"Name","value":"history"},"selectionSet":{"kind":"SelectionSet","selections":[{"kind":"Field","name":{"kind":"Name","value":"limit"}}]}},{"kind":"Field","name":{"kind":"Name","value":"runCount"},"selectionSet":{"kind":"SelectionSet","selections":[{"kind":"Field","name":{"kind":"Name","value":"limit"}}]}},{"kind":"Field","name":{"kind":"Name","value":"stepCount"},"selectionSet":{"kind":"SelectionSet","selections":[{"kind":"Field","name":{"kind":"Name","value":"limit"}}]}}]}}]}}]}}]} as unknown as DocumentNode<GetPlansQuery, GetPlansQueryVariables>;
export const EnableDatadogConnectionDocument = {"kind":"Document","definitions":[{"kind":"OperationDefinition","operation":"mutation","name":{"kind":"Name","value":"EnableDatadogConnection"},"variableDefinitions":[{"kind":"VariableDefinition","variable":{"kind":"Variable","name":{"kind":"Name","value":"organizationID"}},"type":{"kind":"NonNullType","type":{"kind":"NamedType","name":{"kind":"Name","value":"UUID"}}}},{"kind":"VariableDefinition","variable":{"kind":"Variable","name":{"kind":"Name","value":"envID"}},"type":{"kind":"NonNullType","type":{"kind":"NamedType","name":{"kind":"Name","value":"UUID"}}}}],"selectionSet":{"kind":"SelectionSet","selections":[{"kind":"Field","name":{"kind":"Name","value":"enableDatadogConnection"},"arguments":[{"kind":"Argument","name":{"kind":"Name","value":"organizationID"},"value":{"kind":"Variable","name":{"kind":"Name","value":"organizationID"}}},{"kind":"Argument","name":{"kind":"Name","value":"envID"},"value":{"kind":"Variable","name":{"kind":"Name","value":"envID"}}}],"selectionSet":{"kind":"SelectionSet","selections":[{"kind":"Field","name":{"kind":"Name","value":"id"}}]}}]}}]} as unknown as DocumentNode<EnableDatadogConnectionMutation, EnableDatadogConnectionMutationVariables>;
export const FinishDatadogIntegrationDocumentDocument = {"kind":"Document","definitions":[{"kind":"OperationDefinition","operation":"mutation","name":{"kind":"Name","value":"FinishDatadogIntegrationDocument"},"variableDefinitions":[{"kind":"VariableDefinition","variable":{"kind":"Variable","name":{"kind":"Name","value":"orgName"}},"type":{"kind":"NonNullType","type":{"kind":"NamedType","name":{"kind":"Name","value":"String"}}}},{"kind":"VariableDefinition","variable":{"kind":"Variable","name":{"kind":"Name","value":"orgID"}},"type":{"kind":"NonNullType","type":{"kind":"NamedType","name":{"kind":"Name","value":"String"}}}},{"kind":"VariableDefinition","variable":{"kind":"Variable","name":{"kind":"Name","value":"authCode"}},"type":{"kind":"NonNullType","type":{"kind":"NamedType","name":{"kind":"Name","value":"String"}}}},{"kind":"VariableDefinition","variable":{"kind":"Variable","name":{"kind":"Name","value":"ddSite"}},"type":{"kind":"NonNullType","type":{"kind":"NamedType","name":{"kind":"Name","value":"String"}}}},{"kind":"VariableDefinition","variable":{"kind":"Variable","name":{"kind":"Name","value":"ddDomain"}},"type":{"kind":"NonNullType","type":{"kind":"NamedType","name":{"kind":"Name","value":"String"}}}}],"selectionSet":{"kind":"SelectionSet","selections":[{"kind":"Field","name":{"kind":"Name","value":"datadogOAuthCompleted"},"arguments":[{"kind":"Argument","name":{"kind":"Name","value":"orgName"},"value":{"kind":"Variable","name":{"kind":"Name","value":"orgName"}}},{"kind":"Argument","name":{"kind":"Name","value":"orgID"},"value":{"kind":"Variable","name":{"kind":"Name","value":"orgID"}}},{"kind":"Argument","name":{"kind":"Name","value":"authCode"},"value":{"kind":"Variable","name":{"kind":"Name","value":"authCode"}}},{"kind":"Argument","name":{"kind":"Name","value":"ddSite"},"value":{"kind":"Variable","name":{"kind":"Name","value":"ddSite"}}},{"kind":"Argument","name":{"kind":"Name","value":"ddDomain"},"value":{"kind":"Variable","name":{"kind":"Name","value":"ddDomain"}}}],"selectionSet":{"kind":"SelectionSet","selections":[{"kind":"Field","name":{"kind":"Name","value":"id"}}]}}]}}]} as unknown as DocumentNode<FinishDatadogIntegrationDocumentMutation, FinishDatadogIntegrationDocumentMutationVariables>;
export const GetDatadogSetupDataDocument = {"kind":"Document","definitions":[{"kind":"OperationDefinition","operation":"query","name":{"kind":"Name","value":"GetDatadogSetupData"},"selectionSet":{"kind":"SelectionSet","selections":[{"kind":"Field","name":{"kind":"Name","value":"account"},"selectionSet":{"kind":"SelectionSet","selections":[{"kind":"Field","name":{"kind":"Name","value":"datadogConnections"},"selectionSet":{"kind":"SelectionSet","selections":[{"kind":"Field","name":{"kind":"Name","value":"id"}},{"kind":"Field","name":{"kind":"Name","value":"orgID"}},{"kind":"Field","name":{"kind":"Name","value":"orgName"}},{"kind":"Field","name":{"kind":"Name","value":"envID"}},{"kind":"Field","name":{"kind":"Name","value":"envName"}},{"kind":"Field","name":{"kind":"Name","value":"healthy"}},{"kind":"Field","name":{"kind":"Name","value":"lastErrorMessage"}},{"kind":"Field","name":{"kind":"Name","value":"lastSentAt"}}]}},{"kind":"Field","name":{"kind":"Name","value":"datadogOrganizations"},"selectionSet":{"kind":"SelectionSet","selections":[{"kind":"Field","name":{"kind":"Name","value":"id"}},{"kind":"Field","name":{"kind":"Name","value":"datadogDomain"}},{"kind":"Field","name":{"kind":"Name","value":"datadogOrgName"}}]}}]}}]}}]} as unknown as DocumentNode<GetDatadogSetupDataQuery, GetDatadogSetupDataQueryVariables>;
export const DisableDatadogConnectionDocument = {"kind":"Document","definitions":[{"kind":"OperationDefinition","operation":"mutation","name":{"kind":"Name","value":"DisableDatadogConnection"},"variableDefinitions":[{"kind":"VariableDefinition","variable":{"kind":"Variable","name":{"kind":"Name","value":"connectionID"}},"type":{"kind":"NonNullType","type":{"kind":"NamedType","name":{"kind":"Name","value":"UUID"}}}}],"selectionSet":{"kind":"SelectionSet","selections":[{"kind":"Field","name":{"kind":"Name","value":"disableDatadogConnection"},"arguments":[{"kind":"Argument","name":{"kind":"Name","value":"connectionID"},"value":{"kind":"Variable","name":{"kind":"Name","value":"connectionID"}}}]}]}}]} as unknown as DocumentNode<DisableDatadogConnectionMutation, DisableDatadogConnectionMutationVariables>;
export const RemoveDatadogOrganizationDocument = {"kind":"Document","definitions":[{"kind":"OperationDefinition","operation":"mutation","name":{"kind":"Name","value":"RemoveDatadogOrganization"},"variableDefinitions":[{"kind":"VariableDefinition","variable":{"kind":"Variable","name":{"kind":"Name","value":"organizationID"}},"type":{"kind":"NonNullType","type":{"kind":"NamedType","name":{"kind":"Name","value":"UUID"}}}}],"selectionSet":{"kind":"SelectionSet","selections":[{"kind":"Field","name":{"kind":"Name","value":"removeDatadogOrganization"},"arguments":[{"kind":"Argument","name":{"kind":"Name","value":"organizationID"},"value":{"kind":"Variable","name":{"kind":"Name","value":"organizationID"}}}]}]}}]} as unknown as DocumentNode<RemoveDatadogOrganizationMutation, RemoveDatadogOrganizationMutationVariables>;
export const StartDatadogIntegrationDocument = {"kind":"Document","definitions":[{"kind":"OperationDefinition","operation":"mutation","name":{"kind":"Name","value":"StartDatadogIntegration"},"variableDefinitions":[{"kind":"VariableDefinition","variable":{"kind":"Variable","name":{"kind":"Name","value":"ddSite"}},"type":{"kind":"NonNullType","type":{"kind":"NamedType","name":{"kind":"Name","value":"String"}}}},{"kind":"VariableDefinition","variable":{"kind":"Variable","name":{"kind":"Name","value":"ddDomain"}},"type":{"kind":"NonNullType","type":{"kind":"NamedType","name":{"kind":"Name","value":"String"}}}}],"selectionSet":{"kind":"SelectionSet","selections":[{"kind":"Field","name":{"kind":"Name","value":"datadogOAuthRedirectURL"},"arguments":[{"kind":"Argument","name":{"kind":"Name","value":"ddSite"},"value":{"kind":"Variable","name":{"kind":"Name","value":"ddSite"}}},{"kind":"Argument","name":{"kind":"Name","value":"ddDomain"},"value":{"kind":"Variable","name":{"kind":"Name","value":"ddDomain"}}}]}]}}]} as unknown as DocumentNode<StartDatadogIntegrationMutation, StartDatadogIntegrationMutationVariables>;
export const DisableEnvironmentAutoArchiveDocumentDocument = {"kind":"Document","definitions":[{"kind":"OperationDefinition","operation":"mutation","name":{"kind":"Name","value":"DisableEnvironmentAutoArchiveDocument"},"variableDefinitions":[{"kind":"VariableDefinition","variable":{"kind":"Variable","name":{"kind":"Name","value":"id"}},"type":{"kind":"NonNullType","type":{"kind":"NamedType","name":{"kind":"Name","value":"ID"}}}}],"selectionSet":{"kind":"SelectionSet","selections":[{"kind":"Field","name":{"kind":"Name","value":"disableEnvironmentAutoArchive"},"arguments":[{"kind":"Argument","name":{"kind":"Name","value":"id"},"value":{"kind":"Variable","name":{"kind":"Name","value":"id"}}}],"selectionSet":{"kind":"SelectionSet","selections":[{"kind":"Field","name":{"kind":"Name","value":"id"}}]}}]}}]} as unknown as DocumentNode<DisableEnvironmentAutoArchiveDocumentMutation, DisableEnvironmentAutoArchiveDocumentMutationVariables>;
export const EnableEnvironmentAutoArchiveDocument = {"kind":"Document","definitions":[{"kind":"OperationDefinition","operation":"mutation","name":{"kind":"Name","value":"EnableEnvironmentAutoArchive"},"variableDefinitions":[{"kind":"VariableDefinition","variable":{"kind":"Variable","name":{"kind":"Name","value":"id"}},"type":{"kind":"NonNullType","type":{"kind":"NamedType","name":{"kind":"Name","value":"ID"}}}}],"selectionSet":{"kind":"SelectionSet","selections":[{"kind":"Field","name":{"kind":"Name","value":"enableEnvironmentAutoArchive"},"arguments":[{"kind":"Argument","name":{"kind":"Name","value":"id"},"value":{"kind":"Variable","name":{"kind":"Name","value":"id"}}}],"selectionSet":{"kind":"SelectionSet","selections":[{"kind":"Field","name":{"kind":"Name","value":"id"}}]}}]}}]} as unknown as DocumentNode<EnableEnvironmentAutoArchiveMutation, EnableEnvironmentAutoArchiveMutationVariables>;
export const ArchiveEnvironmentDocument = {"kind":"Document","definitions":[{"kind":"OperationDefinition","operation":"mutation","name":{"kind":"Name","value":"ArchiveEnvironment"},"variableDefinitions":[{"kind":"VariableDefinition","variable":{"kind":"Variable","name":{"kind":"Name","value":"id"}},"type":{"kind":"NonNullType","type":{"kind":"NamedType","name":{"kind":"Name","value":"ID"}}}}],"selectionSet":{"kind":"SelectionSet","selections":[{"kind":"Field","name":{"kind":"Name","value":"archiveEnvironment"},"arguments":[{"kind":"Argument","name":{"kind":"Name","value":"id"},"value":{"kind":"Variable","name":{"kind":"Name","value":"id"}}}],"selectionSet":{"kind":"SelectionSet","selections":[{"kind":"Field","name":{"kind":"Name","value":"id"}}]}}]}}]} as unknown as DocumentNode<ArchiveEnvironmentMutation, ArchiveEnvironmentMutationVariables>;
export const UnarchiveEnvironmentDocument = {"kind":"Document","definitions":[{"kind":"OperationDefinition","operation":"mutation","name":{"kind":"Name","value":"UnarchiveEnvironment"},"variableDefinitions":[{"kind":"VariableDefinition","variable":{"kind":"Variable","name":{"kind":"Name","value":"id"}},"type":{"kind":"NonNullType","type":{"kind":"NamedType","name":{"kind":"Name","value":"ID"}}}}],"selectionSet":{"kind":"SelectionSet","selections":[{"kind":"Field","name":{"kind":"Name","value":"unarchiveEnvironment"},"arguments":[{"kind":"Argument","name":{"kind":"Name","value":"id"},"value":{"kind":"Variable","name":{"kind":"Name","value":"id"}}}],"selectionSet":{"kind":"SelectionSet","selections":[{"kind":"Field","name":{"kind":"Name","value":"id"}}]}}]}}]} as unknown as DocumentNode<UnarchiveEnvironmentMutation, UnarchiveEnvironmentMutationVariables>;
export const GetEventTypesV2Document = {"kind":"Document","definitions":[{"kind":"OperationDefinition","operation":"query","name":{"kind":"Name","value":"GetEventTypesV2"},"variableDefinitions":[{"kind":"VariableDefinition","variable":{"kind":"Variable","name":{"kind":"Name","value":"envID"}},"type":{"kind":"NonNullType","type":{"kind":"NamedType","name":{"kind":"Name","value":"ID"}}}},{"kind":"VariableDefinition","variable":{"kind":"Variable","name":{"kind":"Name","value":"cursor"}},"type":{"kind":"NamedType","name":{"kind":"Name","value":"String"}}},{"kind":"VariableDefinition","variable":{"kind":"Variable","name":{"kind":"Name","value":"archived"}},"type":{"kind":"NamedType","name":{"kind":"Name","value":"Boolean"}}},{"kind":"VariableDefinition","variable":{"kind":"Variable","name":{"kind":"Name","value":"nameSearch"}},"type":{"kind":"NamedType","name":{"kind":"Name","value":"String"}}}],"selectionSet":{"kind":"SelectionSet","selections":[{"kind":"Field","alias":{"kind":"Name","value":"environment"},"name":{"kind":"Name","value":"workspace"},"arguments":[{"kind":"Argument","name":{"kind":"Name","value":"id"},"value":{"kind":"Variable","name":{"kind":"Name","value":"envID"}}}],"selectionSet":{"kind":"SelectionSet","selections":[{"kind":"Field","name":{"kind":"Name","value":"eventTypesV2"},"arguments":[{"kind":"Argument","name":{"kind":"Name","value":"after"},"value":{"kind":"Variable","name":{"kind":"Name","value":"cursor"}}},{"kind":"Argument","name":{"kind":"Name","value":"first"},"value":{"kind":"IntValue","value":"30"}},{"kind":"Argument","name":{"kind":"Name","value":"filter"},"value":{"kind":"ObjectValue","fields":[{"kind":"ObjectField","name":{"kind":"Name","value":"archived"},"value":{"kind":"Variable","name":{"kind":"Name","value":"archived"}}},{"kind":"ObjectField","name":{"kind":"Name","value":"nameSearch"},"value":{"kind":"Variable","name":{"kind":"Name","value":"nameSearch"}}}]}}],"selectionSet":{"kind":"SelectionSet","selections":[{"kind":"Field","name":{"kind":"Name","value":"edges"},"selectionSet":{"kind":"SelectionSet","selections":[{"kind":"Field","name":{"kind":"Name","value":"node"},"selectionSet":{"kind":"SelectionSet","selections":[{"kind":"Field","name":{"kind":"Name","value":"name"}},{"kind":"Field","name":{"kind":"Name","value":"functions"},"selectionSet":{"kind":"SelectionSet","selections":[{"kind":"Field","name":{"kind":"Name","value":"edges"},"selectionSet":{"kind":"SelectionSet","selections":[{"kind":"Field","name":{"kind":"Name","value":"node"},"selectionSet":{"kind":"SelectionSet","selections":[{"kind":"Field","name":{"kind":"Name","value":"id"}},{"kind":"Field","name":{"kind":"Name","value":"slug"}},{"kind":"Field","name":{"kind":"Name","value":"name"}}]}}]}}]}}]}}]}},{"kind":"Field","name":{"kind":"Name","value":"pageInfo"},"selectionSet":{"kind":"SelectionSet","selections":[{"kind":"Field","name":{"kind":"Name","value":"hasNextPage"}},{"kind":"Field","name":{"kind":"Name","value":"endCursor"}},{"kind":"Field","name":{"kind":"Name","value":"hasPreviousPage"}},{"kind":"Field","name":{"kind":"Name","value":"startCursor"}}]}}]}}]}}]}}]} as unknown as DocumentNode<GetEventTypesV2Query, GetEventTypesV2QueryVariables>;
export const GetEventTypeVolumeV2Document = {"kind":"Document","definitions":[{"kind":"OperationDefinition","operation":"query","name":{"kind":"Name","value":"GetEventTypeVolumeV2"},"variableDefinitions":[{"kind":"VariableDefinition","variable":{"kind":"Variable","name":{"kind":"Name","value":"envID"}},"type":{"kind":"NonNullType","type":{"kind":"NamedType","name":{"kind":"Name","value":"ID"}}}},{"kind":"VariableDefinition","variable":{"kind":"Variable","name":{"kind":"Name","value":"eventName"}},"type":{"kind":"NonNullType","type":{"kind":"NamedType","name":{"kind":"Name","value":"String"}}}},{"kind":"VariableDefinition","variable":{"kind":"Variable","name":{"kind":"Name","value":"startTime"}},"type":{"kind":"NonNullType","type":{"kind":"NamedType","name":{"kind":"Name","value":"Time"}}}},{"kind":"VariableDefinition","variable":{"kind":"Variable","name":{"kind":"Name","value":"endTime"}},"type":{"kind":"NonNullType","type":{"kind":"NamedType","name":{"kind":"Name","value":"Time"}}}}],"selectionSet":{"kind":"SelectionSet","selections":[{"kind":"Field","alias":{"kind":"Name","value":"environment"},"name":{"kind":"Name","value":"workspace"},"arguments":[{"kind":"Argument","name":{"kind":"Name","value":"id"},"value":{"kind":"Variable","name":{"kind":"Name","value":"envID"}}}],"selectionSet":{"kind":"SelectionSet","selections":[{"kind":"Field","name":{"kind":"Name","value":"eventType"},"arguments":[{"kind":"Argument","name":{"kind":"Name","value":"name"},"value":{"kind":"Variable","name":{"kind":"Name","value":"eventName"}}}],"selectionSet":{"kind":"SelectionSet","selections":[{"kind":"Field","name":{"kind":"Name","value":"name"}},{"kind":"Field","name":{"kind":"Name","value":"usage"},"arguments":[{"kind":"Argument","name":{"kind":"Name","value":"opts"},"value":{"kind":"ObjectValue","fields":[{"kind":"ObjectField","name":{"kind":"Name","value":"period"},"value":{"kind":"EnumValue","value":"hour"}},{"kind":"ObjectField","name":{"kind":"Name","value":"from"},"value":{"kind":"Variable","name":{"kind":"Name","value":"startTime"}}},{"kind":"ObjectField","name":{"kind":"Name","value":"to"},"value":{"kind":"Variable","name":{"kind":"Name","value":"endTime"}}}]}}],"selectionSet":{"kind":"SelectionSet","selections":[{"kind":"Field","name":{"kind":"Name","value":"total"}},{"kind":"Field","name":{"kind":"Name","value":"data"},"selectionSet":{"kind":"SelectionSet","selections":[{"kind":"Field","name":{"kind":"Name","value":"count"}},{"kind":"Field","name":{"kind":"Name","value":"slot"}}]}}]}}]}}]}}]}}]} as unknown as DocumentNode<GetEventTypeVolumeV2Query, GetEventTypeVolumeV2QueryVariables>;
export const GetEventTypeDocument = {"kind":"Document","definitions":[{"kind":"OperationDefinition","operation":"query","name":{"kind":"Name","value":"GetEventType"},"variableDefinitions":[{"kind":"VariableDefinition","variable":{"kind":"Variable","name":{"kind":"Name","value":"envID"}},"type":{"kind":"NonNullType","type":{"kind":"NamedType","name":{"kind":"Name","value":"ID"}}}},{"kind":"VariableDefinition","variable":{"kind":"Variable","name":{"kind":"Name","value":"eventName"}},"type":{"kind":"NonNullType","type":{"kind":"NamedType","name":{"kind":"Name","value":"String"}}}}],"selectionSet":{"kind":"SelectionSet","selections":[{"kind":"Field","alias":{"kind":"Name","value":"environment"},"name":{"kind":"Name","value":"workspace"},"arguments":[{"kind":"Argument","name":{"kind":"Name","value":"id"},"value":{"kind":"Variable","name":{"kind":"Name","value":"envID"}}}],"selectionSet":{"kind":"SelectionSet","selections":[{"kind":"Field","name":{"kind":"Name","value":"eventType"},"arguments":[{"kind":"Argument","name":{"kind":"Name","value":"name"},"value":{"kind":"Variable","name":{"kind":"Name","value":"eventName"}}}],"selectionSet":{"kind":"SelectionSet","selections":[{"kind":"Field","name":{"kind":"Name","value":"name"}},{"kind":"Field","name":{"kind":"Name","value":"functions"},"selectionSet":{"kind":"SelectionSet","selections":[{"kind":"Field","name":{"kind":"Name","value":"edges"},"selectionSet":{"kind":"SelectionSet","selections":[{"kind":"Field","name":{"kind":"Name","value":"node"},"selectionSet":{"kind":"SelectionSet","selections":[{"kind":"Field","name":{"kind":"Name","value":"id"}},{"kind":"Field","name":{"kind":"Name","value":"slug"}},{"kind":"Field","name":{"kind":"Name","value":"name"}}]}}]}}]}}]}}]}}]}}]} as unknown as DocumentNode<GetEventTypeQuery, GetEventTypeQueryVariables>;
export const GetAllEventNamesDocument = {"kind":"Document","definitions":[{"kind":"OperationDefinition","operation":"query","name":{"kind":"Name","value":"GetAllEventNames"},"variableDefinitions":[{"kind":"VariableDefinition","variable":{"kind":"Variable","name":{"kind":"Name","value":"envID"}},"type":{"kind":"NonNullType","type":{"kind":"NamedType","name":{"kind":"Name","value":"ID"}}}}],"selectionSet":{"kind":"SelectionSet","selections":[{"kind":"Field","alias":{"kind":"Name","value":"environment"},"name":{"kind":"Name","value":"workspace"},"arguments":[{"kind":"Argument","name":{"kind":"Name","value":"id"},"value":{"kind":"Variable","name":{"kind":"Name","value":"envID"}}}],"selectionSet":{"kind":"SelectionSet","selections":[{"kind":"Field","name":{"kind":"Name","value":"eventTypesV2"},"arguments":[{"kind":"Argument","name":{"kind":"Name","value":"first"},"value":{"kind":"IntValue","value":"40"}},{"kind":"Argument","name":{"kind":"Name","value":"filter"},"value":{"kind":"ObjectValue","fields":[]}}],"selectionSet":{"kind":"SelectionSet","selections":[{"kind":"Field","name":{"kind":"Name","value":"edges"},"selectionSet":{"kind":"SelectionSet","selections":[{"kind":"Field","name":{"kind":"Name","value":"node"},"selectionSet":{"kind":"SelectionSet","selections":[{"kind":"Field","name":{"kind":"Name","value":"name"}}]}}]}}]}}]}}]}}]} as unknown as DocumentNode<GetAllEventNamesQuery, GetAllEventNamesQueryVariables>;
export const ArchiveEventDocument = {"kind":"Document","definitions":[{"kind":"OperationDefinition","operation":"mutation","name":{"kind":"Name","value":"ArchiveEvent"},"variableDefinitions":[{"kind":"VariableDefinition","variable":{"kind":"Variable","name":{"kind":"Name","value":"environmentId"}},"type":{"kind":"NonNullType","type":{"kind":"NamedType","name":{"kind":"Name","value":"ID"}}}},{"kind":"VariableDefinition","variable":{"kind":"Variable","name":{"kind":"Name","value":"name"}},"type":{"kind":"NonNullType","type":{"kind":"NamedType","name":{"kind":"Name","value":"String"}}}}],"selectionSet":{"kind":"SelectionSet","selections":[{"kind":"Field","name":{"kind":"Name","value":"archiveEvent"},"arguments":[{"kind":"Argument","name":{"kind":"Name","value":"workspaceID"},"value":{"kind":"Variable","name":{"kind":"Name","value":"environmentId"}}},{"kind":"Argument","name":{"kind":"Name","value":"name"},"value":{"kind":"Variable","name":{"kind":"Name","value":"name"}}}],"selectionSet":{"kind":"SelectionSet","selections":[{"kind":"Field","name":{"kind":"Name","value":"name"}}]}}]}}]} as unknown as DocumentNode<ArchiveEventMutation, ArchiveEventMutationVariables>;
export const GetLatestEventLogsDocument = {"kind":"Document","definitions":[{"kind":"OperationDefinition","operation":"query","name":{"kind":"Name","value":"GetLatestEventLogs"},"variableDefinitions":[{"kind":"VariableDefinition","variable":{"kind":"Variable","name":{"kind":"Name","value":"name"}},"type":{"kind":"NamedType","name":{"kind":"Name","value":"String"}}},{"kind":"VariableDefinition","variable":{"kind":"Variable","name":{"kind":"Name","value":"environmentID"}},"type":{"kind":"NonNullType","type":{"kind":"NamedType","name":{"kind":"Name","value":"ID"}}}}],"selectionSet":{"kind":"SelectionSet","selections":[{"kind":"Field","name":{"kind":"Name","value":"events"},"arguments":[{"kind":"Argument","name":{"kind":"Name","value":"query"},"value":{"kind":"ObjectValue","fields":[{"kind":"ObjectField","name":{"kind":"Name","value":"name"},"value":{"kind":"Variable","name":{"kind":"Name","value":"name"}}},{"kind":"ObjectField","name":{"kind":"Name","value":"workspaceID"},"value":{"kind":"Variable","name":{"kind":"Name","value":"environmentID"}}}]}}],"selectionSet":{"kind":"SelectionSet","selections":[{"kind":"Field","name":{"kind":"Name","value":"data"},"selectionSet":{"kind":"SelectionSet","selections":[{"kind":"Field","name":{"kind":"Name","value":"recent"},"arguments":[{"kind":"Argument","name":{"kind":"Name","value":"count"},"value":{"kind":"IntValue","value":"5"}}],"selectionSet":{"kind":"SelectionSet","selections":[{"kind":"Field","name":{"kind":"Name","value":"id"}},{"kind":"Field","name":{"kind":"Name","value":"receivedAt"}},{"kind":"Field","name":{"kind":"Name","value":"event"}},{"kind":"Field","name":{"kind":"Name","value":"source"},"selectionSet":{"kind":"SelectionSet","selections":[{"kind":"Field","name":{"kind":"Name","value":"name"}}]}}]}}]}}]}}]}}]} as unknown as DocumentNode<GetLatestEventLogsQuery, GetLatestEventLogsQueryVariables>;
export const GetEventKeysDocument = {"kind":"Document","definitions":[{"kind":"OperationDefinition","operation":"query","name":{"kind":"Name","value":"GetEventKeys"},"variableDefinitions":[{"kind":"VariableDefinition","variable":{"kind":"Variable","name":{"kind":"Name","value":"environmentID"}},"type":{"kind":"NonNullType","type":{"kind":"NamedType","name":{"kind":"Name","value":"ID"}}}}],"selectionSet":{"kind":"SelectionSet","selections":[{"kind":"Field","alias":{"kind":"Name","value":"environment"},"name":{"kind":"Name","value":"workspace"},"arguments":[{"kind":"Argument","name":{"kind":"Name","value":"id"},"value":{"kind":"Variable","name":{"kind":"Name","value":"environmentID"}}}],"selectionSet":{"kind":"SelectionSet","selections":[{"kind":"Field","alias":{"kind":"Name","value":"eventKeys"},"name":{"kind":"Name","value":"ingestKeys"},"selectionSet":{"kind":"SelectionSet","selections":[{"kind":"Field","name":{"kind":"Name","value":"name"}},{"kind":"Field","alias":{"kind":"Name","value":"value"},"name":{"kind":"Name","value":"presharedKey"}}]}}]}}]}}]} as unknown as DocumentNode<GetEventKeysQuery, GetEventKeysQueryVariables>;
export const GetEventsV2Document = {"kind":"Document","definitions":[{"kind":"OperationDefinition","operation":"query","name":{"kind":"Name","value":"GetEventsV2"},"variableDefinitions":[{"kind":"VariableDefinition","variable":{"kind":"Variable","name":{"kind":"Name","value":"envID"}},"type":{"kind":"NonNullType","type":{"kind":"NamedType","name":{"kind":"Name","value":"ID"}}}},{"kind":"VariableDefinition","variable":{"kind":"Variable","name":{"kind":"Name","value":"cursor"}},"type":{"kind":"NamedType","name":{"kind":"Name","value":"String"}}},{"kind":"VariableDefinition","variable":{"kind":"Variable","name":{"kind":"Name","value":"startTime"}},"type":{"kind":"NonNullType","type":{"kind":"NamedType","name":{"kind":"Name","value":"Time"}}}},{"kind":"VariableDefinition","variable":{"kind":"Variable","name":{"kind":"Name","value":"endTime"}},"type":{"kind":"NamedType","name":{"kind":"Name","value":"Time"}}},{"kind":"VariableDefinition","variable":{"kind":"Variable","name":{"kind":"Name","value":"celQuery"}},"type":{"kind":"NamedType","name":{"kind":"Name","value":"String"}},"defaultValue":{"kind":"NullValue"}},{"kind":"VariableDefinition","variable":{"kind":"Variable","name":{"kind":"Name","value":"eventNames"}},"type":{"kind":"ListType","type":{"kind":"NonNullType","type":{"kind":"NamedType","name":{"kind":"Name","value":"String"}}}},"defaultValue":{"kind":"NullValue"}},{"kind":"VariableDefinition","variable":{"kind":"Variable","name":{"kind":"Name","value":"includeInternalEvents"}},"type":{"kind":"NamedType","name":{"kind":"Name","value":"Boolean"}},"defaultValue":{"kind":"BooleanValue","value":true}}],"selectionSet":{"kind":"SelectionSet","selections":[{"kind":"Field","alias":{"kind":"Name","value":"environment"},"name":{"kind":"Name","value":"workspace"},"arguments":[{"kind":"Argument","name":{"kind":"Name","value":"id"},"value":{"kind":"Variable","name":{"kind":"Name","value":"envID"}}}],"selectionSet":{"kind":"SelectionSet","selections":[{"kind":"Field","name":{"kind":"Name","value":"eventsV2"},"arguments":[{"kind":"Argument","name":{"kind":"Name","value":"first"},"value":{"kind":"IntValue","value":"30"}},{"kind":"Argument","name":{"kind":"Name","value":"after"},"value":{"kind":"Variable","name":{"kind":"Name","value":"cursor"}}},{"kind":"Argument","name":{"kind":"Name","value":"filter"},"value":{"kind":"ObjectValue","fields":[{"kind":"ObjectField","name":{"kind":"Name","value":"from"},"value":{"kind":"Variable","name":{"kind":"Name","value":"startTime"}}},{"kind":"ObjectField","name":{"kind":"Name","value":"until"},"value":{"kind":"Variable","name":{"kind":"Name","value":"endTime"}}},{"kind":"ObjectField","name":{"kind":"Name","value":"query"},"value":{"kind":"Variable","name":{"kind":"Name","value":"celQuery"}}},{"kind":"ObjectField","name":{"kind":"Name","value":"eventNames"},"value":{"kind":"Variable","name":{"kind":"Name","value":"eventNames"}}},{"kind":"ObjectField","name":{"kind":"Name","value":"includeInternalEvents"},"value":{"kind":"Variable","name":{"kind":"Name","value":"includeInternalEvents"}}}]}}],"selectionSet":{"kind":"SelectionSet","selections":[{"kind":"Field","name":{"kind":"Name","value":"edges"},"selectionSet":{"kind":"SelectionSet","selections":[{"kind":"Field","name":{"kind":"Name","value":"node"},"selectionSet":{"kind":"SelectionSet","selections":[{"kind":"Field","name":{"kind":"Name","value":"name"}},{"kind":"Field","name":{"kind":"Name","value":"id"}},{"kind":"Field","name":{"kind":"Name","value":"receivedAt"}},{"kind":"Field","name":{"kind":"Name","value":"runs"},"selectionSet":{"kind":"SelectionSet","selections":[{"kind":"Field","name":{"kind":"Name","value":"status"}},{"kind":"Field","name":{"kind":"Name","value":"id"}},{"kind":"Field","name":{"kind":"Name","value":"startedAt"}},{"kind":"Field","name":{"kind":"Name","value":"endedAt"}},{"kind":"Field","name":{"kind":"Name","value":"function"},"selectionSet":{"kind":"SelectionSet","selections":[{"kind":"Field","name":{"kind":"Name","value":"name"}},{"kind":"Field","name":{"kind":"Name","value":"slug"}}]}}]}}]}}]}},{"kind":"Field","name":{"kind":"Name","value":"totalCount"}},{"kind":"Field","name":{"kind":"Name","value":"pageInfo"},"selectionSet":{"kind":"SelectionSet","selections":[{"kind":"Field","name":{"kind":"Name","value":"hasNextPage"}},{"kind":"Field","name":{"kind":"Name","value":"endCursor"}},{"kind":"Field","name":{"kind":"Name","value":"hasPreviousPage"}},{"kind":"Field","name":{"kind":"Name","value":"startCursor"}}]}}]}}]}}]}}]} as unknown as DocumentNode<GetEventsV2Query, GetEventsV2QueryVariables>;
export const GetEventV2Document = {"kind":"Document","definitions":[{"kind":"OperationDefinition","operation":"query","name":{"kind":"Name","value":"GetEventV2"},"variableDefinitions":[{"kind":"VariableDefinition","variable":{"kind":"Variable","name":{"kind":"Name","value":"envID"}},"type":{"kind":"NonNullType","type":{"kind":"NamedType","name":{"kind":"Name","value":"ID"}}}},{"kind":"VariableDefinition","variable":{"kind":"Variable","name":{"kind":"Name","value":"eventID"}},"type":{"kind":"NonNullType","type":{"kind":"NamedType","name":{"kind":"Name","value":"ULID"}}}}],"selectionSet":{"kind":"SelectionSet","selections":[{"kind":"Field","alias":{"kind":"Name","value":"environment"},"name":{"kind":"Name","value":"workspace"},"arguments":[{"kind":"Argument","name":{"kind":"Name","value":"id"},"value":{"kind":"Variable","name":{"kind":"Name","value":"envID"}}}],"selectionSet":{"kind":"SelectionSet","selections":[{"kind":"Field","name":{"kind":"Name","value":"eventV2"},"arguments":[{"kind":"Argument","name":{"kind":"Name","value":"id"},"value":{"kind":"Variable","name":{"kind":"Name","value":"eventID"}}}],"selectionSet":{"kind":"SelectionSet","selections":[{"kind":"Field","name":{"kind":"Name","value":"name"}},{"kind":"Field","name":{"kind":"Name","value":"id"}},{"kind":"Field","name":{"kind":"Name","value":"receivedAt"}},{"kind":"Field","name":{"kind":"Name","value":"idempotencyKey"}},{"kind":"Field","name":{"kind":"Name","value":"occurredAt"}},{"kind":"Field","name":{"kind":"Name","value":"version"}},{"kind":"Field","name":{"kind":"Name","value":"source"},"selectionSet":{"kind":"SelectionSet","selections":[{"kind":"Field","name":{"kind":"Name","value":"name"}}]}}]}}]}}]}}]} as unknown as DocumentNode<GetEventV2Query, GetEventV2QueryVariables>;
export const GetEventPayloadDocument = {"kind":"Document","definitions":[{"kind":"OperationDefinition","operation":"query","name":{"kind":"Name","value":"GetEventPayload"},"variableDefinitions":[{"kind":"VariableDefinition","variable":{"kind":"Variable","name":{"kind":"Name","value":"envID"}},"type":{"kind":"NonNullType","type":{"kind":"NamedType","name":{"kind":"Name","value":"ID"}}}},{"kind":"VariableDefinition","variable":{"kind":"Variable","name":{"kind":"Name","value":"eventID"}},"type":{"kind":"NonNullType","type":{"kind":"NamedType","name":{"kind":"Name","value":"ULID"}}}}],"selectionSet":{"kind":"SelectionSet","selections":[{"kind":"Field","alias":{"kind":"Name","value":"environment"},"name":{"kind":"Name","value":"workspace"},"arguments":[{"kind":"Argument","name":{"kind":"Name","value":"id"},"value":{"kind":"Variable","name":{"kind":"Name","value":"envID"}}}],"selectionSet":{"kind":"SelectionSet","selections":[{"kind":"Field","name":{"kind":"Name","value":"eventV2"},"arguments":[{"kind":"Argument","name":{"kind":"Name","value":"id"},"value":{"kind":"Variable","name":{"kind":"Name","value":"eventID"}}}],"selectionSet":{"kind":"SelectionSet","selections":[{"kind":"Field","name":{"kind":"Name","value":"raw"}}]}}]}}]}}]} as unknown as DocumentNode<GetEventPayloadQuery, GetEventPayloadQueryVariables>;
export const GetEventV2RunsDocument = {"kind":"Document","definitions":[{"kind":"OperationDefinition","operation":"query","name":{"kind":"Name","value":"GetEventV2Runs"},"variableDefinitions":[{"kind":"VariableDefinition","variable":{"kind":"Variable","name":{"kind":"Name","value":"envID"}},"type":{"kind":"NonNullType","type":{"kind":"NamedType","name":{"kind":"Name","value":"ID"}}}},{"kind":"VariableDefinition","variable":{"kind":"Variable","name":{"kind":"Name","value":"eventID"}},"type":{"kind":"NonNullType","type":{"kind":"NamedType","name":{"kind":"Name","value":"ULID"}}}}],"selectionSet":{"kind":"SelectionSet","selections":[{"kind":"Field","alias":{"kind":"Name","value":"environment"},"name":{"kind":"Name","value":"workspace"},"arguments":[{"kind":"Argument","name":{"kind":"Name","value":"id"},"value":{"kind":"Variable","name":{"kind":"Name","value":"envID"}}}],"selectionSet":{"kind":"SelectionSet","selections":[{"kind":"Field","name":{"kind":"Name","value":"eventV2"},"arguments":[{"kind":"Argument","name":{"kind":"Name","value":"id"},"value":{"kind":"Variable","name":{"kind":"Name","value":"eventID"}}}],"selectionSet":{"kind":"SelectionSet","selections":[{"kind":"Field","name":{"kind":"Name","value":"name"}},{"kind":"Field","name":{"kind":"Name","value":"runs"},"selectionSet":{"kind":"SelectionSet","selections":[{"kind":"Field","name":{"kind":"Name","value":"status"}},{"kind":"Field","name":{"kind":"Name","value":"id"}},{"kind":"Field","name":{"kind":"Name","value":"startedAt"}},{"kind":"Field","name":{"kind":"Name","value":"endedAt"}},{"kind":"Field","name":{"kind":"Name","value":"function"},"selectionSet":{"kind":"SelectionSet","selections":[{"kind":"Field","name":{"kind":"Name","value":"name"}},{"kind":"Field","name":{"kind":"Name","value":"slug"}}]}}]}}]}}]}}]}}]} as unknown as DocumentNode<GetEventV2RunsQuery, GetEventV2RunsQueryVariables>;
export const CreateCancellationDocument = {"kind":"Document","definitions":[{"kind":"OperationDefinition","operation":"mutation","name":{"kind":"Name","value":"CreateCancellation"},"variableDefinitions":[{"kind":"VariableDefinition","variable":{"kind":"Variable","name":{"kind":"Name","value":"input"}},"type":{"kind":"NonNullType","type":{"kind":"NamedType","name":{"kind":"Name","value":"CreateCancellationInput"}}}}],"selectionSet":{"kind":"SelectionSet","selections":[{"kind":"Field","name":{"kind":"Name","value":"createCancellation"},"arguments":[{"kind":"Argument","name":{"kind":"Name","value":"input"},"value":{"kind":"Variable","name":{"kind":"Name","value":"input"}}}],"selectionSet":{"kind":"SelectionSet","selections":[{"kind":"Field","name":{"kind":"Name","value":"id"}}]}}]}}]} as unknown as DocumentNode<CreateCancellationMutation, CreateCancellationMutationVariables>;
export const GetCancellationRunCountDocument = {"kind":"Document","definitions":[{"kind":"OperationDefinition","operation":"query","name":{"kind":"Name","value":"GetCancellationRunCount"},"variableDefinitions":[{"kind":"VariableDefinition","variable":{"kind":"Variable","name":{"kind":"Name","value":"envID"}},"type":{"kind":"NonNullType","type":{"kind":"NamedType","name":{"kind":"Name","value":"ID"}}}},{"kind":"VariableDefinition","variable":{"kind":"Variable","name":{"kind":"Name","value":"functionSlug"}},"type":{"kind":"NonNullType","type":{"kind":"NamedType","name":{"kind":"Name","value":"String"}}}},{"kind":"VariableDefinition","variable":{"kind":"Variable","name":{"kind":"Name","value":"queuedAtMin"}},"type":{"kind":"NamedType","name":{"kind":"Name","value":"Time"}}},{"kind":"VariableDefinition","variable":{"kind":"Variable","name":{"kind":"Name","value":"queuedAtMax"}},"type":{"kind":"NonNullType","type":{"kind":"NamedType","name":{"kind":"Name","value":"Time"}}}}],"selectionSet":{"kind":"SelectionSet","selections":[{"kind":"Field","alias":{"kind":"Name","value":"environment"},"name":{"kind":"Name","value":"workspace"},"arguments":[{"kind":"Argument","name":{"kind":"Name","value":"id"},"value":{"kind":"Variable","name":{"kind":"Name","value":"envID"}}}],"selectionSet":{"kind":"SelectionSet","selections":[{"kind":"Field","alias":{"kind":"Name","value":"function"},"name":{"kind":"Name","value":"workflowBySlug"},"arguments":[{"kind":"Argument","name":{"kind":"Name","value":"slug"},"value":{"kind":"Variable","name":{"kind":"Name","value":"functionSlug"}}}],"selectionSet":{"kind":"SelectionSet","selections":[{"kind":"Field","name":{"kind":"Name","value":"cancellationRunCount"},"arguments":[{"kind":"Argument","name":{"kind":"Name","value":"input"},"value":{"kind":"ObjectValue","fields":[{"kind":"ObjectField","name":{"kind":"Name","value":"queuedAtMin"},"value":{"kind":"Variable","name":{"kind":"Name","value":"queuedAtMin"}}},{"kind":"ObjectField","name":{"kind":"Name","value":"queuedAtMax"},"value":{"kind":"Variable","name":{"kind":"Name","value":"queuedAtMax"}}}]}}]}]}}]}}]}}]} as unknown as DocumentNode<GetCancellationRunCountQuery, GetCancellationRunCountQueryVariables>;
export const PauseFunctionDocument = {"kind":"Document","definitions":[{"kind":"OperationDefinition","operation":"mutation","name":{"kind":"Name","value":"PauseFunction"},"variableDefinitions":[{"kind":"VariableDefinition","variable":{"kind":"Variable","name":{"kind":"Name","value":"fnID"}},"type":{"kind":"NonNullType","type":{"kind":"NamedType","name":{"kind":"Name","value":"ID"}}}},{"kind":"VariableDefinition","variable":{"kind":"Variable","name":{"kind":"Name","value":"cancelRunning"}},"type":{"kind":"NamedType","name":{"kind":"Name","value":"Boolean"}}}],"selectionSet":{"kind":"SelectionSet","selections":[{"kind":"Field","name":{"kind":"Name","value":"pauseFunction"},"arguments":[{"kind":"Argument","name":{"kind":"Name","value":"fnID"},"value":{"kind":"Variable","name":{"kind":"Name","value":"fnID"}}},{"kind":"Argument","name":{"kind":"Name","value":"cancelRunning"},"value":{"kind":"Variable","name":{"kind":"Name","value":"cancelRunning"}}}],"selectionSet":{"kind":"SelectionSet","selections":[{"kind":"Field","name":{"kind":"Name","value":"id"}}]}}]}}]} as unknown as DocumentNode<PauseFunctionMutation, PauseFunctionMutationVariables>;
export const UnpauseFunctionDocument = {"kind":"Document","definitions":[{"kind":"OperationDefinition","operation":"mutation","name":{"kind":"Name","value":"UnpauseFunction"},"variableDefinitions":[{"kind":"VariableDefinition","variable":{"kind":"Variable","name":{"kind":"Name","value":"fnID"}},"type":{"kind":"NonNullType","type":{"kind":"NamedType","name":{"kind":"Name","value":"ID"}}}}],"selectionSet":{"kind":"SelectionSet","selections":[{"kind":"Field","name":{"kind":"Name","value":"unpauseFunction"},"arguments":[{"kind":"Argument","name":{"kind":"Name","value":"fnID"},"value":{"kind":"Variable","name":{"kind":"Name","value":"fnID"}}}],"selectionSet":{"kind":"SelectionSet","selections":[{"kind":"Field","name":{"kind":"Name","value":"id"}}]}}]}}]} as unknown as DocumentNode<UnpauseFunctionMutation, UnpauseFunctionMutationVariables>;
export const InsightsDocument = {"kind":"Document","definitions":[{"kind":"OperationDefinition","operation":"query","name":{"kind":"Name","value":"Insights"},"variableDefinitions":[{"kind":"VariableDefinition","variable":{"kind":"Variable","name":{"kind":"Name","value":"query"}},"type":{"kind":"NonNullType","type":{"kind":"NamedType","name":{"kind":"Name","value":"String"}}}},{"kind":"VariableDefinition","variable":{"kind":"Variable","name":{"kind":"Name","value":"first"}},"type":{"kind":"NonNullType","type":{"kind":"NamedType","name":{"kind":"Name","value":"Int"}}}},{"kind":"VariableDefinition","variable":{"kind":"Variable","name":{"kind":"Name","value":"after"}},"type":{"kind":"NamedType","name":{"kind":"Name","value":"String"}}}],"selectionSet":{"kind":"SelectionSet","selections":[{"kind":"Field","name":{"kind":"Name","value":"insights"},"arguments":[{"kind":"Argument","name":{"kind":"Name","value":"query"},"value":{"kind":"Variable","name":{"kind":"Name","value":"query"}}},{"kind":"Argument","name":{"kind":"Name","value":"first"},"value":{"kind":"Variable","name":{"kind":"Name","value":"first"}}},{"kind":"Argument","name":{"kind":"Name","value":"after"},"value":{"kind":"Variable","name":{"kind":"Name","value":"after"}}}],"selectionSet":{"kind":"SelectionSet","selections":[{"kind":"Field","name":{"kind":"Name","value":"columns"},"selectionSet":{"kind":"SelectionSet","selections":[{"kind":"Field","name":{"kind":"Name","value":"name"}},{"kind":"Field","name":{"kind":"Name","value":"columnType"}}]}},{"kind":"Field","name":{"kind":"Name","value":"edges"},"selectionSet":{"kind":"SelectionSet","selections":[{"kind":"Field","name":{"kind":"Name","value":"cursor"}},{"kind":"Field","name":{"kind":"Name","value":"node"},"selectionSet":{"kind":"SelectionSet","selections":[{"kind":"Field","name":{"kind":"Name","value":"id"}},{"kind":"Field","name":{"kind":"Name","value":"values"}}]}}]}},{"kind":"Field","name":{"kind":"Name","value":"pageInfo"},"selectionSet":{"kind":"SelectionSet","selections":[{"kind":"Field","name":{"kind":"Name","value":"endCursor"}},{"kind":"Field","name":{"kind":"Name","value":"hasNextPage"}}]}},{"kind":"Field","name":{"kind":"Name","value":"totalCount"}}]}}]}}]} as unknown as DocumentNode<InsightsQuery, InsightsQueryVariables>;
export const MetricsLookupsDocument = {"kind":"Document","definitions":[{"kind":"OperationDefinition","operation":"query","name":{"kind":"Name","value":"MetricsLookups"},"variableDefinitions":[{"kind":"VariableDefinition","variable":{"kind":"Variable","name":{"kind":"Name","value":"envSlug"}},"type":{"kind":"NonNullType","type":{"kind":"NamedType","name":{"kind":"Name","value":"String"}}}},{"kind":"VariableDefinition","variable":{"kind":"Variable","name":{"kind":"Name","value":"page"}},"type":{"kind":"NamedType","name":{"kind":"Name","value":"Int"}}},{"kind":"VariableDefinition","variable":{"kind":"Variable","name":{"kind":"Name","value":"pageSize"}},"type":{"kind":"NamedType","name":{"kind":"Name","value":"Int"}}}],"selectionSet":{"kind":"SelectionSet","selections":[{"kind":"Field","name":{"kind":"Name","value":"envBySlug"},"arguments":[{"kind":"Argument","name":{"kind":"Name","value":"slug"},"value":{"kind":"Variable","name":{"kind":"Name","value":"envSlug"}}}],"selectionSet":{"kind":"SelectionSet","selections":[{"kind":"Field","name":{"kind":"Name","value":"apps"},"selectionSet":{"kind":"SelectionSet","selections":[{"kind":"Field","name":{"kind":"Name","value":"externalID"}},{"kind":"Field","name":{"kind":"Name","value":"id"}},{"kind":"Field","name":{"kind":"Name","value":"name"}},{"kind":"Field","name":{"kind":"Name","value":"isArchived"}}]}},{"kind":"Field","name":{"kind":"Name","value":"workflows"},"directives":[{"kind":"Directive","name":{"kind":"Name","value":"paginated"},"arguments":[{"kind":"Argument","name":{"kind":"Name","value":"perPage"},"value":{"kind":"Variable","name":{"kind":"Name","value":"pageSize"}}},{"kind":"Argument","name":{"kind":"Name","value":"page"},"value":{"kind":"Variable","name":{"kind":"Name","value":"page"}}}]}],"selectionSet":{"kind":"SelectionSet","selections":[{"kind":"Field","name":{"kind":"Name","value":"data"},"selectionSet":{"kind":"SelectionSet","selections":[{"kind":"Field","name":{"kind":"Name","value":"name"}},{"kind":"Field","name":{"kind":"Name","value":"id"}},{"kind":"Field","name":{"kind":"Name","value":"slug"}}]}},{"kind":"Field","name":{"kind":"Name","value":"page"},"selectionSet":{"kind":"SelectionSet","selections":[{"kind":"Field","name":{"kind":"Name","value":"page"}},{"kind":"Field","name":{"kind":"Name","value":"totalPages"}},{"kind":"Field","name":{"kind":"Name","value":"perPage"}}]}}]}}]}}]}}]} as unknown as DocumentNode<MetricsLookupsQuery, MetricsLookupsQueryVariables>;
export const AccountConcurrencyLookupDocument = {"kind":"Document","definitions":[{"kind":"OperationDefinition","operation":"query","name":{"kind":"Name","value":"AccountConcurrencyLookup"},"selectionSet":{"kind":"SelectionSet","selections":[{"kind":"Field","name":{"kind":"Name","value":"account"},"selectionSet":{"kind":"SelectionSet","selections":[{"kind":"Field","name":{"kind":"Name","value":"entitlements"},"selectionSet":{"kind":"SelectionSet","selections":[{"kind":"Field","name":{"kind":"Name","value":"concurrency"},"selectionSet":{"kind":"SelectionSet","selections":[{"kind":"Field","name":{"kind":"Name","value":"limit"}}]}}]}}]}}]}}]} as unknown as DocumentNode<AccountConcurrencyLookupQuery, AccountConcurrencyLookupQueryVariables>;
export const FunctionStatusMetricsDocument = {"kind":"Document","definitions":[{"kind":"OperationDefinition","operation":"query","name":{"kind":"Name","value":"FunctionStatusMetrics"},"variableDefinitions":[{"kind":"VariableDefinition","variable":{"kind":"Variable","name":{"kind":"Name","value":"workspaceId"}},"type":{"kind":"NonNullType","type":{"kind":"NamedType","name":{"kind":"Name","value":"ID"}}}},{"kind":"VariableDefinition","variable":{"kind":"Variable","name":{"kind":"Name","value":"from"}},"type":{"kind":"NonNullType","type":{"kind":"NamedType","name":{"kind":"Name","value":"Time"}}}},{"kind":"VariableDefinition","variable":{"kind":"Variable","name":{"kind":"Name","value":"functionIDs"}},"type":{"kind":"ListType","type":{"kind":"NonNullType","type":{"kind":"NamedType","name":{"kind":"Name","value":"UUID"}}}}},{"kind":"VariableDefinition","variable":{"kind":"Variable","name":{"kind":"Name","value":"appIDs"}},"type":{"kind":"ListType","type":{"kind":"NonNullType","type":{"kind":"NamedType","name":{"kind":"Name","value":"UUID"}}}}},{"kind":"VariableDefinition","variable":{"kind":"Variable","name":{"kind":"Name","value":"until"}},"type":{"kind":"NamedType","name":{"kind":"Name","value":"Time"}}},{"kind":"VariableDefinition","variable":{"kind":"Variable","name":{"kind":"Name","value":"scope"}},"type":{"kind":"NonNullType","type":{"kind":"NamedType","name":{"kind":"Name","value":"MetricsScope"}}}}],"selectionSet":{"kind":"SelectionSet","selections":[{"kind":"Field","name":{"kind":"Name","value":"workspace"},"arguments":[{"kind":"Argument","name":{"kind":"Name","value":"id"},"value":{"kind":"Variable","name":{"kind":"Name","value":"workspaceId"}}}],"selectionSet":{"kind":"SelectionSet","selections":[{"kind":"Field","alias":{"kind":"Name","value":"scheduled"},"name":{"kind":"Name","value":"scopedMetrics"},"arguments":[{"kind":"Argument","name":{"kind":"Name","value":"filter"},"value":{"kind":"ObjectValue","fields":[{"kind":"ObjectField","name":{"kind":"Name","value":"name"},"value":{"kind":"StringValue","value":"function_run_scheduled_total","block":false}},{"kind":"ObjectField","name":{"kind":"Name","value":"scope"},"value":{"kind":"Variable","name":{"kind":"Name","value":"scope"}}},{"kind":"ObjectField","name":{"kind":"Name","value":"from"},"value":{"kind":"Variable","name":{"kind":"Name","value":"from"}}},{"kind":"ObjectField","name":{"kind":"Name","value":"functionIDs"},"value":{"kind":"Variable","name":{"kind":"Name","value":"functionIDs"}}},{"kind":"ObjectField","name":{"kind":"Name","value":"appIDs"},"value":{"kind":"Variable","name":{"kind":"Name","value":"appIDs"}}},{"kind":"ObjectField","name":{"kind":"Name","value":"until"},"value":{"kind":"Variable","name":{"kind":"Name","value":"until"}}}]}}],"selectionSet":{"kind":"SelectionSet","selections":[{"kind":"Field","name":{"kind":"Name","value":"metrics"},"selectionSet":{"kind":"SelectionSet","selections":[{"kind":"Field","name":{"kind":"Name","value":"id"}},{"kind":"Field","name":{"kind":"Name","value":"data"},"selectionSet":{"kind":"SelectionSet","selections":[{"kind":"Field","name":{"kind":"Name","value":"value"}},{"kind":"Field","name":{"kind":"Name","value":"bucket"}}]}}]}}]}}]}},{"kind":"Field","name":{"kind":"Name","value":"workspace"},"arguments":[{"kind":"Argument","name":{"kind":"Name","value":"id"},"value":{"kind":"Variable","name":{"kind":"Name","value":"workspaceId"}}}],"selectionSet":{"kind":"SelectionSet","selections":[{"kind":"Field","alias":{"kind":"Name","value":"started"},"name":{"kind":"Name","value":"scopedMetrics"},"arguments":[{"kind":"Argument","name":{"kind":"Name","value":"filter"},"value":{"kind":"ObjectValue","fields":[{"kind":"ObjectField","name":{"kind":"Name","value":"name"},"value":{"kind":"StringValue","value":"function_run_started_total","block":false}},{"kind":"ObjectField","name":{"kind":"Name","value":"scope"},"value":{"kind":"Variable","name":{"kind":"Name","value":"scope"}}},{"kind":"ObjectField","name":{"kind":"Name","value":"from"},"value":{"kind":"Variable","name":{"kind":"Name","value":"from"}}},{"kind":"ObjectField","name":{"kind":"Name","value":"functionIDs"},"value":{"kind":"Variable","name":{"kind":"Name","value":"functionIDs"}}},{"kind":"ObjectField","name":{"kind":"Name","value":"appIDs"},"value":{"kind":"Variable","name":{"kind":"Name","value":"appIDs"}}},{"kind":"ObjectField","name":{"kind":"Name","value":"until"},"value":{"kind":"Variable","name":{"kind":"Name","value":"until"}}}]}}],"selectionSet":{"kind":"SelectionSet","selections":[{"kind":"Field","name":{"kind":"Name","value":"metrics"},"selectionSet":{"kind":"SelectionSet","selections":[{"kind":"Field","name":{"kind":"Name","value":"id"}},{"kind":"Field","name":{"kind":"Name","value":"data"},"selectionSet":{"kind":"SelectionSet","selections":[{"kind":"Field","name":{"kind":"Name","value":"value"}},{"kind":"Field","name":{"kind":"Name","value":"bucket"}}]}}]}}]}}]}},{"kind":"Field","name":{"kind":"Name","value":"workspace"},"arguments":[{"kind":"Argument","name":{"kind":"Name","value":"id"},"value":{"kind":"Variable","name":{"kind":"Name","value":"workspaceId"}}}],"selectionSet":{"kind":"SelectionSet","selections":[{"kind":"Field","alias":{"kind":"Name","value":"completed"},"name":{"kind":"Name","value":"scopedMetrics"},"arguments":[{"kind":"Argument","name":{"kind":"Name","value":"filter"},"value":{"kind":"ObjectValue","fields":[{"kind":"ObjectField","name":{"kind":"Name","value":"name"},"value":{"kind":"StringValue","value":"function_run_ended_total","block":false}},{"kind":"ObjectField","name":{"kind":"Name","value":"scope"},"value":{"kind":"Variable","name":{"kind":"Name","value":"scope"}}},{"kind":"ObjectField","name":{"kind":"Name","value":"groupBy"},"value":{"kind":"StringValue","value":"status","block":false}},{"kind":"ObjectField","name":{"kind":"Name","value":"from"},"value":{"kind":"Variable","name":{"kind":"Name","value":"from"}}},{"kind":"ObjectField","name":{"kind":"Name","value":"functionIDs"},"value":{"kind":"Variable","name":{"kind":"Name","value":"functionIDs"}}},{"kind":"ObjectField","name":{"kind":"Name","value":"appIDs"},"value":{"kind":"Variable","name":{"kind":"Name","value":"appIDs"}}},{"kind":"ObjectField","name":{"kind":"Name","value":"until"},"value":{"kind":"Variable","name":{"kind":"Name","value":"until"}}}]}}],"selectionSet":{"kind":"SelectionSet","selections":[{"kind":"Field","name":{"kind":"Name","value":"metrics"},"selectionSet":{"kind":"SelectionSet","selections":[{"kind":"Field","name":{"kind":"Name","value":"id"}},{"kind":"Field","name":{"kind":"Name","value":"tagName"}},{"kind":"Field","name":{"kind":"Name","value":"tagValue"}},{"kind":"Field","name":{"kind":"Name","value":"data"},"selectionSet":{"kind":"SelectionSet","selections":[{"kind":"Field","name":{"kind":"Name","value":"value"}},{"kind":"Field","name":{"kind":"Name","value":"bucket"}}]}}]}}]}}]}},{"kind":"Field","name":{"kind":"Name","value":"workspace"},"arguments":[{"kind":"Argument","name":{"kind":"Name","value":"id"},"value":{"kind":"Variable","name":{"kind":"Name","value":"workspaceId"}}}],"selectionSet":{"kind":"SelectionSet","selections":[{"kind":"Field","alias":{"kind":"Name","value":"completedByFunction"},"name":{"kind":"Name","value":"scopedMetrics"},"arguments":[{"kind":"Argument","name":{"kind":"Name","value":"filter"},"value":{"kind":"ObjectValue","fields":[{"kind":"ObjectField","name":{"kind":"Name","value":"name"},"value":{"kind":"StringValue","value":"function_run_ended_total","block":false}},{"kind":"ObjectField","name":{"kind":"Name","value":"scope"},"value":{"kind":"EnumValue","value":"FN"}},{"kind":"ObjectField","name":{"kind":"Name","value":"groupBy"},"value":{"kind":"StringValue","value":"status","block":false}},{"kind":"ObjectField","name":{"kind":"Name","value":"from"},"value":{"kind":"Variable","name":{"kind":"Name","value":"from"}}},{"kind":"ObjectField","name":{"kind":"Name","value":"functionIDs"},"value":{"kind":"Variable","name":{"kind":"Name","value":"functionIDs"}}},{"kind":"ObjectField","name":{"kind":"Name","value":"appIDs"},"value":{"kind":"Variable","name":{"kind":"Name","value":"appIDs"}}},{"kind":"ObjectField","name":{"kind":"Name","value":"until"},"value":{"kind":"Variable","name":{"kind":"Name","value":"until"}}}]}}],"selectionSet":{"kind":"SelectionSet","selections":[{"kind":"Field","name":{"kind":"Name","value":"metrics"},"selectionSet":{"kind":"SelectionSet","selections":[{"kind":"Field","name":{"kind":"Name","value":"id"}},{"kind":"Field","name":{"kind":"Name","value":"tagName"}},{"kind":"Field","name":{"kind":"Name","value":"tagValue"}},{"kind":"Field","name":{"kind":"Name","value":"data"},"selectionSet":{"kind":"SelectionSet","selections":[{"kind":"Field","name":{"kind":"Name","value":"value"}},{"kind":"Field","name":{"kind":"Name","value":"bucket"}}]}}]}}]}}]}},{"kind":"Field","name":{"kind":"Name","value":"workspace"},"arguments":[{"kind":"Argument","name":{"kind":"Name","value":"id"},"value":{"kind":"Variable","name":{"kind":"Name","value":"workspaceId"}}}],"selectionSet":{"kind":"SelectionSet","selections":[{"kind":"Field","alias":{"kind":"Name","value":"totals"},"name":{"kind":"Name","value":"scopedFunctionStatus"},"arguments":[{"kind":"Argument","name":{"kind":"Name","value":"filter"},"value":{"kind":"ObjectValue","fields":[{"kind":"ObjectField","name":{"kind":"Name","value":"name"},"value":{"kind":"StringValue","value":"function_run_scheduled_total","block":false}},{"kind":"ObjectField","name":{"kind":"Name","value":"scope"},"value":{"kind":"EnumValue","value":"FN"}},{"kind":"ObjectField","name":{"kind":"Name","value":"from"},"value":{"kind":"Variable","name":{"kind":"Name","value":"from"}}},{"kind":"ObjectField","name":{"kind":"Name","value":"functionIDs"},"value":{"kind":"Variable","name":{"kind":"Name","value":"functionIDs"}}},{"kind":"ObjectField","name":{"kind":"Name","value":"appIDs"},"value":{"kind":"Variable","name":{"kind":"Name","value":"appIDs"}}},{"kind":"ObjectField","name":{"kind":"Name","value":"until"},"value":{"kind":"Variable","name":{"kind":"Name","value":"until"}}}]}}],"selectionSet":{"kind":"SelectionSet","selections":[{"kind":"Field","name":{"kind":"Name","value":"queued"}},{"kind":"Field","name":{"kind":"Name","value":"running"}},{"kind":"Field","name":{"kind":"Name","value":"completed"}},{"kind":"Field","name":{"kind":"Name","value":"failed"}},{"kind":"Field","name":{"kind":"Name","value":"cancelled"}},{"kind":"Field","name":{"kind":"Name","value":"cancelled"}},{"kind":"Field","name":{"kind":"Name","value":"skipped"}}]}}]}}]}}]} as unknown as DocumentNode<FunctionStatusMetricsQuery, FunctionStatusMetricsQueryVariables>;
export const VolumeMetricsDocument = {"kind":"Document","definitions":[{"kind":"OperationDefinition","operation":"query","name":{"kind":"Name","value":"VolumeMetrics"},"variableDefinitions":[{"kind":"VariableDefinition","variable":{"kind":"Variable","name":{"kind":"Name","value":"workspaceId"}},"type":{"kind":"NonNullType","type":{"kind":"NamedType","name":{"kind":"Name","value":"ID"}}}},{"kind":"VariableDefinition","variable":{"kind":"Variable","name":{"kind":"Name","value":"from"}},"type":{"kind":"NonNullType","type":{"kind":"NamedType","name":{"kind":"Name","value":"Time"}}}},{"kind":"VariableDefinition","variable":{"kind":"Variable","name":{"kind":"Name","value":"functionIDs"}},"type":{"kind":"ListType","type":{"kind":"NonNullType","type":{"kind":"NamedType","name":{"kind":"Name","value":"UUID"}}}}},{"kind":"VariableDefinition","variable":{"kind":"Variable","name":{"kind":"Name","value":"appIDs"}},"type":{"kind":"ListType","type":{"kind":"NonNullType","type":{"kind":"NamedType","name":{"kind":"Name","value":"UUID"}}}}},{"kind":"VariableDefinition","variable":{"kind":"Variable","name":{"kind":"Name","value":"until"}},"type":{"kind":"NamedType","name":{"kind":"Name","value":"Time"}}},{"kind":"VariableDefinition","variable":{"kind":"Variable","name":{"kind":"Name","value":"scope"}},"type":{"kind":"NonNullType","type":{"kind":"NamedType","name":{"kind":"Name","value":"MetricsScope"}}}}],"selectionSet":{"kind":"SelectionSet","selections":[{"kind":"Field","alias":{"kind":"Name","value":"accountConcurrency"},"name":{"kind":"Name","value":"metrics"},"arguments":[{"kind":"Argument","name":{"kind":"Name","value":"opts"},"value":{"kind":"ObjectValue","fields":[{"kind":"ObjectField","name":{"kind":"Name","value":"name"},"value":{"kind":"StringValue","value":"steps_running","block":false}},{"kind":"ObjectField","name":{"kind":"Name","value":"from"},"value":{"kind":"Variable","name":{"kind":"Name","value":"from"}}},{"kind":"ObjectField","name":{"kind":"Name","value":"to"},"value":{"kind":"Variable","name":{"kind":"Name","value":"until"}}}]}}],"selectionSet":{"kind":"SelectionSet","selections":[{"kind":"Field","name":{"kind":"Name","value":"data"},"selectionSet":{"kind":"SelectionSet","selections":[{"kind":"Field","name":{"kind":"Name","value":"bucket"}},{"kind":"Field","name":{"kind":"Name","value":"value"}}]}},{"kind":"Field","name":{"kind":"Name","value":"from"}},{"kind":"Field","name":{"kind":"Name","value":"to"}},{"kind":"Field","name":{"kind":"Name","value":"granularity"}}]}},{"kind":"Field","name":{"kind":"Name","value":"workspace"},"arguments":[{"kind":"Argument","name":{"kind":"Name","value":"id"},"value":{"kind":"Variable","name":{"kind":"Name","value":"workspaceId"}}}],"selectionSet":{"kind":"SelectionSet","selections":[{"kind":"Field","alias":{"kind":"Name","value":"runsThroughput"},"name":{"kind":"Name","value":"scopedMetrics"},"arguments":[{"kind":"Argument","name":{"kind":"Name","value":"filter"},"value":{"kind":"ObjectValue","fields":[{"kind":"ObjectField","name":{"kind":"Name","value":"name"},"value":{"kind":"StringValue","value":"function_run_ended_total","block":false}},{"kind":"ObjectField","name":{"kind":"Name","value":"scope"},"value":{"kind":"Variable","name":{"kind":"Name","value":"scope"}}},{"kind":"ObjectField","name":{"kind":"Name","value":"from"},"value":{"kind":"Variable","name":{"kind":"Name","value":"from"}}},{"kind":"ObjectField","name":{"kind":"Name","value":"functionIDs"},"value":{"kind":"Variable","name":{"kind":"Name","value":"functionIDs"}}},{"kind":"ObjectField","name":{"kind":"Name","value":"appIDs"},"value":{"kind":"Variable","name":{"kind":"Name","value":"appIDs"}}},{"kind":"ObjectField","name":{"kind":"Name","value":"until"},"value":{"kind":"Variable","name":{"kind":"Name","value":"until"}}}]}}],"selectionSet":{"kind":"SelectionSet","selections":[{"kind":"Field","name":{"kind":"Name","value":"metrics"},"selectionSet":{"kind":"SelectionSet","selections":[{"kind":"Field","name":{"kind":"Name","value":"id"}},{"kind":"Field","name":{"kind":"Name","value":"tagName"}},{"kind":"Field","name":{"kind":"Name","value":"tagValue"}},{"kind":"Field","name":{"kind":"Name","value":"data"},"selectionSet":{"kind":"SelectionSet","selections":[{"kind":"Field","name":{"kind":"Name","value":"value"}},{"kind":"Field","name":{"kind":"Name","value":"bucket"}}]}}]}}]}}]}},{"kind":"Field","name":{"kind":"Name","value":"workspace"},"arguments":[{"kind":"Argument","name":{"kind":"Name","value":"id"},"value":{"kind":"Variable","name":{"kind":"Name","value":"workspaceId"}}}],"selectionSet":{"kind":"SelectionSet","selections":[{"kind":"Field","alias":{"kind":"Name","value":"sdkThroughputEnded"},"name":{"kind":"Name","value":"scopedMetrics"},"arguments":[{"kind":"Argument","name":{"kind":"Name","value":"filter"},"value":{"kind":"ObjectValue","fields":[{"kind":"ObjectField","name":{"kind":"Name","value":"name"},"value":{"kind":"StringValue","value":"sdk_req_ended_total","block":false}},{"kind":"ObjectField","name":{"kind":"Name","value":"scope"},"value":{"kind":"Variable","name":{"kind":"Name","value":"scope"}}},{"kind":"ObjectField","name":{"kind":"Name","value":"from"},"value":{"kind":"Variable","name":{"kind":"Name","value":"from"}}},{"kind":"ObjectField","name":{"kind":"Name","value":"functionIDs"},"value":{"kind":"Variable","name":{"kind":"Name","value":"functionIDs"}}},{"kind":"ObjectField","name":{"kind":"Name","value":"appIDs"},"value":{"kind":"Variable","name":{"kind":"Name","value":"appIDs"}}},{"kind":"ObjectField","name":{"kind":"Name","value":"until"},"value":{"kind":"Variable","name":{"kind":"Name","value":"until"}}}]}}],"selectionSet":{"kind":"SelectionSet","selections":[{"kind":"Field","name":{"kind":"Name","value":"metrics"},"selectionSet":{"kind":"SelectionSet","selections":[{"kind":"Field","name":{"kind":"Name","value":"id"}},{"kind":"Field","name":{"kind":"Name","value":"tagName"}},{"kind":"Field","name":{"kind":"Name","value":"tagValue"}},{"kind":"Field","name":{"kind":"Name","value":"data"},"selectionSet":{"kind":"SelectionSet","selections":[{"kind":"Field","name":{"kind":"Name","value":"value"}},{"kind":"Field","name":{"kind":"Name","value":"bucket"}}]}}]}}]}}]}},{"kind":"Field","name":{"kind":"Name","value":"workspace"},"arguments":[{"kind":"Argument","name":{"kind":"Name","value":"id"},"value":{"kind":"Variable","name":{"kind":"Name","value":"workspaceId"}}}],"selectionSet":{"kind":"SelectionSet","selections":[{"kind":"Field","alias":{"kind":"Name","value":"sdkThroughputStarted"},"name":{"kind":"Name","value":"scopedMetrics"},"arguments":[{"kind":"Argument","name":{"kind":"Name","value":"filter"},"value":{"kind":"ObjectValue","fields":[{"kind":"ObjectField","name":{"kind":"Name","value":"name"},"value":{"kind":"StringValue","value":"sdk_req_started_total","block":false}},{"kind":"ObjectField","name":{"kind":"Name","value":"scope"},"value":{"kind":"Variable","name":{"kind":"Name","value":"scope"}}},{"kind":"ObjectField","name":{"kind":"Name","value":"from"},"value":{"kind":"Variable","name":{"kind":"Name","value":"from"}}},{"kind":"ObjectField","name":{"kind":"Name","value":"functionIDs"},"value":{"kind":"Variable","name":{"kind":"Name","value":"functionIDs"}}},{"kind":"ObjectField","name":{"kind":"Name","value":"appIDs"},"value":{"kind":"Variable","name":{"kind":"Name","value":"appIDs"}}},{"kind":"ObjectField","name":{"kind":"Name","value":"until"},"value":{"kind":"Variable","name":{"kind":"Name","value":"until"}}}]}}],"selectionSet":{"kind":"SelectionSet","selections":[{"kind":"Field","name":{"kind":"Name","value":"metrics"},"selectionSet":{"kind":"SelectionSet","selections":[{"kind":"Field","name":{"kind":"Name","value":"id"}},{"kind":"Field","name":{"kind":"Name","value":"tagName"}},{"kind":"Field","name":{"kind":"Name","value":"tagValue"}},{"kind":"Field","name":{"kind":"Name","value":"data"},"selectionSet":{"kind":"SelectionSet","selections":[{"kind":"Field","name":{"kind":"Name","value":"value"}},{"kind":"Field","name":{"kind":"Name","value":"bucket"}}]}}]}}]}}]}},{"kind":"Field","name":{"kind":"Name","value":"workspace"},"arguments":[{"kind":"Argument","name":{"kind":"Name","value":"id"},"value":{"kind":"Variable","name":{"kind":"Name","value":"workspaceId"}}}],"selectionSet":{"kind":"SelectionSet","selections":[{"kind":"Field","alias":{"kind":"Name","value":"sdkThroughputScheduled"},"name":{"kind":"Name","value":"scopedMetrics"},"arguments":[{"kind":"Argument","name":{"kind":"Name","value":"filter"},"value":{"kind":"ObjectValue","fields":[{"kind":"ObjectField","name":{"kind":"Name","value":"name"},"value":{"kind":"StringValue","value":"sdk_req_scheduled_total","block":false}},{"kind":"ObjectField","name":{"kind":"Name","value":"scope"},"value":{"kind":"Variable","name":{"kind":"Name","value":"scope"}}},{"kind":"ObjectField","name":{"kind":"Name","value":"from"},"value":{"kind":"Variable","name":{"kind":"Name","value":"from"}}},{"kind":"ObjectField","name":{"kind":"Name","value":"functionIDs"},"value":{"kind":"Variable","name":{"kind":"Name","value":"functionIDs"}}},{"kind":"ObjectField","name":{"kind":"Name","value":"appIDs"},"value":{"kind":"Variable","name":{"kind":"Name","value":"appIDs"}}},{"kind":"ObjectField","name":{"kind":"Name","value":"until"},"value":{"kind":"Variable","name":{"kind":"Name","value":"until"}}}]}}],"selectionSet":{"kind":"SelectionSet","selections":[{"kind":"Field","name":{"kind":"Name","value":"metrics"},"selectionSet":{"kind":"SelectionSet","selections":[{"kind":"Field","name":{"kind":"Name","value":"id"}},{"kind":"Field","name":{"kind":"Name","value":"tagName"}},{"kind":"Field","name":{"kind":"Name","value":"tagValue"}},{"kind":"Field","name":{"kind":"Name","value":"data"},"selectionSet":{"kind":"SelectionSet","selections":[{"kind":"Field","name":{"kind":"Name","value":"value"}},{"kind":"Field","name":{"kind":"Name","value":"bucket"}}]}}]}}]}}]}},{"kind":"Field","name":{"kind":"Name","value":"workspace"},"arguments":[{"kind":"Argument","name":{"kind":"Name","value":"id"},"value":{"kind":"Variable","name":{"kind":"Name","value":"workspaceId"}}}],"selectionSet":{"kind":"SelectionSet","selections":[{"kind":"Field","alias":{"kind":"Name","value":"stepThroughput"},"name":{"kind":"Name","value":"scopedMetrics"},"arguments":[{"kind":"Argument","name":{"kind":"Name","value":"filter"},"value":{"kind":"ObjectValue","fields":[{"kind":"ObjectField","name":{"kind":"Name","value":"name"},"value":{"kind":"StringValue","value":"steps_running","block":false}},{"kind":"ObjectField","name":{"kind":"Name","value":"scope"},"value":{"kind":"Variable","name":{"kind":"Name","value":"scope"}}},{"kind":"ObjectField","name":{"kind":"Name","value":"from"},"value":{"kind":"Variable","name":{"kind":"Name","value":"from"}}},{"kind":"ObjectField","name":{"kind":"Name","value":"functionIDs"},"value":{"kind":"Variable","name":{"kind":"Name","value":"functionIDs"}}},{"kind":"ObjectField","name":{"kind":"Name","value":"appIDs"},"value":{"kind":"Variable","name":{"kind":"Name","value":"appIDs"}}},{"kind":"ObjectField","name":{"kind":"Name","value":"until"},"value":{"kind":"Variable","name":{"kind":"Name","value":"until"}}}]}}],"selectionSet":{"kind":"SelectionSet","selections":[{"kind":"Field","name":{"kind":"Name","value":"metrics"},"selectionSet":{"kind":"SelectionSet","selections":[{"kind":"Field","name":{"kind":"Name","value":"id"}},{"kind":"Field","name":{"kind":"Name","value":"tagName"}},{"kind":"Field","name":{"kind":"Name","value":"tagValue"}},{"kind":"Field","name":{"kind":"Name","value":"data"},"selectionSet":{"kind":"SelectionSet","selections":[{"kind":"Field","name":{"kind":"Name","value":"value"}},{"kind":"Field","name":{"kind":"Name","value":"bucket"}}]}}]}}]}}]}},{"kind":"Field","name":{"kind":"Name","value":"workspace"},"arguments":[{"kind":"Argument","name":{"kind":"Name","value":"id"},"value":{"kind":"Variable","name":{"kind":"Name","value":"workspaceId"}}}],"selectionSet":{"kind":"SelectionSet","selections":[{"kind":"Field","alias":{"kind":"Name","value":"backlog"},"name":{"kind":"Name","value":"scopedMetrics"},"arguments":[{"kind":"Argument","name":{"kind":"Name","value":"filter"},"value":{"kind":"ObjectValue","fields":[{"kind":"ObjectField","name":{"kind":"Name","value":"name"},"value":{"kind":"StringValue","value":"steps_scheduled","block":false}},{"kind":"ObjectField","name":{"kind":"Name","value":"scope"},"value":{"kind":"Variable","name":{"kind":"Name","value":"scope"}}},{"kind":"ObjectField","name":{"kind":"Name","value":"from"},"value":{"kind":"Variable","name":{"kind":"Name","value":"from"}}},{"kind":"ObjectField","name":{"kind":"Name","value":"functionIDs"},"value":{"kind":"Variable","name":{"kind":"Name","value":"functionIDs"}}},{"kind":"ObjectField","name":{"kind":"Name","value":"appIDs"},"value":{"kind":"Variable","name":{"kind":"Name","value":"appIDs"}}},{"kind":"ObjectField","name":{"kind":"Name","value":"until"},"value":{"kind":"Variable","name":{"kind":"Name","value":"until"}}}]}}],"selectionSet":{"kind":"SelectionSet","selections":[{"kind":"Field","name":{"kind":"Name","value":"metrics"},"selectionSet":{"kind":"SelectionSet","selections":[{"kind":"Field","name":{"kind":"Name","value":"id"}},{"kind":"Field","name":{"kind":"Name","value":"tagName"}},{"kind":"Field","name":{"kind":"Name","value":"tagValue"}},{"kind":"Field","name":{"kind":"Name","value":"data"},"selectionSet":{"kind":"SelectionSet","selections":[{"kind":"Field","name":{"kind":"Name","value":"value"}},{"kind":"Field","name":{"kind":"Name","value":"bucket"}}]}}]}}]}}]}},{"kind":"Field","name":{"kind":"Name","value":"workspace"},"arguments":[{"kind":"Argument","name":{"kind":"Name","value":"id"},"value":{"kind":"Variable","name":{"kind":"Name","value":"workspaceId"}}}],"selectionSet":{"kind":"SelectionSet","selections":[{"kind":"Field","alias":{"kind":"Name","value":"stepRunning"},"name":{"kind":"Name","value":"scopedMetrics"},"arguments":[{"kind":"Argument","name":{"kind":"Name","value":"filter"},"value":{"kind":"ObjectValue","fields":[{"kind":"ObjectField","name":{"kind":"Name","value":"name"},"value":{"kind":"StringValue","value":"steps_running","block":false}},{"kind":"ObjectField","name":{"kind":"Name","value":"scope"},"value":{"kind":"Variable","name":{"kind":"Name","value":"scope"}}},{"kind":"ObjectField","name":{"kind":"Name","value":"from"},"value":{"kind":"Variable","name":{"kind":"Name","value":"from"}}},{"kind":"ObjectField","name":{"kind":"Name","value":"functionIDs"},"value":{"kind":"Variable","name":{"kind":"Name","value":"functionIDs"}}},{"kind":"ObjectField","name":{"kind":"Name","value":"appIDs"},"value":{"kind":"Variable","name":{"kind":"Name","value":"appIDs"}}},{"kind":"ObjectField","name":{"kind":"Name","value":"until"},"value":{"kind":"Variable","name":{"kind":"Name","value":"until"}}}]}}],"selectionSet":{"kind":"SelectionSet","selections":[{"kind":"Field","name":{"kind":"Name","value":"metrics"},"selectionSet":{"kind":"SelectionSet","selections":[{"kind":"Field","name":{"kind":"Name","value":"id"}},{"kind":"Field","name":{"kind":"Name","value":"tagName"}},{"kind":"Field","name":{"kind":"Name","value":"tagValue"}},{"kind":"Field","name":{"kind":"Name","value":"data"},"selectionSet":{"kind":"SelectionSet","selections":[{"kind":"Field","name":{"kind":"Name","value":"value"}},{"kind":"Field","name":{"kind":"Name","value":"bucket"}}]}}]}}]}}]}},{"kind":"Field","name":{"kind":"Name","value":"workspace"},"arguments":[{"kind":"Argument","name":{"kind":"Name","value":"id"},"value":{"kind":"Variable","name":{"kind":"Name","value":"workspaceId"}}}],"selectionSet":{"kind":"SelectionSet","selections":[{"kind":"Field","alias":{"kind":"Name","value":"concurrency"},"name":{"kind":"Name","value":"scopedMetrics"},"arguments":[{"kind":"Argument","name":{"kind":"Name","value":"filter"},"value":{"kind":"ObjectValue","fields":[{"kind":"ObjectField","name":{"kind":"Name","value":"name"},"value":{"kind":"StringValue","value":"concurrency_limit_reached_total","block":false}},{"kind":"ObjectField","name":{"kind":"Name","value":"scope"},"value":{"kind":"Variable","name":{"kind":"Name","value":"scope"}}},{"kind":"ObjectField","name":{"kind":"Name","value":"from"},"value":{"kind":"Variable","name":{"kind":"Name","value":"from"}}},{"kind":"ObjectField","name":{"kind":"Name","value":"until"},"value":{"kind":"Variable","name":{"kind":"Name","value":"until"}}}]}}],"selectionSet":{"kind":"SelectionSet","selections":[{"kind":"Field","name":{"kind":"Name","value":"metrics"},"selectionSet":{"kind":"SelectionSet","selections":[{"kind":"Field","name":{"kind":"Name","value":"id"}},{"kind":"Field","name":{"kind":"Name","value":"tagName"}},{"kind":"Field","name":{"kind":"Name","value":"tagValue"}},{"kind":"Field","name":{"kind":"Name","value":"data"},"selectionSet":{"kind":"SelectionSet","selections":[{"kind":"Field","name":{"kind":"Name","value":"value"}},{"kind":"Field","name":{"kind":"Name","value":"bucket"}}]}}]}}]}}]}}]}}]} as unknown as DocumentNode<VolumeMetricsQuery, VolumeMetricsQueryVariables>;
export const QuickSearchDocument = {"kind":"Document","definitions":[{"kind":"OperationDefinition","operation":"query","name":{"kind":"Name","value":"QuickSearch"},"variableDefinitions":[{"kind":"VariableDefinition","variable":{"kind":"Variable","name":{"kind":"Name","value":"term"}},"type":{"kind":"NonNullType","type":{"kind":"NamedType","name":{"kind":"Name","value":"String"}}}},{"kind":"VariableDefinition","variable":{"kind":"Variable","name":{"kind":"Name","value":"envSlug"}},"type":{"kind":"NonNullType","type":{"kind":"NamedType","name":{"kind":"Name","value":"String"}}}}],"selectionSet":{"kind":"SelectionSet","selections":[{"kind":"Field","name":{"kind":"Name","value":"account"},"selectionSet":{"kind":"SelectionSet","selections":[{"kind":"Field","name":{"kind":"Name","value":"quickSearch"},"arguments":[{"kind":"Argument","name":{"kind":"Name","value":"term"},"value":{"kind":"Variable","name":{"kind":"Name","value":"term"}}},{"kind":"Argument","name":{"kind":"Name","value":"envSlug"},"value":{"kind":"Variable","name":{"kind":"Name","value":"envSlug"}}}],"selectionSet":{"kind":"SelectionSet","selections":[{"kind":"Field","name":{"kind":"Name","value":"apps"},"selectionSet":{"kind":"SelectionSet","selections":[{"kind":"Field","name":{"kind":"Name","value":"name"}}]}},{"kind":"Field","name":{"kind":"Name","value":"event"},"selectionSet":{"kind":"SelectionSet","selections":[{"kind":"Field","name":{"kind":"Name","value":"envSlug"}},{"kind":"Field","name":{"kind":"Name","value":"id"}},{"kind":"Field","name":{"kind":"Name","value":"name"}}]}},{"kind":"Field","name":{"kind":"Name","value":"eventTypes"},"selectionSet":{"kind":"SelectionSet","selections":[{"kind":"Field","name":{"kind":"Name","value":"name"}}]}},{"kind":"Field","name":{"kind":"Name","value":"functions"},"selectionSet":{"kind":"SelectionSet","selections":[{"kind":"Field","name":{"kind":"Name","value":"name"}},{"kind":"Field","name":{"kind":"Name","value":"slug"}}]}},{"kind":"Field","name":{"kind":"Name","value":"run"},"selectionSet":{"kind":"SelectionSet","selections":[{"kind":"Field","name":{"kind":"Name","value":"envSlug"}},{"kind":"Field","name":{"kind":"Name","value":"id"}}]}}]}}]}}]}}]} as unknown as DocumentNode<QuickSearchQuery, QuickSearchQueryVariables>;
export const SyncOnboardingAppDocument = {"kind":"Document","definitions":[{"kind":"OperationDefinition","operation":"mutation","name":{"kind":"Name","value":"SyncOnboardingApp"},"variableDefinitions":[{"kind":"VariableDefinition","variable":{"kind":"Variable","name":{"kind":"Name","value":"appURL"}},"type":{"kind":"NonNullType","type":{"kind":"NamedType","name":{"kind":"Name","value":"String"}}}},{"kind":"VariableDefinition","variable":{"kind":"Variable","name":{"kind":"Name","value":"envID"}},"type":{"kind":"NonNullType","type":{"kind":"NamedType","name":{"kind":"Name","value":"UUID"}}}}],"selectionSet":{"kind":"SelectionSet","selections":[{"kind":"Field","name":{"kind":"Name","value":"syncNewApp"},"arguments":[{"kind":"Argument","name":{"kind":"Name","value":"appURL"},"value":{"kind":"Variable","name":{"kind":"Name","value":"appURL"}}},{"kind":"Argument","name":{"kind":"Name","value":"envID"},"value":{"kind":"Variable","name":{"kind":"Name","value":"envID"}}}],"selectionSet":{"kind":"SelectionSet","selections":[{"kind":"Field","name":{"kind":"Name","value":"app"},"selectionSet":{"kind":"SelectionSet","selections":[{"kind":"Field","name":{"kind":"Name","value":"externalID"}},{"kind":"Field","name":{"kind":"Name","value":"id"}}]}},{"kind":"Field","name":{"kind":"Name","value":"error"},"selectionSet":{"kind":"SelectionSet","selections":[{"kind":"Field","name":{"kind":"Name","value":"code"}},{"kind":"Field","name":{"kind":"Name","value":"data"}},{"kind":"Field","name":{"kind":"Name","value":"message"}}]}}]}}]}}]} as unknown as DocumentNode<SyncOnboardingAppMutation, SyncOnboardingAppMutationVariables>;
export const InvokeFunctionOnboardingDocument = {"kind":"Document","definitions":[{"kind":"OperationDefinition","operation":"mutation","name":{"kind":"Name","value":"InvokeFunctionOnboarding"},"variableDefinitions":[{"kind":"VariableDefinition","variable":{"kind":"Variable","name":{"kind":"Name","value":"envID"}},"type":{"kind":"NonNullType","type":{"kind":"NamedType","name":{"kind":"Name","value":"UUID"}}}},{"kind":"VariableDefinition","variable":{"kind":"Variable","name":{"kind":"Name","value":"data"}},"type":{"kind":"NamedType","name":{"kind":"Name","value":"Map"}}},{"kind":"VariableDefinition","variable":{"kind":"Variable","name":{"kind":"Name","value":"functionSlug"}},"type":{"kind":"NonNullType","type":{"kind":"NamedType","name":{"kind":"Name","value":"String"}}}},{"kind":"VariableDefinition","variable":{"kind":"Variable","name":{"kind":"Name","value":"user"}},"type":{"kind":"NamedType","name":{"kind":"Name","value":"Map"}}}],"selectionSet":{"kind":"SelectionSet","selections":[{"kind":"Field","name":{"kind":"Name","value":"invokeFunction"},"arguments":[{"kind":"Argument","name":{"kind":"Name","value":"envID"},"value":{"kind":"Variable","name":{"kind":"Name","value":"envID"}}},{"kind":"Argument","name":{"kind":"Name","value":"data"},"value":{"kind":"Variable","name":{"kind":"Name","value":"data"}}},{"kind":"Argument","name":{"kind":"Name","value":"functionSlug"},"value":{"kind":"Variable","name":{"kind":"Name","value":"functionSlug"}}},{"kind":"Argument","name":{"kind":"Name","value":"user"},"value":{"kind":"Variable","name":{"kind":"Name","value":"user"}}}]}]}}]} as unknown as DocumentNode<InvokeFunctionOnboardingMutation, InvokeFunctionOnboardingMutationVariables>;
export const InvokeFunctionLookupDocument = {"kind":"Document","definitions":[{"kind":"OperationDefinition","operation":"query","name":{"kind":"Name","value":"InvokeFunctionLookup"},"variableDefinitions":[{"kind":"VariableDefinition","variable":{"kind":"Variable","name":{"kind":"Name","value":"envSlug"}},"type":{"kind":"NonNullType","type":{"kind":"NamedType","name":{"kind":"Name","value":"String"}}}},{"kind":"VariableDefinition","variable":{"kind":"Variable","name":{"kind":"Name","value":"page"}},"type":{"kind":"NamedType","name":{"kind":"Name","value":"Int"}}},{"kind":"VariableDefinition","variable":{"kind":"Variable","name":{"kind":"Name","value":"pageSize"}},"type":{"kind":"NamedType","name":{"kind":"Name","value":"Int"}}}],"selectionSet":{"kind":"SelectionSet","selections":[{"kind":"Field","name":{"kind":"Name","value":"envBySlug"},"arguments":[{"kind":"Argument","name":{"kind":"Name","value":"slug"},"value":{"kind":"Variable","name":{"kind":"Name","value":"envSlug"}}}],"selectionSet":{"kind":"SelectionSet","selections":[{"kind":"Field","name":{"kind":"Name","value":"workflows"},"directives":[{"kind":"Directive","name":{"kind":"Name","value":"paginated"},"arguments":[{"kind":"Argument","name":{"kind":"Name","value":"perPage"},"value":{"kind":"Variable","name":{"kind":"Name","value":"pageSize"}}},{"kind":"Argument","name":{"kind":"Name","value":"page"},"value":{"kind":"Variable","name":{"kind":"Name","value":"page"}}}]}],"selectionSet":{"kind":"SelectionSet","selections":[{"kind":"Field","name":{"kind":"Name","value":"data"},"selectionSet":{"kind":"SelectionSet","selections":[{"kind":"Field","name":{"kind":"Name","value":"name"}},{"kind":"Field","name":{"kind":"Name","value":"id"}},{"kind":"Field","name":{"kind":"Name","value":"slug"}},{"kind":"Field","name":{"kind":"Name","value":"current"},"selectionSet":{"kind":"SelectionSet","selections":[{"kind":"Field","name":{"kind":"Name","value":"triggers"},"selectionSet":{"kind":"SelectionSet","selections":[{"kind":"Field","name":{"kind":"Name","value":"type"}},{"kind":"Field","name":{"kind":"Name","value":"value"}}]}}]}}]}},{"kind":"Field","name":{"kind":"Name","value":"page"},"selectionSet":{"kind":"SelectionSet","selections":[{"kind":"Field","name":{"kind":"Name","value":"page"}},{"kind":"Field","name":{"kind":"Name","value":"totalPages"}},{"kind":"Field","name":{"kind":"Name","value":"perPage"}}]}}]}}]}}]}}]} as unknown as DocumentNode<InvokeFunctionLookupQuery, InvokeFunctionLookupQueryVariables>;
export const GetVercelAppsDocument = {"kind":"Document","definitions":[{"kind":"OperationDefinition","operation":"query","name":{"kind":"Name","value":"GetVercelApps"},"variableDefinitions":[{"kind":"VariableDefinition","variable":{"kind":"Variable","name":{"kind":"Name","value":"envID"}},"type":{"kind":"NonNullType","type":{"kind":"NamedType","name":{"kind":"Name","value":"ID"}}}}],"selectionSet":{"kind":"SelectionSet","selections":[{"kind":"Field","alias":{"kind":"Name","value":"environment"},"name":{"kind":"Name","value":"workspace"},"arguments":[{"kind":"Argument","name":{"kind":"Name","value":"id"},"value":{"kind":"Variable","name":{"kind":"Name","value":"envID"}}}],"selectionSet":{"kind":"SelectionSet","selections":[{"kind":"Field","name":{"kind":"Name","value":"unattachedSyncs"},"arguments":[{"kind":"Argument","name":{"kind":"Name","value":"first"},"value":{"kind":"IntValue","value":"1"}}],"selectionSet":{"kind":"SelectionSet","selections":[{"kind":"Field","name":{"kind":"Name","value":"lastSyncedAt"}},{"kind":"Field","name":{"kind":"Name","value":"error"}},{"kind":"Field","name":{"kind":"Name","value":"url"}},{"kind":"Field","name":{"kind":"Name","value":"vercelDeploymentURL"}}]}},{"kind":"Field","name":{"kind":"Name","value":"apps"},"selectionSet":{"kind":"SelectionSet","selections":[{"kind":"Field","name":{"kind":"Name","value":"id"}},{"kind":"Field","name":{"kind":"Name","value":"name"}},{"kind":"Field","name":{"kind":"Name","value":"externalID"}},{"kind":"Field","name":{"kind":"Name","value":"isArchived"}},{"kind":"Field","name":{"kind":"Name","value":"latestSync"},"selectionSet":{"kind":"SelectionSet","selections":[{"kind":"Field","name":{"kind":"Name","value":"error"}},{"kind":"Field","name":{"kind":"Name","value":"id"}},{"kind":"Field","name":{"kind":"Name","value":"platform"}},{"kind":"Field","name":{"kind":"Name","value":"vercelDeploymentID"}},{"kind":"Field","name":{"kind":"Name","value":"vercelProjectID"}},{"kind":"Field","name":{"kind":"Name","value":"status"}}]}}]}}]}}]}}]} as unknown as DocumentNode<GetVercelAppsQuery, GetVercelAppsQueryVariables>;
export const ProductionAppsDocument = {"kind":"Document","definitions":[{"kind":"OperationDefinition","operation":"query","name":{"kind":"Name","value":"ProductionApps"},"variableDefinitions":[{"kind":"VariableDefinition","variable":{"kind":"Variable","name":{"kind":"Name","value":"envID"}},"type":{"kind":"NonNullType","type":{"kind":"NamedType","name":{"kind":"Name","value":"ID"}}}}],"selectionSet":{"kind":"SelectionSet","selections":[{"kind":"Field","alias":{"kind":"Name","value":"environment"},"name":{"kind":"Name","value":"workspace"},"arguments":[{"kind":"Argument","name":{"kind":"Name","value":"id"},"value":{"kind":"Variable","name":{"kind":"Name","value":"envID"}}}],"selectionSet":{"kind":"SelectionSet","selections":[{"kind":"Field","name":{"kind":"Name","value":"apps"},"selectionSet":{"kind":"SelectionSet","selections":[{"kind":"Field","name":{"kind":"Name","value":"id"}}]}},{"kind":"Field","name":{"kind":"Name","value":"unattachedSyncs"},"arguments":[{"kind":"Argument","name":{"kind":"Name","value":"first"},"value":{"kind":"IntValue","value":"1"}}],"selectionSet":{"kind":"SelectionSet","selections":[{"kind":"Field","name":{"kind":"Name","value":"lastSyncedAt"}}]}}]}}]}}]} as unknown as DocumentNode<ProductionAppsQuery, ProductionAppsQueryVariables>;
export const GetPostgresIntegrationsDocument = {"kind":"Document","definitions":[{"kind":"OperationDefinition","operation":"query","name":{"kind":"Name","value":"getPostgresIntegrations"},"variableDefinitions":[{"kind":"VariableDefinition","variable":{"kind":"Variable","name":{"kind":"Name","value":"envID"}},"type":{"kind":"NonNullType","type":{"kind":"NamedType","name":{"kind":"Name","value":"ID"}}}}],"selectionSet":{"kind":"SelectionSet","selections":[{"kind":"Field","alias":{"kind":"Name","value":"environment"},"name":{"kind":"Name","value":"workspace"},"arguments":[{"kind":"Argument","name":{"kind":"Name","value":"id"},"value":{"kind":"Variable","name":{"kind":"Name","value":"envID"}}}],"selectionSet":{"kind":"SelectionSet","selections":[{"kind":"Field","name":{"kind":"Name","value":"cdcConnections"},"selectionSet":{"kind":"SelectionSet","selections":[{"kind":"Field","name":{"kind":"Name","value":"id"}},{"kind":"Field","name":{"kind":"Name","value":"name"}},{"kind":"Field","name":{"kind":"Name","value":"status"}},{"kind":"Field","name":{"kind":"Name","value":"statusDetail"}},{"kind":"Field","name":{"kind":"Name","value":"description"}}]}}]}}]}}]} as unknown as DocumentNode<GetPostgresIntegrationsQuery, GetPostgresIntegrationsQueryVariables>;
export const TestCredentialsDocument = {"kind":"Document","definitions":[{"kind":"OperationDefinition","operation":"mutation","name":{"kind":"Name","value":"testCredentials"},"variableDefinitions":[{"kind":"VariableDefinition","variable":{"kind":"Variable","name":{"kind":"Name","value":"input"}},"type":{"kind":"NonNullType","type":{"kind":"NamedType","name":{"kind":"Name","value":"CDCConnectionInput"}}}},{"kind":"VariableDefinition","variable":{"kind":"Variable","name":{"kind":"Name","value":"envID"}},"type":{"kind":"NonNullType","type":{"kind":"NamedType","name":{"kind":"Name","value":"UUID"}}}}],"selectionSet":{"kind":"SelectionSet","selections":[{"kind":"Field","name":{"kind":"Name","value":"cdcTestCredentials"},"arguments":[{"kind":"Argument","name":{"kind":"Name","value":"input"},"value":{"kind":"Variable","name":{"kind":"Name","value":"input"}}},{"kind":"Argument","name":{"kind":"Name","value":"envID"},"value":{"kind":"Variable","name":{"kind":"Name","value":"envID"}}}],"selectionSet":{"kind":"SelectionSet","selections":[{"kind":"Field","name":{"kind":"Name","value":"steps"}},{"kind":"Field","name":{"kind":"Name","value":"error"}}]}}]}}]} as unknown as DocumentNode<TestCredentialsMutation, TestCredentialsMutationVariables>;
export const TestReplicationDocument = {"kind":"Document","definitions":[{"kind":"OperationDefinition","operation":"mutation","name":{"kind":"Name","value":"testReplication"},"variableDefinitions":[{"kind":"VariableDefinition","variable":{"kind":"Variable","name":{"kind":"Name","value":"input"}},"type":{"kind":"NonNullType","type":{"kind":"NamedType","name":{"kind":"Name","value":"CDCConnectionInput"}}}},{"kind":"VariableDefinition","variable":{"kind":"Variable","name":{"kind":"Name","value":"envID"}},"type":{"kind":"NonNullType","type":{"kind":"NamedType","name":{"kind":"Name","value":"UUID"}}}}],"selectionSet":{"kind":"SelectionSet","selections":[{"kind":"Field","name":{"kind":"Name","value":"cdcTestLogicalReplication"},"arguments":[{"kind":"Argument","name":{"kind":"Name","value":"input"},"value":{"kind":"Variable","name":{"kind":"Name","value":"input"}}},{"kind":"Argument","name":{"kind":"Name","value":"envID"},"value":{"kind":"Variable","name":{"kind":"Name","value":"envID"}}}],"selectionSet":{"kind":"SelectionSet","selections":[{"kind":"Field","name":{"kind":"Name","value":"steps"}},{"kind":"Field","name":{"kind":"Name","value":"error"}}]}}]}}]} as unknown as DocumentNode<TestReplicationMutation, TestReplicationMutationVariables>;
export const TestAutoSetupDocument = {"kind":"Document","definitions":[{"kind":"OperationDefinition","operation":"mutation","name":{"kind":"Name","value":"testAutoSetup"},"variableDefinitions":[{"kind":"VariableDefinition","variable":{"kind":"Variable","name":{"kind":"Name","value":"input"}},"type":{"kind":"NonNullType","type":{"kind":"NamedType","name":{"kind":"Name","value":"CDCConnectionInput"}}}},{"kind":"VariableDefinition","variable":{"kind":"Variable","name":{"kind":"Name","value":"envID"}},"type":{"kind":"NonNullType","type":{"kind":"NamedType","name":{"kind":"Name","value":"UUID"}}}}],"selectionSet":{"kind":"SelectionSet","selections":[{"kind":"Field","name":{"kind":"Name","value":"cdcAutoSetup"},"arguments":[{"kind":"Argument","name":{"kind":"Name","value":"input"},"value":{"kind":"Variable","name":{"kind":"Name","value":"input"}}},{"kind":"Argument","name":{"kind":"Name","value":"envID"},"value":{"kind":"Variable","name":{"kind":"Name","value":"envID"}}}],"selectionSet":{"kind":"SelectionSet","selections":[{"kind":"Field","name":{"kind":"Name","value":"steps"}},{"kind":"Field","name":{"kind":"Name","value":"error"}}]}}]}}]} as unknown as DocumentNode<TestAutoSetupMutation, TestAutoSetupMutationVariables>;
export const CdcDeleteDocument = {"kind":"Document","definitions":[{"kind":"OperationDefinition","operation":"mutation","name":{"kind":"Name","value":"cdcDelete"},"variableDefinitions":[{"kind":"VariableDefinition","variable":{"kind":"Variable","name":{"kind":"Name","value":"envID"}},"type":{"kind":"NonNullType","type":{"kind":"NamedType","name":{"kind":"Name","value":"UUID"}}}},{"kind":"VariableDefinition","variable":{"kind":"Variable","name":{"kind":"Name","value":"id"}},"type":{"kind":"NonNullType","type":{"kind":"NamedType","name":{"kind":"Name","value":"UUID"}}}}],"selectionSet":{"kind":"SelectionSet","selections":[{"kind":"Field","name":{"kind":"Name","value":"cdcDelete"},"arguments":[{"kind":"Argument","name":{"kind":"Name","value":"envID"},"value":{"kind":"Variable","name":{"kind":"Name","value":"envID"}}},{"kind":"Argument","name":{"kind":"Name","value":"id"},"value":{"kind":"Variable","name":{"kind":"Name","value":"id"}}}],"selectionSet":{"kind":"SelectionSet","selections":[{"kind":"Field","name":{"kind":"Name","value":"ids"}}]}}]}}]} as unknown as DocumentNode<CdcDeleteMutation, CdcDeleteMutationVariables>;
export const MetricsEntitlementsDocument = {"kind":"Document","definitions":[{"kind":"OperationDefinition","operation":"query","name":{"kind":"Name","value":"MetricsEntitlements"},"selectionSet":{"kind":"SelectionSet","selections":[{"kind":"Field","name":{"kind":"Name","value":"account"},"selectionSet":{"kind":"SelectionSet","selections":[{"kind":"Field","name":{"kind":"Name","value":"id"}},{"kind":"Field","name":{"kind":"Name","value":"entitlements"},"selectionSet":{"kind":"SelectionSet","selections":[{"kind":"Field","name":{"kind":"Name","value":"metricsExport"},"selectionSet":{"kind":"SelectionSet","selections":[{"kind":"Field","name":{"kind":"Name","value":"enabled"}}]}},{"kind":"Field","name":{"kind":"Name","value":"metricsExportFreshness"},"selectionSet":{"kind":"SelectionSet","selections":[{"kind":"Field","name":{"kind":"Name","value":"limit"}}]}},{"kind":"Field","name":{"kind":"Name","value":"metricsExportGranularity"},"selectionSet":{"kind":"SelectionSet","selections":[{"kind":"Field","name":{"kind":"Name","value":"limit"}}]}}]}}]}}]}}]} as unknown as DocumentNode<MetricsEntitlementsQuery, MetricsEntitlementsQueryVariables>;
export const GetAccountEntitlementsDocument = {"kind":"Document","definitions":[{"kind":"OperationDefinition","operation":"query","name":{"kind":"Name","value":"GetAccountEntitlements"},"selectionSet":{"kind":"SelectionSet","selections":[{"kind":"Field","name":{"kind":"Name","value":"account"},"selectionSet":{"kind":"SelectionSet","selections":[{"kind":"Field","name":{"kind":"Name","value":"entitlements"},"selectionSet":{"kind":"SelectionSet","selections":[{"kind":"Field","name":{"kind":"Name","value":"history"},"selectionSet":{"kind":"SelectionSet","selections":[{"kind":"Field","name":{"kind":"Name","value":"limit"}}]}}]}}]}}]}}]} as unknown as DocumentNode<GetAccountEntitlementsQuery, GetAccountEntitlementsQueryVariables>;
export const GetReplayRunCountsDocument = {"kind":"Document","definitions":[{"kind":"OperationDefinition","operation":"query","name":{"kind":"Name","value":"GetReplayRunCounts"},"variableDefinitions":[{"kind":"VariableDefinition","variable":{"kind":"Variable","name":{"kind":"Name","value":"environmentID"}},"type":{"kind":"NonNullType","type":{"kind":"NamedType","name":{"kind":"Name","value":"ID"}}}},{"kind":"VariableDefinition","variable":{"kind":"Variable","name":{"kind":"Name","value":"functionSlug"}},"type":{"kind":"NonNullType","type":{"kind":"NamedType","name":{"kind":"Name","value":"String"}}}},{"kind":"VariableDefinition","variable":{"kind":"Variable","name":{"kind":"Name","value":"from"}},"type":{"kind":"NonNullType","type":{"kind":"NamedType","name":{"kind":"Name","value":"Time"}}}},{"kind":"VariableDefinition","variable":{"kind":"Variable","name":{"kind":"Name","value":"to"}},"type":{"kind":"NonNullType","type":{"kind":"NamedType","name":{"kind":"Name","value":"Time"}}}}],"selectionSet":{"kind":"SelectionSet","selections":[{"kind":"Field","alias":{"kind":"Name","value":"environment"},"name":{"kind":"Name","value":"workspace"},"arguments":[{"kind":"Argument","name":{"kind":"Name","value":"id"},"value":{"kind":"Variable","name":{"kind":"Name","value":"environmentID"}}}],"selectionSet":{"kind":"SelectionSet","selections":[{"kind":"Field","alias":{"kind":"Name","value":"function"},"name":{"kind":"Name","value":"workflowBySlug"},"arguments":[{"kind":"Argument","name":{"kind":"Name","value":"slug"},"value":{"kind":"Variable","name":{"kind":"Name","value":"functionSlug"}}}],"selectionSet":{"kind":"SelectionSet","selections":[{"kind":"Field","name":{"kind":"Name","value":"id"}},{"kind":"Field","alias":{"kind":"Name","value":"replayCounts"},"name":{"kind":"Name","value":"replayCounts"},"arguments":[{"kind":"Argument","name":{"kind":"Name","value":"from"},"value":{"kind":"Variable","name":{"kind":"Name","value":"from"}}},{"kind":"Argument","name":{"kind":"Name","value":"to"},"value":{"kind":"Variable","name":{"kind":"Name","value":"to"}}}],"selectionSet":{"kind":"SelectionSet","selections":[{"kind":"Field","name":{"kind":"Name","value":"completedCount"}},{"kind":"Field","name":{"kind":"Name","value":"failedCount"}},{"kind":"Field","name":{"kind":"Name","value":"cancelledCount"}},{"kind":"Field","name":{"kind":"Name","value":"skippedPausedCount"}}]}}]}}]}}]}}]} as unknown as DocumentNode<GetReplayRunCountsQuery, GetReplayRunCountsQueryVariables>;
export const CreateFunctionReplayDocument = {"kind":"Document","definitions":[{"kind":"OperationDefinition","operation":"mutation","name":{"kind":"Name","value":"CreateFunctionReplay"},"variableDefinitions":[{"kind":"VariableDefinition","variable":{"kind":"Variable","name":{"kind":"Name","value":"environmentID"}},"type":{"kind":"NonNullType","type":{"kind":"NamedType","name":{"kind":"Name","value":"UUID"}}}},{"kind":"VariableDefinition","variable":{"kind":"Variable","name":{"kind":"Name","value":"functionID"}},"type":{"kind":"NonNullType","type":{"kind":"NamedType","name":{"kind":"Name","value":"UUID"}}}},{"kind":"VariableDefinition","variable":{"kind":"Variable","name":{"kind":"Name","value":"name"}},"type":{"kind":"NonNullType","type":{"kind":"NamedType","name":{"kind":"Name","value":"String"}}}},{"kind":"VariableDefinition","variable":{"kind":"Variable","name":{"kind":"Name","value":"fromRange"}},"type":{"kind":"NonNullType","type":{"kind":"NamedType","name":{"kind":"Name","value":"ULID"}}}},{"kind":"VariableDefinition","variable":{"kind":"Variable","name":{"kind":"Name","value":"toRange"}},"type":{"kind":"NonNullType","type":{"kind":"NamedType","name":{"kind":"Name","value":"ULID"}}}},{"kind":"VariableDefinition","variable":{"kind":"Variable","name":{"kind":"Name","value":"statuses"}},"type":{"kind":"ListType","type":{"kind":"NonNullType","type":{"kind":"NamedType","name":{"kind":"Name","value":"ReplayRunStatus"}}}}}],"selectionSet":{"kind":"SelectionSet","selections":[{"kind":"Field","name":{"kind":"Name","value":"createFunctionReplay"},"arguments":[{"kind":"Argument","name":{"kind":"Name","value":"input"},"value":{"kind":"ObjectValue","fields":[{"kind":"ObjectField","name":{"kind":"Name","value":"workspaceID"},"value":{"kind":"Variable","name":{"kind":"Name","value":"environmentID"}}},{"kind":"ObjectField","name":{"kind":"Name","value":"workflowID"},"value":{"kind":"Variable","name":{"kind":"Name","value":"functionID"}}},{"kind":"ObjectField","name":{"kind":"Name","value":"name"},"value":{"kind":"Variable","name":{"kind":"Name","value":"name"}}},{"kind":"ObjectField","name":{"kind":"Name","value":"fromRange"},"value":{"kind":"Variable","name":{"kind":"Name","value":"fromRange"}}},{"kind":"ObjectField","name":{"kind":"Name","value":"toRange"},"value":{"kind":"Variable","name":{"kind":"Name","value":"toRange"}}},{"kind":"ObjectField","name":{"kind":"Name","value":"statusesV2"},"value":{"kind":"Variable","name":{"kind":"Name","value":"statuses"}}}]}}],"selectionSet":{"kind":"SelectionSet","selections":[{"kind":"Field","name":{"kind":"Name","value":"id"}}]}}]}}]} as unknown as DocumentNode<CreateFunctionReplayMutation, CreateFunctionReplayMutationVariables>;
export const GetRunTraceTriggerDocument = {"kind":"Document","definitions":[{"kind":"OperationDefinition","operation":"query","name":{"kind":"Name","value":"GetRunTraceTrigger"},"variableDefinitions":[{"kind":"VariableDefinition","variable":{"kind":"Variable","name":{"kind":"Name","value":"envID"}},"type":{"kind":"NonNullType","type":{"kind":"NamedType","name":{"kind":"Name","value":"ID"}}}},{"kind":"VariableDefinition","variable":{"kind":"Variable","name":{"kind":"Name","value":"runID"}},"type":{"kind":"NonNullType","type":{"kind":"NamedType","name":{"kind":"Name","value":"String"}}}}],"selectionSet":{"kind":"SelectionSet","selections":[{"kind":"Field","name":{"kind":"Name","value":"workspace"},"arguments":[{"kind":"Argument","name":{"kind":"Name","value":"id"},"value":{"kind":"Variable","name":{"kind":"Name","value":"envID"}}}],"selectionSet":{"kind":"SelectionSet","selections":[{"kind":"Field","name":{"kind":"Name","value":"runTrigger"},"arguments":[{"kind":"Argument","name":{"kind":"Name","value":"runID"},"value":{"kind":"Variable","name":{"kind":"Name","value":"runID"}}}],"selectionSet":{"kind":"SelectionSet","selections":[{"kind":"Field","name":{"kind":"Name","value":"IDs"}},{"kind":"Field","name":{"kind":"Name","value":"payloads"}},{"kind":"Field","name":{"kind":"Name","value":"timestamp"}},{"kind":"Field","name":{"kind":"Name","value":"eventName"}},{"kind":"Field","name":{"kind":"Name","value":"isBatch"}},{"kind":"Field","name":{"kind":"Name","value":"batchID"}},{"kind":"Field","name":{"kind":"Name","value":"cron"}}]}}]}}]}}]} as unknown as DocumentNode<GetRunTraceTriggerQuery, GetRunTraceTriggerQueryVariables>;
export const GetRunsDocument = {"kind":"Document","definitions":[{"kind":"OperationDefinition","operation":"query","name":{"kind":"Name","value":"GetRuns"},"variableDefinitions":[{"kind":"VariableDefinition","variable":{"kind":"Variable","name":{"kind":"Name","value":"appIDs"}},"type":{"kind":"ListType","type":{"kind":"NonNullType","type":{"kind":"NamedType","name":{"kind":"Name","value":"UUID"}}}}},{"kind":"VariableDefinition","variable":{"kind":"Variable","name":{"kind":"Name","value":"environmentID"}},"type":{"kind":"NonNullType","type":{"kind":"NamedType","name":{"kind":"Name","value":"ID"}}}},{"kind":"VariableDefinition","variable":{"kind":"Variable","name":{"kind":"Name","value":"startTime"}},"type":{"kind":"NonNullType","type":{"kind":"NamedType","name":{"kind":"Name","value":"Time"}}}},{"kind":"VariableDefinition","variable":{"kind":"Variable","name":{"kind":"Name","value":"endTime"}},"type":{"kind":"NamedType","name":{"kind":"Name","value":"Time"}}},{"kind":"VariableDefinition","variable":{"kind":"Variable","name":{"kind":"Name","value":"status"}},"type":{"kind":"ListType","type":{"kind":"NonNullType","type":{"kind":"NamedType","name":{"kind":"Name","value":"FunctionRunStatus"}}}}},{"kind":"VariableDefinition","variable":{"kind":"Variable","name":{"kind":"Name","value":"timeField"}},"type":{"kind":"NonNullType","type":{"kind":"NamedType","name":{"kind":"Name","value":"RunsOrderByField"}}}},{"kind":"VariableDefinition","variable":{"kind":"Variable","name":{"kind":"Name","value":"functionSlug"}},"type":{"kind":"NamedType","name":{"kind":"Name","value":"String"}}},{"kind":"VariableDefinition","variable":{"kind":"Variable","name":{"kind":"Name","value":"functionRunCursor"}},"type":{"kind":"NamedType","name":{"kind":"Name","value":"String"}},"defaultValue":{"kind":"NullValue"}},{"kind":"VariableDefinition","variable":{"kind":"Variable","name":{"kind":"Name","value":"celQuery"}},"type":{"kind":"NamedType","name":{"kind":"Name","value":"String"}},"defaultValue":{"kind":"NullValue"}}],"selectionSet":{"kind":"SelectionSet","selections":[{"kind":"Field","alias":{"kind":"Name","value":"environment"},"name":{"kind":"Name","value":"workspace"},"arguments":[{"kind":"Argument","name":{"kind":"Name","value":"id"},"value":{"kind":"Variable","name":{"kind":"Name","value":"environmentID"}}}],"selectionSet":{"kind":"SelectionSet","selections":[{"kind":"Field","name":{"kind":"Name","value":"runs"},"arguments":[{"kind":"Argument","name":{"kind":"Name","value":"filter"},"value":{"kind":"ObjectValue","fields":[{"kind":"ObjectField","name":{"kind":"Name","value":"appIDs"},"value":{"kind":"Variable","name":{"kind":"Name","value":"appIDs"}}},{"kind":"ObjectField","name":{"kind":"Name","value":"from"},"value":{"kind":"Variable","name":{"kind":"Name","value":"startTime"}}},{"kind":"ObjectField","name":{"kind":"Name","value":"until"},"value":{"kind":"Variable","name":{"kind":"Name","value":"endTime"}}},{"kind":"ObjectField","name":{"kind":"Name","value":"status"},"value":{"kind":"Variable","name":{"kind":"Name","value":"status"}}},{"kind":"ObjectField","name":{"kind":"Name","value":"timeField"},"value":{"kind":"Variable","name":{"kind":"Name","value":"timeField"}}},{"kind":"ObjectField","name":{"kind":"Name","value":"fnSlug"},"value":{"kind":"Variable","name":{"kind":"Name","value":"functionSlug"}}},{"kind":"ObjectField","name":{"kind":"Name","value":"query"},"value":{"kind":"Variable","name":{"kind":"Name","value":"celQuery"}}}]}},{"kind":"Argument","name":{"kind":"Name","value":"orderBy"},"value":{"kind":"ListValue","values":[{"kind":"ObjectValue","fields":[{"kind":"ObjectField","name":{"kind":"Name","value":"field"},"value":{"kind":"Variable","name":{"kind":"Name","value":"timeField"}}},{"kind":"ObjectField","name":{"kind":"Name","value":"direction"},"value":{"kind":"EnumValue","value":"DESC"}}]}]}},{"kind":"Argument","name":{"kind":"Name","value":"after"},"value":{"kind":"Variable","name":{"kind":"Name","value":"functionRunCursor"}}}],"selectionSet":{"kind":"SelectionSet","selections":[{"kind":"Field","name":{"kind":"Name","value":"edges"},"selectionSet":{"kind":"SelectionSet","selections":[{"kind":"Field","name":{"kind":"Name","value":"node"},"selectionSet":{"kind":"SelectionSet","selections":[{"kind":"Field","name":{"kind":"Name","value":"app"},"selectionSet":{"kind":"SelectionSet","selections":[{"kind":"Field","name":{"kind":"Name","value":"externalID"}},{"kind":"Field","name":{"kind":"Name","value":"name"}}]}},{"kind":"Field","name":{"kind":"Name","value":"cronSchedule"}},{"kind":"Field","name":{"kind":"Name","value":"eventName"}},{"kind":"Field","name":{"kind":"Name","value":"function"},"selectionSet":{"kind":"SelectionSet","selections":[{"kind":"Field","name":{"kind":"Name","value":"name"}},{"kind":"Field","name":{"kind":"Name","value":"slug"}}]}},{"kind":"Field","name":{"kind":"Name","value":"id"}},{"kind":"Field","name":{"kind":"Name","value":"isBatch"}},{"kind":"Field","name":{"kind":"Name","value":"queuedAt"}},{"kind":"Field","name":{"kind":"Name","value":"endedAt"}},{"kind":"Field","name":{"kind":"Name","value":"startedAt"}},{"kind":"Field","name":{"kind":"Name","value":"status"}},{"kind":"Field","name":{"kind":"Name","value":"hasAI"}}]}}]}},{"kind":"Field","name":{"kind":"Name","value":"pageInfo"},"selectionSet":{"kind":"SelectionSet","selections":[{"kind":"Field","name":{"kind":"Name","value":"hasNextPage"}},{"kind":"Field","name":{"kind":"Name","value":"hasPreviousPage"}},{"kind":"Field","name":{"kind":"Name","value":"startCursor"}},{"kind":"Field","name":{"kind":"Name","value":"endCursor"}}]}}]}}]}}]}}]} as unknown as DocumentNode<GetRunsQuery, GetRunsQueryVariables>;
export const CountRunsDocument = {"kind":"Document","definitions":[{"kind":"OperationDefinition","operation":"query","name":{"kind":"Name","value":"CountRuns"},"variableDefinitions":[{"kind":"VariableDefinition","variable":{"kind":"Variable","name":{"kind":"Name","value":"appIDs"}},"type":{"kind":"ListType","type":{"kind":"NonNullType","type":{"kind":"NamedType","name":{"kind":"Name","value":"UUID"}}}}},{"kind":"VariableDefinition","variable":{"kind":"Variable","name":{"kind":"Name","value":"environmentID"}},"type":{"kind":"NonNullType","type":{"kind":"NamedType","name":{"kind":"Name","value":"ID"}}}},{"kind":"VariableDefinition","variable":{"kind":"Variable","name":{"kind":"Name","value":"startTime"}},"type":{"kind":"NonNullType","type":{"kind":"NamedType","name":{"kind":"Name","value":"Time"}}}},{"kind":"VariableDefinition","variable":{"kind":"Variable","name":{"kind":"Name","value":"endTime"}},"type":{"kind":"NamedType","name":{"kind":"Name","value":"Time"}}},{"kind":"VariableDefinition","variable":{"kind":"Variable","name":{"kind":"Name","value":"status"}},"type":{"kind":"ListType","type":{"kind":"NonNullType","type":{"kind":"NamedType","name":{"kind":"Name","value":"FunctionRunStatus"}}}}},{"kind":"VariableDefinition","variable":{"kind":"Variable","name":{"kind":"Name","value":"timeField"}},"type":{"kind":"NonNullType","type":{"kind":"NamedType","name":{"kind":"Name","value":"RunsOrderByField"}}}},{"kind":"VariableDefinition","variable":{"kind":"Variable","name":{"kind":"Name","value":"functionSlug"}},"type":{"kind":"NamedType","name":{"kind":"Name","value":"String"}}},{"kind":"VariableDefinition","variable":{"kind":"Variable","name":{"kind":"Name","value":"celQuery"}},"type":{"kind":"NamedType","name":{"kind":"Name","value":"String"}},"defaultValue":{"kind":"NullValue"}}],"selectionSet":{"kind":"SelectionSet","selections":[{"kind":"Field","alias":{"kind":"Name","value":"environment"},"name":{"kind":"Name","value":"workspace"},"arguments":[{"kind":"Argument","name":{"kind":"Name","value":"id"},"value":{"kind":"Variable","name":{"kind":"Name","value":"environmentID"}}}],"selectionSet":{"kind":"SelectionSet","selections":[{"kind":"Field","name":{"kind":"Name","value":"runs"},"arguments":[{"kind":"Argument","name":{"kind":"Name","value":"filter"},"value":{"kind":"ObjectValue","fields":[{"kind":"ObjectField","name":{"kind":"Name","value":"appIDs"},"value":{"kind":"Variable","name":{"kind":"Name","value":"appIDs"}}},{"kind":"ObjectField","name":{"kind":"Name","value":"from"},"value":{"kind":"Variable","name":{"kind":"Name","value":"startTime"}}},{"kind":"ObjectField","name":{"kind":"Name","value":"until"},"value":{"kind":"Variable","name":{"kind":"Name","value":"endTime"}}},{"kind":"ObjectField","name":{"kind":"Name","value":"status"},"value":{"kind":"Variable","name":{"kind":"Name","value":"status"}}},{"kind":"ObjectField","name":{"kind":"Name","value":"timeField"},"value":{"kind":"Variable","name":{"kind":"Name","value":"timeField"}}},{"kind":"ObjectField","name":{"kind":"Name","value":"fnSlug"},"value":{"kind":"Variable","name":{"kind":"Name","value":"functionSlug"}}},{"kind":"ObjectField","name":{"kind":"Name","value":"query"},"value":{"kind":"Variable","name":{"kind":"Name","value":"celQuery"}}}]}},{"kind":"Argument","name":{"kind":"Name","value":"orderBy"},"value":{"kind":"ListValue","values":[{"kind":"ObjectValue","fields":[{"kind":"ObjectField","name":{"kind":"Name","value":"field"},"value":{"kind":"Variable","name":{"kind":"Name","value":"timeField"}}},{"kind":"ObjectField","name":{"kind":"Name","value":"direction"},"value":{"kind":"EnumValue","value":"DESC"}}]}]}}],"selectionSet":{"kind":"SelectionSet","selections":[{"kind":"Field","name":{"kind":"Name","value":"totalCount"}}]}}]}}]}}]} as unknown as DocumentNode<CountRunsQuery, CountRunsQueryVariables>;
export const AppFilterDocument = {"kind":"Document","definitions":[{"kind":"OperationDefinition","operation":"query","name":{"kind":"Name","value":"AppFilter"},"variableDefinitions":[{"kind":"VariableDefinition","variable":{"kind":"Variable","name":{"kind":"Name","value":"envSlug"}},"type":{"kind":"NonNullType","type":{"kind":"NamedType","name":{"kind":"Name","value":"String"}}}}],"selectionSet":{"kind":"SelectionSet","selections":[{"kind":"Field","alias":{"kind":"Name","value":"env"},"name":{"kind":"Name","value":"envBySlug"},"arguments":[{"kind":"Argument","name":{"kind":"Name","value":"slug"},"value":{"kind":"Variable","name":{"kind":"Name","value":"envSlug"}}}],"selectionSet":{"kind":"SelectionSet","selections":[{"kind":"Field","name":{"kind":"Name","value":"apps"},"selectionSet":{"kind":"SelectionSet","selections":[{"kind":"Field","name":{"kind":"Name","value":"externalID"}},{"kind":"Field","name":{"kind":"Name","value":"id"}},{"kind":"Field","name":{"kind":"Name","value":"name"}}]}}]}}]}}]} as unknown as DocumentNode<AppFilterQuery, AppFilterQueryVariables>;
export const SeatOverageCheckDocument = {"kind":"Document","definitions":[{"kind":"OperationDefinition","operation":"query","name":{"kind":"Name","value":"SeatOverageCheck"},"selectionSet":{"kind":"SelectionSet","selections":[{"kind":"Field","name":{"kind":"Name","value":"account"},"selectionSet":{"kind":"SelectionSet","selections":[{"kind":"Field","name":{"kind":"Name","value":"id"}},{"kind":"Field","name":{"kind":"Name","value":"entitlements"},"selectionSet":{"kind":"SelectionSet","selections":[{"kind":"Field","name":{"kind":"Name","value":"userCount"},"selectionSet":{"kind":"SelectionSet","selections":[{"kind":"Field","name":{"kind":"Name","value":"usage"}},{"kind":"Field","name":{"kind":"Name","value":"limit"}}]}}]}}]}}]}}]} as unknown as DocumentNode<SeatOverageCheckQuery, SeatOverageCheckQueryVariables>;
export const GetWorkerConnectionsDocument = {"kind":"Document","definitions":[{"kind":"OperationDefinition","operation":"query","name":{"kind":"Name","value":"GetWorkerConnections"},"variableDefinitions":[{"kind":"VariableDefinition","variable":{"kind":"Variable","name":{"kind":"Name","value":"envID"}},"type":{"kind":"NonNullType","type":{"kind":"NamedType","name":{"kind":"Name","value":"ID"}}}},{"kind":"VariableDefinition","variable":{"kind":"Variable","name":{"kind":"Name","value":"appID"}},"type":{"kind":"NonNullType","type":{"kind":"NamedType","name":{"kind":"Name","value":"UUID"}}}},{"kind":"VariableDefinition","variable":{"kind":"Variable","name":{"kind":"Name","value":"startTime"}},"type":{"kind":"NamedType","name":{"kind":"Name","value":"Time"}}},{"kind":"VariableDefinition","variable":{"kind":"Variable","name":{"kind":"Name","value":"status"}},"type":{"kind":"ListType","type":{"kind":"NonNullType","type":{"kind":"NamedType","name":{"kind":"Name","value":"ConnectV1ConnectionStatus"}}}}},{"kind":"VariableDefinition","variable":{"kind":"Variable","name":{"kind":"Name","value":"timeField"}},"type":{"kind":"NonNullType","type":{"kind":"NamedType","name":{"kind":"Name","value":"ConnectV1WorkerConnectionsOrderByField"}}}},{"kind":"VariableDefinition","variable":{"kind":"Variable","name":{"kind":"Name","value":"cursor"}},"type":{"kind":"NamedType","name":{"kind":"Name","value":"String"}},"defaultValue":{"kind":"NullValue"}},{"kind":"VariableDefinition","variable":{"kind":"Variable","name":{"kind":"Name","value":"orderBy"}},"type":{"kind":"ListType","type":{"kind":"NonNullType","type":{"kind":"NamedType","name":{"kind":"Name","value":"ConnectV1WorkerConnectionsOrderBy"}}}},"defaultValue":{"kind":"ListValue","values":[]}},{"kind":"VariableDefinition","variable":{"kind":"Variable","name":{"kind":"Name","value":"first"}},"type":{"kind":"NonNullType","type":{"kind":"NamedType","name":{"kind":"Name","value":"Int"}}}}],"selectionSet":{"kind":"SelectionSet","selections":[{"kind":"Field","alias":{"kind":"Name","value":"environment"},"name":{"kind":"Name","value":"workspace"},"arguments":[{"kind":"Argument","name":{"kind":"Name","value":"id"},"value":{"kind":"Variable","name":{"kind":"Name","value":"envID"}}}],"selectionSet":{"kind":"SelectionSet","selections":[{"kind":"Field","name":{"kind":"Name","value":"workerConnections"},"arguments":[{"kind":"Argument","name":{"kind":"Name","value":"first"},"value":{"kind":"Variable","name":{"kind":"Name","value":"first"}}},{"kind":"Argument","name":{"kind":"Name","value":"filter"},"value":{"kind":"ObjectValue","fields":[{"kind":"ObjectField","name":{"kind":"Name","value":"appIDs"},"value":{"kind":"ListValue","values":[{"kind":"Variable","name":{"kind":"Name","value":"appID"}}]}},{"kind":"ObjectField","name":{"kind":"Name","value":"from"},"value":{"kind":"Variable","name":{"kind":"Name","value":"startTime"}}},{"kind":"ObjectField","name":{"kind":"Name","value":"status"},"value":{"kind":"Variable","name":{"kind":"Name","value":"status"}}},{"kind":"ObjectField","name":{"kind":"Name","value":"timeField"},"value":{"kind":"Variable","name":{"kind":"Name","value":"timeField"}}}]}},{"kind":"Argument","name":{"kind":"Name","value":"orderBy"},"value":{"kind":"Variable","name":{"kind":"Name","value":"orderBy"}}},{"kind":"Argument","name":{"kind":"Name","value":"after"},"value":{"kind":"Variable","name":{"kind":"Name","value":"cursor"}}}],"selectionSet":{"kind":"SelectionSet","selections":[{"kind":"Field","name":{"kind":"Name","value":"edges"},"selectionSet":{"kind":"SelectionSet","selections":[{"kind":"Field","name":{"kind":"Name","value":"node"},"selectionSet":{"kind":"SelectionSet","selections":[{"kind":"Field","name":{"kind":"Name","value":"id"}},{"kind":"Field","name":{"kind":"Name","value":"gatewayId"}},{"kind":"Field","alias":{"kind":"Name","value":"instanceID"},"name":{"kind":"Name","value":"instanceId"}},{"kind":"Field","name":{"kind":"Name","value":"workerIp"}},{"kind":"Field","name":{"kind":"Name","value":"app"},"selectionSet":{"kind":"SelectionSet","selections":[{"kind":"Field","name":{"kind":"Name","value":"id"}}]}},{"kind":"Field","name":{"kind":"Name","value":"connectedAt"}},{"kind":"Field","name":{"kind":"Name","value":"lastHeartbeatAt"}},{"kind":"Field","name":{"kind":"Name","value":"disconnectedAt"}},{"kind":"Field","name":{"kind":"Name","value":"disconnectReason"}},{"kind":"Field","name":{"kind":"Name","value":"status"}},{"kind":"Field","name":{"kind":"Name","value":"sdkLang"}},{"kind":"Field","name":{"kind":"Name","value":"sdkVersion"}},{"kind":"Field","name":{"kind":"Name","value":"sdkPlatform"}},{"kind":"Field","name":{"kind":"Name","value":"appVersion"}},{"kind":"Field","name":{"kind":"Name","value":"functionCount"}},{"kind":"Field","name":{"kind":"Name","value":"cpuCores"}},{"kind":"Field","name":{"kind":"Name","value":"memBytes"}},{"kind":"Field","name":{"kind":"Name","value":"os"}}]}}]}},{"kind":"Field","name":{"kind":"Name","value":"pageInfo"},"selectionSet":{"kind":"SelectionSet","selections":[{"kind":"Field","name":{"kind":"Name","value":"hasNextPage"}},{"kind":"Field","name":{"kind":"Name","value":"hasPreviousPage"}},{"kind":"Field","name":{"kind":"Name","value":"startCursor"}},{"kind":"Field","name":{"kind":"Name","value":"endCursor"}}]}},{"kind":"Field","name":{"kind":"Name","value":"totalCount"}}]}}]}}]}}]} as unknown as DocumentNode<GetWorkerConnectionsQuery, GetWorkerConnectionsQueryVariables>;
export const GetWorkerCountConnectionsDocument = {"kind":"Document","definitions":[{"kind":"OperationDefinition","operation":"query","name":{"kind":"Name","value":"GetWorkerCountConnections"},"variableDefinitions":[{"kind":"VariableDefinition","variable":{"kind":"Variable","name":{"kind":"Name","value":"envID"}},"type":{"kind":"NonNullType","type":{"kind":"NamedType","name":{"kind":"Name","value":"ID"}}}},{"kind":"VariableDefinition","variable":{"kind":"Variable","name":{"kind":"Name","value":"appID"}},"type":{"kind":"NonNullType","type":{"kind":"NamedType","name":{"kind":"Name","value":"UUID"}}}},{"kind":"VariableDefinition","variable":{"kind":"Variable","name":{"kind":"Name","value":"startTime"}},"type":{"kind":"NamedType","name":{"kind":"Name","value":"Time"}}},{"kind":"VariableDefinition","variable":{"kind":"Variable","name":{"kind":"Name","value":"status"}},"type":{"kind":"ListType","type":{"kind":"NonNullType","type":{"kind":"NamedType","name":{"kind":"Name","value":"ConnectV1ConnectionStatus"}}}},"defaultValue":{"kind":"ListValue","values":[]}},{"kind":"VariableDefinition","variable":{"kind":"Variable","name":{"kind":"Name","value":"timeField"}},"type":{"kind":"NonNullType","type":{"kind":"NamedType","name":{"kind":"Name","value":"ConnectV1WorkerConnectionsOrderByField"}}}}],"selectionSet":{"kind":"SelectionSet","selections":[{"kind":"Field","alias":{"kind":"Name","value":"environment"},"name":{"kind":"Name","value":"workspace"},"arguments":[{"kind":"Argument","name":{"kind":"Name","value":"id"},"value":{"kind":"Variable","name":{"kind":"Name","value":"envID"}}}],"selectionSet":{"kind":"SelectionSet","selections":[{"kind":"Field","name":{"kind":"Name","value":"workerConnections"},"arguments":[{"kind":"Argument","name":{"kind":"Name","value":"filter"},"value":{"kind":"ObjectValue","fields":[{"kind":"ObjectField","name":{"kind":"Name","value":"appIDs"},"value":{"kind":"ListValue","values":[{"kind":"Variable","name":{"kind":"Name","value":"appID"}}]}},{"kind":"ObjectField","name":{"kind":"Name","value":"from"},"value":{"kind":"Variable","name":{"kind":"Name","value":"startTime"}}},{"kind":"ObjectField","name":{"kind":"Name","value":"status"},"value":{"kind":"Variable","name":{"kind":"Name","value":"status"}}},{"kind":"ObjectField","name":{"kind":"Name","value":"timeField"},"value":{"kind":"Variable","name":{"kind":"Name","value":"timeField"}}}]}},{"kind":"Argument","name":{"kind":"Name","value":"orderBy"},"value":{"kind":"ListValue","values":[{"kind":"ObjectValue","fields":[{"kind":"ObjectField","name":{"kind":"Name","value":"field"},"value":{"kind":"Variable","name":{"kind":"Name","value":"timeField"}}},{"kind":"ObjectField","name":{"kind":"Name","value":"direction"},"value":{"kind":"EnumValue","value":"DESC"}}]}]}}],"selectionSet":{"kind":"SelectionSet","selections":[{"kind":"Field","name":{"kind":"Name","value":"totalCount"}}]}}]}}]}}]} as unknown as DocumentNode<GetWorkerCountConnectionsQuery, GetWorkerCountConnectionsQueryVariables>;
export const GetDeployssDocument = {"kind":"Document","definitions":[{"kind":"OperationDefinition","operation":"query","name":{"kind":"Name","value":"GetDeployss"},"variableDefinitions":[{"kind":"VariableDefinition","variable":{"kind":"Variable","name":{"kind":"Name","value":"environmentID"}},"type":{"kind":"NonNullType","type":{"kind":"NamedType","name":{"kind":"Name","value":"ID"}}}}],"selectionSet":{"kind":"SelectionSet","selections":[{"kind":"Field","name":{"kind":"Name","value":"deploys"},"arguments":[{"kind":"Argument","name":{"kind":"Name","value":"workspaceID"},"value":{"kind":"Variable","name":{"kind":"Name","value":"environmentID"}}}],"selectionSet":{"kind":"SelectionSet","selections":[{"kind":"Field","name":{"kind":"Name","value":"id"}},{"kind":"Field","name":{"kind":"Name","value":"appName"}},{"kind":"Field","name":{"kind":"Name","value":"authorID"}},{"kind":"Field","name":{"kind":"Name","value":"checksum"}},{"kind":"Field","name":{"kind":"Name","value":"createdAt"}},{"kind":"Field","name":{"kind":"Name","value":"error"}},{"kind":"Field","name":{"kind":"Name","value":"framework"}},{"kind":"Field","name":{"kind":"Name","value":"metadata"}},{"kind":"Field","name":{"kind":"Name","value":"sdkLanguage"}},{"kind":"Field","name":{"kind":"Name","value":"sdkVersion"}},{"kind":"Field","name":{"kind":"Name","value":"status"}},{"kind":"Field","name":{"kind":"Name","value":"deployedFunctions"},"selectionSet":{"kind":"SelectionSet","selections":[{"kind":"Field","name":{"kind":"Name","value":"id"}},{"kind":"Field","name":{"kind":"Name","value":"name"}}]}},{"kind":"Field","name":{"kind":"Name","value":"removedFunctions"},"selectionSet":{"kind":"SelectionSet","selections":[{"kind":"Field","name":{"kind":"Name","value":"id"}},{"kind":"Field","name":{"kind":"Name","value":"name"}}]}}]}}]}}]} as unknown as DocumentNode<GetDeployssQuery, GetDeployssQueryVariables>;
export const GetEnvironmentsDocument = {"kind":"Document","definitions":[{"kind":"OperationDefinition","operation":"query","name":{"kind":"Name","value":"GetEnvironments"},"selectionSet":{"kind":"SelectionSet","selections":[{"kind":"Field","name":{"kind":"Name","value":"workspaces"},"selectionSet":{"kind":"SelectionSet","selections":[{"kind":"Field","name":{"kind":"Name","value":"id"}},{"kind":"Field","name":{"kind":"Name","value":"name"}},{"kind":"Field","name":{"kind":"Name","value":"slug"}},{"kind":"Field","name":{"kind":"Name","value":"parentID"}},{"kind":"Field","name":{"kind":"Name","value":"test"}},{"kind":"Field","name":{"kind":"Name","value":"type"}},{"kind":"Field","name":{"kind":"Name","value":"webhookSigningKey"}},{"kind":"Field","name":{"kind":"Name","value":"createdAt"}},{"kind":"Field","name":{"kind":"Name","value":"isArchived"}},{"kind":"Field","name":{"kind":"Name","value":"isAutoArchiveEnabled"}},{"kind":"Field","name":{"kind":"Name","value":"lastDeployedAt"}}]}}]}}]} as unknown as DocumentNode<GetEnvironmentsQuery, GetEnvironmentsQueryVariables>;
export const GetEnvironmentBySlugDocument = {"kind":"Document","definitions":[{"kind":"OperationDefinition","operation":"query","name":{"kind":"Name","value":"GetEnvironmentBySlug"},"variableDefinitions":[{"kind":"VariableDefinition","variable":{"kind":"Variable","name":{"kind":"Name","value":"slug"}},"type":{"kind":"NonNullType","type":{"kind":"NamedType","name":{"kind":"Name","value":"String"}}}}],"selectionSet":{"kind":"SelectionSet","selections":[{"kind":"Field","name":{"kind":"Name","value":"envBySlug"},"arguments":[{"kind":"Argument","name":{"kind":"Name","value":"slug"},"value":{"kind":"Variable","name":{"kind":"Name","value":"slug"}}}],"selectionSet":{"kind":"SelectionSet","selections":[{"kind":"Field","name":{"kind":"Name","value":"id"}},{"kind":"Field","name":{"kind":"Name","value":"name"}},{"kind":"Field","name":{"kind":"Name","value":"slug"}},{"kind":"Field","name":{"kind":"Name","value":"parentID"}},{"kind":"Field","name":{"kind":"Name","value":"test"}},{"kind":"Field","name":{"kind":"Name","value":"type"}},{"kind":"Field","name":{"kind":"Name","value":"createdAt"}},{"kind":"Field","name":{"kind":"Name","value":"lastDeployedAt"}},{"kind":"Field","name":{"kind":"Name","value":"isArchived"}},{"kind":"Field","name":{"kind":"Name","value":"isAutoArchiveEnabled"}},{"kind":"Field","name":{"kind":"Name","value":"webhookSigningKey"}}]}}]}}]} as unknown as DocumentNode<GetEnvironmentBySlugQuery, GetEnvironmentBySlugQueryVariables>;
export const GetDefaultEnvironmentDocument = {"kind":"Document","definitions":[{"kind":"OperationDefinition","operation":"query","name":{"kind":"Name","value":"GetDefaultEnvironment"},"selectionSet":{"kind":"SelectionSet","selections":[{"kind":"Field","name":{"kind":"Name","value":"defaultEnv"},"selectionSet":{"kind":"SelectionSet","selections":[{"kind":"Field","name":{"kind":"Name","value":"id"}},{"kind":"Field","name":{"kind":"Name","value":"name"}},{"kind":"Field","name":{"kind":"Name","value":"slug"}},{"kind":"Field","name":{"kind":"Name","value":"parentID"}},{"kind":"Field","name":{"kind":"Name","value":"test"}},{"kind":"Field","name":{"kind":"Name","value":"type"}},{"kind":"Field","name":{"kind":"Name","value":"createdAt"}},{"kind":"Field","name":{"kind":"Name","value":"lastDeployedAt"}},{"kind":"Field","name":{"kind":"Name","value":"isArchived"}},{"kind":"Field","name":{"kind":"Name","value":"isAutoArchiveEnabled"}}]}}]}}]} as unknown as DocumentNode<GetDefaultEnvironmentQuery, GetDefaultEnvironmentQueryVariables>;
export const GetFunctionsUsageDocument = {"kind":"Document","definitions":[{"kind":"OperationDefinition","operation":"query","name":{"kind":"Name","value":"GetFunctionsUsage"},"variableDefinitions":[{"kind":"VariableDefinition","variable":{"kind":"Variable","name":{"kind":"Name","value":"environmentID"}},"type":{"kind":"NonNullType","type":{"kind":"NamedType","name":{"kind":"Name","value":"ID"}}}},{"kind":"VariableDefinition","variable":{"kind":"Variable","name":{"kind":"Name","value":"page"}},"type":{"kind":"NamedType","name":{"kind":"Name","value":"Int"}}},{"kind":"VariableDefinition","variable":{"kind":"Variable","name":{"kind":"Name","value":"archived"}},"type":{"kind":"NamedType","name":{"kind":"Name","value":"Boolean"}}},{"kind":"VariableDefinition","variable":{"kind":"Variable","name":{"kind":"Name","value":"pageSize"}},"type":{"kind":"NamedType","name":{"kind":"Name","value":"Int"}}}],"selectionSet":{"kind":"SelectionSet","selections":[{"kind":"Field","name":{"kind":"Name","value":"workspace"},"arguments":[{"kind":"Argument","name":{"kind":"Name","value":"id"},"value":{"kind":"Variable","name":{"kind":"Name","value":"environmentID"}}}],"selectionSet":{"kind":"SelectionSet","selections":[{"kind":"Field","name":{"kind":"Name","value":"workflows"},"arguments":[{"kind":"Argument","name":{"kind":"Name","value":"archived"},"value":{"kind":"Variable","name":{"kind":"Name","value":"archived"}}}],"directives":[{"kind":"Directive","name":{"kind":"Name","value":"paginated"},"arguments":[{"kind":"Argument","name":{"kind":"Name","value":"perPage"},"value":{"kind":"Variable","name":{"kind":"Name","value":"pageSize"}}},{"kind":"Argument","name":{"kind":"Name","value":"page"},"value":{"kind":"Variable","name":{"kind":"Name","value":"page"}}}]}],"selectionSet":{"kind":"SelectionSet","selections":[{"kind":"Field","name":{"kind":"Name","value":"page"},"selectionSet":{"kind":"SelectionSet","selections":[{"kind":"Field","name":{"kind":"Name","value":"page"}},{"kind":"Field","name":{"kind":"Name","value":"perPage"}},{"kind":"Field","name":{"kind":"Name","value":"totalItems"}},{"kind":"Field","name":{"kind":"Name","value":"totalPages"}}]}},{"kind":"Field","name":{"kind":"Name","value":"data"},"selectionSet":{"kind":"SelectionSet","selections":[{"kind":"Field","name":{"kind":"Name","value":"id"}},{"kind":"Field","name":{"kind":"Name","value":"slug"}},{"kind":"Field","alias":{"kind":"Name","value":"dailyStarts"},"name":{"kind":"Name","value":"usage"},"arguments":[{"kind":"Argument","name":{"kind":"Name","value":"opts"},"value":{"kind":"ObjectValue","fields":[{"kind":"ObjectField","name":{"kind":"Name","value":"period"},"value":{"kind":"StringValue","value":"hour","block":false}},{"kind":"ObjectField","name":{"kind":"Name","value":"range"},"value":{"kind":"StringValue","value":"day","block":false}}]}},{"kind":"Argument","name":{"kind":"Name","value":"event"},"value":{"kind":"StringValue","value":"started","block":false}}],"selectionSet":{"kind":"SelectionSet","selections":[{"kind":"Field","name":{"kind":"Name","value":"total"}},{"kind":"Field","name":{"kind":"Name","value":"data"},"selectionSet":{"kind":"SelectionSet","selections":[{"kind":"Field","name":{"kind":"Name","value":"count"}}]}}]}},{"kind":"Field","alias":{"kind":"Name","value":"dailyCompleted"},"name":{"kind":"Name","value":"usage"},"arguments":[{"kind":"Argument","name":{"kind":"Name","value":"opts"},"value":{"kind":"ObjectValue","fields":[{"kind":"ObjectField","name":{"kind":"Name","value":"period"},"value":{"kind":"StringValue","value":"hour","block":false}},{"kind":"ObjectField","name":{"kind":"Name","value":"range"},"value":{"kind":"StringValue","value":"day","block":false}}]}},{"kind":"Argument","name":{"kind":"Name","value":"event"},"value":{"kind":"StringValue","value":"completed","block":false}}],"selectionSet":{"kind":"SelectionSet","selections":[{"kind":"Field","name":{"kind":"Name","value":"total"}},{"kind":"Field","name":{"kind":"Name","value":"data"},"selectionSet":{"kind":"SelectionSet","selections":[{"kind":"Field","name":{"kind":"Name","value":"count"}}]}}]}},{"kind":"Field","alias":{"kind":"Name","value":"dailyCancelled"},"name":{"kind":"Name","value":"usage"},"arguments":[{"kind":"Argument","name":{"kind":"Name","value":"opts"},"value":{"kind":"ObjectValue","fields":[{"kind":"ObjectField","name":{"kind":"Name","value":"period"},"value":{"kind":"StringValue","value":"hour","block":false}},{"kind":"ObjectField","name":{"kind":"Name","value":"range"},"value":{"kind":"StringValue","value":"day","block":false}}]}},{"kind":"Argument","name":{"kind":"Name","value":"event"},"value":{"kind":"StringValue","value":"cancelled","block":false}}],"selectionSet":{"kind":"SelectionSet","selections":[{"kind":"Field","name":{"kind":"Name","value":"total"}},{"kind":"Field","name":{"kind":"Name","value":"data"},"selectionSet":{"kind":"SelectionSet","selections":[{"kind":"Field","name":{"kind":"Name","value":"count"}}]}}]}},{"kind":"Field","alias":{"kind":"Name","value":"dailyFailures"},"name":{"kind":"Name","value":"usage"},"arguments":[{"kind":"Argument","name":{"kind":"Name","value":"opts"},"value":{"kind":"ObjectValue","fields":[{"kind":"ObjectField","name":{"kind":"Name","value":"period"},"value":{"kind":"StringValue","value":"hour","block":false}},{"kind":"ObjectField","name":{"kind":"Name","value":"range"},"value":{"kind":"StringValue","value":"day","block":false}}]}},{"kind":"Argument","name":{"kind":"Name","value":"event"},"value":{"kind":"StringValue","value":"errored","block":false}}],"selectionSet":{"kind":"SelectionSet","selections":[{"kind":"Field","name":{"kind":"Name","value":"total"}},{"kind":"Field","name":{"kind":"Name","value":"data"},"selectionSet":{"kind":"SelectionSet","selections":[{"kind":"Field","name":{"kind":"Name","value":"count"}}]}}]}}]}}]}}]}}]}}]} as unknown as DocumentNode<GetFunctionsUsageQuery, GetFunctionsUsageQueryVariables>;
export const GetFunctionsDocument = {"kind":"Document","definitions":[{"kind":"OperationDefinition","operation":"query","name":{"kind":"Name","value":"GetFunctions"},"variableDefinitions":[{"kind":"VariableDefinition","variable":{"kind":"Variable","name":{"kind":"Name","value":"environmentID"}},"type":{"kind":"NonNullType","type":{"kind":"NamedType","name":{"kind":"Name","value":"ID"}}}},{"kind":"VariableDefinition","variable":{"kind":"Variable","name":{"kind":"Name","value":"page"}},"type":{"kind":"NamedType","name":{"kind":"Name","value":"Int"}}},{"kind":"VariableDefinition","variable":{"kind":"Variable","name":{"kind":"Name","value":"archived"}},"type":{"kind":"NamedType","name":{"kind":"Name","value":"Boolean"}}},{"kind":"VariableDefinition","variable":{"kind":"Variable","name":{"kind":"Name","value":"search"}},"type":{"kind":"NamedType","name":{"kind":"Name","value":"String"}}},{"kind":"VariableDefinition","variable":{"kind":"Variable","name":{"kind":"Name","value":"pageSize"}},"type":{"kind":"NamedType","name":{"kind":"Name","value":"Int"}}}],"selectionSet":{"kind":"SelectionSet","selections":[{"kind":"Field","name":{"kind":"Name","value":"workspace"},"arguments":[{"kind":"Argument","name":{"kind":"Name","value":"id"},"value":{"kind":"Variable","name":{"kind":"Name","value":"environmentID"}}}],"selectionSet":{"kind":"SelectionSet","selections":[{"kind":"Field","name":{"kind":"Name","value":"workflows"},"arguments":[{"kind":"Argument","name":{"kind":"Name","value":"archived"},"value":{"kind":"Variable","name":{"kind":"Name","value":"archived"}}},{"kind":"Argument","name":{"kind":"Name","value":"search"},"value":{"kind":"Variable","name":{"kind":"Name","value":"search"}}}],"directives":[{"kind":"Directive","name":{"kind":"Name","value":"paginated"},"arguments":[{"kind":"Argument","name":{"kind":"Name","value":"perPage"},"value":{"kind":"Variable","name":{"kind":"Name","value":"pageSize"}}},{"kind":"Argument","name":{"kind":"Name","value":"page"},"value":{"kind":"Variable","name":{"kind":"Name","value":"page"}}}]}],"selectionSet":{"kind":"SelectionSet","selections":[{"kind":"Field","name":{"kind":"Name","value":"page"},"selectionSet":{"kind":"SelectionSet","selections":[{"kind":"Field","name":{"kind":"Name","value":"page"}},{"kind":"Field","name":{"kind":"Name","value":"perPage"}},{"kind":"Field","name":{"kind":"Name","value":"totalItems"}},{"kind":"Field","name":{"kind":"Name","value":"totalPages"}}]}},{"kind":"Field","name":{"kind":"Name","value":"data"},"selectionSet":{"kind":"SelectionSet","selections":[{"kind":"Field","name":{"kind":"Name","value":"app"},"selectionSet":{"kind":"SelectionSet","selections":[{"kind":"Field","name":{"kind":"Name","value":"name"}},{"kind":"Field","name":{"kind":"Name","value":"externalID"}}]}},{"kind":"Field","name":{"kind":"Name","value":"id"}},{"kind":"Field","name":{"kind":"Name","value":"slug"}},{"kind":"Field","name":{"kind":"Name","value":"name"}},{"kind":"Field","name":{"kind":"Name","value":"isPaused"}},{"kind":"Field","name":{"kind":"Name","value":"isArchived"}},{"kind":"Field","name":{"kind":"Name","value":"current"},"selectionSet":{"kind":"SelectionSet","selections":[{"kind":"Field","name":{"kind":"Name","value":"triggers"},"selectionSet":{"kind":"SelectionSet","selections":[{"kind":"Field","name":{"kind":"Name","value":"type"}},{"kind":"Field","name":{"kind":"Name","value":"value"}}]}}]}}]}}]}}]}}]}}]} as unknown as DocumentNode<GetFunctionsQuery, GetFunctionsQueryVariables>;
export const GetFunctionDocument = {"kind":"Document","definitions":[{"kind":"OperationDefinition","operation":"query","name":{"kind":"Name","value":"GetFunction"},"variableDefinitions":[{"kind":"VariableDefinition","variable":{"kind":"Variable","name":{"kind":"Name","value":"slug"}},"type":{"kind":"NonNullType","type":{"kind":"NamedType","name":{"kind":"Name","value":"String"}}}},{"kind":"VariableDefinition","variable":{"kind":"Variable","name":{"kind":"Name","value":"environmentID"}},"type":{"kind":"NonNullType","type":{"kind":"NamedType","name":{"kind":"Name","value":"ID"}}}}],"selectionSet":{"kind":"SelectionSet","selections":[{"kind":"Field","name":{"kind":"Name","value":"workspace"},"arguments":[{"kind":"Argument","name":{"kind":"Name","value":"id"},"value":{"kind":"Variable","name":{"kind":"Name","value":"environmentID"}}}],"selectionSet":{"kind":"SelectionSet","selections":[{"kind":"Field","name":{"kind":"Name","value":"id"}},{"kind":"Field","alias":{"kind":"Name","value":"workflow"},"name":{"kind":"Name","value":"workflowBySlug"},"arguments":[{"kind":"Argument","name":{"kind":"Name","value":"slug"},"value":{"kind":"Variable","name":{"kind":"Name","value":"slug"}}}],"selectionSet":{"kind":"SelectionSet","selections":[{"kind":"Field","name":{"kind":"Name","value":"id"}},{"kind":"Field","name":{"kind":"Name","value":"name"}},{"kind":"Field","name":{"kind":"Name","value":"slug"}},{"kind":"Field","name":{"kind":"Name","value":"isPaused"}},{"kind":"Field","name":{"kind":"Name","value":"isArchived"}},{"kind":"Field","name":{"kind":"Name","value":"app"},"selectionSet":{"kind":"SelectionSet","selections":[{"kind":"Field","name":{"kind":"Name","value":"name"}}]}},{"kind":"Field","name":{"kind":"Name","value":"current"},"selectionSet":{"kind":"SelectionSet","selections":[{"kind":"Field","name":{"kind":"Name","value":"triggers"},"selectionSet":{"kind":"SelectionSet","selections":[{"kind":"Field","name":{"kind":"Name","value":"type"}},{"kind":"Field","name":{"kind":"Name","value":"value"}},{"kind":"Field","name":{"kind":"Name","value":"condition"}}]}},{"kind":"Field","name":{"kind":"Name","value":"deploy"},"selectionSet":{"kind":"SelectionSet","selections":[{"kind":"Field","name":{"kind":"Name","value":"id"}},{"kind":"Field","name":{"kind":"Name","value":"createdAt"}}]}}]}},{"kind":"Field","name":{"kind":"Name","value":"triggers"},"selectionSet":{"kind":"SelectionSet","selections":[{"kind":"Field","name":{"kind":"Name","value":"type"}},{"kind":"Field","name":{"kind":"Name","value":"value"}},{"kind":"Field","name":{"kind":"Name","value":"condition"}}]}},{"kind":"Field","name":{"kind":"Name","value":"failureHandler"},"selectionSet":{"kind":"SelectionSet","selections":[{"kind":"Field","name":{"kind":"Name","value":"slug"}},{"kind":"Field","name":{"kind":"Name","value":"name"}}]}},{"kind":"Field","name":{"kind":"Name","value":"configuration"},"selectionSet":{"kind":"SelectionSet","selections":[{"kind":"Field","name":{"kind":"Name","value":"cancellations"},"selectionSet":{"kind":"SelectionSet","selections":[{"kind":"Field","name":{"kind":"Name","value":"event"}},{"kind":"Field","name":{"kind":"Name","value":"timeout"}},{"kind":"Field","name":{"kind":"Name","value":"condition"}}]}},{"kind":"Field","name":{"kind":"Name","value":"retries"},"selectionSet":{"kind":"SelectionSet","selections":[{"kind":"Field","name":{"kind":"Name","value":"value"}},{"kind":"Field","name":{"kind":"Name","value":"isDefault"}}]}},{"kind":"Field","name":{"kind":"Name","value":"priority"}},{"kind":"Field","name":{"kind":"Name","value":"eventsBatch"},"selectionSet":{"kind":"SelectionSet","selections":[{"kind":"Field","name":{"kind":"Name","value":"maxSize"}},{"kind":"Field","name":{"kind":"Name","value":"timeout"}},{"kind":"Field","name":{"kind":"Name","value":"key"}}]}},{"kind":"Field","name":{"kind":"Name","value":"concurrency"},"selectionSet":{"kind":"SelectionSet","selections":[{"kind":"Field","name":{"kind":"Name","value":"scope"}},{"kind":"Field","name":{"kind":"Name","value":"limit"},"selectionSet":{"kind":"SelectionSet","selections":[{"kind":"Field","name":{"kind":"Name","value":"value"}},{"kind":"Field","name":{"kind":"Name","value":"isPlanLimit"}}]}},{"kind":"Field","name":{"kind":"Name","value":"key"}}]}},{"kind":"Field","name":{"kind":"Name","value":"rateLimit"},"selectionSet":{"kind":"SelectionSet","selections":[{"kind":"Field","name":{"kind":"Name","value":"limit"}},{"kind":"Field","name":{"kind":"Name","value":"period"}},{"kind":"Field","name":{"kind":"Name","value":"key"}}]}},{"kind":"Field","name":{"kind":"Name","value":"debounce"},"selectionSet":{"kind":"SelectionSet","selections":[{"kind":"Field","name":{"kind":"Name","value":"period"}},{"kind":"Field","name":{"kind":"Name","value":"key"}}]}},{"kind":"Field","name":{"kind":"Name","value":"throttle"},"selectionSet":{"kind":"SelectionSet","selections":[{"kind":"Field","name":{"kind":"Name","value":"burst"}},{"kind":"Field","name":{"kind":"Name","value":"key"}},{"kind":"Field","name":{"kind":"Name","value":"limit"}},{"kind":"Field","name":{"kind":"Name","value":"period"}}]}},{"kind":"Field","name":{"kind":"Name","value":"singleton"},"selectionSet":{"kind":"SelectionSet","selections":[{"kind":"Field","name":{"kind":"Name","value":"key"}},{"kind":"Field","name":{"kind":"Name","value":"mode"}}]}}]}}]}}]}}]}}]} as unknown as DocumentNode<GetFunctionQuery, GetFunctionQueryVariables>;
export const GetFunctionUsageDocument = {"kind":"Document","definitions":[{"kind":"OperationDefinition","operation":"query","name":{"kind":"Name","value":"GetFunctionUsage"},"variableDefinitions":[{"kind":"VariableDefinition","variable":{"kind":"Variable","name":{"kind":"Name","value":"id"}},"type":{"kind":"NonNullType","type":{"kind":"NamedType","name":{"kind":"Name","value":"ID"}}}},{"kind":"VariableDefinition","variable":{"kind":"Variable","name":{"kind":"Name","value":"environmentID"}},"type":{"kind":"NonNullType","type":{"kind":"NamedType","name":{"kind":"Name","value":"ID"}}}},{"kind":"VariableDefinition","variable":{"kind":"Variable","name":{"kind":"Name","value":"startTime"}},"type":{"kind":"NonNullType","type":{"kind":"NamedType","name":{"kind":"Name","value":"Time"}}}},{"kind":"VariableDefinition","variable":{"kind":"Variable","name":{"kind":"Name","value":"endTime"}},"type":{"kind":"NonNullType","type":{"kind":"NamedType","name":{"kind":"Name","value":"Time"}}}}],"selectionSet":{"kind":"SelectionSet","selections":[{"kind":"Field","name":{"kind":"Name","value":"workspace"},"arguments":[{"kind":"Argument","name":{"kind":"Name","value":"id"},"value":{"kind":"Variable","name":{"kind":"Name","value":"environmentID"}}}],"selectionSet":{"kind":"SelectionSet","selections":[{"kind":"Field","name":{"kind":"Name","value":"workflow"},"arguments":[{"kind":"Argument","name":{"kind":"Name","value":"id"},"value":{"kind":"Variable","name":{"kind":"Name","value":"id"}}}],"selectionSet":{"kind":"SelectionSet","selections":[{"kind":"Field","alias":{"kind":"Name","value":"dailyStarts"},"name":{"kind":"Name","value":"usage"},"arguments":[{"kind":"Argument","name":{"kind":"Name","value":"opts"},"value":{"kind":"ObjectValue","fields":[{"kind":"ObjectField","name":{"kind":"Name","value":"from"},"value":{"kind":"Variable","name":{"kind":"Name","value":"startTime"}}},{"kind":"ObjectField","name":{"kind":"Name","value":"to"},"value":{"kind":"Variable","name":{"kind":"Name","value":"endTime"}}}]}},{"kind":"Argument","name":{"kind":"Name","value":"event"},"value":{"kind":"StringValue","value":"started","block":false}}],"selectionSet":{"kind":"SelectionSet","selections":[{"kind":"Field","name":{"kind":"Name","value":"period"}},{"kind":"Field","name":{"kind":"Name","value":"total"}},{"kind":"Field","name":{"kind":"Name","value":"data"},"selectionSet":{"kind":"SelectionSet","selections":[{"kind":"Field","name":{"kind":"Name","value":"slot"}},{"kind":"Field","name":{"kind":"Name","value":"count"}}]}}]}},{"kind":"Field","alias":{"kind":"Name","value":"dailyCancelled"},"name":{"kind":"Name","value":"usage"},"arguments":[{"kind":"Argument","name":{"kind":"Name","value":"opts"},"value":{"kind":"ObjectValue","fields":[{"kind":"ObjectField","name":{"kind":"Name","value":"from"},"value":{"kind":"Variable","name":{"kind":"Name","value":"startTime"}}},{"kind":"ObjectField","name":{"kind":"Name","value":"to"},"value":{"kind":"Variable","name":{"kind":"Name","value":"endTime"}}}]}},{"kind":"Argument","name":{"kind":"Name","value":"event"},"value":{"kind":"StringValue","value":"cancelled","block":false}}],"selectionSet":{"kind":"SelectionSet","selections":[{"kind":"Field","name":{"kind":"Name","value":"period"}},{"kind":"Field","name":{"kind":"Name","value":"total"}},{"kind":"Field","name":{"kind":"Name","value":"data"},"selectionSet":{"kind":"SelectionSet","selections":[{"kind":"Field","name":{"kind":"Name","value":"slot"}},{"kind":"Field","name":{"kind":"Name","value":"count"}}]}}]}},{"kind":"Field","alias":{"kind":"Name","value":"dailyCompleted"},"name":{"kind":"Name","value":"usage"},"arguments":[{"kind":"Argument","name":{"kind":"Name","value":"opts"},"value":{"kind":"ObjectValue","fields":[{"kind":"ObjectField","name":{"kind":"Name","value":"from"},"value":{"kind":"Variable","name":{"kind":"Name","value":"startTime"}}},{"kind":"ObjectField","name":{"kind":"Name","value":"to"},"value":{"kind":"Variable","name":{"kind":"Name","value":"endTime"}}}]}},{"kind":"Argument","name":{"kind":"Name","value":"event"},"value":{"kind":"StringValue","value":"completed","block":false}}],"selectionSet":{"kind":"SelectionSet","selections":[{"kind":"Field","name":{"kind":"Name","value":"period"}},{"kind":"Field","name":{"kind":"Name","value":"total"}},{"kind":"Field","name":{"kind":"Name","value":"data"},"selectionSet":{"kind":"SelectionSet","selections":[{"kind":"Field","name":{"kind":"Name","value":"slot"}},{"kind":"Field","name":{"kind":"Name","value":"count"}}]}}]}},{"kind":"Field","alias":{"kind":"Name","value":"dailyFailures"},"name":{"kind":"Name","value":"usage"},"arguments":[{"kind":"Argument","name":{"kind":"Name","value":"opts"},"value":{"kind":"ObjectValue","fields":[{"kind":"ObjectField","name":{"kind":"Name","value":"from"},"value":{"kind":"Variable","name":{"kind":"Name","value":"startTime"}}},{"kind":"ObjectField","name":{"kind":"Name","value":"to"},"value":{"kind":"Variable","name":{"kind":"Name","value":"endTime"}}}]}},{"kind":"Argument","name":{"kind":"Name","value":"event"},"value":{"kind":"StringValue","value":"errored","block":false}}],"selectionSet":{"kind":"SelectionSet","selections":[{"kind":"Field","name":{"kind":"Name","value":"period"}},{"kind":"Field","name":{"kind":"Name","value":"total"}},{"kind":"Field","name":{"kind":"Name","value":"data"},"selectionSet":{"kind":"SelectionSet","selections":[{"kind":"Field","name":{"kind":"Name","value":"slot"}},{"kind":"Field","name":{"kind":"Name","value":"count"}}]}}]}}]}}]}}]}}]} as unknown as DocumentNode<GetFunctionUsageQuery, GetFunctionUsageQueryVariables>;
export const GetProductionWorkspaceDocument = {"kind":"Document","definitions":[{"kind":"OperationDefinition","operation":"query","name":{"kind":"Name","value":"GetProductionWorkspace"},"selectionSet":{"kind":"SelectionSet","selections":[{"kind":"Field","name":{"kind":"Name","value":"defaultEnv"},"selectionSet":{"kind":"SelectionSet","selections":[{"kind":"Field","name":{"kind":"Name","value":"id"}},{"kind":"Field","name":{"kind":"Name","value":"name"}},{"kind":"Field","name":{"kind":"Name","value":"slug"}},{"kind":"Field","name":{"kind":"Name","value":"parentID"}},{"kind":"Field","name":{"kind":"Name","value":"test"}},{"kind":"Field","name":{"kind":"Name","value":"type"}},{"kind":"Field","name":{"kind":"Name","value":"createdAt"}},{"kind":"Field","name":{"kind":"Name","value":"lastDeployedAt"}},{"kind":"Field","name":{"kind":"Name","value":"isArchived"}},{"kind":"Field","name":{"kind":"Name","value":"isAutoArchiveEnabled"}},{"kind":"Field","name":{"kind":"Name","value":"webhookSigningKey"}}]}}]}}]} as unknown as DocumentNode<GetProductionWorkspaceQuery, GetProductionWorkspaceQueryVariables>;
export const ProfileDocument = {"kind":"Document","definitions":[{"kind":"OperationDefinition","operation":"query","name":{"kind":"Name","value":"Profile"},"selectionSet":{"kind":"SelectionSet","selections":[{"kind":"Field","name":{"kind":"Name","value":"account"},"selectionSet":{"kind":"SelectionSet","selections":[{"kind":"Field","name":{"kind":"Name","value":"name"}},{"kind":"Field","name":{"kind":"Name","value":"marketplace"}}]}}]}}]} as unknown as DocumentNode<ProfileQuery, ProfileQueryVariables>;
export const CancelRunDocument = {"kind":"Document","definitions":[{"kind":"OperationDefinition","operation":"mutation","name":{"kind":"Name","value":"CancelRun"},"variableDefinitions":[{"kind":"VariableDefinition","variable":{"kind":"Variable","name":{"kind":"Name","value":"envID"}},"type":{"kind":"NonNullType","type":{"kind":"NamedType","name":{"kind":"Name","value":"UUID"}}}},{"kind":"VariableDefinition","variable":{"kind":"Variable","name":{"kind":"Name","value":"runID"}},"type":{"kind":"NonNullType","type":{"kind":"NamedType","name":{"kind":"Name","value":"ULID"}}}}],"selectionSet":{"kind":"SelectionSet","selections":[{"kind":"Field","name":{"kind":"Name","value":"cancelRun"},"arguments":[{"kind":"Argument","name":{"kind":"Name","value":"envID"},"value":{"kind":"Variable","name":{"kind":"Name","value":"envID"}}},{"kind":"Argument","name":{"kind":"Name","value":"runID"},"value":{"kind":"Variable","name":{"kind":"Name","value":"runID"}}}],"selectionSet":{"kind":"SelectionSet","selections":[{"kind":"Field","name":{"kind":"Name","value":"id"}}]}}]}}]} as unknown as DocumentNode<CancelRunMutation, CancelRunMutationVariables>;
export const GetEventKeysForBlankSlateDocument = {"kind":"Document","definitions":[{"kind":"OperationDefinition","operation":"query","name":{"kind":"Name","value":"GetEventKeysForBlankSlate"},"variableDefinitions":[{"kind":"VariableDefinition","variable":{"kind":"Variable","name":{"kind":"Name","value":"environmentID"}},"type":{"kind":"NonNullType","type":{"kind":"NamedType","name":{"kind":"Name","value":"ID"}}}}],"selectionSet":{"kind":"SelectionSet","selections":[{"kind":"Field","alias":{"kind":"Name","value":"environment"},"name":{"kind":"Name","value":"workspace"},"arguments":[{"kind":"Argument","name":{"kind":"Name","value":"id"},"value":{"kind":"Variable","name":{"kind":"Name","value":"environmentID"}}}],"selectionSet":{"kind":"SelectionSet","selections":[{"kind":"Field","name":{"kind":"Name","value":"ingestKeys"},"arguments":[{"kind":"Argument","name":{"kind":"Name","value":"filter"},"value":{"kind":"ObjectValue","fields":[{"kind":"ObjectField","name":{"kind":"Name","value":"source"},"value":{"kind":"StringValue","value":"key","block":false}}]}}],"selectionSet":{"kind":"SelectionSet","selections":[{"kind":"Field","name":{"kind":"Name","value":"name"}},{"kind":"Field","name":{"kind":"Name","value":"presharedKey"}},{"kind":"Field","name":{"kind":"Name","value":"createdAt"}}]}}]}}]}}]} as unknown as DocumentNode<GetEventKeysForBlankSlateQuery, GetEventKeysForBlankSlateQueryVariables>;
export const GetRunTraceDocument = {"kind":"Document","definitions":[{"kind":"OperationDefinition","operation":"query","name":{"kind":"Name","value":"GetRunTrace"},"variableDefinitions":[{"kind":"VariableDefinition","variable":{"kind":"Variable","name":{"kind":"Name","value":"envID"}},"type":{"kind":"NonNullType","type":{"kind":"NamedType","name":{"kind":"Name","value":"ID"}}}},{"kind":"VariableDefinition","variable":{"kind":"Variable","name":{"kind":"Name","value":"runID"}},"type":{"kind":"NonNullType","type":{"kind":"NamedType","name":{"kind":"Name","value":"String"}}}},{"kind":"VariableDefinition","variable":{"kind":"Variable","name":{"kind":"Name","value":"preview"}},"type":{"kind":"NamedType","name":{"kind":"Name","value":"Boolean"}}}],"selectionSet":{"kind":"SelectionSet","selections":[{"kind":"Field","name":{"kind":"Name","value":"workspace"},"arguments":[{"kind":"Argument","name":{"kind":"Name","value":"id"},"value":{"kind":"Variable","name":{"kind":"Name","value":"envID"}}}],"selectionSet":{"kind":"SelectionSet","selections":[{"kind":"Field","name":{"kind":"Name","value":"run"},"arguments":[{"kind":"Argument","name":{"kind":"Name","value":"runID"},"value":{"kind":"Variable","name":{"kind":"Name","value":"runID"}}}],"selectionSet":{"kind":"SelectionSet","selections":[{"kind":"Field","name":{"kind":"Name","value":"function"},"selectionSet":{"kind":"SelectionSet","selections":[{"kind":"Field","name":{"kind":"Name","value":"app"},"selectionSet":{"kind":"SelectionSet","selections":[{"kind":"Field","name":{"kind":"Name","value":"name"}},{"kind":"Field","name":{"kind":"Name","value":"externalID"}}]}},{"kind":"Field","name":{"kind":"Name","value":"id"}},{"kind":"Field","name":{"kind":"Name","value":"name"}},{"kind":"Field","name":{"kind":"Name","value":"slug"}}]}},{"kind":"Field","name":{"kind":"Name","value":"trace"},"arguments":[{"kind":"Argument","name":{"kind":"Name","value":"preview"},"value":{"kind":"Variable","name":{"kind":"Name","value":"preview"}}}],"selectionSet":{"kind":"SelectionSet","selections":[{"kind":"FragmentSpread","name":{"kind":"Name","value":"TraceDetails"}},{"kind":"Field","name":{"kind":"Name","value":"childrenSpans"},"selectionSet":{"kind":"SelectionSet","selections":[{"kind":"FragmentSpread","name":{"kind":"Name","value":"TraceDetails"}},{"kind":"Field","name":{"kind":"Name","value":"childrenSpans"},"selectionSet":{"kind":"SelectionSet","selections":[{"kind":"FragmentSpread","name":{"kind":"Name","value":"TraceDetails"}}]}}]}}]}},{"kind":"Field","name":{"kind":"Name","value":"hasAI"}}]}}]}}]}},{"kind":"FragmentDefinition","name":{"kind":"Name","value":"TraceDetails"},"typeCondition":{"kind":"NamedType","name":{"kind":"Name","value":"RunTraceSpan"}},"selectionSet":{"kind":"SelectionSet","selections":[{"kind":"Field","name":{"kind":"Name","value":"name"}},{"kind":"Field","name":{"kind":"Name","value":"status"}},{"kind":"Field","name":{"kind":"Name","value":"attempts"}},{"kind":"Field","name":{"kind":"Name","value":"queuedAt"}},{"kind":"Field","name":{"kind":"Name","value":"startedAt"}},{"kind":"Field","name":{"kind":"Name","value":"endedAt"}},{"kind":"Field","name":{"kind":"Name","value":"isRoot"}},{"kind":"Field","name":{"kind":"Name","value":"isUserland"}},{"kind":"Field","name":{"kind":"Name","value":"userlandSpan"},"selectionSet":{"kind":"SelectionSet","selections":[{"kind":"Field","name":{"kind":"Name","value":"spanName"}},{"kind":"Field","name":{"kind":"Name","value":"spanKind"}},{"kind":"Field","name":{"kind":"Name","value":"serviceName"}},{"kind":"Field","name":{"kind":"Name","value":"scopeName"}},{"kind":"Field","name":{"kind":"Name","value":"scopeVersion"}},{"kind":"Field","name":{"kind":"Name","value":"spanAttrs"}},{"kind":"Field","name":{"kind":"Name","value":"resourceAttrs"}}]}},{"kind":"Field","name":{"kind":"Name","value":"outputID"}},{"kind":"Field","name":{"kind":"Name","value":"stepID"}},{"kind":"Field","name":{"kind":"Name","value":"spanID"}},{"kind":"Field","name":{"kind":"Name","value":"stepOp"}},{"kind":"Field","name":{"kind":"Name","value":"stepInfo"},"selectionSet":{"kind":"SelectionSet","selections":[{"kind":"Field","name":{"kind":"Name","value":"__typename"}},{"kind":"InlineFragment","typeCondition":{"kind":"NamedType","name":{"kind":"Name","value":"InvokeStepInfo"}},"selectionSet":{"kind":"SelectionSet","selections":[{"kind":"Field","name":{"kind":"Name","value":"triggeringEventID"}},{"kind":"Field","name":{"kind":"Name","value":"functionID"}},{"kind":"Field","name":{"kind":"Name","value":"timeout"}},{"kind":"Field","name":{"kind":"Name","value":"returnEventID"}},{"kind":"Field","name":{"kind":"Name","value":"runID"}},{"kind":"Field","name":{"kind":"Name","value":"timedOut"}}]}},{"kind":"InlineFragment","typeCondition":{"kind":"NamedType","name":{"kind":"Name","value":"SleepStepInfo"}},"selectionSet":{"kind":"SelectionSet","selections":[{"kind":"Field","name":{"kind":"Name","value":"sleepUntil"}}]}},{"kind":"InlineFragment","typeCondition":{"kind":"NamedType","name":{"kind":"Name","value":"WaitForEventStepInfo"}},"selectionSet":{"kind":"SelectionSet","selections":[{"kind":"Field","name":{"kind":"Name","value":"eventName"}},{"kind":"Field","name":{"kind":"Name","value":"expression"}},{"kind":"Field","name":{"kind":"Name","value":"timeout"}},{"kind":"Field","name":{"kind":"Name","value":"foundEventID"}},{"kind":"Field","name":{"kind":"Name","value":"timedOut"}}]}}]}}]}}]} as unknown as DocumentNode<GetRunTraceQuery, GetRunTraceQueryVariables>;
export const TraceResultDocument = {"kind":"Document","definitions":[{"kind":"OperationDefinition","operation":"query","name":{"kind":"Name","value":"TraceResult"},"variableDefinitions":[{"kind":"VariableDefinition","variable":{"kind":"Variable","name":{"kind":"Name","value":"envID"}},"type":{"kind":"NonNullType","type":{"kind":"NamedType","name":{"kind":"Name","value":"ID"}}}},{"kind":"VariableDefinition","variable":{"kind":"Variable","name":{"kind":"Name","value":"traceID"}},"type":{"kind":"NonNullType","type":{"kind":"NamedType","name":{"kind":"Name","value":"String"}}}}],"selectionSet":{"kind":"SelectionSet","selections":[{"kind":"Field","name":{"kind":"Name","value":"workspace"},"arguments":[{"kind":"Argument","name":{"kind":"Name","value":"id"},"value":{"kind":"Variable","name":{"kind":"Name","value":"envID"}}}],"selectionSet":{"kind":"SelectionSet","selections":[{"kind":"Field","name":{"kind":"Name","value":"runTraceSpanOutputByID"},"arguments":[{"kind":"Argument","name":{"kind":"Name","value":"outputID"},"value":{"kind":"Variable","name":{"kind":"Name","value":"traceID"}}}],"selectionSet":{"kind":"SelectionSet","selections":[{"kind":"Field","name":{"kind":"Name","value":"data"}},{"kind":"Field","name":{"kind":"Name","value":"input"}},{"kind":"Field","name":{"kind":"Name","value":"error"},"selectionSet":{"kind":"SelectionSet","selections":[{"kind":"Field","name":{"kind":"Name","value":"message"}},{"kind":"Field","name":{"kind":"Name","value":"name"}},{"kind":"Field","name":{"kind":"Name","value":"stack"}},{"kind":"Field","name":{"kind":"Name","value":"cause"}}]}}]}}]}}]}}]} as unknown as DocumentNode<TraceResultQuery, TraceResultQueryVariables>;
export const RerunFunctionRunDocument = {"kind":"Document","definitions":[{"kind":"OperationDefinition","operation":"mutation","name":{"kind":"Name","value":"RerunFunctionRun"},"variableDefinitions":[{"kind":"VariableDefinition","variable":{"kind":"Variable","name":{"kind":"Name","value":"environmentID"}},"type":{"kind":"NonNullType","type":{"kind":"NamedType","name":{"kind":"Name","value":"ID"}}}},{"kind":"VariableDefinition","variable":{"kind":"Variable","name":{"kind":"Name","value":"functionID"}},"type":{"kind":"NonNullType","type":{"kind":"NamedType","name":{"kind":"Name","value":"ID"}}}},{"kind":"VariableDefinition","variable":{"kind":"Variable","name":{"kind":"Name","value":"functionRunID"}},"type":{"kind":"NonNullType","type":{"kind":"NamedType","name":{"kind":"Name","value":"ULID"}}}}],"selectionSet":{"kind":"SelectionSet","selections":[{"kind":"Field","name":{"kind":"Name","value":"retryWorkflowRun"},"arguments":[{"kind":"Argument","name":{"kind":"Name","value":"input"},"value":{"kind":"ObjectValue","fields":[{"kind":"ObjectField","name":{"kind":"Name","value":"workspaceID"},"value":{"kind":"Variable","name":{"kind":"Name","value":"environmentID"}}},{"kind":"ObjectField","name":{"kind":"Name","value":"workflowID"},"value":{"kind":"Variable","name":{"kind":"Name","value":"functionID"}}}]}},{"kind":"Argument","name":{"kind":"Name","value":"workflowRunID"},"value":{"kind":"Variable","name":{"kind":"Name","value":"functionRunID"}}}],"selectionSet":{"kind":"SelectionSet","selections":[{"kind":"Field","name":{"kind":"Name","value":"id"}}]}}]}}]} as unknown as DocumentNode<RerunFunctionRunMutation, RerunFunctionRunMutationVariables>;
export const RerunDocument = {"kind":"Document","definitions":[{"kind":"OperationDefinition","operation":"mutation","name":{"kind":"Name","value":"Rerun"},"variableDefinitions":[{"kind":"VariableDefinition","variable":{"kind":"Variable","name":{"kind":"Name","value":"runID"}},"type":{"kind":"NonNullType","type":{"kind":"NamedType","name":{"kind":"Name","value":"ULID"}}}},{"kind":"VariableDefinition","variable":{"kind":"Variable","name":{"kind":"Name","value":"fromStep"}},"type":{"kind":"NamedType","name":{"kind":"Name","value":"RerunFromStepInput"}}}],"selectionSet":{"kind":"SelectionSet","selections":[{"kind":"Field","name":{"kind":"Name","value":"rerun"},"arguments":[{"kind":"Argument","name":{"kind":"Name","value":"runID"},"value":{"kind":"Variable","name":{"kind":"Name","value":"runID"}}},{"kind":"Argument","name":{"kind":"Name","value":"fromStep"},"value":{"kind":"Variable","name":{"kind":"Name","value":"fromStep"}}}]}]}}]} as unknown as DocumentNode<RerunMutation, RerunMutationVariables>;<|MERGE_RESOLUTION|>--- conflicted
+++ resolved
@@ -109,6 +109,7 @@
   concurrency: Addon;
   hipaa: Addon;
   planID: Maybe<Scalars['UUID']>;
+  slackChannel: Addon;
   userCount: Addon;
 };
 
@@ -664,6 +665,7 @@
   realtimeMessages: EntitlementInt;
   runCount: EntitlementRunCount;
   runDuration: EntitlementInt;
+  slackChannel: EntitlementBool;
   stepCount: EntitlementStepCount;
   tracingCustomSpans: EntitlementInt;
   userCount: EntitlementUserCount;
@@ -1549,11 +1551,8 @@
   envs: EnvsConnection;
   events: Maybe<PaginatedEvents>;
   executionTimeSeries: Array<TimeSeries>;
-<<<<<<< HEAD
   insights: InsightsConnection;
-=======
   metrics: MetricsResponse;
->>>>>>> 8469251f
   plans: Array<Maybe<BillingPlan>>;
   runCountTimeSeries: Array<TimeSeries>;
   session: Maybe<Session>;
@@ -1599,15 +1598,15 @@
 };
 
 
-<<<<<<< HEAD
 export type QueryInsightsArgs = {
   after: InputMaybe<Scalars['String']>;
   first?: Scalars['Int'];
   query: Scalars['String'];
-=======
+};
+
+
 export type QueryMetricsArgs = {
   opts: MetricsOpts;
->>>>>>> 8469251f
 };
 
 
