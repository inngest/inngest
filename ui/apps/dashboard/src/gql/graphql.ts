--- conflicted
+++ resolved
@@ -177,8 +177,6 @@
   watermark: Maybe<Scalars['Map']>;
 };
 
-<<<<<<< HEAD
-=======
 export type CdcConnectionInput = {
   adminConn: Scalars['String'];
   engine: Scalars['String'];
@@ -192,7 +190,6 @@
   steps: Maybe<Scalars['Map']>;
 };
 
->>>>>>> 15a35ed2
 export enum CdcStatus {
   Error = 'ERROR',
   Running = 'RUNNING',
