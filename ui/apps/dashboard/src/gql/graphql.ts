/* eslint-disable */
import type { TypedDocumentNode as DocumentNode } from '@graphql-typed-document-node/core';
export type Maybe<T> = T | null;
export type InputMaybe<T> = Maybe<T>;
export type Exact<T extends { [key: string]: unknown }> = { [K in keyof T]: T[K] };
export type MakeOptional<T, K extends keyof T> = Omit<T, K> & { [SubKey in K]?: Maybe<T[SubKey]> };
export type MakeMaybe<T, K extends keyof T> = Omit<T, K> & { [SubKey in K]: Maybe<T[SubKey]> };
/** All built-in and custom scalars, mapped to their actual values */
export type Scalars = {
  ID: string;
  String: string;
  Boolean: boolean;
  Int: number;
  Float: number;
  BillingPeriod: unknown;
  Bytes: string;
  DSN: unknown;
  EdgeType: unknown;
  FilterType: string;
  IP: string;
  IngestSource: string;
  JSON: null | boolean | number | string | Record<string, unknown> | unknown[];
  Map: Record<string, unknown>;
  NullString: null | string;
  NullTime: null | string;
  Period: unknown;
  Role: unknown;
  Runtime: unknown;
  SchemaSource: unknown;
  SearchObject: unknown;
  Time: string;
  Timerange: unknown;
  ULID: string;
  UUID: string;
  Upload: unknown;
};

export type AwsMarketplaceSetupInput = {
  awsAccountID: Scalars['String'];
  customerID: Scalars['String'];
  productCode: Scalars['String'];
};

export type AwsMarketplaceSetupResponse = {
  __typename?: 'AWSMarketplaceSetupResponse';
  message: Scalars['String'];
};

export type Account = {
  __typename?: 'Account';
  addons: Addons;
  appliedAddons: AppliedAddons;
  billingEmail: Scalars['String'];
  createdAt: Scalars['Time'];
  datadogConnections: Array<DatadogConnectionStatus>;
  datadogOrganizations: Array<DatadogOrganization>;
  entitlementUsage: EntitlementUsage;
  entitlements: Entitlements;
  id: Scalars['ID'];
  marketplace: Maybe<Marketplace>;
  name: Maybe<Scalars['NullString']>;
  paymentIntents: Array<PaymentIntent>;
  paymentMethods: Maybe<Array<PaymentMethod>>;
  plan: Maybe<BillingPlan>;
  quickSearch: QuickSearchResults;
  search: SearchResults;
  status: Scalars['String'];
  subscription: Maybe<BillingSubscription>;
  updatedAt: Scalars['Time'];
  users: Array<User>;
  vercelIntegration: Maybe<VercelIntegration>;
};


export type AccountQuickSearchArgs = {
  envSlug: Scalars['String'];
  term: Scalars['String'];
};


export type AccountSearchArgs = {
  opts: SearchInput;
};

export type Addon = {
  __typename?: 'Addon';
  available: Scalars['Boolean'];
  baseValue: Maybe<Scalars['Int']>;
  maxValue: Scalars['Int'];
  name: Scalars['String'];
  price: Maybe<Scalars['Int']>;
  purchaseCount: Scalars['Int'];
  quantityPer: Scalars['Int'];
};

export type AddonMulti = {
  __typename?: 'AddonMulti';
  billingPeriod: Scalars['BillingPeriod'];
  id: Scalars['ID'];
  name: Scalars['String'];
  price: Price;
  quantityPer: Scalars['Int'];
};

export type Addons = {
  __typename?: 'Addons';
  accountID: Maybe<Scalars['UUID']>;
  concurrency: Addon;
  hipaa: Addon;
  planID: Maybe<Scalars['UUID']>;
  userCount: Addon;
};

export type App = {
  __typename?: 'App';
  appVersion: Maybe<Scalars['String']>;
  archivedAt: Maybe<Scalars['Time']>;
  createdAt: Scalars['Time'];
  externalID: Scalars['String'];
  functionCount: Scalars['Int'];
  functions: Array<Workflow>;
  id: Scalars['UUID'];
  isArchived: Scalars['Boolean'];
  isParentArchived: Scalars['Boolean'];
  latestSync: Maybe<Deploy>;
  method: AppMethod;
  name: Scalars['String'];
  signingKeyRotationCheck: SigningKeyRotationCheck;
  syncs: Array<Deploy>;
};


export type AppLatestSyncArgs = {
  status: InputMaybe<SyncStatus>;
};


export type AppSyncsArgs = {
  after: InputMaybe<Scalars['Time']>;
  first?: Scalars['Int'];
};

export type AppCheckFieldBoolean = {
  __typename?: 'AppCheckFieldBoolean';
  value: Maybe<Scalars['Boolean']>;
};

export type AppCheckFieldString = {
  __typename?: 'AppCheckFieldString';
  value: Maybe<Scalars['String']>;
};

export type AppCheckResult = {
  __typename?: 'AppCheckResult';
  apiOrigin: Maybe<AppCheckFieldString>;
  appID: Maybe<AppCheckFieldString>;
  authenticationSucceeded: Maybe<AppCheckFieldBoolean>;
  env: Maybe<AppCheckFieldString>;
  error: Maybe<Scalars['String']>;
  eventAPIOrigin: Maybe<AppCheckFieldString>;
  eventKeyStatus: SecretCheck;
  extra: Maybe<Scalars['Map']>;
  framework: Maybe<AppCheckFieldString>;
  isReachable: Scalars['Boolean'];
  isSDK: Scalars['Boolean'];
  mode: Maybe<SdkMode>;
  respHeaders: Maybe<Scalars['Map']>;
  respStatusCode: Maybe<Scalars['Int']>;
  sdkLanguage: Maybe<AppCheckFieldString>;
  sdkVersion: Maybe<AppCheckFieldString>;
  serveOrigin: Maybe<AppCheckFieldString>;
  servePath: Maybe<AppCheckFieldString>;
  signingKeyFallbackStatus: SecretCheck;
  signingKeyStatus: SecretCheck;
};

export enum AppMethod {
  Connect = 'CONNECT',
  Serve = 'SERVE'
}

export type AppliedAddonMulti = {
  __typename?: 'AppliedAddonMulti';
  addon: AddonMulti;
  quantity: Scalars['Int'];
};

export type AppliedAddons = {
  __typename?: 'AppliedAddons';
  concurrency: Maybe<AppliedAddonMulti>;
  users: Maybe<AppliedAddonMulti>;
};

export type AppsFilter = {
  archived?: InputMaybe<Scalars['Boolean']>;
  method?: InputMaybe<AppMethod>;
};

export type ArchiveWorkflowInput = {
  archive: Scalars['Boolean'];
  workflowID: Scalars['ID'];
};

export type ArchivedEvent = {
  __typename?: 'ArchivedEvent';
  event: Scalars['Bytes'];
  eventModel: Event;
  eventVersion: EventType;
  functionRuns: Array<FunctionRun>;
  id: Scalars['ULID'];
  ingestSourceID: Maybe<Scalars['ID']>;
  name: Scalars['String'];
  occurredAt: Scalars['Time'];
  receivedAt: Scalars['Time'];
  skippedFunctionRuns: Array<SkippedFunctionRun>;
  source: Maybe<IngestKey>;
  version: Scalars['String'];
};

export type AvailableAddons = {
  __typename?: 'AvailableAddons';
  concurrency: Maybe<AddonMulti>;
  users: Maybe<AddonMulti>;
};

export type BillingPlan = {
  __typename?: 'BillingPlan';
  addons: Addons;
  amount: Scalars['Int'];
  availableAddons: AvailableAddons;
  billingPeriod: Scalars['BillingPeriod'];
  entitlements: Entitlements;
  features: Scalars['Map'];
  id: Scalars['ID'];
  name: Scalars['String'];
};

export type BillingSubscription = {
  __typename?: 'BillingSubscription';
  nextInvoiceDate: Scalars['Time'];
};

export type CdcConnection = {
  __typename?: 'CDCConnection';
  Host: Scalars['String'];
  createdAt: Scalars['Time'];
  description: Maybe<Scalars['String']>;
  engine: Scalars['String'];
  id: Scalars['ID'];
  name: Scalars['String'];
  status: CdcStatus;
  statusDetail: Maybe<Scalars['Map']>;
  updatedAt: Scalars['Time'];
  watermark: Maybe<Scalars['Map']>;
};

export type CdcConnectionInput = {
  adminConn: Scalars['String'];
  engine: Scalars['String'];
  name: Scalars['String'];
  replicaConn?: InputMaybe<Scalars['String']>;
};

export type CdcSetupResponse = {
  __typename?: 'CDCSetupResponse';
  error: Maybe<Scalars['String']>;
  steps: Maybe<Scalars['Map']>;
};

export enum CdcStatus {
  Error = 'ERROR',
  Running = 'RUNNING',
  SetupComplete = 'SETUP_COMPLETE',
  SetupIncomplete = 'SETUP_INCOMPLETE',
  Stopped = 'STOPPED'
}

export type Cancellation = {
  __typename?: 'Cancellation';
  createdAt: Scalars['Time'];
  environmentID: Scalars['UUID'];
  expression: Maybe<Scalars['String']>;
  functionID: Scalars['UUID'];
  id: Scalars['ULID'];
  name: Maybe<Scalars['String']>;
  queuedAtMax: Scalars['Time'];
  queuedAtMin: Maybe<Scalars['Time']>;
};

export type CancellationConfiguration = {
  __typename?: 'CancellationConfiguration';
  condition: Maybe<Scalars['String']>;
  event: Scalars['String'];
  timeout: Maybe<Scalars['String']>;
};

export type CancellationConnection = {
  __typename?: 'CancellationConnection';
  edges: Array<CancellationEdge>;
  pageInfo: PageInfo;
  totalCount: Scalars['Int'];
};

export type CancellationEdge = {
  __typename?: 'CancellationEdge';
  cursor: Scalars['String'];
  node: Cancellation;
};

export type CancellationRunCountInput = {
  queuedAtMax: Scalars['Time'];
  queuedAtMin?: InputMaybe<Scalars['Time']>;
};

export type CodedError = {
  __typename?: 'CodedError';
  code: Scalars['String'];
  data: Maybe<Scalars['JSON']>;
  message: Scalars['String'];
};

export type ConcurrencyConfiguration = {
  __typename?: 'ConcurrencyConfiguration';
  key: Maybe<Scalars['String']>;
  limit: ConcurrencyLimitConfiguration;
  scope: ConcurrencyScope;
};

export type ConcurrencyLimitConfiguration = {
  __typename?: 'ConcurrencyLimitConfiguration';
  isPlanLimit: Maybe<Scalars['Boolean']>;
  value: Scalars['Int'];
};

export enum ConcurrencyScope {
  Account = 'ACCOUNT',
  Environment = 'ENVIRONMENT',
  Function = 'FUNCTION'
}

export enum ConnectV1ConnectionStatus {
  Connected = 'CONNECTED',
  Disconnected = 'DISCONNECTED',
  Disconnecting = 'DISCONNECTING',
  Draining = 'DRAINING',
  Ready = 'READY'
}

export type ConnectV1WorkerConnection = {
  __typename?: 'ConnectV1WorkerConnection';
  app: Maybe<App>;
  appID: Maybe<Scalars['UUID']>;
  appName: Maybe<Scalars['String']>;
  appVersion: Maybe<Scalars['String']>;
  buildId: Maybe<Scalars['String']>;
  connectedAt: Scalars['Time'];
  cpuCores: Scalars['Int'];
  /** @deprecated buildId is deprecated. Use appVersion instead. */
  deploy: Maybe<Deploy>;
  disconnectReason: Maybe<Scalars['String']>;
  disconnectedAt: Maybe<Scalars['Time']>;
  functionCount: Scalars['Int'];
  gatewayId: Scalars['ULID'];
  id: Scalars['ULID'];
  instanceId: Scalars['String'];
  lastHeartbeatAt: Maybe<Scalars['Time']>;
  memBytes: Scalars['Int'];
  os: Scalars['String'];
  sdkLang: Scalars['String'];
  sdkPlatform: Scalars['String'];
  sdkVersion: Scalars['String'];
  status: ConnectV1ConnectionStatus;
  workerIp: Scalars['String'];
};

export type ConnectV1WorkerConnectionEdge = {
  __typename?: 'ConnectV1WorkerConnectionEdge';
  cursor: Scalars['String'];
  node: ConnectV1WorkerConnection;
};

export type ConnectV1WorkerConnectionsConnection = {
  __typename?: 'ConnectV1WorkerConnectionsConnection';
  edges: Array<ConnectV1WorkerConnectionEdge>;
  pageInfo: PageInfo;
  totalCount: Scalars['Int'];
};

export type ConnectV1WorkerConnectionsFilter = {
  appIDs?: InputMaybe<Array<Scalars['UUID']>>;
  from?: InputMaybe<Scalars['Time']>;
  status?: InputMaybe<Array<ConnectV1ConnectionStatus>>;
  timeField?: InputMaybe<ConnectV1WorkerConnectionsOrderByField>;
  until?: InputMaybe<Scalars['Time']>;
};

export type ConnectV1WorkerConnectionsOrderBy = {
  direction: ConnectV1WorkerConnectionsOrderByDirection;
  field: ConnectV1WorkerConnectionsOrderByField;
};

export enum ConnectV1WorkerConnectionsOrderByDirection {
  Asc = 'ASC',
  Desc = 'DESC'
}

export enum ConnectV1WorkerConnectionsOrderByField {
  ConnectedAt = 'CONNECTED_AT',
  DisconnectedAt = 'DISCONNECTED_AT',
  LastHeartbeatAt = 'LAST_HEARTBEAT_AT'
}

export type CreateCancellationInput = {
  envID: Scalars['UUID'];
  functionSlug: Scalars['String'];
  name?: InputMaybe<Scalars['String']>;
  queuedAtMax: Scalars['Time'];
  queuedAtMin?: InputMaybe<Scalars['Time']>;
  testOnly?: InputMaybe<CreateCancellationInputTestOnly>;
};

export type CreateCancellationInputTestOnly = {
  maxStepCount?: InputMaybe<Scalars['Int']>;
  queryLimit?: InputMaybe<Scalars['Int']>;
};

export type CreateFunctionReplayInput = {
  fromRange: Scalars['ULID'];
  name: Scalars['String'];
  statuses?: InputMaybe<Array<FunctionRunStatus>>;
  statusesV2?: InputMaybe<Array<ReplayRunStatus>>;
  toRange: Scalars['ULID'];
  workflowID: Scalars['UUID'];
  workspaceID: Scalars['UUID'];
};

export type CreateStripeSubscriptionResponse = {
  __typename?: 'CreateStripeSubscriptionResponse';
  clientSecret: Scalars['String'];
  message: Scalars['String'];
};

export type CreateUserPayload = {
  __typename?: 'CreateUserPayload';
  user: Maybe<User>;
};

export type CreateVercelAppInput = {
  originOverride?: InputMaybe<Scalars['String']>;
  path?: InputMaybe<Scalars['String']>;
  projectID: Scalars['String'];
  protectionBypassSecret?: InputMaybe<Scalars['String']>;
  workspaceID: Scalars['ID'];
};

export type CreateVercelAppResponse = {
  __typename?: 'CreateVercelAppResponse';
  success: Scalars['Boolean'];
};

export type DatadogConnectionStatus = {
  __typename?: 'DatadogConnectionStatus';
  envID: Scalars['UUID'];
  envName: Scalars['String'];
  healthy: Scalars['Boolean'];
  id: Scalars['UUID'];
  lastErrorMessage: Maybe<Scalars['String']>;
  lastSentAt: Maybe<Scalars['Time']>;
  orgID: Scalars['UUID'];
  orgName: Scalars['String'];
};

export type DatadogOrganization = {
  __typename?: 'DatadogOrganization';
  createdAt: Scalars['Time'];
  datadogDomain: Scalars['String'];
  datadogOrgID: Maybe<Scalars['String']>;
  datadogOrgName: Maybe<Scalars['String']>;
  datadogSite: Scalars['String'];
  id: Scalars['UUID'];
  updatedAt: Scalars['Time'];
};

export type DebounceConfiguration = {
  __typename?: 'DebounceConfiguration';
  key: Maybe<Scalars['String']>;
  period: Scalars['String'];
};

export type DeleteIngestKey = {
  id: Scalars['ID'];
  workspaceID: Scalars['ID'];
};

export type DeleteResponse = {
  __typename?: 'DeleteResponse';
  ids: Array<Scalars['ID']>;
};

export type Deploy = {
  __typename?: 'Deploy';
  appName: Scalars['String'];
  appVersion: Maybe<Scalars['String']>;
  authorID: Maybe<Scalars['UUID']>;
  checksum: Scalars['String'];
  commitAuthor: Maybe<Scalars['String']>;
  commitHash: Maybe<Scalars['String']>;
  commitMessage: Maybe<Scalars['String']>;
  commitRef: Maybe<Scalars['String']>;
  createdAt: Scalars['Time'];
  deployedFunctions: Array<Workflow>;
  dupeCount: Scalars['Int'];
  error: Maybe<Scalars['String']>;
  framework: Maybe<Scalars['String']>;
  functionCount: Maybe<Scalars['Int']>;
  id: Scalars['UUID'];
  idempotencyKey: Maybe<Scalars['String']>;
  lastSyncedAt: Scalars['Time'];
  metadata: Scalars['Map'];
  platform: Maybe<Scalars['String']>;
  prevFunctionCount: Maybe<Scalars['Int']>;
  removedFunctions: Array<Workflow>;
  repoURL: Maybe<Scalars['String']>;
  sdkLanguage: Scalars['String'];
  sdkVersion: Scalars['String'];
  status: Scalars['String'];
  syncKind: Maybe<Scalars['String']>;
  trustProbeStatus: Maybe<Scalars['String']>;
  url: Maybe<Scalars['String']>;
  vercelDeploymentID: Maybe<Scalars['String']>;
  vercelDeploymentURL: Maybe<Scalars['String']>;
  vercelProjectID: Maybe<Scalars['String']>;
  vercelProjectURL: Maybe<Scalars['String']>;
  workspaceID: Scalars['UUID'];
};

export type EditWorkflowInput = {
  description?: InputMaybe<Scalars['String']>;
  disable?: InputMaybe<Scalars['Time']>;
  promote?: InputMaybe<Scalars['Time']>;
  version: Scalars['Int'];
  workflowID: Scalars['ID'];
};

export type EntitlementBool = {
  __typename?: 'EntitlementBool';
  enabled: Scalars['Boolean'];
};

export type EntitlementConcurrency = {
  __typename?: 'EntitlementConcurrency';
  limit: Scalars['Int'];
  usage: Scalars['Int'];
};

export type EntitlementConnectAppsPerConnection = {
  __typename?: 'EntitlementConnectAppsPerConnection';
  limit: Maybe<Scalars['Int']>;
};

export type EntitlementConnectWorkerConnections = {
  __typename?: 'EntitlementConnectWorkerConnections';
  limit: Maybe<Scalars['Int']>;
};

export type EntitlementInt = {
  __typename?: 'EntitlementInt';
  limit: Scalars['Int'];
};

export type EntitlementRunCount = {
  __typename?: 'EntitlementRunCount';
  limit: Maybe<Scalars['Int']>;
  overageAllowed: Scalars['Boolean'];
  usage: Scalars['Int'];
};

export type EntitlementStepCount = {
  __typename?: 'EntitlementStepCount';
  limit: Maybe<Scalars['Int']>;
  overageAllowed: Scalars['Boolean'];
  usage: Scalars['Int'];
};

export type EntitlementUsage = {
  __typename?: 'EntitlementUsage';
  accountConcurrencyLimitHits: Scalars['Int'];
  runCount: EntitlementUsageRunCount;
  stepCount: EntitlementUsageStepCount;
};

export type EntitlementUsageRunCount = {
  __typename?: 'EntitlementUsageRunCount';
  current: Scalars['Int'];
  limit: Maybe<Scalars['Int']>;
  overageAllowed: Scalars['Boolean'];
};

export type EntitlementUsageStepCount = {
  __typename?: 'EntitlementUsageStepCount';
  current: Scalars['Int'];
  limit: Maybe<Scalars['Int']>;
  overageAllowed: Scalars['Boolean'];
};

export type EntitlementUserCount = {
  __typename?: 'EntitlementUserCount';
  limit: Maybe<Scalars['Int']>;
  usage: Scalars['Int'];
};

export type Entitlements = {
  __typename?: 'Entitlements';
  accountID: Maybe<Scalars['UUID']>;
  concurrency: EntitlementConcurrency;
  connect: EntitlementBool;
  connectAppsPerConnection: EntitlementConnectAppsPerConnection;
  connectWorkerConnections: EntitlementConnectWorkerConnections;
  eventBatchCount: EntitlementInt;
  eventBatchTimeout: EntitlementInt;
  eventSize: EntitlementInt;
  hipaa: EntitlementBool;
  history: EntitlementInt;
  metricsExport: EntitlementBool;
  metricsExportFreshness: EntitlementInt;
  metricsExportGranularity: EntitlementInt;
  otelTraces: EntitlementBool;
  planID: Maybe<Scalars['UUID']>;
  runCount: EntitlementRunCount;
  stepCount: EntitlementStepCount;
  userCount: EntitlementUserCount;
};

export type EnvEdge = {
  __typename?: 'EnvEdge';
  cursor: Scalars['String'];
  node: Workspace;
};

export enum EnvironmentType {
  BranchChild = 'BRANCH_CHILD',
  BranchParent = 'BRANCH_PARENT',
  Production = 'PRODUCTION',
  Test = 'TEST'
}

export type EnvsConnection = {
  __typename?: 'EnvsConnection';
  edges: Array<EnvEdge>;
  pageInfo: PageInfo;
};

export type EnvsFilter = {
  archived?: InputMaybe<Scalars['Boolean']>;
  envTypes?: InputMaybe<Array<EnvironmentType>>;
};

export type Event = {
  __typename?: 'Event';
  description: Maybe<Scalars['String']>;
  firstSeen: Maybe<Scalars['Time']>;
  integrationName: Maybe<Scalars['String']>;
  name: Scalars['String'];
  recent: Array<ArchivedEvent>;
  schemaSource: Maybe<Scalars['SchemaSource']>;
  usage: Usage;
  versionCount: Scalars['Int'];
  versions: Array<Maybe<EventType>>;
  workflows: Array<Workflow>;
  workspaceID: Maybe<Scalars['UUID']>;
};


export type EventRecentArgs = {
  count: InputMaybe<Scalars['Int']>;
};


export type EventUsageArgs = {
  opts: InputMaybe<UsageInput>;
};


export type EventVersionsArgs = {
  versions: InputMaybe<Array<Scalars['String']>>;
};

export type EventQuery = {
  name?: InputMaybe<Scalars['String']>;
  prefix?: InputMaybe<Scalars['String']>;
  schemaSource?: InputMaybe<Scalars['SchemaSource']>;
  workspaceID?: InputMaybe<Scalars['ID']>;
};

export type EventSearchConnection = {
  __typename?: 'EventSearchConnection';
  edges: Maybe<Array<Maybe<EventSearchItemEdge>>>;
  pageInfo: PageInfo;
};

export type EventSearchFilter = {
  lowerTime: Scalars['Time'];
  query: Scalars['String'];
  upperTime: Scalars['Time'];
};

export type EventSearchItem = {
  __typename?: 'EventSearchItem';
  id: Scalars['ULID'];
  name: Scalars['String'];
  receivedAt: Scalars['Time'];
};

export type EventSearchItemEdge = {
  __typename?: 'EventSearchItemEdge';
  cursor: Scalars['String'];
  node: EventSearchItem;
};

export type EventType = {
  __typename?: 'EventType';
  createdAt: Maybe<Scalars['Time']>;
  cueType: Scalars['String'];
  id: Scalars['ID'];
  jsonSchema: Scalars['Map'];
  name: Scalars['String'];
  typescript: Scalars['String'];
  updatedAt: Maybe<Scalars['Time']>;
  version: Scalars['String'];
};

export type EventTypeV2 = {
  __typename?: 'EventTypeV2';
  envID: Scalars['UUID'];
  functions: FunctionsConnection;
  name: Scalars['String'];
  usage: Usage;
};


export type EventTypeV2FunctionsArgs = {
  after: InputMaybe<Scalars['String']>;
  first?: Scalars['Int'];
};


export type EventTypeV2UsageArgs = {
  opts: InputMaybe<UsageInput>;
};

export type EventTypesConnection = {
  __typename?: 'EventTypesConnection';
  edges: Array<EventTypesEdge>;
  pageInfo: PageInfo;
  totalCount: Scalars['Int'];
};

export type EventTypesEdge = {
  __typename?: 'EventTypesEdge';
  cursor: Scalars['String'];
  node: EventTypeV2;
};

export type EventTypesFilter = {
  archived?: InputMaybe<Scalars['Boolean']>;
  nameSearch?: InputMaybe<Scalars['String']>;
};

export type EventV2 = {
  __typename?: 'EventV2';
  envID: Scalars['UUID'];
  id: Scalars['ULID'];
  idempotencyKey: Maybe<Scalars['String']>;
  name: Scalars['String'];
  occurredAt: Scalars['Time'];
  raw: Scalars['String'];
  receivedAt: Scalars['Time'];
  runs: Array<FunctionRunV2>;
  version: Maybe<Scalars['String']>;
};

export type EventsBatchConfiguration = {
  __typename?: 'EventsBatchConfiguration';
  key: Maybe<Scalars['String']>;
  /** The maximum number of events a batch can have. */
  maxSize: Scalars['Int'];
  /** How long to wait before running the function with the batch. */
  timeout: Scalars['String'];
};

export type EventsConnection = {
  __typename?: 'EventsConnection';
  edges: Array<EventsEdge>;
  pageInfo: PageInfo;
  totalCount: Scalars['Int'];
};

export type EventsEdge = {
  __typename?: 'EventsEdge';
  cursor: Scalars['String'];
  node: EventV2;
};

export type EventsFilter = {
  eventNames?: InputMaybe<Array<Scalars['String']>>;
  from: Scalars['Time'];
<<<<<<< HEAD
=======
  includeInternalEvents?: Scalars['Boolean'];
>>>>>>> 50b397b8
  query?: InputMaybe<Scalars['String']>;
  until?: InputMaybe<Scalars['Time']>;
};

export type FilterList = {
  __typename?: 'FilterList';
  events: Maybe<Array<Scalars['String']>>;
  ips: Maybe<Array<Scalars['IP']>>;
  type: Maybe<Scalars['FilterType']>;
};

export type FilterListInput = {
  events?: InputMaybe<Array<Scalars['String']>>;
  ips?: InputMaybe<Array<Scalars['IP']>>;
  type?: InputMaybe<Scalars['FilterType']>;
};

export type Function = {
  __typename?: 'Function';
  id: Scalars['UUID'];
  name: Scalars['String'];
  slug: Scalars['String'];
};

export type FunctionConfiguration = {
  __typename?: 'FunctionConfiguration';
  cancellations: Maybe<Array<CancellationConfiguration>>;
  concurrency: Array<ConcurrencyConfiguration>;
  debounce: Maybe<DebounceConfiguration>;
  eventsBatch: Maybe<EventsBatchConfiguration>;
  priority: Maybe<Scalars['String']>;
  rateLimit: Maybe<RateLimitConfiguration>;
  retries: RetryConfiguration;
  throttle: Maybe<ThrottleConfiguration>;
};

export type FunctionReplay = {
  __typename?: 'FunctionReplay';
  createdAt: Scalars['Time'];
  endedAt: Scalars['Time'];
  id: Scalars['UUID'];
  name: Maybe<Scalars['String']>;
  scheduledRunCount: Scalars['Int'];
  totalRunCount: Maybe<Scalars['Int']>;
};

export type FunctionRun = {
  __typename?: 'FunctionRun';
  accountID: Scalars['UUID'];
  batchID: Maybe<Scalars['ULID']>;
  canRerun: Maybe<Scalars['Boolean']>;
  endedAt: Maybe<Scalars['Time']>;
  event: Maybe<ArchivedEvent>;
  eventID: Maybe<Scalars['ULID']>;
  events: Maybe<Array<ArchivedEvent>>;
  function: Workflow;
  history: Array<RunHistoryItem>;
  historyItemOutput: Maybe<Scalars['String']>;
  id: Scalars['ULID'];
  output: Maybe<Scalars['Bytes']>;
  startedAt: Scalars['Time'];
  status: FunctionRunStatus;
  workflowID: Scalars['UUID'];
  workflowVersion: Maybe<WorkflowVersion>;
  workflowVersionInt: Scalars['Int'];
  workspaceID: Scalars['UUID'];
};


export type FunctionRunHistoryItemOutputArgs = {
  id: Scalars['ULID'];
};

export enum FunctionRunStatus {
  /** The function run has been cancelled. */
  Cancelled = 'CANCELLED',
  /** The function run has completed. */
  Completed = 'COMPLETED',
  /** The function run has failed. */
  Failed = 'FAILED',
  /** The function is paused. */
  Paused = 'PAUSED',
  /** The function run has been scheduled. */
  Queued = 'QUEUED',
  /** The function run is currently running. */
  Running = 'RUNNING',
  /** The function run was skipped */
  Skipped = 'SKIPPED'
}

export enum FunctionRunTimeField {
  EndedAt = 'ENDED_AT',
  Mixed = 'MIXED',
  StartedAt = 'STARTED_AT'
}

export type FunctionRunV2 = {
  __typename?: 'FunctionRunV2';
  accountID: Scalars['UUID'];
  app: App;
  appID: Scalars['UUID'];
  batchCreatedAt: Maybe<Scalars['Time']>;
  cronSchedule: Maybe<Scalars['String']>;
  endedAt: Maybe<Scalars['Time']>;
  eventName: Maybe<Scalars['String']>;
  function: Workflow;
  functionID: Scalars['UUID'];
  hasAI: Scalars['Boolean'];
  id: Scalars['ULID'];
  isBatch: Scalars['Boolean'];
  output: Maybe<Scalars['Bytes']>;
  queuedAt: Scalars['Time'];
  sourceID: Maybe<Scalars['String']>;
  startedAt: Maybe<Scalars['Time']>;
  status: FunctionRunStatus;
  trace: Maybe<RunTraceSpan>;
  traceID: Scalars['String'];
  triggerIDs: Array<Scalars['ULID']>;
  workspaceID: Scalars['UUID'];
};

export type FunctionRunV2Edge = {
  __typename?: 'FunctionRunV2Edge';
  cursor: Scalars['String'];
  node: FunctionRunV2;
};

export type FunctionsConnection = {
  __typename?: 'FunctionsConnection';
  edges: Array<FunctionsEdge>;
  pageInfo: PageInfo;
  totalCount: Scalars['Int'];
};

export type FunctionsEdge = {
  __typename?: 'FunctionsEdge';
  cursor: Scalars['String'];
  node: Function;
};

export type FunctionsFilter = {
  archived?: InputMaybe<Scalars['Boolean']>;
  eventName?: InputMaybe<Scalars['String']>;
};

export enum HistoryStepType {
  Run = 'Run',
  Send = 'Send',
  Sleep = 'Sleep',
  Wait = 'Wait'
}

export enum HistoryType {
  FunctionCancelled = 'FunctionCancelled',
  FunctionCompleted = 'FunctionCompleted',
  FunctionFailed = 'FunctionFailed',
  FunctionScheduled = 'FunctionScheduled',
  FunctionStarted = 'FunctionStarted',
  FunctionStatusUpdated = 'FunctionStatusUpdated',
  None = 'None',
  StepCompleted = 'StepCompleted',
  StepErrored = 'StepErrored',
  StepFailed = 'StepFailed',
  StepScheduled = 'StepScheduled',
  StepSleeping = 'StepSleeping',
  StepStarted = 'StepStarted',
  StepWaiting = 'StepWaiting'
}

export type IngestKey = {
  __typename?: 'IngestKey';
  createdAt: Scalars['Time'];
  filter: FilterList;
  id: Scalars['ID'];
  metadata: Maybe<Scalars['Map']>;
  name: Scalars['NullString'];
  presharedKey: Scalars['String'];
  source: Scalars['IngestSource'];
  url: Maybe<Scalars['String']>;
};

export type IngestKeyFilter = {
  name?: InputMaybe<Scalars['String']>;
  source?: InputMaybe<Scalars['String']>;
};

export type InvokeStepInfo = {
  __typename?: 'InvokeStepInfo';
  functionID: Scalars['String'];
  returnEventID: Maybe<Scalars['ULID']>;
  runID: Maybe<Scalars['ULID']>;
  timedOut: Maybe<Scalars['Boolean']>;
  timeout: Scalars['Time'];
  triggeringEventID: Scalars['ULID'];
};

export enum Marketplace {
  Vercel = 'VERCEL'
}

export type MetricsData = {
  __typename?: 'MetricsData';
  bucket: Scalars['Time'];
  value: Scalars['Float'];
};

export type MetricsRequest = {
  from: Scalars['Time'];
  name: Scalars['String'];
  to: Scalars['Time'];
};

export type MetricsResponse = {
  __typename?: 'MetricsResponse';
  data: Array<MetricsData>;
  from: Scalars['Time'];
  granularity: Scalars['String'];
  to: Scalars['Time'];
};

export enum MetricsScope {
  App = 'APP',
  Env = 'ENV',
  Fn = 'FN'
}

export type Mutation = {
  __typename?: 'Mutation';
  archiveApp: App;
  archiveEnvironment: Workspace;
  archiveEvent: Maybe<Event>;
  archiveWorkflow: Maybe<WorkflowResponse>;
  cancelRun: FunctionRun;
  cdcAutoSetup: CdcSetupResponse;
  cdcDelete: DeleteResponse;
  cdcManualSetup: CdcSetupResponse;
  cdcTestCredentials: CdcSetupResponse;
  cdcTestLogicalReplication: CdcSetupResponse;
  cdcTestSetup: CdcSetupResponse;
  completeAWSMarketplaceSetup: Maybe<AwsMarketplaceSetupResponse>;
  createCancellation: Cancellation;
  createFunctionReplay: Replay;
  createIngestKey: IngestKey;
  createSigningKey: SigningKey;
  createStripeSubscription: CreateStripeSubscriptionResponse;
  createUser: Maybe<CreateUserPayload>;
  createVercelApp: Maybe<CreateVercelAppResponse>;
  createWorkspace: Array<Maybe<Workspace>>;
  datadogOAuthCompleted: DatadogOrganization;
  datadogOAuthRedirectURL: Scalars['String'];
  deleteCancellation: Scalars['ULID'];
  deleteIngestKey: Maybe<DeleteResponse>;
  deleteSigningKey: SigningKey;
  disableDatadogConnection: Scalars['UUID'];
  disableEnvironmentAutoArchive: Workspace;
  editWorkflow: Maybe<WorkflowVersionResponse>;
  enableDatadogConnection: DatadogConnectionStatus;
  enableEnvironmentAutoArchive: Workspace;
  invokeFunction: Maybe<Scalars['Boolean']>;
  pauseFunction: Workflow;
  removeDatadogOrganization: Scalars['UUID'];
  removeVercelApp: Maybe<RemoveVercelAppResponse>;
  rerun: Scalars['ULID'];
  resyncApp: SyncResponse;
  retryWorkflowRun: Maybe<StartWorkflowResponse>;
  rotateSigningKey: SigningKey;
  setAccountEntitlement: Scalars['UUID'];
  setUpAccount: Maybe<SetUpAccountPayload>;
  syncNewApp: SyncResponse;
  unarchiveApp: App;
  unarchiveEnvironment: Workspace;
  unpauseFunction: Workflow;
  updateAccount: Account;
  updateAccountAddonQuantity: Addon;
  updateIngestKey: IngestKey;
  updatePaymentMethod: Maybe<Array<PaymentMethod>>;
  updatePlan: Account;
  updateVercelApp: Maybe<UpdateVercelAppResponse>;
};


export type MutationArchiveAppArgs = {
  id: Scalars['UUID'];
};


export type MutationArchiveEnvironmentArgs = {
  id: Scalars['ID'];
};


export type MutationArchiveEventArgs = {
  name: Scalars['String'];
  workspaceID: Scalars['ID'];
};


export type MutationArchiveWorkflowArgs = {
  input: ArchiveWorkflowInput;
};


export type MutationCancelRunArgs = {
  envID: Scalars['UUID'];
  runID: Scalars['ULID'];
};


export type MutationCdcAutoSetupArgs = {
  envID: Scalars['UUID'];
  input: CdcConnectionInput;
};


export type MutationCdcDeleteArgs = {
  envID: Scalars['UUID'];
  id: Scalars['UUID'];
};


export type MutationCdcManualSetupArgs = {
  envID: Scalars['UUID'];
  input: CdcConnectionInput;
};


export type MutationCdcTestCredentialsArgs = {
  envID: Scalars['UUID'];
  input: CdcConnectionInput;
};


export type MutationCdcTestLogicalReplicationArgs = {
  envID: Scalars['UUID'];
  input: CdcConnectionInput;
};


export type MutationCdcTestSetupArgs = {
  envID: Scalars['UUID'];
  input: CdcConnectionInput;
};


export type MutationCompleteAwsMarketplaceSetupArgs = {
  input: AwsMarketplaceSetupInput;
};


export type MutationCreateCancellationArgs = {
  input: CreateCancellationInput;
};


export type MutationCreateFunctionReplayArgs = {
  input: CreateFunctionReplayInput;
};


export type MutationCreateIngestKeyArgs = {
  input: NewIngestKey;
};


export type MutationCreateSigningKeyArgs = {
  envID: Scalars['UUID'];
};


export type MutationCreateStripeSubscriptionArgs = {
  input: StripeSubscriptionInput;
};


export type MutationCreateVercelAppArgs = {
  input: CreateVercelAppInput;
};


export type MutationCreateWorkspaceArgs = {
  input: NewWorkspaceInput;
};


export type MutationDatadogOAuthCompletedArgs = {
  authCode: Scalars['String'];
  ddDomain: Scalars['String'];
  ddSite: Scalars['String'];
  orgID: Scalars['String'];
  orgName: Scalars['String'];
};


export type MutationDatadogOAuthRedirectUrlArgs = {
  ddDomain: Scalars['String'];
  ddSite: Scalars['String'];
};


export type MutationDeleteCancellationArgs = {
  cancellationID: Scalars['ULID'];
  envID: Scalars['UUID'];
};


export type MutationDeleteIngestKeyArgs = {
  input: DeleteIngestKey;
};


export type MutationDeleteSigningKeyArgs = {
  id: Scalars['UUID'];
};


export type MutationDisableDatadogConnectionArgs = {
  connectionID: Scalars['UUID'];
};


export type MutationDisableEnvironmentAutoArchiveArgs = {
  id: Scalars['ID'];
};


export type MutationEditWorkflowArgs = {
  input: EditWorkflowInput;
};


export type MutationEnableDatadogConnectionArgs = {
  envID: Scalars['UUID'];
  organizationID: Scalars['UUID'];
};


export type MutationEnableEnvironmentAutoArchiveArgs = {
  id: Scalars['ID'];
};


export type MutationInvokeFunctionArgs = {
  data: InputMaybe<Scalars['Map']>;
  envID: Scalars['UUID'];
  functionSlug: Scalars['String'];
  user: InputMaybe<Scalars['Map']>;
};


export type MutationPauseFunctionArgs = {
  cancelRunning: InputMaybe<Scalars['Boolean']>;
  fnID: Scalars['ID'];
};


export type MutationRemoveDatadogOrganizationArgs = {
  organizationID: Scalars['UUID'];
};


export type MutationRemoveVercelAppArgs = {
  input: RemoveVercelAppInput;
};


export type MutationRerunArgs = {
  fromStep: InputMaybe<RerunFromStepInput>;
  runID: Scalars['ULID'];
};


export type MutationResyncAppArgs = {
  appExternalID: Scalars['String'];
  appURL: InputMaybe<Scalars['String']>;
  envID: Scalars['UUID'];
};


export type MutationRetryWorkflowRunArgs = {
  input: StartWorkflowInput;
  workflowRunID: Scalars['ULID'];
};


export type MutationRotateSigningKeyArgs = {
  envID: Scalars['UUID'];
};


export type MutationSetAccountEntitlementArgs = {
  entitlementName: Scalars['String'];
  overrideStrategy: Scalars['String'];
  value: Scalars['Int'];
};


export type MutationSyncNewAppArgs = {
  appURL: Scalars['String'];
  envID: Scalars['UUID'];
};


export type MutationUnarchiveAppArgs = {
  id: Scalars['UUID'];
};


export type MutationUnarchiveEnvironmentArgs = {
  id: Scalars['ID'];
};


export type MutationUnpauseFunctionArgs = {
  fnID: Scalars['ID'];
};


export type MutationUpdateAccountArgs = {
  input: UpdateAccount;
};


export type MutationUpdateAccountAddonQuantityArgs = {
  addonName: Scalars['String'];
  quantity: Scalars['Int'];
};


export type MutationUpdateIngestKeyArgs = {
  id: Scalars['ID'];
  input: UpdateIngestKey;
};


export type MutationUpdatePaymentMethodArgs = {
  token: Scalars['String'];
};


export type MutationUpdatePlanArgs = {
  to: Scalars['ID'];
};


export type MutationUpdateVercelAppArgs = {
  input: UpdateVercelAppInput;
};

export type NewIngestKey = {
  filterList?: InputMaybe<FilterListInput>;
  metadata?: InputMaybe<Scalars['Map']>;
  name: Scalars['String'];
  source: Scalars['IngestSource'];
  workspaceID: Scalars['ID'];
};

export type NewUser = {
  email: Scalars['String'];
  name?: InputMaybe<Scalars['String']>;
};

export type NewWorkspaceInput = {
  name: Scalars['String'];
};

/** The pagination information in a connection. */
export type PageInfo = {
  __typename?: 'PageInfo';
  /** When paginating forward, the cursor to query the next page. */
  endCursor: Maybe<Scalars['String']>;
  /** Indicates if there are any pages subsequent to the current page. */
  hasNextPage: Scalars['Boolean'];
  /** Indicates if there are any pages prior to the current page. */
  hasPreviousPage: Scalars['Boolean'];
  /** When paginating backward, the cursor to query the previous page. */
  startCursor: Maybe<Scalars['String']>;
};

export type PageResults = {
  __typename?: 'PageResults';
  cursor: Maybe<Scalars['String']>;
  page: Scalars['Int'];
  perPage: Scalars['Int'];
  totalItems: Maybe<Scalars['Int']>;
  totalPages: Maybe<Scalars['Int']>;
};

export type PaginatedEventTypes = {
  __typename?: 'PaginatedEventTypes';
  data: Array<EventType>;
  page: PageResults;
};

export type PaginatedEvents = {
  __typename?: 'PaginatedEvents';
  data: Array<Event>;
  page: PageResults;
};

export type PaginatedWorkflows = {
  __typename?: 'PaginatedWorkflows';
  data: Array<Workflow>;
  page: PageResults;
};

export type PaymentIntent = {
  __typename?: 'PaymentIntent';
  amountLabel: Scalars['String'];
  createdAt: Scalars['Time'];
  description: Scalars['String'];
  invoiceURL: Maybe<Scalars['String']>;
  status: Scalars['String'];
};

export type PaymentMethod = {
  __typename?: 'PaymentMethod';
  brand: Scalars['String'];
  createdAt: Scalars['Time'];
  default: Scalars['Boolean'];
  expMonth: Scalars['String'];
  expYear: Scalars['String'];
  last4: Scalars['String'];
};

export type Price = {
  __typename?: 'Price';
  usCents: Scalars['Int'];
};

export type Query = {
  __typename?: 'Query';
  account: Account;
  billableStepTimeSeries: Array<TimeSeries>;
  defaultEnv: Workspace;
  deploy: Deploy;
  deploys: Maybe<Array<Deploy>>;
  envBySlug: Maybe<Workspace>;
  envs: EnvsConnection;
  events: Maybe<PaginatedEvents>;
  plans: Array<Maybe<BillingPlan>>;
  runCountTimeSeries: Array<TimeSeries>;
  session: Maybe<Session>;
  workspace: Workspace;
  workspaces: Maybe<Array<Workspace>>;
};


export type QueryBillableStepTimeSeriesArgs = {
  timeOptions: TimeSeriesOptions;
};


export type QueryDeployArgs = {
  id: Scalars['ID'];
};


export type QueryDeploysArgs = {
  workspaceID: InputMaybe<Scalars['ID']>;
};


export type QueryEnvBySlugArgs = {
  slug: Scalars['String'];
};


export type QueryEnvsArgs = {
  after: InputMaybe<Scalars['String']>;
  filter: InputMaybe<EnvsFilter>;
  first?: Scalars['Int'];
};


export type QueryEventsArgs = {
  query: InputMaybe<EventQuery>;
};


export type QueryRunCountTimeSeriesArgs = {
  timeOptions: TimeSeriesOptions;
};


export type QueryWorkspaceArgs = {
  id: Scalars['ID'];
};

export type QuickSearchApp = {
  __typename?: 'QuickSearchApp';
  name: Scalars['String'];
};

export type QuickSearchEnv = {
  __typename?: 'QuickSearchEnv';
  name: Scalars['String'];
  slug: Scalars['String'];
};

export type QuickSearchEvent = {
  __typename?: 'QuickSearchEvent';
  envSlug: Scalars['String'];
  id: Scalars['ULID'];
  name: Scalars['String'];
};

export type QuickSearchEventType = {
  __typename?: 'QuickSearchEventType';
  name: Scalars['String'];
};

export type QuickSearchFunction = {
  __typename?: 'QuickSearchFunction';
  name: Scalars['String'];
  slug: Scalars['String'];
};

export type QuickSearchResults = {
  __typename?: 'QuickSearchResults';
  apps: Array<QuickSearchApp>;
  event: Maybe<QuickSearchEvent>;
  eventTypes: Array<QuickSearchEventType>;
  functions: Array<QuickSearchFunction>;
  run: Maybe<QuickSearchRun>;
};

export type QuickSearchRun = {
  __typename?: 'QuickSearchRun';
  envSlug: Scalars['String'];
  id: Scalars['ULID'];
};

export type RateLimitConfiguration = {
  __typename?: 'RateLimitConfiguration';
  key: Maybe<Scalars['String']>;
  limit: Scalars['Int'];
  period: Scalars['String'];
};

export type RemoveVercelAppInput = {
  projectID: Scalars['String'];
  workspaceID: Scalars['ID'];
};

export type RemoveVercelAppResponse = {
  __typename?: 'RemoveVercelAppResponse';
  success: Scalars['Boolean'];
};

export type Replay = {
  __typename?: 'Replay';
  createdAt: Scalars['Time'];
  endedAt: Maybe<Scalars['Time']>;
  /**
   * The event or function ID that starts the replay range.
   *
   * This is not inclusive.
   *
   * A DateTime can also be used by generating an ULID from it.
   */
  fromRange: Scalars['ULID'];
  /** The number of function runs created scheduled from the replay. */
  functionRunsScheduledCount: Scalars['Int'];
  id: Scalars['ID'];
  name: Scalars['String'];
  replayType: ReplayType;
  /**
   * The event or function ID that ends the replay range.
   *
   * This is inclusive.
   *
   * A DateTime can also be used by generating an ULID from it.
   */
  toRange: Scalars['ULID'];
  /** The total number of function runs expected to be created from the replay. */
  totalRunCount: Maybe<Scalars['Int']>;
  workflowID: Maybe<Scalars['UUID']>;
  workspaceID: Maybe<Scalars['UUID']>;
};

export type ReplayRunCounts = {
  __typename?: 'ReplayRunCounts';
  cancelledCount: Scalars['Int'];
  completedCount: Scalars['Int'];
  failedCount: Scalars['Int'];
  skippedPausedCount: Scalars['Int'];
};

export enum ReplayRunStatus {
  All = 'ALL',
  Cancelled = 'CANCELLED',
  Completed = 'COMPLETED',
  Failed = 'FAILED',
  SkippedPaused = 'SKIPPED_PAUSED'
}

export enum ReplayType {
  Event = 'EVENT',
  Function = 'FUNCTION'
}

export type RerunFromStepInput = {
  input?: InputMaybe<Scalars['Bytes']>;
  stepID: Scalars['String'];
};

export type RetryConfiguration = {
  __typename?: 'RetryConfiguration';
  isDefault: Maybe<Scalars['Boolean']>;
  value: Scalars['Int'];
};

export type RunHistoryCancel = {
  __typename?: 'RunHistoryCancel';
  eventID: Maybe<Scalars['ULID']>;
  expression: Maybe<Scalars['String']>;
  userID: Maybe<Scalars['UUID']>;
};

export type RunHistoryInvokeFunction = {
  __typename?: 'RunHistoryInvokeFunction';
  correlationID: Scalars['String'];
  eventID: Scalars['ULID'];
  functionID: Scalars['String'];
  timeout: Scalars['Time'];
};

export type RunHistoryInvokeFunctionResult = {
  __typename?: 'RunHistoryInvokeFunctionResult';
  eventID: Maybe<Scalars['ULID']>;
  runID: Maybe<Scalars['ULID']>;
  timeout: Scalars['Boolean'];
};

export type RunHistoryItem = {
  __typename?: 'RunHistoryItem';
  attempt: Scalars['Int'];
  cancel: Maybe<RunHistoryCancel>;
  createdAt: Scalars['Time'];
  functionVersion: Scalars['Int'];
  groupID: Maybe<Scalars['UUID']>;
  id: Scalars['ULID'];
  invokeFunction: Maybe<RunHistoryInvokeFunction>;
  invokeFunctionResult: Maybe<RunHistoryInvokeFunctionResult>;
  result: Maybe<RunHistoryResult>;
  sleep: Maybe<RunHistorySleep>;
  stepName: Maybe<Scalars['String']>;
  stepType: Maybe<HistoryStepType>;
  type: HistoryType;
  url: Maybe<Scalars['String']>;
  waitForEvent: Maybe<RunHistoryWaitForEvent>;
  waitResult: Maybe<RunHistoryWaitResult>;
};

export type RunHistoryResult = {
  __typename?: 'RunHistoryResult';
  durationMS: Scalars['Int'];
  errorCode: Maybe<Scalars['String']>;
  framework: Maybe<Scalars['String']>;
  platform: Maybe<Scalars['String']>;
  sdkLanguage: Scalars['String'];
  sdkVersion: Scalars['String'];
  sizeBytes: Scalars['Int'];
};

export type RunHistorySleep = {
  __typename?: 'RunHistorySleep';
  until: Scalars['Time'];
};

export enum RunHistoryType {
  EventReceived = 'EVENT_RECEIVED',
  FunctionCancelled = 'FUNCTION_CANCELLED',
  FunctionCompleted = 'FUNCTION_COMPLETED',
  FunctionFailed = 'FUNCTION_FAILED',
  FunctionScheduled = 'FUNCTION_SCHEDULED',
  FunctionStarted = 'FUNCTION_STARTED',
  StepCompleted = 'STEP_COMPLETED',
  StepErrored = 'STEP_ERRORED',
  StepFailed = 'STEP_FAILED',
  StepScheduled = 'STEP_SCHEDULED',
  StepSleeping = 'STEP_SLEEPING',
  StepStarted = 'STEP_STARTED',
  StepWaiting = 'STEP_WAITING',
  Unknown = 'UNKNOWN'
}

export type RunHistoryWaitForEvent = {
  __typename?: 'RunHistoryWaitForEvent';
  eventName: Scalars['String'];
  expression: Maybe<Scalars['String']>;
  timeout: Scalars['Time'];
};

export type RunHistoryWaitResult = {
  __typename?: 'RunHistoryWaitResult';
  eventID: Maybe<Scalars['ULID']>;
  timeout: Scalars['Boolean'];
};

export type RunListConnection = {
  __typename?: 'RunListConnection';
  edges: Maybe<Array<Maybe<RunListItemEdge>>>;
  pageInfo: PageInfo;
  totalCount: Scalars['Int'];
};

export type RunListItem = {
  __typename?: 'RunListItem';
  endedAt: Maybe<Scalars['Time']>;
  eventID: Scalars['ULID'];
  id: Scalars['ULID'];
  startedAt: Scalars['Time'];
  status: FunctionRunStatus;
};

export type RunListItemEdge = {
  __typename?: 'RunListItemEdge';
  cursor: Scalars['String'];
  node: RunListItem;
};

export type RunTraceSpan = {
  __typename?: 'RunTraceSpan';
  account: Account;
  accountID: Scalars['UUID'];
  appID: Scalars['UUID'];
  attempts: Maybe<Scalars['Int']>;
  childrenSpans: Array<RunTraceSpan>;
  duration: Maybe<Scalars['Int']>;
  endedAt: Maybe<Scalars['Time']>;
  functionID: Scalars['UUID'];
  isRoot: Scalars['Boolean'];
  isUserland: Scalars['Boolean'];
  name: Scalars['String'];
  outputID: Maybe<Scalars['String']>;
  parentSpan: Maybe<RunTraceSpan>;
  parentSpanID: Maybe<Scalars['String']>;
  queuedAt: Scalars['Time'];
  run: FunctionRun;
  runID: Scalars['ULID'];
  spanID: Scalars['String'];
  startedAt: Maybe<Scalars['Time']>;
  status: RunTraceSpanStatus;
  stepID: Maybe<Scalars['String']>;
  stepInfo: Maybe<StepInfo>;
  stepOp: Maybe<StepOp>;
  traceID: Scalars['String'];
  userlandSpan: Maybe<UserlandSpan>;
  workspace: Workspace;
  workspaceID: Scalars['UUID'];
};

export type RunTraceSpanOutput = {
  __typename?: 'RunTraceSpanOutput';
  data: Maybe<Scalars['Bytes']>;
  error: Maybe<StepError>;
  input: Maybe<Scalars['Bytes']>;
};

export enum RunTraceSpanStatus {
  Cancelled = 'CANCELLED',
  Completed = 'COMPLETED',
  Failed = 'FAILED',
  Paused = 'PAUSED',
  Running = 'RUNNING',
  Waiting = 'WAITING'
}

export type RunTraceTrigger = {
  __typename?: 'RunTraceTrigger';
  IDs: Array<Scalars['ULID']>;
  batchID: Maybe<Scalars['ULID']>;
  cron: Maybe<Scalars['String']>;
  eventName: Maybe<Scalars['String']>;
  isBatch: Scalars['Boolean'];
  payloads: Array<Scalars['Bytes']>;
  timestamp: Scalars['Time'];
};

export type RunsConnection = {
  __typename?: 'RunsConnection';
  edges: Array<FunctionRunV2Edge>;
  pageInfo: PageInfo;
  totalCount: Scalars['Int'];
};

export type RunsFilter = {
  lowerTime: Scalars['Time'];
  status?: InputMaybe<Array<FunctionRunStatus>>;
  timeField?: InputMaybe<FunctionRunTimeField>;
  upperTime: Scalars['Time'];
};

export type RunsFilterV2 = {
  appIDs?: InputMaybe<Array<Scalars['UUID']>>;
  fnSlug?: InputMaybe<Scalars['String']>;
  from: Scalars['Time'];
  functionIDs?: InputMaybe<Array<Scalars['UUID']>>;
  query?: InputMaybe<Scalars['String']>;
  status?: InputMaybe<Array<FunctionRunStatus>>;
  timeField?: InputMaybe<RunsOrderByField>;
  until?: InputMaybe<Scalars['Time']>;
};

export type RunsOrderBy = {
  direction: RunsOrderByDirection;
  field: RunsOrderByField;
};

export enum RunsOrderByDirection {
  Asc = 'ASC',
  Desc = 'DESC'
}

export enum RunsOrderByField {
  EndedAt = 'ENDED_AT',
  QueuedAt = 'QUEUED_AT',
  StartedAt = 'STARTED_AT'
}

export enum SdkMode {
  Cloud = 'CLOUD',
  Dev = 'DEV'
}

export type ScopedFunctionStatusResponse = {
  __typename?: 'ScopedFunctionStatusResponse';
  cancelled: Scalars['Int'];
  completed: Scalars['Int'];
  failed: Scalars['Int'];
  from: Scalars['Time'];
  queued: Scalars['Int'];
  running: Scalars['Int'];
  skipped: Scalars['Int'];
  to: Scalars['Time'];
};

export type ScopedMetric = {
  __typename?: 'ScopedMetric';
  data: Array<MetricsData>;
  id: Scalars['UUID'];
  tagName: Maybe<Scalars['String']>;
  tagValue: Maybe<Scalars['String']>;
};

export type ScopedMetricsFilter = {
  appIDs?: InputMaybe<Array<Scalars['UUID']>>;
  from: Scalars['Time'];
  functionIDs?: InputMaybe<Array<Scalars['UUID']>>;
  groupBy?: InputMaybe<Scalars['String']>;
  name: Scalars['String'];
  scope: MetricsScope;
  until?: InputMaybe<Scalars['Time']>;
};

export type ScopedMetricsResponse = {
  __typename?: 'ScopedMetricsResponse';
  from: Scalars['Time'];
  granularity: Scalars['String'];
  metrics: Array<ScopedMetric>;
  scope: MetricsScope;
  to: Scalars['Time'];
};

export type SearchInput = {
  term: Scalars['String'];
};

export type SearchResult = {
  __typename?: 'SearchResult';
  env: Workspace;
  kind: SearchResultType;
  value: SearchResultValue;
};

export enum SearchResultType {
  EventObject = 'EVENT_OBJECT',
  FunctionRun = 'FUNCTION_RUN'
}

export type SearchResultValue = ArchivedEvent | FunctionRun;

export type SearchResults = {
  __typename?: 'SearchResults';
  count: Scalars['Int'];
  results: Array<Maybe<SearchResult>>;
};

export enum SecretCheck {
  Correct = 'CORRECT',
  Incorrect = 'INCORRECT',
  Missing = 'MISSING',
  Unknown = 'UNKNOWN'
}

export type Session = {
  __typename?: 'Session';
  expires: Maybe<Scalars['Time']>;
  user: User;
};

export type SetUpAccountPayload = {
  __typename?: 'SetUpAccountPayload';
  account: Maybe<Account>;
};

export type SigningKey = {
  __typename?: 'SigningKey';
  createdAt: Scalars['Time'];
  decryptedValue: Scalars['String'];
  id: Scalars['UUID'];
  isActive: Scalars['Boolean'];
  user: Maybe<User>;
};

export type SigningKeyRotationCheck = {
  __typename?: 'SigningKeyRotationCheck';
  sdkSupport: Scalars['Boolean'];
  signingKeyFallbackState: SecretCheck;
  signingKeyState: SecretCheck;
};

export enum SkipReason {
  FunctionPaused = 'FUNCTION_PAUSED',
  None = 'NONE'
}

export type SkippedFunctionRun = {
  __typename?: 'SkippedFunctionRun';
  accountID: Scalars['UUID'];
  batchID: Maybe<Scalars['ULID']>;
  eventID: Maybe<Scalars['ULID']>;
  id: Scalars['ULID'];
  skipReason: SkipReason;
  skippedAt: Scalars['Time'];
  workflowID: Scalars['UUID'];
  workspaceID: Scalars['UUID'];
};

export type SleepStepInfo = {
  __typename?: 'SleepStepInfo';
  sleepUntil: Scalars['Time'];
};

export type StartWorkflowInput = {
  workflowID: Scalars['ID'];
  workflowVersion?: InputMaybe<Scalars['Int']>;
  workspaceID: Scalars['ID'];
};

export type StartWorkflowResponse = {
  __typename?: 'StartWorkflowResponse';
  id: Scalars['ULID'];
};

export type StepError = {
  __typename?: 'StepError';
  message: Scalars['String'];
  name: Maybe<Scalars['String']>;
  stack: Maybe<Scalars['String']>;
};

export type StepInfo = InvokeStepInfo | SleepStepInfo | WaitForEventStepInfo;

export enum StepOp {
  AiGateway = 'AI_GATEWAY',
  Invoke = 'INVOKE',
  Run = 'RUN',
  Sleep = 'SLEEP',
  WaitForEvent = 'WAIT_FOR_EVENT'
}

export type StripeSubscriptionInput = {
  items: Array<StripeSubscriptionItemsInput>;
};

export type StripeSubscriptionItemsInput = {
  amount: Scalars['Int'];
  planID: Scalars['ID'];
  quantity: Scalars['Int'];
};

export type SyncResponse = {
  __typename?: 'SyncResponse';
  app: Maybe<App>;
  error: Maybe<CodedError>;
  sync: Maybe<Deploy>;
};

export enum SyncStatus {
  Duplicate = 'duplicate',
  Error = 'error',
  Pending = 'pending',
  Success = 'success'
}

export type ThrottleConfiguration = {
  __typename?: 'ThrottleConfiguration';
  burst: Scalars['Int'];
  key: Maybe<Scalars['String']>;
  limit: Scalars['Int'];
  period: Scalars['String'];
};

export type TimeSeries = {
  __typename?: 'TimeSeries';
  data: Array<TimeSeriesPoint>;
  name: Scalars['String'];
};

export type TimeSeriesOptions = {
  interval?: InputMaybe<Scalars['String']>;
  month: Scalars['Int'];
  year: Scalars['Int'];
};

export type TimeSeriesPoint = {
  __typename?: 'TimeSeriesPoint';
  time: Scalars['Time'];
  value: Maybe<Scalars['Float']>;
};

export type UpdateAccount = {
  billingEmail?: InputMaybe<Scalars['String']>;
  name?: InputMaybe<Scalars['String']>;
};

export type UpdateIngestKey = {
  filterList?: InputMaybe<FilterListInput>;
  metadata?: InputMaybe<Scalars['Map']>;
  name?: InputMaybe<Scalars['String']>;
};

export type UpdateVercelAppInput = {
  originOverride?: InputMaybe<Scalars['String']>;
  path: Scalars['String'];
  projectID: Scalars['String'];
  protectionBypassSecret?: InputMaybe<Scalars['String']>;
};

export type UpdateVercelAppResponse = {
  __typename?: 'UpdateVercelAppResponse';
  success: Scalars['Boolean'];
  vercelApp: Maybe<VercelApp>;
};

export type Usage = {
  __typename?: 'Usage';
  asOf: Scalars['Time'];
  data: Array<UsageSlot>;
  period: Scalars['Period'];
  range: Scalars['Timerange'];
  total: Scalars['Int'];
};

export type UsageInput = {
  from?: InputMaybe<Scalars['Time']>;
  period?: InputMaybe<Scalars['Period']>;
  range?: InputMaybe<Scalars['Timerange']>;
  to?: InputMaybe<Scalars['Time']>;
};

export type UsageSlot = {
  __typename?: 'UsageSlot';
  count: Scalars['Int'];
  slot: Scalars['Time'];
};

export type User = {
  __typename?: 'User';
  account: Maybe<Account>;
  createdAt: Scalars['Time'];
  email: Scalars['String'];
  id: Scalars['ID'];
  lastLoginAt: Maybe<Scalars['Time']>;
  name: Maybe<Scalars['NullString']>;
  passwordChangedAt: Maybe<Scalars['Time']>;
  roles: Maybe<Array<Maybe<Scalars['Role']>>>;
  updatedAt: Scalars['Time'];
};

export type UserlandSpan = {
  __typename?: 'UserlandSpan';
  resourceAttrs: Maybe<Scalars['Bytes']>;
  scopeName: Maybe<Scalars['String']>;
  scopeVersion: Maybe<Scalars['String']>;
  serviceName: Maybe<Scalars['String']>;
  spanAttrs: Maybe<Scalars['Bytes']>;
  spanKind: Maybe<Scalars['String']>;
  spanName: Maybe<Scalars['String']>;
};

export type VercelApp = {
  __typename?: 'VercelApp';
  id: Scalars['UUID'];
  originOverride: Maybe<Scalars['String']>;
  path: Maybe<Scalars['String']>;
  projectID: Scalars['String'];
  protectionBypassSecret: Maybe<Scalars['String']>;
  workspaceID: Scalars['UUID'];
};

export enum VercelDeploymentProtection {
  All = 'ALL',
  Disabled = 'DISABLED',
  Preview = 'PREVIEW',
  ProdDeploymentUrlsAndAllPreviews = 'PROD_DEPLOYMENT_URLS_AND_ALL_PREVIEWS',
  Unknown = 'UNKNOWN'
}

export type VercelIntegration = {
  __typename?: 'VercelIntegration';
  isMarketplace: Scalars['Boolean'];
  projects: Array<VercelProject>;
};

export type VercelProject = {
  __typename?: 'VercelProject';
  canChangeEnabled: Scalars['Boolean'];
  deploymentProtection: VercelDeploymentProtection;
  isEnabled: Scalars['Boolean'];
  name: Scalars['String'];
  originOverride: Maybe<Scalars['String']>;
  projectID: Scalars['String'];
  protectionBypassSecret: Maybe<Scalars['String']>;
  servePath: Scalars['String'];
};

export type WaitForEventStepInfo = {
  __typename?: 'WaitForEventStepInfo';
  eventName: Scalars['String'];
  expression: Maybe<Scalars['String']>;
  foundEventID: Maybe<Scalars['ULID']>;
  timedOut: Maybe<Scalars['Boolean']>;
  timeout: Scalars['Time'];
};

export type Workflow = {
  __typename?: 'Workflow';
  app: App;
  appName: Maybe<Scalars['String']>;
  archivedAt: Maybe<Scalars['Time']>;
  cancellationRunCount: Scalars['Int'];
  cancellations: CancellationConnection;
  configuration: Maybe<FunctionConfiguration>;
  current: Maybe<WorkflowVersion>;
  failureHandler: Maybe<Workflow>;
  id: Scalars['ID'];
  isArchived: Scalars['Boolean'];
  isParentArchived: Scalars['Boolean'];
  isPaused: Scalars['Boolean'];
  latestVersion: WorkflowVersion;
  metrics: MetricsResponse;
  name: Scalars['String'];
  previous: Array<Maybe<WorkflowVersion>>;
  replayCounts: ReplayRunCounts;
  /**
   * A list of all the function’s replays.
   *
   * This doesn't include environment-level replays.
   */
  replays: Array<Replay>;
  run: FunctionRun;
  runs: Maybe<RunListConnection>;
  runsV2: Maybe<RunListConnection>;
  slug: Scalars['String'];
  triggers: Array<WorkflowTrigger>;
  url: Scalars['String'];
  usage: Usage;
};


export type WorkflowCancellationRunCountArgs = {
  input: CancellationRunCountInput;
};


export type WorkflowCancellationsArgs = {
  after: InputMaybe<Scalars['String']>;
  first?: Scalars['Int'];
};


export type WorkflowMetricsArgs = {
  opts: MetricsRequest;
};


export type WorkflowReplayCountsArgs = {
  from: Scalars['Time'];
  to: Scalars['Time'];
};


export type WorkflowRunArgs = {
  id: Scalars['ULID'];
};


export type WorkflowRunsArgs = {
  after: InputMaybe<Scalars['String']>;
  filter: RunsFilter;
  first?: Scalars['Int'];
};


export type WorkflowRunsV2Args = {
  after: InputMaybe<Scalars['String']>;
  filter: RunsFilter;
  first?: Scalars['Int'];
};


export type WorkflowUsageArgs = {
  event: InputMaybe<Scalars['String']>;
  opts: InputMaybe<UsageInput>;
};

export type WorkflowResponse = {
  __typename?: 'WorkflowResponse';
  workflow: Workflow;
};

export type WorkflowTrigger = {
  __typename?: 'WorkflowTrigger';
  condition: Maybe<Scalars['NullString']>;
  eventName: Maybe<Scalars['NullString']>;
  schedule: Maybe<Scalars['NullString']>;
};

export type WorkflowVersion = {
  __typename?: 'WorkflowVersion';
  createdAt: Scalars['Time'];
  deploy: Maybe<Deploy>;
  description: Maybe<Scalars['NullString']>;
  retries: Scalars['Int'];
  throttleCount: Scalars['Int'];
  throttlePeriod: Scalars['String'];
  triggers: Array<WorkflowTrigger>;
  updatedAt: Scalars['Time'];
  url: Scalars['String'];
  validFrom: Maybe<Scalars['Time']>;
  validTo: Maybe<Scalars['Time']>;
  version: Scalars['Int'];
  workflowID: Scalars['ID'];
  workflowType: Scalars['String'];
};

export type WorkflowVersionResponse = {
  __typename?: 'WorkflowVersionResponse';
  version: WorkflowVersion;
  workflow: Workflow;
};

export type Workspace = {
  __typename?: 'Workspace';
  appByExternalID: App;
  appCheck: AppCheckResult;
  apps: Array<App>;
  archivedEvent: Maybe<ArchivedEvent>;
  cdcConnections: Array<CdcConnection>;
  createdAt: Scalars['Time'];
  event: Maybe<Event>;
  eventByNames: Array<EventType>;
  eventSearch: EventSearchConnection;
  eventType: EventTypeV2;
  eventTypes: PaginatedEventTypes;
  eventTypesV2: EventTypesConnection;
  eventV2: EventV2;
  events: PaginatedEvents;
  eventsV2: EventsConnection;
  functionCount: Scalars['Int'];
  id: Scalars['ID'];
  ingestKey: IngestKey;
  ingestKeys: Array<IngestKey>;
  isArchived: Scalars['Boolean'];
  isAutoArchiveEnabled: Scalars['Boolean'];
  lastDeployedAt: Maybe<Scalars['Time']>;
  name: Scalars['String'];
  parentID: Maybe<Scalars['ID']>;
  run: Maybe<FunctionRunV2>;
  runTraceSpanOutputByID: RunTraceSpanOutput;
  runTrigger: RunTraceTrigger;
  runs: RunsConnection;
  scopedFunctionStatus: ScopedFunctionStatusResponse;
  scopedMetrics: ScopedMetricsResponse;
  signingKeys: Array<SigningKey>;
  slug: Scalars['String'];
  test: Scalars['Boolean'];
  traceOutput: Scalars['Bytes'];
  type: EnvironmentType;
  unattachedSyncs: Array<Deploy>;
  vercelApps: Array<VercelApp>;
  webhookSigningKey: Scalars['String'];
  workerConnection: Maybe<ConnectV1WorkerConnection>;
  workerConnections: ConnectV1WorkerConnectionsConnection;
  workflow: Maybe<Workflow>;
  workflowBySlug: Maybe<Workflow>;
  workflows: PaginatedWorkflows;
};


export type WorkspaceAppByExternalIdArgs = {
  externalID: Scalars['String'];
};


export type WorkspaceAppCheckArgs = {
  url: Scalars['String'];
};


export type WorkspaceAppsArgs = {
  filter: InputMaybe<AppsFilter>;
};


export type WorkspaceArchivedEventArgs = {
  id: Scalars['ULID'];
};


export type WorkspaceEventArgs = {
  name: Scalars['String'];
};


export type WorkspaceEventByNamesArgs = {
  names: Array<Scalars['String']>;
};


export type WorkspaceEventSearchArgs = {
  after: InputMaybe<Scalars['String']>;
  filter: EventSearchFilter;
  first?: Scalars['Int'];
};


export type WorkspaceEventTypeArgs = {
  name: Scalars['String'];
};


export type WorkspaceEventTypesV2Args = {
  after: InputMaybe<Scalars['String']>;
  filter: EventTypesFilter;
  first?: Scalars['Int'];
};


export type WorkspaceEventV2Args = {
  id: Scalars['ULID'];
};


export type WorkspaceEventsArgs = {
  prefix: InputMaybe<Scalars['String']>;
};


export type WorkspaceEventsV2Args = {
  after: InputMaybe<Scalars['String']>;
  filter: EventsFilter;
  first?: Scalars['Int'];
};


export type WorkspaceIngestKeyArgs = {
  id: Scalars['ID'];
};


export type WorkspaceIngestKeysArgs = {
  filter: InputMaybe<IngestKeyFilter>;
};


export type WorkspaceRunArgs = {
  runID: Scalars['String'];
};


export type WorkspaceRunTraceSpanOutputByIdArgs = {
  outputID: Scalars['String'];
};


export type WorkspaceRunTriggerArgs = {
  runID: Scalars['String'];
};


export type WorkspaceRunsArgs = {
  after: InputMaybe<Scalars['String']>;
  filter: RunsFilterV2;
  first?: Scalars['Int'];
  orderBy: Array<RunsOrderBy>;
};


export type WorkspaceScopedFunctionStatusArgs = {
  filter: ScopedMetricsFilter;
};


export type WorkspaceScopedMetricsArgs = {
  filter: ScopedMetricsFilter;
};


export type WorkspaceTraceOutputArgs = {
  outputID: Scalars['String'];
};


export type WorkspaceUnattachedSyncsArgs = {
  after: InputMaybe<Scalars['Time']>;
  first?: Scalars['Int'];
};


export type WorkspaceWorkerConnectionArgs = {
  connectionId: Scalars['ULID'];
};


export type WorkspaceWorkerConnectionsArgs = {
  after: InputMaybe<Scalars['String']>;
  filter: ConnectV1WorkerConnectionsFilter;
  first?: Scalars['Int'];
  orderBy: Array<ConnectV1WorkerConnectionsOrderBy>;
};


export type WorkspaceWorkflowArgs = {
  id: Scalars['ID'];
};


export type WorkspaceWorkflowBySlugArgs = {
  slug: Scalars['String'];
};


export type WorkspaceWorkflowsArgs = {
  archived?: InputMaybe<Scalars['Boolean']>;
  search: InputMaybe<Scalars['String']>;
};

export type SetUpAccountMutationVariables = Exact<{ [key: string]: never; }>;


export type SetUpAccountMutation = { __typename?: 'Mutation', setUpAccount: { __typename?: 'SetUpAccountPayload', account: { __typename?: 'Account', id: string } | null } | null };

export type CreateUserMutationVariables = Exact<{ [key: string]: never; }>;


export type CreateUserMutation = { __typename?: 'Mutation', createUser: { __typename?: 'CreateUserPayload', user: { __typename?: 'User', id: string } | null } | null };

export type GetBillingInfoQueryVariables = Exact<{ [key: string]: never; }>;


export type GetBillingInfoQuery = { __typename?: 'Query', account: { __typename?: 'Account', entitlements: { __typename?: 'Entitlements', stepCount: { __typename?: 'EntitlementStepCount', usage: number, limit: number | null }, runCount: { __typename?: 'EntitlementRunCount', usage: number, limit: number | null } } } };

export type CreateEnvironmentMutationVariables = Exact<{
  name: Scalars['String'];
}>;


export type CreateEnvironmentMutation = { __typename?: 'Mutation', createWorkspace: Array<{ __typename?: 'Workspace', id: string } | null> };

export type AchiveAppMutationVariables = Exact<{
  appID: Scalars['UUID'];
}>;


export type AchiveAppMutation = { __typename?: 'Mutation', archiveApp: { __typename?: 'App', id: string } };

export type UnachiveAppMutationVariables = Exact<{
  appID: Scalars['UUID'];
}>;


export type UnachiveAppMutation = { __typename?: 'Mutation', unarchiveApp: { __typename?: 'App', id: string } };

export type ResyncAppMutationVariables = Exact<{
  appExternalID: Scalars['String'];
  appURL: InputMaybe<Scalars['String']>;
  envID: Scalars['UUID'];
}>;


export type ResyncAppMutation = { __typename?: 'Mutation', resyncApp: { __typename?: 'SyncResponse', app: { __typename?: 'App', id: string } | null, error: { __typename?: 'CodedError', code: string, data: null | boolean | number | string | Record<string, unknown> | unknown[] | null, message: string } | null } };

export type CheckAppQueryVariables = Exact<{
  envID: Scalars['ID'];
  url: Scalars['String'];
}>;


export type CheckAppQuery = { __typename?: 'Query', env: { __typename?: 'Workspace', appCheck: { __typename?: 'AppCheckResult', error: string | null, eventKeyStatus: SecretCheck, extra: Record<string, unknown> | null, isReachable: boolean, isSDK: boolean, mode: SdkMode | null, respHeaders: Record<string, unknown> | null, respStatusCode: number | null, signingKeyStatus: SecretCheck, signingKeyFallbackStatus: SecretCheck, apiOrigin: { __typename?: 'AppCheckFieldString', value: string | null } | null, appID: { __typename?: 'AppCheckFieldString', value: string | null } | null, authenticationSucceeded: { __typename?: 'AppCheckFieldBoolean', value: boolean | null } | null, env: { __typename?: 'AppCheckFieldString', value: string | null } | null, eventAPIOrigin: { __typename?: 'AppCheckFieldString', value: string | null } | null, framework: { __typename?: 'AppCheckFieldString', value: string | null } | null, sdkLanguage: { __typename?: 'AppCheckFieldString', value: string | null } | null, sdkVersion: { __typename?: 'AppCheckFieldString', value: string | null } | null, serveOrigin: { __typename?: 'AppCheckFieldString', value: string | null } | null, servePath: { __typename?: 'AppCheckFieldString', value: string | null } | null } } };

export type SyncQueryVariables = Exact<{
  envID: Scalars['ID'];
  externalAppID: Scalars['String'];
  syncID: Scalars['ID'];
}>;


export type SyncQuery = { __typename?: 'Query', environment: { __typename?: 'Workspace', app: { __typename?: 'App', id: string, externalID: string, name: string, method: AppMethod } }, sync: { __typename?: 'Deploy', appVersion: string | null, commitAuthor: string | null, commitHash: string | null, commitMessage: string | null, commitRef: string | null, error: string | null, framework: string | null, id: string, lastSyncedAt: string, platform: string | null, repoURL: string | null, sdkLanguage: string, sdkVersion: string, status: string, url: string | null, vercelDeploymentID: string | null, vercelDeploymentURL: string | null, vercelProjectID: string | null, vercelProjectURL: string | null, removedFunctions: Array<{ __typename?: 'Workflow', id: string, name: string, slug: string }>, syncedFunctions: Array<{ __typename?: 'Workflow', id: string, name: string, slug: string }> } };

export type AppSyncsQueryVariables = Exact<{
  envID: Scalars['ID'];
  externalAppID: Scalars['String'];
}>;


export type AppSyncsQuery = { __typename?: 'Query', environment: { __typename?: 'Workspace', app: { __typename?: 'App', id: string, syncs: Array<{ __typename?: 'Deploy', commitAuthor: string | null, commitHash: string | null, commitMessage: string | null, commitRef: string | null, framework: string | null, id: string, lastSyncedAt: string, platform: string | null, repoURL: string | null, sdkLanguage: string, sdkVersion: string, status: string, url: string | null, vercelDeploymentID: string | null, vercelDeploymentURL: string | null, vercelProjectID: string | null, vercelProjectURL: string | null, removedFunctions: Array<{ __typename?: 'Workflow', id: string, name: string, slug: string }>, syncedFunctions: Array<{ __typename?: 'Workflow', id: string, name: string, slug: string }> }> } } };

export type AppQueryVariables = Exact<{
  envID: Scalars['ID'];
  externalAppID: Scalars['String'];
}>;


export type AppQuery = { __typename?: 'Query', environment: { __typename?: 'Workspace', app: { __typename?: 'App', id: string, externalID: string, appVersion: string | null, name: string, method: AppMethod, functions: Array<{ __typename?: 'Workflow', id: string, name: string, slug: string, latestVersion: { __typename?: 'WorkflowVersion', triggers: Array<{ __typename?: 'WorkflowTrigger', eventName: null | string | null, schedule: null | string | null }> } }>, latestSync: { __typename?: 'Deploy', commitAuthor: string | null, commitHash: string | null, commitMessage: string | null, commitRef: string | null, error: string | null, framework: string | null, id: string, lastSyncedAt: string, platform: string | null, repoURL: string | null, sdkLanguage: string, sdkVersion: string, status: string, url: string | null, vercelDeploymentID: string | null, vercelDeploymentURL: string | null, vercelProjectID: string | null, vercelProjectURL: string | null, appVersion: string | null } | null } } };

export type AppNavDataQueryVariables = Exact<{
  envID: Scalars['ID'];
  externalAppID: Scalars['String'];
}>;


export type AppNavDataQuery = { __typename?: 'Query', environment: { __typename?: 'Workspace', app: { __typename?: 'App', id: string, isArchived: boolean, isParentArchived: boolean, method: AppMethod, name: string, latestSync: { __typename?: 'Deploy', platform: string | null, url: string | null } | null } } };

export type SyncNewAppMutationVariables = Exact<{
  appURL: Scalars['String'];
  envID: Scalars['UUID'];
}>;


export type SyncNewAppMutation = { __typename?: 'Mutation', syncNewApp: { __typename?: 'SyncResponse', app: { __typename?: 'App', externalID: string, id: string } | null, error: { __typename?: 'CodedError', code: string, data: null | boolean | number | string | Record<string, unknown> | unknown[] | null, message: string } | null } };

export type AppsQueryVariables = Exact<{
  envID: Scalars['ID'];
}>;


export type AppsQuery = { __typename?: 'Query', environment: { __typename?: 'Workspace', apps: Array<{ __typename?: 'App', id: string, externalID: string, functionCount: number, isArchived: boolean, name: string, method: AppMethod, isParentArchived: boolean, latestSync: { __typename?: 'Deploy', error: string | null, framework: string | null, id: string, lastSyncedAt: string, platform: string | null, sdkLanguage: string, sdkVersion: string, status: string, url: string | null } | null, functions: Array<{ __typename?: 'Workflow', id: string, name: string, slug: string, triggers: Array<{ __typename?: 'WorkflowTrigger', eventName: null | string | null, schedule: null | string | null }> }> }> } };

export type LatestUnattachedSyncQueryVariables = Exact<{
  envID: Scalars['ID'];
}>;


export type LatestUnattachedSyncQuery = { __typename?: 'Query', environment: { __typename?: 'Workspace', unattachedSyncs: Array<{ __typename?: 'Deploy', lastSyncedAt: string }> } };

export type GetHistoryItemOutputQueryVariables = Exact<{
  envID: Scalars['ID'];
  functionID: Scalars['ID'];
  historyItemID: Scalars['ULID'];
  runID: Scalars['ULID'];
}>;


export type GetHistoryItemOutputQuery = { __typename?: 'Query', environment: { __typename?: 'Workspace', function: { __typename?: 'Workflow', run: { __typename?: 'FunctionRun', historyItemOutput: string | null } } | null } };

export type SearchEventsQueryVariables = Exact<{
  environmentID: Scalars['ID'];
  lowerTime: Scalars['Time'];
  query: Scalars['String'];
  upperTime: Scalars['Time'];
}>;


export type SearchEventsQuery = { __typename?: 'Query', environment: { __typename?: 'Workspace', id: string, eventSearch: { __typename?: 'EventSearchConnection', edges: Array<{ __typename?: 'EventSearchItemEdge', node: { __typename?: 'EventSearchItem', id: string, name: string, receivedAt: string } } | null> | null, pageInfo: { __typename?: 'PageInfo', hasNextPage: boolean, hasPreviousPage: boolean, startCursor: string | null, endCursor: string | null } } } };

export type GetEventSearchEventQueryVariables = Exact<{
  envID: Scalars['ID'];
  eventID: Scalars['ULID'];
}>;


export type GetEventSearchEventQuery = { __typename?: 'Query', environment: { __typename?: 'Workspace', event: { __typename?: 'ArchivedEvent', id: string, name: string, receivedAt: string, payload: string, runs: Array<{ __typename?: 'FunctionRun', id: string, output: string | null, status: FunctionRunStatus, function: { __typename?: 'Workflow', id: string, name: string } }> } | null } };

export type GetEventSearchRunQueryVariables = Exact<{
  envID: Scalars['ID'];
  functionID: Scalars['ID'];
  runID: Scalars['ULID'];
}>;


export type GetEventSearchRunQuery = { __typename?: 'Query', environment: { __typename?: 'Workspace', function: { __typename?: 'Workflow', name: string, run: { __typename?: 'FunctionRun', canRerun: boolean | null, id: string, status: FunctionRunStatus, startedAt: string, endedAt: string | null, output: string | null, history: Array<{ __typename?: 'RunHistoryItem', attempt: number, createdAt: string, functionVersion: number, groupID: string | null, id: string, stepName: string | null, type: HistoryType, url: string | null, cancel: { __typename?: 'RunHistoryCancel', eventID: string | null, expression: string | null, userID: string | null } | null, sleep: { __typename?: 'RunHistorySleep', until: string } | null, waitForEvent: { __typename?: 'RunHistoryWaitForEvent', eventName: string, expression: string | null, timeout: string } | null, waitResult: { __typename?: 'RunHistoryWaitResult', eventID: string | null, timeout: boolean } | null }>, version: { __typename?: 'WorkflowVersion', url: string, validFrom: string | null, version: number, deploy: { __typename?: 'Deploy', id: string, createdAt: string } | null, triggers: Array<{ __typename?: 'WorkflowTrigger', eventName: null | string | null, schedule: null | string | null }> } | null } } | null } };

export type GetEventLogQueryVariables = Exact<{
  environmentID: Scalars['ID'];
  eventName: Scalars['String'];
  cursor: InputMaybe<Scalars['String']>;
  perPage: Scalars['Int'];
}>;


export type GetEventLogQuery = { __typename?: 'Query', environment: { __typename?: 'Workspace', eventType: { __typename?: 'Event', events: Array<{ __typename?: 'ArchivedEvent', id: string, receivedAt: string }> } | null } };

export type EventPayloadFragment = { __typename?: 'ArchivedEvent', payload: string } & { ' $fragmentName'?: 'EventPayloadFragment' };

export type GetFunctionNameSlugQueryVariables = Exact<{
  environmentID: Scalars['ID'];
  functionID: Scalars['ID'];
}>;


export type GetFunctionNameSlugQuery = { __typename?: 'Query', environment: { __typename?: 'Workspace', function: { __typename?: 'Workflow', name: string, slug: string } | null } };

export type GetFunctionRunCardQueryVariables = Exact<{
  environmentID: Scalars['ID'];
  functionID: Scalars['ID'];
  functionRunID: Scalars['ULID'];
}>;


export type GetFunctionRunCardQuery = { __typename?: 'Query', environment: { __typename?: 'Workspace', function: { __typename?: 'Workflow', name: string, slug: string, run: { __typename?: 'FunctionRun', id: string, status: FunctionRunStatus, startedAt: string } } | null } };

export type GetEventQueryVariables = Exact<{
  environmentID: Scalars['ID'];
  eventID: Scalars['ULID'];
}>;


export type GetEventQuery = { __typename?: 'Query', environment: { __typename?: 'Workspace', event: (
      { __typename?: 'ArchivedEvent', receivedAt: string, functionRuns: Array<{ __typename?: 'FunctionRun', id: string, function: { __typename?: 'Workflow', id: string } }>, skippedFunctionRuns: Array<{ __typename?: 'SkippedFunctionRun', id: string, skipReason: SkipReason, workflowID: string, skippedAt: string }> }
      & { ' $fragmentRefs'?: { 'EventPayloadFragment': EventPayloadFragment } }
    ) | null } };

export type GetAccountEntitlementsQueryVariables = Exact<{ [key: string]: never; }>;


export type GetAccountEntitlementsQuery = { __typename?: 'Query', account: { __typename?: 'Account', entitlements: { __typename?: 'Entitlements', history: { __typename?: 'EntitlementInt', limit: number } } } };

export type GetFunctionRateLimitDocumentQueryVariables = Exact<{
  environmentID: Scalars['ID'];
  fnSlug: Scalars['String'];
  startTime: Scalars['Time'];
  endTime: Scalars['Time'];
}>;


export type GetFunctionRateLimitDocumentQuery = { __typename?: 'Query', environment: { __typename?: 'Workspace', function: { __typename?: 'Workflow', ratelimit: { __typename?: 'MetricsResponse', from: string, to: string, granularity: string, data: Array<{ __typename?: 'MetricsData', bucket: string, value: number }> } } | null } };

export type GetFunctionRunsMetricsQueryVariables = Exact<{
  environmentID: Scalars['ID'];
  functionSlug: Scalars['String'];
  startTime: Scalars['Time'];
  endTime: Scalars['Time'];
}>;


export type GetFunctionRunsMetricsQuery = { __typename?: 'Query', environment: { __typename?: 'Workspace', function: { __typename?: 'Workflow', completed: { __typename?: 'Usage', period: unknown, total: number, data: Array<{ __typename?: 'UsageSlot', slot: string, count: number }> }, canceled: { __typename?: 'Usage', period: unknown, total: number, data: Array<{ __typename?: 'UsageSlot', slot: string, count: number }> }, failed: { __typename?: 'Usage', period: unknown, total: number, data: Array<{ __typename?: 'UsageSlot', slot: string, count: number }> } } | null } };

export type GetFnMetricsQueryVariables = Exact<{
  environmentID: Scalars['ID'];
  fnSlug: Scalars['String'];
  startTime: Scalars['Time'];
  endTime: Scalars['Time'];
}>;


export type GetFnMetricsQuery = { __typename?: 'Query', environment: { __typename?: 'Workspace', function: { __typename?: 'Workflow', queued: { __typename?: 'MetricsResponse', from: string, to: string, granularity: string, data: Array<{ __typename?: 'MetricsData', bucket: string, value: number }> }, started: { __typename?: 'MetricsResponse', from: string, to: string, granularity: string, data: Array<{ __typename?: 'MetricsData', bucket: string, value: number }> }, ended: { __typename?: 'MetricsResponse', from: string, to: string, granularity: string, data: Array<{ __typename?: 'MetricsData', bucket: string, value: number }> } } | null } };

export type GetFailedFunctionRunsQueryVariables = Exact<{
  environmentID: Scalars['ID'];
  functionSlug: Scalars['String'];
  lowerTime: Scalars['Time'];
  upperTime: Scalars['Time'];
}>;


export type GetFailedFunctionRunsQuery = { __typename?: 'Query', environment: { __typename?: 'Workspace', function: { __typename?: 'Workflow', failedRuns: { __typename?: 'RunListConnection', edges: Array<{ __typename?: 'RunListItemEdge', node: { __typename?: 'RunListItem', id: string, endedAt: string | null } } | null> | null } | null } | null } };

export type GetSdkRequestMetricsQueryVariables = Exact<{
  environmentID: Scalars['ID'];
  fnSlug: Scalars['String'];
  startTime: Scalars['Time'];
  endTime: Scalars['Time'];
}>;


export type GetSdkRequestMetricsQuery = { __typename?: 'Query', environment: { __typename?: 'Workspace', function: { __typename?: 'Workflow', queued: { __typename?: 'MetricsResponse', from: string, to: string, granularity: string, data: Array<{ __typename?: 'MetricsData', bucket: string, value: number }> }, started: { __typename?: 'MetricsResponse', from: string, to: string, granularity: string, data: Array<{ __typename?: 'MetricsData', bucket: string, value: number }> }, ended: { __typename?: 'MetricsResponse', from: string, to: string, granularity: string, data: Array<{ __typename?: 'MetricsData', bucket: string, value: number }> } } | null } };

export type GetStepBacklogMetricsQueryVariables = Exact<{
  environmentID: Scalars['ID'];
  fnSlug: Scalars['String'];
  startTime: Scalars['Time'];
  endTime: Scalars['Time'];
}>;


export type GetStepBacklogMetricsQuery = { __typename?: 'Query', environment: { __typename?: 'Workspace', function: { __typename?: 'Workflow', scheduled: { __typename?: 'MetricsResponse', from: string, to: string, granularity: string, data: Array<{ __typename?: 'MetricsData', bucket: string, value: number }> }, sleeping: { __typename?: 'MetricsResponse', from: string, to: string, granularity: string, data: Array<{ __typename?: 'MetricsData', bucket: string, value: number }> } } | null } };

export type GetStepsRunningMetricsQueryVariables = Exact<{
  environmentID: Scalars['ID'];
  fnSlug: Scalars['String'];
  startTime: Scalars['Time'];
  endTime: Scalars['Time'];
}>;


export type GetStepsRunningMetricsQuery = { __typename?: 'Query', environment: { __typename?: 'Workspace', function: { __typename?: 'Workflow', running: { __typename?: 'MetricsResponse', from: string, to: string, granularity: string, data: Array<{ __typename?: 'MetricsData', bucket: string, value: number }> }, concurrencyLimit: { __typename?: 'MetricsResponse', from: string, to: string, granularity: string, data: Array<{ __typename?: 'MetricsData', bucket: string, value: number }> } } | null } };

export type DeleteCancellationMutationVariables = Exact<{
  envID: Scalars['UUID'];
  cancellationID: Scalars['ULID'];
}>;


export type DeleteCancellationMutation = { __typename?: 'Mutation', deleteCancellation: string };

export type GetFnCancellationsQueryVariables = Exact<{
  after: InputMaybe<Scalars['String']>;
  envSlug: Scalars['String'];
  fnSlug: Scalars['String'];
}>;


export type GetFnCancellationsQuery = { __typename?: 'Query', env: { __typename?: 'Workspace', fn: { __typename?: 'Workflow', cancellations: { __typename?: 'CancellationConnection', edges: Array<{ __typename?: 'CancellationEdge', cursor: string, node: { __typename?: 'Cancellation', createdAt: string, id: string, name: string | null, queuedAtMax: string, queuedAtMin: string | null, envID: string } }>, pageInfo: { __typename?: 'PageInfo', hasNextPage: boolean } } } | null } | null };

export type InvokeFunctionMutationVariables = Exact<{
  envID: Scalars['UUID'];
  data: InputMaybe<Scalars['Map']>;
  functionSlug: Scalars['String'];
  user: InputMaybe<Scalars['Map']>;
}>;


export type InvokeFunctionMutation = { __typename?: 'Mutation', invokeFunction: boolean | null };

export type GetReplaysQueryVariables = Exact<{
  environmentID: Scalars['ID'];
  functionSlug: Scalars['String'];
}>;


export type GetReplaysQuery = { __typename?: 'Query', environment: { __typename?: 'Workspace', id: string, function: { __typename?: 'Workflow', id: string, replays: Array<{ __typename?: 'Replay', id: string, name: string, createdAt: string, endedAt: string | null, functionRunsScheduledCount: number }> } | null } };

export type GetFunctionPauseStateQueryVariables = Exact<{
  environmentID: Scalars['ID'];
  functionSlug: Scalars['String'];
}>;


export type GetFunctionPauseStateQuery = { __typename?: 'Query', environment: { __typename?: 'Workspace', function: { __typename?: 'Workflow', id: string, isPaused: boolean } | null } };

export type NewIngestKeyMutationVariables = Exact<{
  input: NewIngestKey;
}>;


export type NewIngestKeyMutation = { __typename?: 'Mutation', key: { __typename?: 'IngestKey', id: string } };

export type GetIngestKeysQueryVariables = Exact<{
  environmentID: Scalars['ID'];
}>;


export type GetIngestKeysQuery = { __typename?: 'Query', environment: { __typename?: 'Workspace', ingestKeys: Array<{ __typename?: 'IngestKey', id: string, name: null | string, createdAt: string, source: string }> } };

export type UpdateIngestKeyMutationVariables = Exact<{
  id: Scalars['ID'];
  input: UpdateIngestKey;
}>;


export type UpdateIngestKeyMutation = { __typename?: 'Mutation', updateIngestKey: { __typename?: 'IngestKey', id: string, name: null | string, createdAt: string, presharedKey: string, url: string | null, metadata: Record<string, unknown> | null, filter: { __typename?: 'FilterList', type: string | null, ips: Array<string> | null, events: Array<string> | null } } };

export type DeleteEventKeyMutationVariables = Exact<{
  input: DeleteIngestKey;
}>;


export type DeleteEventKeyMutation = { __typename?: 'Mutation', deleteIngestKey: { __typename?: 'DeleteResponse', ids: Array<string> } | null };

export type GetIngestKeyQueryVariables = Exact<{
  environmentID: Scalars['ID'];
  keyID: Scalars['ID'];
}>;


export type GetIngestKeyQuery = { __typename?: 'Query', environment: { __typename?: 'Workspace', ingestKey: { __typename?: 'IngestKey', id: string, name: null | string, createdAt: string, presharedKey: string, url: string | null, metadata: Record<string, unknown> | null, source: string, filter: { __typename?: 'FilterList', type: string | null, ips: Array<string> | null, events: Array<string> | null } } } };

export type CreateSigningKeyMutationVariables = Exact<{
  envID: Scalars['UUID'];
}>;


export type CreateSigningKeyMutation = { __typename?: 'Mutation', createSigningKey: { __typename?: 'SigningKey', createdAt: string } };

export type DeleteSigningKeyMutationVariables = Exact<{
  signingKeyID: Scalars['UUID'];
}>;


export type DeleteSigningKeyMutation = { __typename?: 'Mutation', deleteSigningKey: { __typename?: 'SigningKey', createdAt: string } };

export type RotateSigningKeyMutationVariables = Exact<{
  envID: Scalars['UUID'];
}>;


export type RotateSigningKeyMutation = { __typename?: 'Mutation', rotateSigningKey: { __typename?: 'SigningKey', createdAt: string } };

export type GetSigningKeysQueryVariables = Exact<{
  envID: Scalars['ID'];
}>;


export type GetSigningKeysQuery = { __typename?: 'Query', environment: { __typename?: 'Workspace', signingKeys: Array<{ __typename?: 'SigningKey', createdAt: string, decryptedValue: string, id: string, isActive: boolean, user: { __typename?: 'User', email: string, name: null | string | null } | null }> } };

export type UnattachedSyncQueryVariables = Exact<{
  syncID: Scalars['ID'];
}>;


export type UnattachedSyncQuery = { __typename?: 'Query', sync: { __typename?: 'Deploy', appVersion: string | null, commitAuthor: string | null, commitHash: string | null, commitMessage: string | null, commitRef: string | null, error: string | null, framework: string | null, id: string, lastSyncedAt: string, platform: string | null, repoURL: string | null, sdkLanguage: string, sdkVersion: string, status: string, url: string | null, vercelDeploymentID: string | null, vercelDeploymentURL: string | null, vercelProjectID: string | null, vercelProjectURL: string | null, removedFunctions: Array<{ __typename?: 'Workflow', id: string, name: string, slug: string }>, syncedFunctions: Array<{ __typename?: 'Workflow', id: string, name: string, slug: string }> } };

export type UnattachedSyncsQueryVariables = Exact<{
  envID: Scalars['ID'];
}>;


export type UnattachedSyncsQuery = { __typename?: 'Query', environment: { __typename?: 'Workspace', syncs: Array<{ __typename?: 'Deploy', commitAuthor: string | null, commitHash: string | null, commitMessage: string | null, commitRef: string | null, framework: string | null, id: string, lastSyncedAt: string, platform: string | null, repoURL: string | null, sdkLanguage: string, sdkVersion: string, status: string, url: string | null, vercelDeploymentID: string | null, vercelDeploymentURL: string | null, vercelProjectID: string | null, vercelProjectURL: string | null }> } };

export type VercelIntegrationQueryVariables = Exact<{ [key: string]: never; }>;


export type VercelIntegrationQuery = { __typename?: 'Query', account: { __typename?: 'Account', vercelIntegration: { __typename?: 'VercelIntegration', isMarketplace: boolean, projects: Array<{ __typename?: 'VercelProject', canChangeEnabled: boolean, deploymentProtection: VercelDeploymentProtection, isEnabled: boolean, name: string, originOverride: string | null, projectID: string, protectionBypassSecret: string | null, servePath: string }> } | null } };

export type GetSavedVercelProjectsQueryVariables = Exact<{
  environmentID: Scalars['ID'];
}>;


export type GetSavedVercelProjectsQuery = { __typename?: 'Query', account: { __typename?: 'Account', marketplace: Marketplace | null }, environment: { __typename?: 'Workspace', savedVercelProjects: Array<{ __typename?: 'VercelApp', id: string, originOverride: string | null, projectID: string, protectionBypassSecret: string | null, path: string | null, workspaceID: string }> } };

export type CreateVercelAppMutationVariables = Exact<{
  input: CreateVercelAppInput;
}>;


export type CreateVercelAppMutation = { __typename?: 'Mutation', createVercelApp: { __typename?: 'CreateVercelAppResponse', success: boolean } | null };

export type UpdateVercelAppMutationVariables = Exact<{
  input: UpdateVercelAppInput;
}>;


export type UpdateVercelAppMutation = { __typename?: 'Mutation', updateVercelApp: { __typename?: 'UpdateVercelAppResponse', success: boolean } | null };

export type RemoveVercelAppMutationVariables = Exact<{
  input: RemoveVercelAppInput;
}>;


export type RemoveVercelAppMutation = { __typename?: 'Mutation', removeVercelApp: { __typename?: 'RemoveVercelAppResponse', success: boolean } | null };

export type CreateWebhookMutationVariables = Exact<{
  input: NewIngestKey;
}>;


export type CreateWebhookMutation = { __typename?: 'Mutation', key: { __typename?: 'IngestKey', id: string, url: string | null } };

export type CompleteAwsMarketplaceSetupMutationVariables = Exact<{
  input: AwsMarketplaceSetupInput;
}>;


export type CompleteAwsMarketplaceSetupMutation = { __typename?: 'Mutation', completeAWSMarketplaceSetup: { __typename?: 'AWSMarketplaceSetupResponse', message: string } | null };

export type GetAccountSupportInfoQueryVariables = Exact<{ [key: string]: never; }>;


export type GetAccountSupportInfoQuery = { __typename?: 'Query', account: { __typename?: 'Account', id: string, plan: { __typename?: 'BillingPlan', id: string, name: string, amount: number, features: Record<string, unknown> } | null } };

export type GetArchivedAppBannerDataQueryVariables = Exact<{
  envID: Scalars['ID'];
  externalAppID: Scalars['String'];
}>;


export type GetArchivedAppBannerDataQuery = { __typename?: 'Query', environment: { __typename?: 'Workspace', app: { __typename?: 'App', isArchived: boolean } } };

export type GetArchivedFuncBannerDataQueryVariables = Exact<{
  envID: Scalars['ID'];
  funcID: Scalars['ID'];
}>;


export type GetArchivedFuncBannerDataQuery = { __typename?: 'Query', environment: { __typename?: 'Workspace', function: { __typename?: 'Workflow', id: string, archivedAt: string | null } | null } };

export type UpdateAccountAddonQuantityMutationVariables = Exact<{
  addonName: Scalars['String'];
  quantity: Scalars['Int'];
}>;


export type UpdateAccountAddonQuantityMutation = { __typename?: 'Mutation', updateAccountAddonQuantity: { __typename?: 'Addon', purchaseCount: number } };

export type UpdateAccountMutationVariables = Exact<{
  input: UpdateAccount;
}>;


export type UpdateAccountMutation = { __typename?: 'Mutation', account: { __typename?: 'Account', billingEmail: string, name: null | string | null } };

export type UpdatePaymentMethodMutationVariables = Exact<{
  token: Scalars['String'];
}>;


export type UpdatePaymentMethodMutation = { __typename?: 'Mutation', updatePaymentMethod: Array<{ __typename?: 'PaymentMethod', brand: string, last4: string, expMonth: string, expYear: string, createdAt: string, default: boolean }> | null };

export type GetPaymentIntentsQueryVariables = Exact<{ [key: string]: never; }>;


export type GetPaymentIntentsQuery = { __typename?: 'Query', account: { __typename?: 'Account', paymentIntents: Array<{ __typename?: 'PaymentIntent', status: string, createdAt: string, amountLabel: string, description: string, invoiceURL: string | null }> } };

export type CreateStripeSubscriptionMutationVariables = Exact<{
  input: StripeSubscriptionInput;
}>;


export type CreateStripeSubscriptionMutation = { __typename?: 'Mutation', createStripeSubscription: { __typename?: 'CreateStripeSubscriptionResponse', clientSecret: string, message: string } };

export type UpdatePlanMutationVariables = Exact<{
  planID: Scalars['ID'];
}>;


export type UpdatePlanMutation = { __typename?: 'Mutation', updatePlan: { __typename?: 'Account', plan: { __typename?: 'BillingPlan', id: string, name: string } | null } };

export type GetBillableStepsQueryVariables = Exact<{
  month: Scalars['Int'];
  year: Scalars['Int'];
}>;


export type GetBillableStepsQuery = { __typename?: 'Query', usage: Array<{ __typename?: 'TimeSeries', data: Array<{ __typename?: 'TimeSeriesPoint', time: string, value: number | null }> }> };

export type GetBillableRunsQueryVariables = Exact<{
  month: Scalars['Int'];
  year: Scalars['Int'];
}>;


export type GetBillableRunsQuery = { __typename?: 'Query', usage: Array<{ __typename?: 'TimeSeries', data: Array<{ __typename?: 'TimeSeriesPoint', time: string, value: number | null }> }> };

export type EntitlementUsageQueryVariables = Exact<{ [key: string]: never; }>;


export type EntitlementUsageQuery = { __typename?: 'Query', account: { __typename?: 'Account', id: string, addons: { __typename?: 'Addons', concurrency: { __typename?: 'Addon', available: boolean, baseValue: number | null, maxValue: number, name: string, price: number | null, purchaseCount: number, quantityPer: number }, userCount: { __typename?: 'Addon', available: boolean, baseValue: number | null, maxValue: number, name: string, price: number | null, purchaseCount: number, quantityPer: number } }, entitlements: { __typename?: 'Entitlements', runCount: { __typename?: 'EntitlementRunCount', usage: number, limit: number | null, overageAllowed: boolean }, stepCount: { __typename?: 'EntitlementStepCount', usage: number, limit: number | null, overageAllowed: boolean }, concurrency: { __typename?: 'EntitlementConcurrency', usage: number, limit: number }, eventSize: { __typename?: 'EntitlementInt', limit: number }, history: { __typename?: 'EntitlementInt', limit: number }, userCount: { __typename?: 'EntitlementUserCount', usage: number, limit: number | null }, hipaa: { __typename?: 'EntitlementBool', enabled: boolean }, metricsExport: { __typename?: 'EntitlementBool', enabled: boolean }, metricsExportFreshness: { __typename?: 'EntitlementInt', limit: number }, metricsExportGranularity: { __typename?: 'EntitlementInt', limit: number } }, plan: { __typename?: 'BillingPlan', name: string } | null } };

export type GetCurrentPlanQueryVariables = Exact<{ [key: string]: never; }>;


export type GetCurrentPlanQuery = { __typename?: 'Query', account: { __typename?: 'Account', plan: { __typename?: 'BillingPlan', id: string, name: string, amount: number, billingPeriod: unknown, entitlements: { __typename?: 'Entitlements', concurrency: { __typename?: 'EntitlementConcurrency', limit: number }, eventSize: { __typename?: 'EntitlementInt', limit: number }, history: { __typename?: 'EntitlementInt', limit: number }, runCount: { __typename?: 'EntitlementRunCount', limit: number | null }, stepCount: { __typename?: 'EntitlementStepCount', limit: number | null }, userCount: { __typename?: 'EntitlementUserCount', limit: number | null } }, addons: { __typename?: 'Addons', concurrency: { __typename?: 'Addon', available: boolean, price: number | null, purchaseCount: number, quantityPer: number }, userCount: { __typename?: 'Addon', available: boolean, price: number | null, purchaseCount: number, quantityPer: number } } } | null, subscription: { __typename?: 'BillingSubscription', nextInvoiceDate: string } | null } };

export type GetBillingDetailsQueryVariables = Exact<{ [key: string]: never; }>;


export type GetBillingDetailsQuery = { __typename?: 'Query', account: { __typename?: 'Account', billingEmail: string, name: null | string | null, paymentMethods: Array<{ __typename?: 'PaymentMethod', brand: string, last4: string, expMonth: string, expYear: string, createdAt: string, default: boolean }> | null } };

export type GetPlansQueryVariables = Exact<{ [key: string]: never; }>;


export type GetPlansQuery = { __typename?: 'Query', plans: Array<{ __typename?: 'BillingPlan', id: string, name: string, amount: number, billingPeriod: unknown, entitlements: { __typename?: 'Entitlements', concurrency: { __typename?: 'EntitlementConcurrency', limit: number }, eventSize: { __typename?: 'EntitlementInt', limit: number }, history: { __typename?: 'EntitlementInt', limit: number }, runCount: { __typename?: 'EntitlementRunCount', limit: number | null }, stepCount: { __typename?: 'EntitlementStepCount', limit: number | null } } } | null> };

export type EnableDatadogConnectionMutationVariables = Exact<{
  organizationID: Scalars['UUID'];
  envID: Scalars['UUID'];
}>;


export type EnableDatadogConnectionMutation = { __typename?: 'Mutation', enableDatadogConnection: { __typename?: 'DatadogConnectionStatus', id: string } };

export type FinishDatadogIntegrationDocumentMutationVariables = Exact<{
  orgName: Scalars['String'];
  orgID: Scalars['String'];
  authCode: Scalars['String'];
  ddSite: Scalars['String'];
  ddDomain: Scalars['String'];
}>;


export type FinishDatadogIntegrationDocumentMutation = { __typename?: 'Mutation', datadogOAuthCompleted: { __typename?: 'DatadogOrganization', id: string } };

export type GetDatadogSetupDataQueryVariables = Exact<{ [key: string]: never; }>;


export type GetDatadogSetupDataQuery = { __typename?: 'Query', account: { __typename?: 'Account', datadogConnections: Array<{ __typename?: 'DatadogConnectionStatus', id: string, orgID: string, orgName: string, envID: string, envName: string, healthy: boolean, lastErrorMessage: string | null, lastSentAt: string | null }>, datadogOrganizations: Array<{ __typename?: 'DatadogOrganization', id: string, datadogDomain: string, datadogOrgName: string | null }> } };

export type DisableDatadogConnectionMutationVariables = Exact<{
  connectionID: Scalars['UUID'];
}>;


export type DisableDatadogConnectionMutation = { __typename?: 'Mutation', disableDatadogConnection: string };

export type RemoveDatadogOrganizationMutationVariables = Exact<{
  organizationID: Scalars['UUID'];
}>;


export type RemoveDatadogOrganizationMutation = { __typename?: 'Mutation', removeDatadogOrganization: string };

export type StartDatadogIntegrationMutationVariables = Exact<{
  ddSite: Scalars['String'];
  ddDomain: Scalars['String'];
}>;


export type StartDatadogIntegrationMutation = { __typename?: 'Mutation', datadogOAuthRedirectURL: string };

export type ArchiveEnvironmentMutationVariables = Exact<{
  id: Scalars['ID'];
}>;


export type ArchiveEnvironmentMutation = { __typename?: 'Mutation', archiveEnvironment: { __typename?: 'Workspace', id: string } };

export type UnarchiveEnvironmentMutationVariables = Exact<{
  id: Scalars['ID'];
}>;


export type UnarchiveEnvironmentMutation = { __typename?: 'Mutation', unarchiveEnvironment: { __typename?: 'Workspace', id: string } };

export type DisableEnvironmentAutoArchiveDocumentMutationVariables = Exact<{
  id: Scalars['ID'];
}>;


export type DisableEnvironmentAutoArchiveDocumentMutation = { __typename?: 'Mutation', disableEnvironmentAutoArchive: { __typename?: 'Workspace', id: string } };

export type EnableEnvironmentAutoArchiveMutationVariables = Exact<{
  id: Scalars['ID'];
}>;


export type EnableEnvironmentAutoArchiveMutation = { __typename?: 'Mutation', enableEnvironmentAutoArchive: { __typename?: 'Workspace', id: string } };

export type GetEventTypesV2QueryVariables = Exact<{
  envID: Scalars['ID'];
  cursor: InputMaybe<Scalars['String']>;
  archived: InputMaybe<Scalars['Boolean']>;
  nameSearch: InputMaybe<Scalars['String']>;
}>;


export type GetEventTypesV2Query = { __typename?: 'Query', environment: { __typename?: 'Workspace', eventTypesV2: { __typename?: 'EventTypesConnection', edges: Array<{ __typename?: 'EventTypesEdge', node: { __typename?: 'EventTypeV2', name: string, functions: { __typename?: 'FunctionsConnection', edges: Array<{ __typename?: 'FunctionsEdge', node: { __typename?: 'Function', id: string, slug: string, name: string } }> } } }>, pageInfo: { __typename?: 'PageInfo', hasNextPage: boolean, endCursor: string | null, hasPreviousPage: boolean, startCursor: string | null } } } };

export type GetEventTypeVolumeV2QueryVariables = Exact<{
  envID: Scalars['ID'];
  eventName: Scalars['String'];
  startTime: Scalars['Time'];
  endTime: Scalars['Time'];
}>;


export type GetEventTypeVolumeV2Query = { __typename?: 'Query', environment: { __typename?: 'Workspace', eventType: { __typename?: 'EventTypeV2', name: string, usage: { __typename?: 'Usage', total: number, data: Array<{ __typename?: 'UsageSlot', count: number, slot: string }> } } } };

export type GetEventTypeQueryVariables = Exact<{
  envID: Scalars['ID'];
  eventName: Scalars['String'];
}>;


export type GetEventTypeQuery = { __typename?: 'Query', environment: { __typename?: 'Workspace', eventType: { __typename?: 'EventTypeV2', name: string, functions: { __typename?: 'FunctionsConnection', edges: Array<{ __typename?: 'FunctionsEdge', node: { __typename?: 'Function', id: string, slug: string, name: string } }> } } } };

export type GetAllEventNamesQueryVariables = Exact<{
  envID: Scalars['ID'];
}>;


export type GetAllEventNamesQuery = { __typename?: 'Query', environment: { __typename?: 'Workspace', eventTypesV2: { __typename?: 'EventTypesConnection', edges: Array<{ __typename?: 'EventTypesEdge', node: { __typename?: 'EventTypeV2', name: string } }> } } };

export type ArchiveEventMutationVariables = Exact<{
  environmentId: Scalars['ID'];
  name: Scalars['String'];
}>;


export type ArchiveEventMutation = { __typename?: 'Mutation', archiveEvent: { __typename?: 'Event', name: string } | null };

export type GetLatestEventLogsQueryVariables = Exact<{
  name: InputMaybe<Scalars['String']>;
  environmentID: Scalars['ID'];
}>;


export type GetLatestEventLogsQuery = { __typename?: 'Query', events: { __typename?: 'PaginatedEvents', data: Array<{ __typename?: 'Event', recent: Array<{ __typename?: 'ArchivedEvent', id: string, receivedAt: string, event: string, source: { __typename?: 'IngestKey', name: null | string } | null }> }> } | null };

export type GetEventKeysQueryVariables = Exact<{
  environmentID: Scalars['ID'];
}>;


export type GetEventKeysQuery = { __typename?: 'Query', environment: { __typename?: 'Workspace', eventKeys: Array<{ __typename?: 'IngestKey', name: null | string, value: string }> } };

export type GetEventsV2QueryVariables = Exact<{
  envID: Scalars['ID'];
  cursor: InputMaybe<Scalars['String']>;
  startTime: Scalars['Time'];
  endTime: InputMaybe<Scalars['Time']>;
  celQuery?: InputMaybe<Scalars['String']>;
  eventNames?: InputMaybe<Array<Scalars['String']> | Scalars['String']>;
}>;


export type GetEventsV2Query = { __typename?: 'Query', environment: { __typename?: 'Workspace', eventsV2: { __typename?: 'EventsConnection', totalCount: number, edges: Array<{ __typename?: 'EventsEdge', node: { __typename?: 'EventV2', name: string, id: string, receivedAt: string, runs: Array<{ __typename?: 'FunctionRunV2', status: FunctionRunStatus, id: string, startedAt: string | null, endedAt: string | null, function: { __typename?: 'Workflow', name: string, slug: string } }> } }>, pageInfo: { __typename?: 'PageInfo', hasNextPage: boolean, endCursor: string | null, hasPreviousPage: boolean, startCursor: string | null } } } };

export type GetEventV2QueryVariables = Exact<{
  envID: Scalars['ID'];
  eventID: Scalars['ULID'];
}>;


export type GetEventV2Query = { __typename?: 'Query', environment: { __typename?: 'Workspace', eventV2: { __typename?: 'EventV2', name: string, id: string, receivedAt: string, idempotencyKey: string | null, occurredAt: string, version: string | null } } };

export type GetEventPayloadQueryVariables = Exact<{
  envID: Scalars['ID'];
  eventID: Scalars['ULID'];
}>;


export type GetEventPayloadQuery = { __typename?: 'Query', environment: { __typename?: 'Workspace', eventV2: { __typename?: 'EventV2', raw: string } } };

export type CreateCancellationMutationVariables = Exact<{
  input: CreateCancellationInput;
}>;


export type CreateCancellationMutation = { __typename?: 'Mutation', createCancellation: { __typename?: 'Cancellation', id: string } };

export type GetCancellationRunCountQueryVariables = Exact<{
  envID: Scalars['ID'];
  functionSlug: Scalars['String'];
  queuedAtMin: InputMaybe<Scalars['Time']>;
  queuedAtMax: Scalars['Time'];
}>;


export type GetCancellationRunCountQuery = { __typename?: 'Query', environment: { __typename?: 'Workspace', function: { __typename?: 'Workflow', cancellationRunCount: number } | null } };

export type PauseFunctionMutationVariables = Exact<{
  fnID: Scalars['ID'];
  cancelRunning: InputMaybe<Scalars['Boolean']>;
}>;


export type PauseFunctionMutation = { __typename?: 'Mutation', pauseFunction: { __typename?: 'Workflow', id: string } };

export type UnpauseFunctionMutationVariables = Exact<{
  fnID: Scalars['ID'];
}>;


export type UnpauseFunctionMutation = { __typename?: 'Mutation', unpauseFunction: { __typename?: 'Workflow', id: string } };

export type MetricsLookupsQueryVariables = Exact<{
  envSlug: Scalars['String'];
  page: InputMaybe<Scalars['Int']>;
  pageSize: InputMaybe<Scalars['Int']>;
}>;


export type MetricsLookupsQuery = { __typename?: 'Query', envBySlug: { __typename?: 'Workspace', apps: Array<{ __typename?: 'App', externalID: string, id: string, name: string, isArchived: boolean }>, workflows: { __typename?: 'PaginatedWorkflows', data: Array<{ __typename?: 'Workflow', name: string, id: string, slug: string }>, page: { __typename?: 'PageResults', page: number, totalPages: number | null, perPage: number } } } | null };

export type AccountConcurrencyLookupQueryVariables = Exact<{ [key: string]: never; }>;


export type AccountConcurrencyLookupQuery = { __typename?: 'Query', account: { __typename?: 'Account', entitlements: { __typename?: 'Entitlements', concurrency: { __typename?: 'EntitlementConcurrency', limit: number } } } };

export type FunctionStatusMetricsQueryVariables = Exact<{
  workspaceId: Scalars['ID'];
  from: Scalars['Time'];
  functionIDs: InputMaybe<Array<Scalars['UUID']> | Scalars['UUID']>;
  appIDs: InputMaybe<Array<Scalars['UUID']> | Scalars['UUID']>;
  until: InputMaybe<Scalars['Time']>;
  scope: MetricsScope;
}>;


export type FunctionStatusMetricsQuery = { __typename?: 'Query', workspace: { __typename?: 'Workspace', scheduled: { __typename?: 'ScopedMetricsResponse', metrics: Array<{ __typename?: 'ScopedMetric', id: string, data: Array<{ __typename?: 'MetricsData', value: number, bucket: string }> }> }, started: { __typename?: 'ScopedMetricsResponse', metrics: Array<{ __typename?: 'ScopedMetric', id: string, data: Array<{ __typename?: 'MetricsData', value: number, bucket: string }> }> }, completed: { __typename?: 'ScopedMetricsResponse', metrics: Array<{ __typename?: 'ScopedMetric', id: string, tagName: string | null, tagValue: string | null, data: Array<{ __typename?: 'MetricsData', value: number, bucket: string }> }> }, completedByFunction: { __typename?: 'ScopedMetricsResponse', metrics: Array<{ __typename?: 'ScopedMetric', id: string, tagName: string | null, tagValue: string | null, data: Array<{ __typename?: 'MetricsData', value: number, bucket: string }> }> }, totals: { __typename?: 'ScopedFunctionStatusResponse', queued: number, running: number, completed: number, failed: number, cancelled: number, skipped: number } } };

export type VolumeMetricsQueryVariables = Exact<{
  workspaceId: Scalars['ID'];
  from: Scalars['Time'];
  functionIDs: InputMaybe<Array<Scalars['UUID']> | Scalars['UUID']>;
  appIDs: InputMaybe<Array<Scalars['UUID']> | Scalars['UUID']>;
  until: InputMaybe<Scalars['Time']>;
  scope: MetricsScope;
}>;


export type VolumeMetricsQuery = { __typename?: 'Query', workspace: { __typename?: 'Workspace', runsThroughput: { __typename?: 'ScopedMetricsResponse', metrics: Array<{ __typename?: 'ScopedMetric', id: string, tagName: string | null, tagValue: string | null, data: Array<{ __typename?: 'MetricsData', value: number, bucket: string }> }> }, sdkThroughputEnded: { __typename?: 'ScopedMetricsResponse', metrics: Array<{ __typename?: 'ScopedMetric', id: string, tagName: string | null, tagValue: string | null, data: Array<{ __typename?: 'MetricsData', value: number, bucket: string }> }> }, sdkThroughputStarted: { __typename?: 'ScopedMetricsResponse', metrics: Array<{ __typename?: 'ScopedMetric', id: string, tagName: string | null, tagValue: string | null, data: Array<{ __typename?: 'MetricsData', value: number, bucket: string }> }> }, sdkThroughputScheduled: { __typename?: 'ScopedMetricsResponse', metrics: Array<{ __typename?: 'ScopedMetric', id: string, tagName: string | null, tagValue: string | null, data: Array<{ __typename?: 'MetricsData', value: number, bucket: string }> }> }, stepThroughput: { __typename?: 'ScopedMetricsResponse', metrics: Array<{ __typename?: 'ScopedMetric', id: string, tagName: string | null, tagValue: string | null, data: Array<{ __typename?: 'MetricsData', value: number, bucket: string }> }> }, backlog: { __typename?: 'ScopedMetricsResponse', metrics: Array<{ __typename?: 'ScopedMetric', id: string, tagName: string | null, tagValue: string | null, data: Array<{ __typename?: 'MetricsData', value: number, bucket: string }> }> }, stepRunning: { __typename?: 'ScopedMetricsResponse', metrics: Array<{ __typename?: 'ScopedMetric', id: string, tagName: string | null, tagValue: string | null, data: Array<{ __typename?: 'MetricsData', value: number, bucket: string }> }> }, concurrency: { __typename?: 'ScopedMetricsResponse', metrics: Array<{ __typename?: 'ScopedMetric', id: string, tagName: string | null, tagValue: string | null, data: Array<{ __typename?: 'MetricsData', value: number, bucket: string }> }> } } };

export type QuickSearchQueryVariables = Exact<{
  term: Scalars['String'];
  envSlug: Scalars['String'];
}>;


export type QuickSearchQuery = { __typename?: 'Query', account: { __typename?: 'Account', quickSearch: { __typename?: 'QuickSearchResults', apps: Array<{ __typename?: 'QuickSearchApp', name: string }>, event: { __typename?: 'QuickSearchEvent', envSlug: string, id: string, name: string } | null, eventTypes: Array<{ __typename?: 'QuickSearchEventType', name: string }>, functions: Array<{ __typename?: 'QuickSearchFunction', name: string, slug: string }>, run: { __typename?: 'QuickSearchRun', envSlug: string, id: string } | null } } };

export type SyncOnboardingAppMutationVariables = Exact<{
  appURL: Scalars['String'];
  envID: Scalars['UUID'];
}>;


export type SyncOnboardingAppMutation = { __typename?: 'Mutation', syncNewApp: { __typename?: 'SyncResponse', app: { __typename?: 'App', externalID: string, id: string } | null, error: { __typename?: 'CodedError', code: string, data: null | boolean | number | string | Record<string, unknown> | unknown[] | null, message: string } | null } };

export type InvokeFunctionOnboardingMutationVariables = Exact<{
  envID: Scalars['UUID'];
  data: InputMaybe<Scalars['Map']>;
  functionSlug: Scalars['String'];
  user: InputMaybe<Scalars['Map']>;
}>;


export type InvokeFunctionOnboardingMutation = { __typename?: 'Mutation', invokeFunction: boolean | null };

export type InvokeFunctionLookupQueryVariables = Exact<{
  envSlug: Scalars['String'];
  page: InputMaybe<Scalars['Int']>;
  pageSize: InputMaybe<Scalars['Int']>;
}>;


export type InvokeFunctionLookupQuery = { __typename?: 'Query', envBySlug: { __typename?: 'Workspace', workflows: { __typename?: 'PaginatedWorkflows', data: Array<{ __typename?: 'Workflow', name: string, id: string, slug: string, current: { __typename?: 'WorkflowVersion', triggers: Array<{ __typename?: 'WorkflowTrigger', eventName: null | string | null }> } | null }>, page: { __typename?: 'PageResults', page: number, totalPages: number | null, perPage: number } } } | null };

export type GetVercelAppsQueryVariables = Exact<{
  envID: Scalars['ID'];
}>;


export type GetVercelAppsQuery = { __typename?: 'Query', environment: { __typename?: 'Workspace', unattachedSyncs: Array<{ __typename?: 'Deploy', lastSyncedAt: string, error: string | null, url: string | null, vercelDeploymentURL: string | null }>, apps: Array<{ __typename?: 'App', id: string, name: string, externalID: string, isArchived: boolean, latestSync: { __typename?: 'Deploy', error: string | null, id: string, platform: string | null, vercelDeploymentID: string | null, vercelProjectID: string | null, status: string } | null }> } };

export type ProductionAppsQueryVariables = Exact<{
  envID: Scalars['ID'];
}>;


export type ProductionAppsQuery = { __typename?: 'Query', environment: { __typename?: 'Workspace', apps: Array<{ __typename?: 'App', id: string }>, unattachedSyncs: Array<{ __typename?: 'Deploy', lastSyncedAt: string }> } };

export type GetPostgresIntegrationsQueryVariables = Exact<{
  envID: Scalars['ID'];
}>;


export type GetPostgresIntegrationsQuery = { __typename?: 'Query', environment: { __typename?: 'Workspace', cdcConnections: Array<{ __typename?: 'CDCConnection', id: string, name: string, status: CdcStatus, statusDetail: Record<string, unknown> | null, description: string | null }> } };

export type TestCredentialsMutationVariables = Exact<{
  input: CdcConnectionInput;
  envID: Scalars['UUID'];
}>;


export type TestCredentialsMutation = { __typename?: 'Mutation', cdcTestCredentials: { __typename?: 'CDCSetupResponse', steps: Record<string, unknown> | null, error: string | null } };

export type TestReplicationMutationVariables = Exact<{
  input: CdcConnectionInput;
  envID: Scalars['UUID'];
}>;


export type TestReplicationMutation = { __typename?: 'Mutation', cdcTestLogicalReplication: { __typename?: 'CDCSetupResponse', steps: Record<string, unknown> | null, error: string | null } };

export type TestAutoSetupMutationVariables = Exact<{
  input: CdcConnectionInput;
  envID: Scalars['UUID'];
}>;


export type TestAutoSetupMutation = { __typename?: 'Mutation', cdcAutoSetup: { __typename?: 'CDCSetupResponse', steps: Record<string, unknown> | null, error: string | null } };

export type CdcDeleteMutationVariables = Exact<{
  envID: Scalars['UUID'];
  id: Scalars['UUID'];
}>;


export type CdcDeleteMutation = { __typename?: 'Mutation', cdcDelete: { __typename?: 'DeleteResponse', ids: Array<string> } };

export type MetricsEntitlementsQueryVariables = Exact<{ [key: string]: never; }>;


export type MetricsEntitlementsQuery = { __typename?: 'Query', account: { __typename?: 'Account', id: string, entitlements: { __typename?: 'Entitlements', metricsExport: { __typename?: 'EntitlementBool', enabled: boolean }, metricsExportFreshness: { __typename?: 'EntitlementInt', limit: number }, metricsExportGranularity: { __typename?: 'EntitlementInt', limit: number } } } };

export type GetReplayRunCountsQueryVariables = Exact<{
  environmentID: Scalars['ID'];
  functionSlug: Scalars['String'];
  from: Scalars['Time'];
  to: Scalars['Time'];
}>;


export type GetReplayRunCountsQuery = { __typename?: 'Query', environment: { __typename?: 'Workspace', function: { __typename?: 'Workflow', id: string, replayCounts: { __typename?: 'ReplayRunCounts', completedCount: number, failedCount: number, cancelledCount: number, skippedPausedCount: number } } | null } };

export type CreateFunctionReplayMutationVariables = Exact<{
  environmentID: Scalars['UUID'];
  functionID: Scalars['UUID'];
  name: Scalars['String'];
  fromRange: Scalars['ULID'];
  toRange: Scalars['ULID'];
  statuses: InputMaybe<Array<ReplayRunStatus> | ReplayRunStatus>;
}>;


export type CreateFunctionReplayMutation = { __typename?: 'Mutation', createFunctionReplay: { __typename?: 'Replay', id: string } };

export type TraceDetailsFragment = { __typename?: 'RunTraceSpan', name: string, status: RunTraceSpanStatus, attempts: number | null, queuedAt: string, startedAt: string | null, endedAt: string | null, isRoot: boolean, isUserland: boolean, outputID: string | null, stepID: string | null, spanID: string, stepOp: StepOp | null, userlandSpan: { __typename?: 'UserlandSpan', spanName: string | null, spanKind: string | null, serviceName: string | null, scopeName: string | null, scopeVersion: string | null, spanAttrs: string | null, resourceAttrs: string | null } | null, stepInfo: { __typename: 'InvokeStepInfo', triggeringEventID: string, functionID: string, timeout: string, returnEventID: string | null, runID: string | null, timedOut: boolean | null } | { __typename: 'SleepStepInfo', sleepUntil: string } | { __typename: 'WaitForEventStepInfo', eventName: string, expression: string | null, timeout: string, foundEventID: string | null, timedOut: boolean | null } | null } & { ' $fragmentName'?: 'TraceDetailsFragment' };

export type GetRunTraceQueryVariables = Exact<{
  envID: Scalars['ID'];
  runID: Scalars['String'];
}>;


export type GetRunTraceQuery = { __typename?: 'Query', workspace: { __typename?: 'Workspace', run: { __typename?: 'FunctionRunV2', hasAI: boolean, function: { __typename?: 'Workflow', id: string, name: string, slug: string, app: { __typename?: 'App', name: string, externalID: string } }, trace: (
        { __typename?: 'RunTraceSpan', childrenSpans: Array<(
          { __typename?: 'RunTraceSpan', childrenSpans: Array<(
            { __typename?: 'RunTraceSpan' }
            & { ' $fragmentRefs'?: { 'TraceDetailsFragment': TraceDetailsFragment } }
          )> }
          & { ' $fragmentRefs'?: { 'TraceDetailsFragment': TraceDetailsFragment } }
        )> }
        & { ' $fragmentRefs'?: { 'TraceDetailsFragment': TraceDetailsFragment } }
      ) | null } | null } };

export type TraceResultQueryVariables = Exact<{
  envID: Scalars['ID'];
  traceID: Scalars['String'];
}>;


export type TraceResultQuery = { __typename?: 'Query', workspace: { __typename?: 'Workspace', runTraceSpanOutputByID: { __typename?: 'RunTraceSpanOutput', data: string | null, input: string | null, error: { __typename?: 'StepError', message: string, name: string | null, stack: string | null } | null } } };

export type GetRunTraceTriggerQueryVariables = Exact<{
  envID: Scalars['ID'];
  runID: Scalars['String'];
}>;


export type GetRunTraceTriggerQuery = { __typename?: 'Query', workspace: { __typename?: 'Workspace', runTrigger: { __typename?: 'RunTraceTrigger', IDs: Array<string>, payloads: Array<string>, timestamp: string, eventName: string | null, isBatch: boolean, batchID: string | null, cron: string | null } } };

export type GetRunsQueryVariables = Exact<{
  appIDs: InputMaybe<Array<Scalars['UUID']> | Scalars['UUID']>;
  environmentID: Scalars['ID'];
  startTime: Scalars['Time'];
  endTime: InputMaybe<Scalars['Time']>;
  status: InputMaybe<Array<FunctionRunStatus> | FunctionRunStatus>;
  timeField: RunsOrderByField;
  functionSlug: InputMaybe<Scalars['String']>;
  functionRunCursor?: InputMaybe<Scalars['String']>;
  celQuery?: InputMaybe<Scalars['String']>;
}>;


export type GetRunsQuery = { __typename?: 'Query', environment: { __typename?: 'Workspace', runs: { __typename?: 'RunsConnection', edges: Array<{ __typename?: 'FunctionRunV2Edge', node: { __typename?: 'FunctionRunV2', cronSchedule: string | null, eventName: string | null, id: string, isBatch: boolean, queuedAt: string, endedAt: string | null, startedAt: string | null, status: FunctionRunStatus, hasAI: boolean, app: { __typename?: 'App', externalID: string, name: string }, function: { __typename?: 'Workflow', name: string, slug: string } } }>, pageInfo: { __typename?: 'PageInfo', hasNextPage: boolean, hasPreviousPage: boolean, startCursor: string | null, endCursor: string | null } } } };

export type CountRunsQueryVariables = Exact<{
  appIDs: InputMaybe<Array<Scalars['UUID']> | Scalars['UUID']>;
  environmentID: Scalars['ID'];
  startTime: Scalars['Time'];
  endTime: InputMaybe<Scalars['Time']>;
  status: InputMaybe<Array<FunctionRunStatus> | FunctionRunStatus>;
  timeField: RunsOrderByField;
  functionSlug: InputMaybe<Scalars['String']>;
  celQuery?: InputMaybe<Scalars['String']>;
}>;


export type CountRunsQuery = { __typename?: 'Query', environment: { __typename?: 'Workspace', runs: { __typename?: 'RunsConnection', totalCount: number } } };

export type AppFilterQueryVariables = Exact<{
  envSlug: Scalars['String'];
}>;


export type AppFilterQuery = { __typename?: 'Query', env: { __typename?: 'Workspace', apps: Array<{ __typename?: 'App', externalID: string, id: string, name: string }> } | null };

export type GetWorkerConnectionsQueryVariables = Exact<{
  envID: Scalars['ID'];
  appID: Scalars['UUID'];
  startTime: InputMaybe<Scalars['Time']>;
  status: InputMaybe<Array<ConnectV1ConnectionStatus> | ConnectV1ConnectionStatus>;
  timeField: ConnectV1WorkerConnectionsOrderByField;
  cursor?: InputMaybe<Scalars['String']>;
  orderBy?: InputMaybe<Array<ConnectV1WorkerConnectionsOrderBy> | ConnectV1WorkerConnectionsOrderBy>;
  first: Scalars['Int'];
}>;


export type GetWorkerConnectionsQuery = { __typename?: 'Query', environment: { __typename?: 'Workspace', workerConnections: { __typename?: 'ConnectV1WorkerConnectionsConnection', totalCount: number, edges: Array<{ __typename?: 'ConnectV1WorkerConnectionEdge', node: { __typename?: 'ConnectV1WorkerConnection', id: string, gatewayId: string, workerIp: string, connectedAt: string, lastHeartbeatAt: string | null, disconnectedAt: string | null, disconnectReason: string | null, status: ConnectV1ConnectionStatus, sdkLang: string, sdkVersion: string, sdkPlatform: string, appVersion: string | null, functionCount: number, cpuCores: number, memBytes: number, os: string, instanceID: string, app: { __typename?: 'App', id: string } | null } }>, pageInfo: { __typename?: 'PageInfo', hasNextPage: boolean, hasPreviousPage: boolean, startCursor: string | null, endCursor: string | null } } } };

export type GetWorkerCountConnectionsQueryVariables = Exact<{
  envID: Scalars['ID'];
  appID: Scalars['UUID'];
  startTime: InputMaybe<Scalars['Time']>;
  status?: InputMaybe<Array<ConnectV1ConnectionStatus> | ConnectV1ConnectionStatus>;
  timeField: ConnectV1WorkerConnectionsOrderByField;
}>;


export type GetWorkerCountConnectionsQuery = { __typename?: 'Query', environment: { __typename?: 'Workspace', workerConnections: { __typename?: 'ConnectV1WorkerConnectionsConnection', totalCount: number } } };

export type GetDeployssQueryVariables = Exact<{
  environmentID: Scalars['ID'];
}>;


export type GetDeployssQuery = { __typename?: 'Query', deploys: Array<{ __typename?: 'Deploy', id: string, appName: string, authorID: string | null, checksum: string, createdAt: string, error: string | null, framework: string | null, metadata: Record<string, unknown>, sdkLanguage: string, sdkVersion: string, status: string, deployedFunctions: Array<{ __typename?: 'Workflow', id: string, name: string }>, removedFunctions: Array<{ __typename?: 'Workflow', id: string, name: string }> }> | null };

export type GetEnvironmentsQueryVariables = Exact<{ [key: string]: never; }>;


export type GetEnvironmentsQuery = { __typename?: 'Query', workspaces: Array<{ __typename?: 'Workspace', id: string, name: string, slug: string, parentID: string | null, test: boolean, type: EnvironmentType, webhookSigningKey: string, createdAt: string, isArchived: boolean, isAutoArchiveEnabled: boolean, lastDeployedAt: string | null }> | null };

export type GetEnvironmentBySlugQueryVariables = Exact<{
  slug: Scalars['String'];
}>;


export type GetEnvironmentBySlugQuery = { __typename?: 'Query', envBySlug: { __typename?: 'Workspace', id: string, name: string, slug: string, parentID: string | null, test: boolean, type: EnvironmentType, createdAt: string, lastDeployedAt: string | null, isArchived: boolean, isAutoArchiveEnabled: boolean, webhookSigningKey: string } | null };

export type GetDefaultEnvironmentQueryVariables = Exact<{ [key: string]: never; }>;


export type GetDefaultEnvironmentQuery = { __typename?: 'Query', defaultEnv: { __typename?: 'Workspace', id: string, name: string, slug: string, parentID: string | null, test: boolean, type: EnvironmentType, createdAt: string, lastDeployedAt: string | null, isArchived: boolean, isAutoArchiveEnabled: boolean } };

export type GetFunctionsUsageQueryVariables = Exact<{
  environmentID: Scalars['ID'];
  page: InputMaybe<Scalars['Int']>;
  archived: InputMaybe<Scalars['Boolean']>;
  pageSize: InputMaybe<Scalars['Int']>;
}>;


export type GetFunctionsUsageQuery = { __typename?: 'Query', workspace: { __typename?: 'Workspace', workflows: { __typename?: 'PaginatedWorkflows', page: { __typename?: 'PageResults', page: number, perPage: number, totalItems: number | null, totalPages: number | null }, data: Array<{ __typename?: 'Workflow', id: string, slug: string, dailyStarts: { __typename?: 'Usage', total: number, data: Array<{ __typename?: 'UsageSlot', count: number }> }, dailyCompleted: { __typename?: 'Usage', total: number, data: Array<{ __typename?: 'UsageSlot', count: number }> }, dailyCancelled: { __typename?: 'Usage', total: number, data: Array<{ __typename?: 'UsageSlot', count: number }> }, dailyFailures: { __typename?: 'Usage', total: number, data: Array<{ __typename?: 'UsageSlot', count: number }> } }> } } };

export type GetFunctionsQueryVariables = Exact<{
  environmentID: Scalars['ID'];
  page: InputMaybe<Scalars['Int']>;
  archived: InputMaybe<Scalars['Boolean']>;
  search: InputMaybe<Scalars['String']>;
  pageSize: InputMaybe<Scalars['Int']>;
}>;


export type GetFunctionsQuery = { __typename?: 'Query', workspace: { __typename?: 'Workspace', workflows: { __typename?: 'PaginatedWorkflows', page: { __typename?: 'PageResults', page: number, perPage: number, totalItems: number | null, totalPages: number | null }, data: Array<{ __typename?: 'Workflow', appName: string | null, id: string, slug: string, name: string, isPaused: boolean, isArchived: boolean, current: { __typename?: 'WorkflowVersion', triggers: Array<{ __typename?: 'WorkflowTrigger', eventName: null | string | null, schedule: null | string | null }> } | null }> } } };

export type GetFunctionQueryVariables = Exact<{
  slug: Scalars['String'];
  environmentID: Scalars['ID'];
}>;


export type GetFunctionQuery = { __typename?: 'Query', workspace: { __typename?: 'Workspace', id: string, workflow: { __typename?: 'Workflow', id: string, name: string, slug: string, isPaused: boolean, isArchived: boolean, appName: string | null, current: { __typename?: 'WorkflowVersion', triggers: Array<{ __typename?: 'WorkflowTrigger', eventName: null | string | null, schedule: null | string | null, condition: null | string | null }>, deploy: { __typename?: 'Deploy', id: string, createdAt: string } | null } | null, failureHandler: { __typename?: 'Workflow', slug: string, name: string } | null, configuration: { __typename?: 'FunctionConfiguration', priority: string | null, cancellations: Array<{ __typename?: 'CancellationConfiguration', event: string, timeout: string | null, condition: string | null }> | null, retries: { __typename?: 'RetryConfiguration', value: number, isDefault: boolean | null }, eventsBatch: { __typename?: 'EventsBatchConfiguration', maxSize: number, timeout: string, key: string | null } | null, concurrency: Array<{ __typename?: 'ConcurrencyConfiguration', scope: ConcurrencyScope, key: string | null, limit: { __typename?: 'ConcurrencyLimitConfiguration', value: number, isPlanLimit: boolean | null } }>, rateLimit: { __typename?: 'RateLimitConfiguration', limit: number, period: string, key: string | null } | null, debounce: { __typename?: 'DebounceConfiguration', period: string, key: string | null } | null, throttle: { __typename?: 'ThrottleConfiguration', burst: number, key: string | null, limit: number, period: string } | null } | null } | null } };

export type GetFunctionUsageQueryVariables = Exact<{
  id: Scalars['ID'];
  environmentID: Scalars['ID'];
  startTime: Scalars['Time'];
  endTime: Scalars['Time'];
}>;


export type GetFunctionUsageQuery = { __typename?: 'Query', workspace: { __typename?: 'Workspace', workflow: { __typename?: 'Workflow', dailyStarts: { __typename?: 'Usage', period: unknown, total: number, data: Array<{ __typename?: 'UsageSlot', slot: string, count: number }> }, dailyCancelled: { __typename?: 'Usage', period: unknown, total: number, data: Array<{ __typename?: 'UsageSlot', slot: string, count: number }> }, dailyCompleted: { __typename?: 'Usage', period: unknown, total: number, data: Array<{ __typename?: 'UsageSlot', slot: string, count: number }> }, dailyFailures: { __typename?: 'Usage', period: unknown, total: number, data: Array<{ __typename?: 'UsageSlot', slot: string, count: number }> } } | null } };

export type GetProductionWorkspaceQueryVariables = Exact<{ [key: string]: never; }>;


export type GetProductionWorkspaceQuery = { __typename?: 'Query', defaultEnv: { __typename?: 'Workspace', id: string, name: string, slug: string, parentID: string | null, test: boolean, type: EnvironmentType, createdAt: string, lastDeployedAt: string | null, isArchived: boolean, isAutoArchiveEnabled: boolean, webhookSigningKey: string } };

export type ProfileQueryVariables = Exact<{ [key: string]: never; }>;


export type ProfileQuery = { __typename?: 'Query', account: { __typename?: 'Account', name: null | string | null, marketplace: Marketplace | null } };

export type CancelRunMutationVariables = Exact<{
  envID: Scalars['UUID'];
  runID: Scalars['ULID'];
}>;


export type CancelRunMutation = { __typename?: 'Mutation', cancelRun: { __typename?: 'FunctionRun', id: string } };

export type GetEventKeysForBlankSlateQueryVariables = Exact<{
  environmentID: Scalars['ID'];
}>;


export type GetEventKeysForBlankSlateQuery = { __typename?: 'Query', environment: { __typename?: 'Workspace', ingestKeys: Array<{ __typename?: 'IngestKey', name: null | string, presharedKey: string, createdAt: string }> } };

export type RerunFunctionRunMutationVariables = Exact<{
  environmentID: Scalars['ID'];
  functionID: Scalars['ID'];
  functionRunID: Scalars['ULID'];
}>;


export type RerunFunctionRunMutation = { __typename?: 'Mutation', retryWorkflowRun: { __typename?: 'StartWorkflowResponse', id: string } | null };

export type RerunMutationVariables = Exact<{
  runID: Scalars['ULID'];
  fromStep: InputMaybe<RerunFromStepInput>;
}>;


export type RerunMutation = { __typename?: 'Mutation', rerun: string };

export const EventPayloadFragmentDoc = {"kind":"Document","definitions":[{"kind":"FragmentDefinition","name":{"kind":"Name","value":"EventPayload"},"typeCondition":{"kind":"NamedType","name":{"kind":"Name","value":"ArchivedEvent"}},"selectionSet":{"kind":"SelectionSet","selections":[{"kind":"Field","alias":{"kind":"Name","value":"payload"},"name":{"kind":"Name","value":"event"}}]}}]} as unknown as DocumentNode<EventPayloadFragment, unknown>;
export const TraceDetailsFragmentDoc = {"kind":"Document","definitions":[{"kind":"FragmentDefinition","name":{"kind":"Name","value":"TraceDetails"},"typeCondition":{"kind":"NamedType","name":{"kind":"Name","value":"RunTraceSpan"}},"selectionSet":{"kind":"SelectionSet","selections":[{"kind":"Field","name":{"kind":"Name","value":"name"}},{"kind":"Field","name":{"kind":"Name","value":"status"}},{"kind":"Field","name":{"kind":"Name","value":"attempts"}},{"kind":"Field","name":{"kind":"Name","value":"queuedAt"}},{"kind":"Field","name":{"kind":"Name","value":"startedAt"}},{"kind":"Field","name":{"kind":"Name","value":"endedAt"}},{"kind":"Field","name":{"kind":"Name","value":"isRoot"}},{"kind":"Field","name":{"kind":"Name","value":"isUserland"}},{"kind":"Field","name":{"kind":"Name","value":"userlandSpan"},"selectionSet":{"kind":"SelectionSet","selections":[{"kind":"Field","name":{"kind":"Name","value":"spanName"}},{"kind":"Field","name":{"kind":"Name","value":"spanKind"}},{"kind":"Field","name":{"kind":"Name","value":"serviceName"}},{"kind":"Field","name":{"kind":"Name","value":"scopeName"}},{"kind":"Field","name":{"kind":"Name","value":"scopeVersion"}},{"kind":"Field","name":{"kind":"Name","value":"spanAttrs"}},{"kind":"Field","name":{"kind":"Name","value":"resourceAttrs"}}]}},{"kind":"Field","name":{"kind":"Name","value":"outputID"}},{"kind":"Field","name":{"kind":"Name","value":"stepID"}},{"kind":"Field","name":{"kind":"Name","value":"spanID"}},{"kind":"Field","name":{"kind":"Name","value":"stepOp"}},{"kind":"Field","name":{"kind":"Name","value":"stepInfo"},"selectionSet":{"kind":"SelectionSet","selections":[{"kind":"Field","name":{"kind":"Name","value":"__typename"}},{"kind":"InlineFragment","typeCondition":{"kind":"NamedType","name":{"kind":"Name","value":"InvokeStepInfo"}},"selectionSet":{"kind":"SelectionSet","selections":[{"kind":"Field","name":{"kind":"Name","value":"triggeringEventID"}},{"kind":"Field","name":{"kind":"Name","value":"functionID"}},{"kind":"Field","name":{"kind":"Name","value":"timeout"}},{"kind":"Field","name":{"kind":"Name","value":"returnEventID"}},{"kind":"Field","name":{"kind":"Name","value":"runID"}},{"kind":"Field","name":{"kind":"Name","value":"timedOut"}}]}},{"kind":"InlineFragment","typeCondition":{"kind":"NamedType","name":{"kind":"Name","value":"SleepStepInfo"}},"selectionSet":{"kind":"SelectionSet","selections":[{"kind":"Field","name":{"kind":"Name","value":"sleepUntil"}}]}},{"kind":"InlineFragment","typeCondition":{"kind":"NamedType","name":{"kind":"Name","value":"WaitForEventStepInfo"}},"selectionSet":{"kind":"SelectionSet","selections":[{"kind":"Field","name":{"kind":"Name","value":"eventName"}},{"kind":"Field","name":{"kind":"Name","value":"expression"}},{"kind":"Field","name":{"kind":"Name","value":"timeout"}},{"kind":"Field","name":{"kind":"Name","value":"foundEventID"}},{"kind":"Field","name":{"kind":"Name","value":"timedOut"}}]}}]}}]}}]} as unknown as DocumentNode<TraceDetailsFragment, unknown>;
export const SetUpAccountDocument = {"kind":"Document","definitions":[{"kind":"OperationDefinition","operation":"mutation","name":{"kind":"Name","value":"SetUpAccount"},"selectionSet":{"kind":"SelectionSet","selections":[{"kind":"Field","name":{"kind":"Name","value":"setUpAccount"},"selectionSet":{"kind":"SelectionSet","selections":[{"kind":"Field","name":{"kind":"Name","value":"account"},"selectionSet":{"kind":"SelectionSet","selections":[{"kind":"Field","name":{"kind":"Name","value":"id"}}]}}]}}]}}]} as unknown as DocumentNode<SetUpAccountMutation, SetUpAccountMutationVariables>;
export const CreateUserDocument = {"kind":"Document","definitions":[{"kind":"OperationDefinition","operation":"mutation","name":{"kind":"Name","value":"CreateUser"},"selectionSet":{"kind":"SelectionSet","selections":[{"kind":"Field","name":{"kind":"Name","value":"createUser"},"selectionSet":{"kind":"SelectionSet","selections":[{"kind":"Field","name":{"kind":"Name","value":"user"},"selectionSet":{"kind":"SelectionSet","selections":[{"kind":"Field","name":{"kind":"Name","value":"id"}}]}}]}}]}}]} as unknown as DocumentNode<CreateUserMutation, CreateUserMutationVariables>;
export const GetBillingInfoDocument = {"kind":"Document","definitions":[{"kind":"OperationDefinition","operation":"query","name":{"kind":"Name","value":"GetBillingInfo"},"selectionSet":{"kind":"SelectionSet","selections":[{"kind":"Field","name":{"kind":"Name","value":"account"},"selectionSet":{"kind":"SelectionSet","selections":[{"kind":"Field","name":{"kind":"Name","value":"entitlements"},"selectionSet":{"kind":"SelectionSet","selections":[{"kind":"Field","name":{"kind":"Name","value":"stepCount"},"selectionSet":{"kind":"SelectionSet","selections":[{"kind":"Field","name":{"kind":"Name","value":"usage"}},{"kind":"Field","name":{"kind":"Name","value":"limit"}}]}},{"kind":"Field","name":{"kind":"Name","value":"runCount"},"selectionSet":{"kind":"SelectionSet","selections":[{"kind":"Field","name":{"kind":"Name","value":"usage"}},{"kind":"Field","name":{"kind":"Name","value":"limit"}}]}}]}}]}}]}}]} as unknown as DocumentNode<GetBillingInfoQuery, GetBillingInfoQueryVariables>;
export const CreateEnvironmentDocument = {"kind":"Document","definitions":[{"kind":"OperationDefinition","operation":"mutation","name":{"kind":"Name","value":"CreateEnvironment"},"variableDefinitions":[{"kind":"VariableDefinition","variable":{"kind":"Variable","name":{"kind":"Name","value":"name"}},"type":{"kind":"NonNullType","type":{"kind":"NamedType","name":{"kind":"Name","value":"String"}}}}],"selectionSet":{"kind":"SelectionSet","selections":[{"kind":"Field","name":{"kind":"Name","value":"createWorkspace"},"arguments":[{"kind":"Argument","name":{"kind":"Name","value":"input"},"value":{"kind":"ObjectValue","fields":[{"kind":"ObjectField","name":{"kind":"Name","value":"name"},"value":{"kind":"Variable","name":{"kind":"Name","value":"name"}}}]}}],"selectionSet":{"kind":"SelectionSet","selections":[{"kind":"Field","name":{"kind":"Name","value":"id"}}]}}]}}]} as unknown as DocumentNode<CreateEnvironmentMutation, CreateEnvironmentMutationVariables>;
export const AchiveAppDocument = {"kind":"Document","definitions":[{"kind":"OperationDefinition","operation":"mutation","name":{"kind":"Name","value":"AchiveApp"},"variableDefinitions":[{"kind":"VariableDefinition","variable":{"kind":"Variable","name":{"kind":"Name","value":"appID"}},"type":{"kind":"NonNullType","type":{"kind":"NamedType","name":{"kind":"Name","value":"UUID"}}}}],"selectionSet":{"kind":"SelectionSet","selections":[{"kind":"Field","name":{"kind":"Name","value":"archiveApp"},"arguments":[{"kind":"Argument","name":{"kind":"Name","value":"id"},"value":{"kind":"Variable","name":{"kind":"Name","value":"appID"}}}],"selectionSet":{"kind":"SelectionSet","selections":[{"kind":"Field","name":{"kind":"Name","value":"id"}}]}}]}}]} as unknown as DocumentNode<AchiveAppMutation, AchiveAppMutationVariables>;
export const UnachiveAppDocument = {"kind":"Document","definitions":[{"kind":"OperationDefinition","operation":"mutation","name":{"kind":"Name","value":"UnachiveApp"},"variableDefinitions":[{"kind":"VariableDefinition","variable":{"kind":"Variable","name":{"kind":"Name","value":"appID"}},"type":{"kind":"NonNullType","type":{"kind":"NamedType","name":{"kind":"Name","value":"UUID"}}}}],"selectionSet":{"kind":"SelectionSet","selections":[{"kind":"Field","name":{"kind":"Name","value":"unarchiveApp"},"arguments":[{"kind":"Argument","name":{"kind":"Name","value":"id"},"value":{"kind":"Variable","name":{"kind":"Name","value":"appID"}}}],"selectionSet":{"kind":"SelectionSet","selections":[{"kind":"Field","name":{"kind":"Name","value":"id"}}]}}]}}]} as unknown as DocumentNode<UnachiveAppMutation, UnachiveAppMutationVariables>;
export const ResyncAppDocument = {"kind":"Document","definitions":[{"kind":"OperationDefinition","operation":"mutation","name":{"kind":"Name","value":"ResyncApp"},"variableDefinitions":[{"kind":"VariableDefinition","variable":{"kind":"Variable","name":{"kind":"Name","value":"appExternalID"}},"type":{"kind":"NonNullType","type":{"kind":"NamedType","name":{"kind":"Name","value":"String"}}}},{"kind":"VariableDefinition","variable":{"kind":"Variable","name":{"kind":"Name","value":"appURL"}},"type":{"kind":"NamedType","name":{"kind":"Name","value":"String"}}},{"kind":"VariableDefinition","variable":{"kind":"Variable","name":{"kind":"Name","value":"envID"}},"type":{"kind":"NonNullType","type":{"kind":"NamedType","name":{"kind":"Name","value":"UUID"}}}}],"selectionSet":{"kind":"SelectionSet","selections":[{"kind":"Field","name":{"kind":"Name","value":"resyncApp"},"arguments":[{"kind":"Argument","name":{"kind":"Name","value":"appExternalID"},"value":{"kind":"Variable","name":{"kind":"Name","value":"appExternalID"}}},{"kind":"Argument","name":{"kind":"Name","value":"appURL"},"value":{"kind":"Variable","name":{"kind":"Name","value":"appURL"}}},{"kind":"Argument","name":{"kind":"Name","value":"envID"},"value":{"kind":"Variable","name":{"kind":"Name","value":"envID"}}}],"selectionSet":{"kind":"SelectionSet","selections":[{"kind":"Field","name":{"kind":"Name","value":"app"},"selectionSet":{"kind":"SelectionSet","selections":[{"kind":"Field","name":{"kind":"Name","value":"id"}}]}},{"kind":"Field","name":{"kind":"Name","value":"error"},"selectionSet":{"kind":"SelectionSet","selections":[{"kind":"Field","name":{"kind":"Name","value":"code"}},{"kind":"Field","name":{"kind":"Name","value":"data"}},{"kind":"Field","name":{"kind":"Name","value":"message"}}]}}]}}]}}]} as unknown as DocumentNode<ResyncAppMutation, ResyncAppMutationVariables>;
export const CheckAppDocument = {"kind":"Document","definitions":[{"kind":"OperationDefinition","operation":"query","name":{"kind":"Name","value":"CheckApp"},"variableDefinitions":[{"kind":"VariableDefinition","variable":{"kind":"Variable","name":{"kind":"Name","value":"envID"}},"type":{"kind":"NonNullType","type":{"kind":"NamedType","name":{"kind":"Name","value":"ID"}}}},{"kind":"VariableDefinition","variable":{"kind":"Variable","name":{"kind":"Name","value":"url"}},"type":{"kind":"NonNullType","type":{"kind":"NamedType","name":{"kind":"Name","value":"String"}}}}],"selectionSet":{"kind":"SelectionSet","selections":[{"kind":"Field","alias":{"kind":"Name","value":"env"},"name":{"kind":"Name","value":"workspace"},"arguments":[{"kind":"Argument","name":{"kind":"Name","value":"id"},"value":{"kind":"Variable","name":{"kind":"Name","value":"envID"}}}],"selectionSet":{"kind":"SelectionSet","selections":[{"kind":"Field","name":{"kind":"Name","value":"appCheck"},"arguments":[{"kind":"Argument","name":{"kind":"Name","value":"url"},"value":{"kind":"Variable","name":{"kind":"Name","value":"url"}}}],"selectionSet":{"kind":"SelectionSet","selections":[{"kind":"Field","name":{"kind":"Name","value":"apiOrigin"},"selectionSet":{"kind":"SelectionSet","selections":[{"kind":"Field","name":{"kind":"Name","value":"value"}}]}},{"kind":"Field","name":{"kind":"Name","value":"appID"},"selectionSet":{"kind":"SelectionSet","selections":[{"kind":"Field","name":{"kind":"Name","value":"value"}}]}},{"kind":"Field","name":{"kind":"Name","value":"authenticationSucceeded"},"selectionSet":{"kind":"SelectionSet","selections":[{"kind":"Field","name":{"kind":"Name","value":"value"}}]}},{"kind":"Field","name":{"kind":"Name","value":"env"},"selectionSet":{"kind":"SelectionSet","selections":[{"kind":"Field","name":{"kind":"Name","value":"value"}}]}},{"kind":"Field","name":{"kind":"Name","value":"error"}},{"kind":"Field","name":{"kind":"Name","value":"eventAPIOrigin"},"selectionSet":{"kind":"SelectionSet","selections":[{"kind":"Field","name":{"kind":"Name","value":"value"}}]}},{"kind":"Field","name":{"kind":"Name","value":"eventKeyStatus"}},{"kind":"Field","name":{"kind":"Name","value":"extra"}},{"kind":"Field","name":{"kind":"Name","value":"framework"},"selectionSet":{"kind":"SelectionSet","selections":[{"kind":"Field","name":{"kind":"Name","value":"value"}}]}},{"kind":"Field","name":{"kind":"Name","value":"isReachable"}},{"kind":"Field","name":{"kind":"Name","value":"isSDK"}},{"kind":"Field","name":{"kind":"Name","value":"mode"}},{"kind":"Field","name":{"kind":"Name","value":"respHeaders"}},{"kind":"Field","name":{"kind":"Name","value":"respStatusCode"}},{"kind":"Field","name":{"kind":"Name","value":"sdkLanguage"},"selectionSet":{"kind":"SelectionSet","selections":[{"kind":"Field","name":{"kind":"Name","value":"value"}}]}},{"kind":"Field","name":{"kind":"Name","value":"sdkVersion"},"selectionSet":{"kind":"SelectionSet","selections":[{"kind":"Field","name":{"kind":"Name","value":"value"}}]}},{"kind":"Field","name":{"kind":"Name","value":"serveOrigin"},"selectionSet":{"kind":"SelectionSet","selections":[{"kind":"Field","name":{"kind":"Name","value":"value"}}]}},{"kind":"Field","name":{"kind":"Name","value":"servePath"},"selectionSet":{"kind":"SelectionSet","selections":[{"kind":"Field","name":{"kind":"Name","value":"value"}}]}},{"kind":"Field","name":{"kind":"Name","value":"signingKeyStatus"}},{"kind":"Field","name":{"kind":"Name","value":"signingKeyFallbackStatus"}}]}}]}}]}}]} as unknown as DocumentNode<CheckAppQuery, CheckAppQueryVariables>;
export const SyncDocument = {"kind":"Document","definitions":[{"kind":"OperationDefinition","operation":"query","name":{"kind":"Name","value":"Sync"},"variableDefinitions":[{"kind":"VariableDefinition","variable":{"kind":"Variable","name":{"kind":"Name","value":"envID"}},"type":{"kind":"NonNullType","type":{"kind":"NamedType","name":{"kind":"Name","value":"ID"}}}},{"kind":"VariableDefinition","variable":{"kind":"Variable","name":{"kind":"Name","value":"externalAppID"}},"type":{"kind":"NonNullType","type":{"kind":"NamedType","name":{"kind":"Name","value":"String"}}}},{"kind":"VariableDefinition","variable":{"kind":"Variable","name":{"kind":"Name","value":"syncID"}},"type":{"kind":"NonNullType","type":{"kind":"NamedType","name":{"kind":"Name","value":"ID"}}}}],"selectionSet":{"kind":"SelectionSet","selections":[{"kind":"Field","alias":{"kind":"Name","value":"environment"},"name":{"kind":"Name","value":"workspace"},"arguments":[{"kind":"Argument","name":{"kind":"Name","value":"id"},"value":{"kind":"Variable","name":{"kind":"Name","value":"envID"}}}],"selectionSet":{"kind":"SelectionSet","selections":[{"kind":"Field","alias":{"kind":"Name","value":"app"},"name":{"kind":"Name","value":"appByExternalID"},"arguments":[{"kind":"Argument","name":{"kind":"Name","value":"externalID"},"value":{"kind":"Variable","name":{"kind":"Name","value":"externalAppID"}}}],"selectionSet":{"kind":"SelectionSet","selections":[{"kind":"Field","name":{"kind":"Name","value":"id"}},{"kind":"Field","name":{"kind":"Name","value":"externalID"}},{"kind":"Field","name":{"kind":"Name","value":"name"}},{"kind":"Field","name":{"kind":"Name","value":"method"}}]}}]}},{"kind":"Field","alias":{"kind":"Name","value":"sync"},"name":{"kind":"Name","value":"deploy"},"arguments":[{"kind":"Argument","name":{"kind":"Name","value":"id"},"value":{"kind":"Variable","name":{"kind":"Name","value":"syncID"}}}],"selectionSet":{"kind":"SelectionSet","selections":[{"kind":"Field","name":{"kind":"Name","value":"appVersion"}},{"kind":"Field","name":{"kind":"Name","value":"commitAuthor"}},{"kind":"Field","name":{"kind":"Name","value":"commitHash"}},{"kind":"Field","name":{"kind":"Name","value":"commitMessage"}},{"kind":"Field","name":{"kind":"Name","value":"commitRef"}},{"kind":"Field","name":{"kind":"Name","value":"error"}},{"kind":"Field","name":{"kind":"Name","value":"framework"}},{"kind":"Field","name":{"kind":"Name","value":"id"}},{"kind":"Field","name":{"kind":"Name","value":"lastSyncedAt"}},{"kind":"Field","name":{"kind":"Name","value":"platform"}},{"kind":"Field","name":{"kind":"Name","value":"repoURL"}},{"kind":"Field","name":{"kind":"Name","value":"sdkLanguage"}},{"kind":"Field","name":{"kind":"Name","value":"sdkVersion"}},{"kind":"Field","name":{"kind":"Name","value":"status"}},{"kind":"Field","alias":{"kind":"Name","value":"removedFunctions"},"name":{"kind":"Name","value":"removedFunctions"},"selectionSet":{"kind":"SelectionSet","selections":[{"kind":"Field","name":{"kind":"Name","value":"id"}},{"kind":"Field","name":{"kind":"Name","value":"name"}},{"kind":"Field","name":{"kind":"Name","value":"slug"}}]}},{"kind":"Field","alias":{"kind":"Name","value":"syncedFunctions"},"name":{"kind":"Name","value":"deployedFunctions"},"selectionSet":{"kind":"SelectionSet","selections":[{"kind":"Field","name":{"kind":"Name","value":"id"}},{"kind":"Field","name":{"kind":"Name","value":"name"}},{"kind":"Field","name":{"kind":"Name","value":"slug"}}]}},{"kind":"Field","name":{"kind":"Name","value":"url"}},{"kind":"Field","name":{"kind":"Name","value":"vercelDeploymentID"}},{"kind":"Field","name":{"kind":"Name","value":"vercelDeploymentURL"}},{"kind":"Field","name":{"kind":"Name","value":"vercelProjectID"}},{"kind":"Field","name":{"kind":"Name","value":"vercelProjectURL"}}]}}]}}]} as unknown as DocumentNode<SyncQuery, SyncQueryVariables>;
export const AppSyncsDocument = {"kind":"Document","definitions":[{"kind":"OperationDefinition","operation":"query","name":{"kind":"Name","value":"AppSyncs"},"variableDefinitions":[{"kind":"VariableDefinition","variable":{"kind":"Variable","name":{"kind":"Name","value":"envID"}},"type":{"kind":"NonNullType","type":{"kind":"NamedType","name":{"kind":"Name","value":"ID"}}}},{"kind":"VariableDefinition","variable":{"kind":"Variable","name":{"kind":"Name","value":"externalAppID"}},"type":{"kind":"NonNullType","type":{"kind":"NamedType","name":{"kind":"Name","value":"String"}}}}],"selectionSet":{"kind":"SelectionSet","selections":[{"kind":"Field","alias":{"kind":"Name","value":"environment"},"name":{"kind":"Name","value":"workspace"},"arguments":[{"kind":"Argument","name":{"kind":"Name","value":"id"},"value":{"kind":"Variable","name":{"kind":"Name","value":"envID"}}}],"selectionSet":{"kind":"SelectionSet","selections":[{"kind":"Field","alias":{"kind":"Name","value":"app"},"name":{"kind":"Name","value":"appByExternalID"},"arguments":[{"kind":"Argument","name":{"kind":"Name","value":"externalID"},"value":{"kind":"Variable","name":{"kind":"Name","value":"externalAppID"}}}],"selectionSet":{"kind":"SelectionSet","selections":[{"kind":"Field","name":{"kind":"Name","value":"id"}},{"kind":"Field","name":{"kind":"Name","value":"syncs"},"arguments":[{"kind":"Argument","name":{"kind":"Name","value":"first"},"value":{"kind":"IntValue","value":"40"}}],"selectionSet":{"kind":"SelectionSet","selections":[{"kind":"Field","name":{"kind":"Name","value":"commitAuthor"}},{"kind":"Field","name":{"kind":"Name","value":"commitHash"}},{"kind":"Field","name":{"kind":"Name","value":"commitMessage"}},{"kind":"Field","name":{"kind":"Name","value":"commitRef"}},{"kind":"Field","name":{"kind":"Name","value":"framework"}},{"kind":"Field","name":{"kind":"Name","value":"id"}},{"kind":"Field","name":{"kind":"Name","value":"lastSyncedAt"}},{"kind":"Field","name":{"kind":"Name","value":"platform"}},{"kind":"Field","name":{"kind":"Name","value":"removedFunctions"},"selectionSet":{"kind":"SelectionSet","selections":[{"kind":"Field","name":{"kind":"Name","value":"id"}},{"kind":"Field","name":{"kind":"Name","value":"name"}},{"kind":"Field","name":{"kind":"Name","value":"slug"}}]}},{"kind":"Field","name":{"kind":"Name","value":"repoURL"}},{"kind":"Field","name":{"kind":"Name","value":"sdkLanguage"}},{"kind":"Field","name":{"kind":"Name","value":"sdkVersion"}},{"kind":"Field","name":{"kind":"Name","value":"status"}},{"kind":"Field","alias":{"kind":"Name","value":"syncedFunctions"},"name":{"kind":"Name","value":"deployedFunctions"},"selectionSet":{"kind":"SelectionSet","selections":[{"kind":"Field","name":{"kind":"Name","value":"id"}},{"kind":"Field","name":{"kind":"Name","value":"name"}},{"kind":"Field","name":{"kind":"Name","value":"slug"}}]}},{"kind":"Field","name":{"kind":"Name","value":"url"}},{"kind":"Field","name":{"kind":"Name","value":"vercelDeploymentID"}},{"kind":"Field","name":{"kind":"Name","value":"vercelDeploymentURL"}},{"kind":"Field","name":{"kind":"Name","value":"vercelProjectID"}},{"kind":"Field","name":{"kind":"Name","value":"vercelProjectURL"}}]}}]}}]}}]}}]} as unknown as DocumentNode<AppSyncsQuery, AppSyncsQueryVariables>;
export const AppDocument = {"kind":"Document","definitions":[{"kind":"OperationDefinition","operation":"query","name":{"kind":"Name","value":"App"},"variableDefinitions":[{"kind":"VariableDefinition","variable":{"kind":"Variable","name":{"kind":"Name","value":"envID"}},"type":{"kind":"NonNullType","type":{"kind":"NamedType","name":{"kind":"Name","value":"ID"}}}},{"kind":"VariableDefinition","variable":{"kind":"Variable","name":{"kind":"Name","value":"externalAppID"}},"type":{"kind":"NonNullType","type":{"kind":"NamedType","name":{"kind":"Name","value":"String"}}}}],"selectionSet":{"kind":"SelectionSet","selections":[{"kind":"Field","alias":{"kind":"Name","value":"environment"},"name":{"kind":"Name","value":"workspace"},"arguments":[{"kind":"Argument","name":{"kind":"Name","value":"id"},"value":{"kind":"Variable","name":{"kind":"Name","value":"envID"}}}],"selectionSet":{"kind":"SelectionSet","selections":[{"kind":"Field","alias":{"kind":"Name","value":"app"},"name":{"kind":"Name","value":"appByExternalID"},"arguments":[{"kind":"Argument","name":{"kind":"Name","value":"externalID"},"value":{"kind":"Variable","name":{"kind":"Name","value":"externalAppID"}}}],"selectionSet":{"kind":"SelectionSet","selections":[{"kind":"Field","name":{"kind":"Name","value":"id"}},{"kind":"Field","name":{"kind":"Name","value":"externalID"}},{"kind":"Field","name":{"kind":"Name","value":"functions"},"selectionSet":{"kind":"SelectionSet","selections":[{"kind":"Field","name":{"kind":"Name","value":"id"}},{"kind":"Field","name":{"kind":"Name","value":"latestVersion"},"selectionSet":{"kind":"SelectionSet","selections":[{"kind":"Field","name":{"kind":"Name","value":"triggers"},"selectionSet":{"kind":"SelectionSet","selections":[{"kind":"Field","name":{"kind":"Name","value":"eventName"}},{"kind":"Field","name":{"kind":"Name","value":"schedule"}}]}}]}},{"kind":"Field","name":{"kind":"Name","value":"name"}},{"kind":"Field","name":{"kind":"Name","value":"slug"}}]}},{"kind":"Field","name":{"kind":"Name","value":"appVersion"}},{"kind":"Field","name":{"kind":"Name","value":"name"}},{"kind":"Field","name":{"kind":"Name","value":"method"}},{"kind":"Field","name":{"kind":"Name","value":"latestSync"},"selectionSet":{"kind":"SelectionSet","selections":[{"kind":"Field","name":{"kind":"Name","value":"commitAuthor"}},{"kind":"Field","name":{"kind":"Name","value":"commitHash"}},{"kind":"Field","name":{"kind":"Name","value":"commitMessage"}},{"kind":"Field","name":{"kind":"Name","value":"commitRef"}},{"kind":"Field","name":{"kind":"Name","value":"error"}},{"kind":"Field","name":{"kind":"Name","value":"framework"}},{"kind":"Field","name":{"kind":"Name","value":"id"}},{"kind":"Field","name":{"kind":"Name","value":"lastSyncedAt"}},{"kind":"Field","name":{"kind":"Name","value":"platform"}},{"kind":"Field","name":{"kind":"Name","value":"repoURL"}},{"kind":"Field","name":{"kind":"Name","value":"sdkLanguage"}},{"kind":"Field","name":{"kind":"Name","value":"sdkVersion"}},{"kind":"Field","name":{"kind":"Name","value":"status"}},{"kind":"Field","name":{"kind":"Name","value":"url"}},{"kind":"Field","name":{"kind":"Name","value":"vercelDeploymentID"}},{"kind":"Field","name":{"kind":"Name","value":"vercelDeploymentURL"}},{"kind":"Field","name":{"kind":"Name","value":"vercelProjectID"}},{"kind":"Field","name":{"kind":"Name","value":"vercelProjectURL"}},{"kind":"Field","name":{"kind":"Name","value":"appVersion"}}]}}]}}]}}]}}]} as unknown as DocumentNode<AppQuery, AppQueryVariables>;
export const AppNavDataDocument = {"kind":"Document","definitions":[{"kind":"OperationDefinition","operation":"query","name":{"kind":"Name","value":"AppNavData"},"variableDefinitions":[{"kind":"VariableDefinition","variable":{"kind":"Variable","name":{"kind":"Name","value":"envID"}},"type":{"kind":"NonNullType","type":{"kind":"NamedType","name":{"kind":"Name","value":"ID"}}}},{"kind":"VariableDefinition","variable":{"kind":"Variable","name":{"kind":"Name","value":"externalAppID"}},"type":{"kind":"NonNullType","type":{"kind":"NamedType","name":{"kind":"Name","value":"String"}}}}],"selectionSet":{"kind":"SelectionSet","selections":[{"kind":"Field","alias":{"kind":"Name","value":"environment"},"name":{"kind":"Name","value":"workspace"},"arguments":[{"kind":"Argument","name":{"kind":"Name","value":"id"},"value":{"kind":"Variable","name":{"kind":"Name","value":"envID"}}}],"selectionSet":{"kind":"SelectionSet","selections":[{"kind":"Field","alias":{"kind":"Name","value":"app"},"name":{"kind":"Name","value":"appByExternalID"},"arguments":[{"kind":"Argument","name":{"kind":"Name","value":"externalID"},"value":{"kind":"Variable","name":{"kind":"Name","value":"externalAppID"}}}],"selectionSet":{"kind":"SelectionSet","selections":[{"kind":"Field","name":{"kind":"Name","value":"id"}},{"kind":"Field","name":{"kind":"Name","value":"isArchived"}},{"kind":"Field","name":{"kind":"Name","value":"isParentArchived"}},{"kind":"Field","name":{"kind":"Name","value":"latestSync"},"selectionSet":{"kind":"SelectionSet","selections":[{"kind":"Field","name":{"kind":"Name","value":"platform"}},{"kind":"Field","name":{"kind":"Name","value":"url"}}]}},{"kind":"Field","name":{"kind":"Name","value":"method"}},{"kind":"Field","name":{"kind":"Name","value":"name"}}]}}]}}]}}]} as unknown as DocumentNode<AppNavDataQuery, AppNavDataQueryVariables>;
export const SyncNewAppDocument = {"kind":"Document","definitions":[{"kind":"OperationDefinition","operation":"mutation","name":{"kind":"Name","value":"SyncNewApp"},"variableDefinitions":[{"kind":"VariableDefinition","variable":{"kind":"Variable","name":{"kind":"Name","value":"appURL"}},"type":{"kind":"NonNullType","type":{"kind":"NamedType","name":{"kind":"Name","value":"String"}}}},{"kind":"VariableDefinition","variable":{"kind":"Variable","name":{"kind":"Name","value":"envID"}},"type":{"kind":"NonNullType","type":{"kind":"NamedType","name":{"kind":"Name","value":"UUID"}}}}],"selectionSet":{"kind":"SelectionSet","selections":[{"kind":"Field","name":{"kind":"Name","value":"syncNewApp"},"arguments":[{"kind":"Argument","name":{"kind":"Name","value":"appURL"},"value":{"kind":"Variable","name":{"kind":"Name","value":"appURL"}}},{"kind":"Argument","name":{"kind":"Name","value":"envID"},"value":{"kind":"Variable","name":{"kind":"Name","value":"envID"}}}],"selectionSet":{"kind":"SelectionSet","selections":[{"kind":"Field","name":{"kind":"Name","value":"app"},"selectionSet":{"kind":"SelectionSet","selections":[{"kind":"Field","name":{"kind":"Name","value":"externalID"}},{"kind":"Field","name":{"kind":"Name","value":"id"}}]}},{"kind":"Field","name":{"kind":"Name","value":"error"},"selectionSet":{"kind":"SelectionSet","selections":[{"kind":"Field","name":{"kind":"Name","value":"code"}},{"kind":"Field","name":{"kind":"Name","value":"data"}},{"kind":"Field","name":{"kind":"Name","value":"message"}}]}}]}}]}}]} as unknown as DocumentNode<SyncNewAppMutation, SyncNewAppMutationVariables>;
export const AppsDocument = {"kind":"Document","definitions":[{"kind":"OperationDefinition","operation":"query","name":{"kind":"Name","value":"Apps"},"variableDefinitions":[{"kind":"VariableDefinition","variable":{"kind":"Variable","name":{"kind":"Name","value":"envID"}},"type":{"kind":"NonNullType","type":{"kind":"NamedType","name":{"kind":"Name","value":"ID"}}}}],"selectionSet":{"kind":"SelectionSet","selections":[{"kind":"Field","alias":{"kind":"Name","value":"environment"},"name":{"kind":"Name","value":"workspace"},"arguments":[{"kind":"Argument","name":{"kind":"Name","value":"id"},"value":{"kind":"Variable","name":{"kind":"Name","value":"envID"}}}],"selectionSet":{"kind":"SelectionSet","selections":[{"kind":"Field","name":{"kind":"Name","value":"apps"},"selectionSet":{"kind":"SelectionSet","selections":[{"kind":"Field","name":{"kind":"Name","value":"id"}},{"kind":"Field","name":{"kind":"Name","value":"externalID"}},{"kind":"Field","name":{"kind":"Name","value":"functionCount"}},{"kind":"Field","name":{"kind":"Name","value":"isArchived"}},{"kind":"Field","name":{"kind":"Name","value":"name"}},{"kind":"Field","name":{"kind":"Name","value":"method"}},{"kind":"Field","name":{"kind":"Name","value":"isParentArchived"}},{"kind":"Field","name":{"kind":"Name","value":"latestSync"},"selectionSet":{"kind":"SelectionSet","selections":[{"kind":"Field","name":{"kind":"Name","value":"error"}},{"kind":"Field","name":{"kind":"Name","value":"framework"}},{"kind":"Field","name":{"kind":"Name","value":"id"}},{"kind":"Field","name":{"kind":"Name","value":"lastSyncedAt"}},{"kind":"Field","name":{"kind":"Name","value":"platform"}},{"kind":"Field","name":{"kind":"Name","value":"sdkLanguage"}},{"kind":"Field","name":{"kind":"Name","value":"sdkVersion"}},{"kind":"Field","name":{"kind":"Name","value":"status"}},{"kind":"Field","name":{"kind":"Name","value":"url"}}]}},{"kind":"Field","name":{"kind":"Name","value":"functions"},"selectionSet":{"kind":"SelectionSet","selections":[{"kind":"Field","name":{"kind":"Name","value":"id"}},{"kind":"Field","name":{"kind":"Name","value":"name"}},{"kind":"Field","name":{"kind":"Name","value":"slug"}},{"kind":"Field","name":{"kind":"Name","value":"triggers"},"selectionSet":{"kind":"SelectionSet","selections":[{"kind":"Field","name":{"kind":"Name","value":"eventName"}},{"kind":"Field","name":{"kind":"Name","value":"schedule"}}]}}]}}]}}]}}]}}]} as unknown as DocumentNode<AppsQuery, AppsQueryVariables>;
export const LatestUnattachedSyncDocument = {"kind":"Document","definitions":[{"kind":"OperationDefinition","operation":"query","name":{"kind":"Name","value":"LatestUnattachedSync"},"variableDefinitions":[{"kind":"VariableDefinition","variable":{"kind":"Variable","name":{"kind":"Name","value":"envID"}},"type":{"kind":"NonNullType","type":{"kind":"NamedType","name":{"kind":"Name","value":"ID"}}}}],"selectionSet":{"kind":"SelectionSet","selections":[{"kind":"Field","alias":{"kind":"Name","value":"environment"},"name":{"kind":"Name","value":"workspace"},"arguments":[{"kind":"Argument","name":{"kind":"Name","value":"id"},"value":{"kind":"Variable","name":{"kind":"Name","value":"envID"}}}],"selectionSet":{"kind":"SelectionSet","selections":[{"kind":"Field","name":{"kind":"Name","value":"unattachedSyncs"},"arguments":[{"kind":"Argument","name":{"kind":"Name","value":"first"},"value":{"kind":"IntValue","value":"1"}}],"selectionSet":{"kind":"SelectionSet","selections":[{"kind":"Field","name":{"kind":"Name","value":"lastSyncedAt"}}]}}]}}]}}]} as unknown as DocumentNode<LatestUnattachedSyncQuery, LatestUnattachedSyncQueryVariables>;
export const GetHistoryItemOutputDocument = {"kind":"Document","definitions":[{"kind":"OperationDefinition","operation":"query","name":{"kind":"Name","value":"GetHistoryItemOutput"},"variableDefinitions":[{"kind":"VariableDefinition","variable":{"kind":"Variable","name":{"kind":"Name","value":"envID"}},"type":{"kind":"NonNullType","type":{"kind":"NamedType","name":{"kind":"Name","value":"ID"}}}},{"kind":"VariableDefinition","variable":{"kind":"Variable","name":{"kind":"Name","value":"functionID"}},"type":{"kind":"NonNullType","type":{"kind":"NamedType","name":{"kind":"Name","value":"ID"}}}},{"kind":"VariableDefinition","variable":{"kind":"Variable","name":{"kind":"Name","value":"historyItemID"}},"type":{"kind":"NonNullType","type":{"kind":"NamedType","name":{"kind":"Name","value":"ULID"}}}},{"kind":"VariableDefinition","variable":{"kind":"Variable","name":{"kind":"Name","value":"runID"}},"type":{"kind":"NonNullType","type":{"kind":"NamedType","name":{"kind":"Name","value":"ULID"}}}}],"selectionSet":{"kind":"SelectionSet","selections":[{"kind":"Field","alias":{"kind":"Name","value":"environment"},"name":{"kind":"Name","value":"workspace"},"arguments":[{"kind":"Argument","name":{"kind":"Name","value":"id"},"value":{"kind":"Variable","name":{"kind":"Name","value":"envID"}}}],"selectionSet":{"kind":"SelectionSet","selections":[{"kind":"Field","alias":{"kind":"Name","value":"function"},"name":{"kind":"Name","value":"workflow"},"arguments":[{"kind":"Argument","name":{"kind":"Name","value":"id"},"value":{"kind":"Variable","name":{"kind":"Name","value":"functionID"}}}],"selectionSet":{"kind":"SelectionSet","selections":[{"kind":"Field","name":{"kind":"Name","value":"run"},"arguments":[{"kind":"Argument","name":{"kind":"Name","value":"id"},"value":{"kind":"Variable","name":{"kind":"Name","value":"runID"}}}],"selectionSet":{"kind":"SelectionSet","selections":[{"kind":"Field","name":{"kind":"Name","value":"historyItemOutput"},"arguments":[{"kind":"Argument","name":{"kind":"Name","value":"id"},"value":{"kind":"Variable","name":{"kind":"Name","value":"historyItemID"}}}]}]}}]}}]}}]}}]} as unknown as DocumentNode<GetHistoryItemOutputQuery, GetHistoryItemOutputQueryVariables>;
export const SearchEventsDocument = {"kind":"Document","definitions":[{"kind":"OperationDefinition","operation":"query","name":{"kind":"Name","value":"SearchEvents"},"variableDefinitions":[{"kind":"VariableDefinition","variable":{"kind":"Variable","name":{"kind":"Name","value":"environmentID"}},"type":{"kind":"NonNullType","type":{"kind":"NamedType","name":{"kind":"Name","value":"ID"}}}},{"kind":"VariableDefinition","variable":{"kind":"Variable","name":{"kind":"Name","value":"lowerTime"}},"type":{"kind":"NonNullType","type":{"kind":"NamedType","name":{"kind":"Name","value":"Time"}}}},{"kind":"VariableDefinition","variable":{"kind":"Variable","name":{"kind":"Name","value":"query"}},"type":{"kind":"NonNullType","type":{"kind":"NamedType","name":{"kind":"Name","value":"String"}}}},{"kind":"VariableDefinition","variable":{"kind":"Variable","name":{"kind":"Name","value":"upperTime"}},"type":{"kind":"NonNullType","type":{"kind":"NamedType","name":{"kind":"Name","value":"Time"}}}}],"selectionSet":{"kind":"SelectionSet","selections":[{"kind":"Field","alias":{"kind":"Name","value":"environment"},"name":{"kind":"Name","value":"workspace"},"arguments":[{"kind":"Argument","name":{"kind":"Name","value":"id"},"value":{"kind":"Variable","name":{"kind":"Name","value":"environmentID"}}}],"selectionSet":{"kind":"SelectionSet","selections":[{"kind":"Field","name":{"kind":"Name","value":"id"}},{"kind":"Field","name":{"kind":"Name","value":"eventSearch"},"arguments":[{"kind":"Argument","name":{"kind":"Name","value":"filter"},"value":{"kind":"ObjectValue","fields":[{"kind":"ObjectField","name":{"kind":"Name","value":"lowerTime"},"value":{"kind":"Variable","name":{"kind":"Name","value":"lowerTime"}}},{"kind":"ObjectField","name":{"kind":"Name","value":"query"},"value":{"kind":"Variable","name":{"kind":"Name","value":"query"}}},{"kind":"ObjectField","name":{"kind":"Name","value":"upperTime"},"value":{"kind":"Variable","name":{"kind":"Name","value":"upperTime"}}}]}}],"selectionSet":{"kind":"SelectionSet","selections":[{"kind":"Field","name":{"kind":"Name","value":"edges"},"selectionSet":{"kind":"SelectionSet","selections":[{"kind":"Field","name":{"kind":"Name","value":"node"},"selectionSet":{"kind":"SelectionSet","selections":[{"kind":"Field","name":{"kind":"Name","value":"id"}},{"kind":"Field","name":{"kind":"Name","value":"name"}},{"kind":"Field","name":{"kind":"Name","value":"receivedAt"}}]}}]}},{"kind":"Field","name":{"kind":"Name","value":"pageInfo"},"selectionSet":{"kind":"SelectionSet","selections":[{"kind":"Field","name":{"kind":"Name","value":"hasNextPage"}},{"kind":"Field","name":{"kind":"Name","value":"hasPreviousPage"}},{"kind":"Field","name":{"kind":"Name","value":"startCursor"}},{"kind":"Field","name":{"kind":"Name","value":"endCursor"}}]}}]}}]}}]}}]} as unknown as DocumentNode<SearchEventsQuery, SearchEventsQueryVariables>;
export const GetEventSearchEventDocument = {"kind":"Document","definitions":[{"kind":"OperationDefinition","operation":"query","name":{"kind":"Name","value":"GetEventSearchEvent"},"variableDefinitions":[{"kind":"VariableDefinition","variable":{"kind":"Variable","name":{"kind":"Name","value":"envID"}},"type":{"kind":"NonNullType","type":{"kind":"NamedType","name":{"kind":"Name","value":"ID"}}}},{"kind":"VariableDefinition","variable":{"kind":"Variable","name":{"kind":"Name","value":"eventID"}},"type":{"kind":"NonNullType","type":{"kind":"NamedType","name":{"kind":"Name","value":"ULID"}}}}],"selectionSet":{"kind":"SelectionSet","selections":[{"kind":"Field","alias":{"kind":"Name","value":"environment"},"name":{"kind":"Name","value":"workspace"},"arguments":[{"kind":"Argument","name":{"kind":"Name","value":"id"},"value":{"kind":"Variable","name":{"kind":"Name","value":"envID"}}}],"selectionSet":{"kind":"SelectionSet","selections":[{"kind":"Field","alias":{"kind":"Name","value":"event"},"name":{"kind":"Name","value":"archivedEvent"},"arguments":[{"kind":"Argument","name":{"kind":"Name","value":"id"},"value":{"kind":"Variable","name":{"kind":"Name","value":"eventID"}}}],"selectionSet":{"kind":"SelectionSet","selections":[{"kind":"Field","name":{"kind":"Name","value":"id"}},{"kind":"Field","name":{"kind":"Name","value":"name"}},{"kind":"Field","alias":{"kind":"Name","value":"payload"},"name":{"kind":"Name","value":"event"}},{"kind":"Field","name":{"kind":"Name","value":"receivedAt"}},{"kind":"Field","alias":{"kind":"Name","value":"runs"},"name":{"kind":"Name","value":"functionRuns"},"selectionSet":{"kind":"SelectionSet","selections":[{"kind":"Field","name":{"kind":"Name","value":"function"},"selectionSet":{"kind":"SelectionSet","selections":[{"kind":"Field","name":{"kind":"Name","value":"id"}},{"kind":"Field","name":{"kind":"Name","value":"name"}}]}},{"kind":"Field","name":{"kind":"Name","value":"id"}},{"kind":"Field","name":{"kind":"Name","value":"output"}},{"kind":"Field","name":{"kind":"Name","value":"status"}}]}}]}}]}}]}}]} as unknown as DocumentNode<GetEventSearchEventQuery, GetEventSearchEventQueryVariables>;
export const GetEventSearchRunDocument = {"kind":"Document","definitions":[{"kind":"OperationDefinition","operation":"query","name":{"kind":"Name","value":"GetEventSearchRun"},"variableDefinitions":[{"kind":"VariableDefinition","variable":{"kind":"Variable","name":{"kind":"Name","value":"envID"}},"type":{"kind":"NonNullType","type":{"kind":"NamedType","name":{"kind":"Name","value":"ID"}}}},{"kind":"VariableDefinition","variable":{"kind":"Variable","name":{"kind":"Name","value":"functionID"}},"type":{"kind":"NonNullType","type":{"kind":"NamedType","name":{"kind":"Name","value":"ID"}}}},{"kind":"VariableDefinition","variable":{"kind":"Variable","name":{"kind":"Name","value":"runID"}},"type":{"kind":"NonNullType","type":{"kind":"NamedType","name":{"kind":"Name","value":"ULID"}}}}],"selectionSet":{"kind":"SelectionSet","selections":[{"kind":"Field","alias":{"kind":"Name","value":"environment"},"name":{"kind":"Name","value":"workspace"},"arguments":[{"kind":"Argument","name":{"kind":"Name","value":"id"},"value":{"kind":"Variable","name":{"kind":"Name","value":"envID"}}}],"selectionSet":{"kind":"SelectionSet","selections":[{"kind":"Field","alias":{"kind":"Name","value":"function"},"name":{"kind":"Name","value":"workflow"},"arguments":[{"kind":"Argument","name":{"kind":"Name","value":"id"},"value":{"kind":"Variable","name":{"kind":"Name","value":"functionID"}}}],"selectionSet":{"kind":"SelectionSet","selections":[{"kind":"Field","name":{"kind":"Name","value":"name"}},{"kind":"Field","name":{"kind":"Name","value":"run"},"arguments":[{"kind":"Argument","name":{"kind":"Name","value":"id"},"value":{"kind":"Variable","name":{"kind":"Name","value":"runID"}}}],"selectionSet":{"kind":"SelectionSet","selections":[{"kind":"Field","name":{"kind":"Name","value":"canRerun"}},{"kind":"Field","name":{"kind":"Name","value":"history"},"selectionSet":{"kind":"SelectionSet","selections":[{"kind":"Field","name":{"kind":"Name","value":"attempt"}},{"kind":"Field","name":{"kind":"Name","value":"cancel"},"selectionSet":{"kind":"SelectionSet","selections":[{"kind":"Field","name":{"kind":"Name","value":"eventID"}},{"kind":"Field","name":{"kind":"Name","value":"expression"}},{"kind":"Field","name":{"kind":"Name","value":"userID"}}]}},{"kind":"Field","name":{"kind":"Name","value":"createdAt"}},{"kind":"Field","name":{"kind":"Name","value":"functionVersion"}},{"kind":"Field","name":{"kind":"Name","value":"groupID"}},{"kind":"Field","name":{"kind":"Name","value":"id"}},{"kind":"Field","name":{"kind":"Name","value":"sleep"},"selectionSet":{"kind":"SelectionSet","selections":[{"kind":"Field","name":{"kind":"Name","value":"until"}}]}},{"kind":"Field","name":{"kind":"Name","value":"stepName"}},{"kind":"Field","name":{"kind":"Name","value":"type"}},{"kind":"Field","name":{"kind":"Name","value":"url"}},{"kind":"Field","name":{"kind":"Name","value":"waitForEvent"},"selectionSet":{"kind":"SelectionSet","selections":[{"kind":"Field","name":{"kind":"Name","value":"eventName"}},{"kind":"Field","name":{"kind":"Name","value":"expression"}},{"kind":"Field","name":{"kind":"Name","value":"timeout"}}]}},{"kind":"Field","name":{"kind":"Name","value":"waitResult"},"selectionSet":{"kind":"SelectionSet","selections":[{"kind":"Field","name":{"kind":"Name","value":"eventID"}},{"kind":"Field","name":{"kind":"Name","value":"timeout"}}]}}]}},{"kind":"Field","name":{"kind":"Name","value":"id"}},{"kind":"Field","name":{"kind":"Name","value":"status"}},{"kind":"Field","name":{"kind":"Name","value":"startedAt"}},{"kind":"Field","name":{"kind":"Name","value":"endedAt"}},{"kind":"Field","name":{"kind":"Name","value":"output"}},{"kind":"Field","alias":{"kind":"Name","value":"version"},"name":{"kind":"Name","value":"workflowVersion"},"selectionSet":{"kind":"SelectionSet","selections":[{"kind":"Field","name":{"kind":"Name","value":"deploy"},"selectionSet":{"kind":"SelectionSet","selections":[{"kind":"Field","name":{"kind":"Name","value":"id"}},{"kind":"Field","name":{"kind":"Name","value":"createdAt"}}]}},{"kind":"Field","name":{"kind":"Name","value":"triggers"},"selectionSet":{"kind":"SelectionSet","selections":[{"kind":"Field","name":{"kind":"Name","value":"eventName"}},{"kind":"Field","name":{"kind":"Name","value":"schedule"}}]}},{"kind":"Field","name":{"kind":"Name","value":"url"}},{"kind":"Field","name":{"kind":"Name","value":"validFrom"}},{"kind":"Field","name":{"kind":"Name","value":"version"}}]}}]}}]}}]}}]}}]} as unknown as DocumentNode<GetEventSearchRunQuery, GetEventSearchRunQueryVariables>;
export const GetEventLogDocument = {"kind":"Document","definitions":[{"kind":"OperationDefinition","operation":"query","name":{"kind":"Name","value":"GetEventLog"},"variableDefinitions":[{"kind":"VariableDefinition","variable":{"kind":"Variable","name":{"kind":"Name","value":"environmentID"}},"type":{"kind":"NonNullType","type":{"kind":"NamedType","name":{"kind":"Name","value":"ID"}}}},{"kind":"VariableDefinition","variable":{"kind":"Variable","name":{"kind":"Name","value":"eventName"}},"type":{"kind":"NonNullType","type":{"kind":"NamedType","name":{"kind":"Name","value":"String"}}}},{"kind":"VariableDefinition","variable":{"kind":"Variable","name":{"kind":"Name","value":"cursor"}},"type":{"kind":"NamedType","name":{"kind":"Name","value":"String"}}},{"kind":"VariableDefinition","variable":{"kind":"Variable","name":{"kind":"Name","value":"perPage"}},"type":{"kind":"NonNullType","type":{"kind":"NamedType","name":{"kind":"Name","value":"Int"}}}}],"selectionSet":{"kind":"SelectionSet","selections":[{"kind":"Field","alias":{"kind":"Name","value":"environment"},"name":{"kind":"Name","value":"workspace"},"arguments":[{"kind":"Argument","name":{"kind":"Name","value":"id"},"value":{"kind":"Variable","name":{"kind":"Name","value":"environmentID"}}}],"selectionSet":{"kind":"SelectionSet","selections":[{"kind":"Field","alias":{"kind":"Name","value":"eventType"},"name":{"kind":"Name","value":"event"},"arguments":[{"kind":"Argument","name":{"kind":"Name","value":"name"},"value":{"kind":"Variable","name":{"kind":"Name","value":"eventName"}}}],"selectionSet":{"kind":"SelectionSet","selections":[{"kind":"Field","alias":{"kind":"Name","value":"events"},"name":{"kind":"Name","value":"recent"},"directives":[{"kind":"Directive","name":{"kind":"Name","value":"cursored"},"arguments":[{"kind":"Argument","name":{"kind":"Name","value":"cursor"},"value":{"kind":"Variable","name":{"kind":"Name","value":"cursor"}}},{"kind":"Argument","name":{"kind":"Name","value":"perPage"},"value":{"kind":"Variable","name":{"kind":"Name","value":"perPage"}}}]}],"selectionSet":{"kind":"SelectionSet","selections":[{"kind":"Field","name":{"kind":"Name","value":"id"}},{"kind":"Field","name":{"kind":"Name","value":"receivedAt"}}]}}]}}]}}]}}]} as unknown as DocumentNode<GetEventLogQuery, GetEventLogQueryVariables>;
export const GetFunctionNameSlugDocument = {"kind":"Document","definitions":[{"kind":"OperationDefinition","operation":"query","name":{"kind":"Name","value":"GetFunctionNameSlug"},"variableDefinitions":[{"kind":"VariableDefinition","variable":{"kind":"Variable","name":{"kind":"Name","value":"environmentID"}},"type":{"kind":"NonNullType","type":{"kind":"NamedType","name":{"kind":"Name","value":"ID"}}}},{"kind":"VariableDefinition","variable":{"kind":"Variable","name":{"kind":"Name","value":"functionID"}},"type":{"kind":"NonNullType","type":{"kind":"NamedType","name":{"kind":"Name","value":"ID"}}}}],"selectionSet":{"kind":"SelectionSet","selections":[{"kind":"Field","alias":{"kind":"Name","value":"environment"},"name":{"kind":"Name","value":"workspace"},"arguments":[{"kind":"Argument","name":{"kind":"Name","value":"id"},"value":{"kind":"Variable","name":{"kind":"Name","value":"environmentID"}}}],"selectionSet":{"kind":"SelectionSet","selections":[{"kind":"Field","alias":{"kind":"Name","value":"function"},"name":{"kind":"Name","value":"workflow"},"arguments":[{"kind":"Argument","name":{"kind":"Name","value":"id"},"value":{"kind":"Variable","name":{"kind":"Name","value":"functionID"}}}],"selectionSet":{"kind":"SelectionSet","selections":[{"kind":"Field","name":{"kind":"Name","value":"name"}},{"kind":"Field","name":{"kind":"Name","value":"slug"}}]}}]}}]}}]} as unknown as DocumentNode<GetFunctionNameSlugQuery, GetFunctionNameSlugQueryVariables>;
export const GetFunctionRunCardDocument = {"kind":"Document","definitions":[{"kind":"OperationDefinition","operation":"query","name":{"kind":"Name","value":"GetFunctionRunCard"},"variableDefinitions":[{"kind":"VariableDefinition","variable":{"kind":"Variable","name":{"kind":"Name","value":"environmentID"}},"type":{"kind":"NonNullType","type":{"kind":"NamedType","name":{"kind":"Name","value":"ID"}}}},{"kind":"VariableDefinition","variable":{"kind":"Variable","name":{"kind":"Name","value":"functionID"}},"type":{"kind":"NonNullType","type":{"kind":"NamedType","name":{"kind":"Name","value":"ID"}}}},{"kind":"VariableDefinition","variable":{"kind":"Variable","name":{"kind":"Name","value":"functionRunID"}},"type":{"kind":"NonNullType","type":{"kind":"NamedType","name":{"kind":"Name","value":"ULID"}}}}],"selectionSet":{"kind":"SelectionSet","selections":[{"kind":"Field","alias":{"kind":"Name","value":"environment"},"name":{"kind":"Name","value":"workspace"},"arguments":[{"kind":"Argument","name":{"kind":"Name","value":"id"},"value":{"kind":"Variable","name":{"kind":"Name","value":"environmentID"}}}],"selectionSet":{"kind":"SelectionSet","selections":[{"kind":"Field","alias":{"kind":"Name","value":"function"},"name":{"kind":"Name","value":"workflow"},"arguments":[{"kind":"Argument","name":{"kind":"Name","value":"id"},"value":{"kind":"Variable","name":{"kind":"Name","value":"functionID"}}}],"selectionSet":{"kind":"SelectionSet","selections":[{"kind":"Field","name":{"kind":"Name","value":"name"}},{"kind":"Field","name":{"kind":"Name","value":"slug"}},{"kind":"Field","name":{"kind":"Name","value":"run"},"arguments":[{"kind":"Argument","name":{"kind":"Name","value":"id"},"value":{"kind":"Variable","name":{"kind":"Name","value":"functionRunID"}}}],"selectionSet":{"kind":"SelectionSet","selections":[{"kind":"Field","name":{"kind":"Name","value":"id"}},{"kind":"Field","name":{"kind":"Name","value":"status"}},{"kind":"Field","name":{"kind":"Name","value":"startedAt"}}]}}]}}]}}]}}]} as unknown as DocumentNode<GetFunctionRunCardQuery, GetFunctionRunCardQueryVariables>;
export const GetEventDocument = {"kind":"Document","definitions":[{"kind":"OperationDefinition","operation":"query","name":{"kind":"Name","value":"GetEvent"},"variableDefinitions":[{"kind":"VariableDefinition","variable":{"kind":"Variable","name":{"kind":"Name","value":"environmentID"}},"type":{"kind":"NonNullType","type":{"kind":"NamedType","name":{"kind":"Name","value":"ID"}}}},{"kind":"VariableDefinition","variable":{"kind":"Variable","name":{"kind":"Name","value":"eventID"}},"type":{"kind":"NonNullType","type":{"kind":"NamedType","name":{"kind":"Name","value":"ULID"}}}}],"selectionSet":{"kind":"SelectionSet","selections":[{"kind":"Field","alias":{"kind":"Name","value":"environment"},"name":{"kind":"Name","value":"workspace"},"arguments":[{"kind":"Argument","name":{"kind":"Name","value":"id"},"value":{"kind":"Variable","name":{"kind":"Name","value":"environmentID"}}}],"selectionSet":{"kind":"SelectionSet","selections":[{"kind":"Field","alias":{"kind":"Name","value":"event"},"name":{"kind":"Name","value":"archivedEvent"},"arguments":[{"kind":"Argument","name":{"kind":"Name","value":"id"},"value":{"kind":"Variable","name":{"kind":"Name","value":"eventID"}}}],"selectionSet":{"kind":"SelectionSet","selections":[{"kind":"Field","name":{"kind":"Name","value":"receivedAt"}},{"kind":"FragmentSpread","name":{"kind":"Name","value":"EventPayload"}},{"kind":"Field","name":{"kind":"Name","value":"functionRuns"},"selectionSet":{"kind":"SelectionSet","selections":[{"kind":"Field","name":{"kind":"Name","value":"id"}},{"kind":"Field","name":{"kind":"Name","value":"function"},"selectionSet":{"kind":"SelectionSet","selections":[{"kind":"Field","name":{"kind":"Name","value":"id"}}]}}]}},{"kind":"Field","name":{"kind":"Name","value":"skippedFunctionRuns"},"selectionSet":{"kind":"SelectionSet","selections":[{"kind":"Field","name":{"kind":"Name","value":"id"}},{"kind":"Field","name":{"kind":"Name","value":"skipReason"}},{"kind":"Field","name":{"kind":"Name","value":"workflowID"}},{"kind":"Field","name":{"kind":"Name","value":"skippedAt"}}]}}]}}]}}]}},{"kind":"FragmentDefinition","name":{"kind":"Name","value":"EventPayload"},"typeCondition":{"kind":"NamedType","name":{"kind":"Name","value":"ArchivedEvent"}},"selectionSet":{"kind":"SelectionSet","selections":[{"kind":"Field","alias":{"kind":"Name","value":"payload"},"name":{"kind":"Name","value":"event"}}]}}]} as unknown as DocumentNode<GetEventQuery, GetEventQueryVariables>;
export const GetAccountEntitlementsDocument = {"kind":"Document","definitions":[{"kind":"OperationDefinition","operation":"query","name":{"kind":"Name","value":"GetAccountEntitlements"},"selectionSet":{"kind":"SelectionSet","selections":[{"kind":"Field","name":{"kind":"Name","value":"account"},"selectionSet":{"kind":"SelectionSet","selections":[{"kind":"Field","name":{"kind":"Name","value":"entitlements"},"selectionSet":{"kind":"SelectionSet","selections":[{"kind":"Field","name":{"kind":"Name","value":"history"},"selectionSet":{"kind":"SelectionSet","selections":[{"kind":"Field","name":{"kind":"Name","value":"limit"}}]}}]}}]}}]}}]} as unknown as DocumentNode<GetAccountEntitlementsQuery, GetAccountEntitlementsQueryVariables>;
export const GetFunctionRateLimitDocumentDocument = {"kind":"Document","definitions":[{"kind":"OperationDefinition","operation":"query","name":{"kind":"Name","value":"GetFunctionRateLimitDocument"},"variableDefinitions":[{"kind":"VariableDefinition","variable":{"kind":"Variable","name":{"kind":"Name","value":"environmentID"}},"type":{"kind":"NonNullType","type":{"kind":"NamedType","name":{"kind":"Name","value":"ID"}}}},{"kind":"VariableDefinition","variable":{"kind":"Variable","name":{"kind":"Name","value":"fnSlug"}},"type":{"kind":"NonNullType","type":{"kind":"NamedType","name":{"kind":"Name","value":"String"}}}},{"kind":"VariableDefinition","variable":{"kind":"Variable","name":{"kind":"Name","value":"startTime"}},"type":{"kind":"NonNullType","type":{"kind":"NamedType","name":{"kind":"Name","value":"Time"}}}},{"kind":"VariableDefinition","variable":{"kind":"Variable","name":{"kind":"Name","value":"endTime"}},"type":{"kind":"NonNullType","type":{"kind":"NamedType","name":{"kind":"Name","value":"Time"}}}}],"selectionSet":{"kind":"SelectionSet","selections":[{"kind":"Field","alias":{"kind":"Name","value":"environment"},"name":{"kind":"Name","value":"workspace"},"arguments":[{"kind":"Argument","name":{"kind":"Name","value":"id"},"value":{"kind":"Variable","name":{"kind":"Name","value":"environmentID"}}}],"selectionSet":{"kind":"SelectionSet","selections":[{"kind":"Field","alias":{"kind":"Name","value":"function"},"name":{"kind":"Name","value":"workflowBySlug"},"arguments":[{"kind":"Argument","name":{"kind":"Name","value":"slug"},"value":{"kind":"Variable","name":{"kind":"Name","value":"fnSlug"}}}],"selectionSet":{"kind":"SelectionSet","selections":[{"kind":"Field","alias":{"kind":"Name","value":"ratelimit"},"name":{"kind":"Name","value":"metrics"},"arguments":[{"kind":"Argument","name":{"kind":"Name","value":"opts"},"value":{"kind":"ObjectValue","fields":[{"kind":"ObjectField","name":{"kind":"Name","value":"name"},"value":{"kind":"StringValue","value":"function_run_rate_limited_total","block":false}},{"kind":"ObjectField","name":{"kind":"Name","value":"from"},"value":{"kind":"Variable","name":{"kind":"Name","value":"startTime"}}},{"kind":"ObjectField","name":{"kind":"Name","value":"to"},"value":{"kind":"Variable","name":{"kind":"Name","value":"endTime"}}}]}}],"selectionSet":{"kind":"SelectionSet","selections":[{"kind":"Field","name":{"kind":"Name","value":"from"}},{"kind":"Field","name":{"kind":"Name","value":"to"}},{"kind":"Field","name":{"kind":"Name","value":"granularity"}},{"kind":"Field","name":{"kind":"Name","value":"data"},"selectionSet":{"kind":"SelectionSet","selections":[{"kind":"Field","name":{"kind":"Name","value":"bucket"}},{"kind":"Field","name":{"kind":"Name","value":"value"}}]}}]}}]}}]}}]}}]} as unknown as DocumentNode<GetFunctionRateLimitDocumentQuery, GetFunctionRateLimitDocumentQueryVariables>;
export const GetFunctionRunsMetricsDocument = {"kind":"Document","definitions":[{"kind":"OperationDefinition","operation":"query","name":{"kind":"Name","value":"GetFunctionRunsMetrics"},"variableDefinitions":[{"kind":"VariableDefinition","variable":{"kind":"Variable","name":{"kind":"Name","value":"environmentID"}},"type":{"kind":"NonNullType","type":{"kind":"NamedType","name":{"kind":"Name","value":"ID"}}}},{"kind":"VariableDefinition","variable":{"kind":"Variable","name":{"kind":"Name","value":"functionSlug"}},"type":{"kind":"NonNullType","type":{"kind":"NamedType","name":{"kind":"Name","value":"String"}}}},{"kind":"VariableDefinition","variable":{"kind":"Variable","name":{"kind":"Name","value":"startTime"}},"type":{"kind":"NonNullType","type":{"kind":"NamedType","name":{"kind":"Name","value":"Time"}}}},{"kind":"VariableDefinition","variable":{"kind":"Variable","name":{"kind":"Name","value":"endTime"}},"type":{"kind":"NonNullType","type":{"kind":"NamedType","name":{"kind":"Name","value":"Time"}}}}],"selectionSet":{"kind":"SelectionSet","selections":[{"kind":"Field","alias":{"kind":"Name","value":"environment"},"name":{"kind":"Name","value":"workspace"},"arguments":[{"kind":"Argument","name":{"kind":"Name","value":"id"},"value":{"kind":"Variable","name":{"kind":"Name","value":"environmentID"}}}],"selectionSet":{"kind":"SelectionSet","selections":[{"kind":"Field","alias":{"kind":"Name","value":"function"},"name":{"kind":"Name","value":"workflowBySlug"},"arguments":[{"kind":"Argument","name":{"kind":"Name","value":"slug"},"value":{"kind":"Variable","name":{"kind":"Name","value":"functionSlug"}}}],"selectionSet":{"kind":"SelectionSet","selections":[{"kind":"Field","alias":{"kind":"Name","value":"completed"},"name":{"kind":"Name","value":"usage"},"arguments":[{"kind":"Argument","name":{"kind":"Name","value":"opts"},"value":{"kind":"ObjectValue","fields":[{"kind":"ObjectField","name":{"kind":"Name","value":"from"},"value":{"kind":"Variable","name":{"kind":"Name","value":"startTime"}}},{"kind":"ObjectField","name":{"kind":"Name","value":"to"},"value":{"kind":"Variable","name":{"kind":"Name","value":"endTime"}}}]}},{"kind":"Argument","name":{"kind":"Name","value":"event"},"value":{"kind":"StringValue","value":"completed","block":false}}],"selectionSet":{"kind":"SelectionSet","selections":[{"kind":"Field","name":{"kind":"Name","value":"period"}},{"kind":"Field","name":{"kind":"Name","value":"total"}},{"kind":"Field","name":{"kind":"Name","value":"data"},"selectionSet":{"kind":"SelectionSet","selections":[{"kind":"Field","name":{"kind":"Name","value":"slot"}},{"kind":"Field","name":{"kind":"Name","value":"count"}}]}}]}},{"kind":"Field","alias":{"kind":"Name","value":"canceled"},"name":{"kind":"Name","value":"usage"},"arguments":[{"kind":"Argument","name":{"kind":"Name","value":"opts"},"value":{"kind":"ObjectValue","fields":[{"kind":"ObjectField","name":{"kind":"Name","value":"from"},"value":{"kind":"Variable","name":{"kind":"Name","value":"startTime"}}},{"kind":"ObjectField","name":{"kind":"Name","value":"to"},"value":{"kind":"Variable","name":{"kind":"Name","value":"endTime"}}}]}},{"kind":"Argument","name":{"kind":"Name","value":"event"},"value":{"kind":"StringValue","value":"cancelled","block":false}}],"selectionSet":{"kind":"SelectionSet","selections":[{"kind":"Field","name":{"kind":"Name","value":"period"}},{"kind":"Field","name":{"kind":"Name","value":"total"}},{"kind":"Field","name":{"kind":"Name","value":"data"},"selectionSet":{"kind":"SelectionSet","selections":[{"kind":"Field","name":{"kind":"Name","value":"slot"}},{"kind":"Field","name":{"kind":"Name","value":"count"}}]}}]}},{"kind":"Field","alias":{"kind":"Name","value":"failed"},"name":{"kind":"Name","value":"usage"},"arguments":[{"kind":"Argument","name":{"kind":"Name","value":"opts"},"value":{"kind":"ObjectValue","fields":[{"kind":"ObjectField","name":{"kind":"Name","value":"from"},"value":{"kind":"Variable","name":{"kind":"Name","value":"startTime"}}},{"kind":"ObjectField","name":{"kind":"Name","value":"to"},"value":{"kind":"Variable","name":{"kind":"Name","value":"endTime"}}}]}},{"kind":"Argument","name":{"kind":"Name","value":"event"},"value":{"kind":"StringValue","value":"errored","block":false}}],"selectionSet":{"kind":"SelectionSet","selections":[{"kind":"Field","name":{"kind":"Name","value":"period"}},{"kind":"Field","name":{"kind":"Name","value":"total"}},{"kind":"Field","name":{"kind":"Name","value":"data"},"selectionSet":{"kind":"SelectionSet","selections":[{"kind":"Field","name":{"kind":"Name","value":"slot"}},{"kind":"Field","name":{"kind":"Name","value":"count"}}]}}]}}]}}]}}]}}]} as unknown as DocumentNode<GetFunctionRunsMetricsQuery, GetFunctionRunsMetricsQueryVariables>;
export const GetFnMetricsDocument = {"kind":"Document","definitions":[{"kind":"OperationDefinition","operation":"query","name":{"kind":"Name","value":"GetFnMetrics"},"variableDefinitions":[{"kind":"VariableDefinition","variable":{"kind":"Variable","name":{"kind":"Name","value":"environmentID"}},"type":{"kind":"NonNullType","type":{"kind":"NamedType","name":{"kind":"Name","value":"ID"}}}},{"kind":"VariableDefinition","variable":{"kind":"Variable","name":{"kind":"Name","value":"fnSlug"}},"type":{"kind":"NonNullType","type":{"kind":"NamedType","name":{"kind":"Name","value":"String"}}}},{"kind":"VariableDefinition","variable":{"kind":"Variable","name":{"kind":"Name","value":"startTime"}},"type":{"kind":"NonNullType","type":{"kind":"NamedType","name":{"kind":"Name","value":"Time"}}}},{"kind":"VariableDefinition","variable":{"kind":"Variable","name":{"kind":"Name","value":"endTime"}},"type":{"kind":"NonNullType","type":{"kind":"NamedType","name":{"kind":"Name","value":"Time"}}}}],"selectionSet":{"kind":"SelectionSet","selections":[{"kind":"Field","alias":{"kind":"Name","value":"environment"},"name":{"kind":"Name","value":"workspace"},"arguments":[{"kind":"Argument","name":{"kind":"Name","value":"id"},"value":{"kind":"Variable","name":{"kind":"Name","value":"environmentID"}}}],"selectionSet":{"kind":"SelectionSet","selections":[{"kind":"Field","alias":{"kind":"Name","value":"function"},"name":{"kind":"Name","value":"workflowBySlug"},"arguments":[{"kind":"Argument","name":{"kind":"Name","value":"slug"},"value":{"kind":"Variable","name":{"kind":"Name","value":"fnSlug"}}}],"selectionSet":{"kind":"SelectionSet","selections":[{"kind":"Field","alias":{"kind":"Name","value":"queued"},"name":{"kind":"Name","value":"metrics"},"arguments":[{"kind":"Argument","name":{"kind":"Name","value":"opts"},"value":{"kind":"ObjectValue","fields":[{"kind":"ObjectField","name":{"kind":"Name","value":"name"},"value":{"kind":"StringValue","value":"function_run_scheduled_total","block":false}},{"kind":"ObjectField","name":{"kind":"Name","value":"from"},"value":{"kind":"Variable","name":{"kind":"Name","value":"startTime"}}},{"kind":"ObjectField","name":{"kind":"Name","value":"to"},"value":{"kind":"Variable","name":{"kind":"Name","value":"endTime"}}}]}}],"selectionSet":{"kind":"SelectionSet","selections":[{"kind":"Field","name":{"kind":"Name","value":"from"}},{"kind":"Field","name":{"kind":"Name","value":"to"}},{"kind":"Field","name":{"kind":"Name","value":"granularity"}},{"kind":"Field","name":{"kind":"Name","value":"data"},"selectionSet":{"kind":"SelectionSet","selections":[{"kind":"Field","name":{"kind":"Name","value":"bucket"}},{"kind":"Field","name":{"kind":"Name","value":"value"}}]}}]}},{"kind":"Field","alias":{"kind":"Name","value":"started"},"name":{"kind":"Name","value":"metrics"},"arguments":[{"kind":"Argument","name":{"kind":"Name","value":"opts"},"value":{"kind":"ObjectValue","fields":[{"kind":"ObjectField","name":{"kind":"Name","value":"name"},"value":{"kind":"StringValue","value":"function_run_started_total","block":false}},{"kind":"ObjectField","name":{"kind":"Name","value":"from"},"value":{"kind":"Variable","name":{"kind":"Name","value":"startTime"}}},{"kind":"ObjectField","name":{"kind":"Name","value":"to"},"value":{"kind":"Variable","name":{"kind":"Name","value":"endTime"}}}]}}],"selectionSet":{"kind":"SelectionSet","selections":[{"kind":"Field","name":{"kind":"Name","value":"from"}},{"kind":"Field","name":{"kind":"Name","value":"to"}},{"kind":"Field","name":{"kind":"Name","value":"granularity"}},{"kind":"Field","name":{"kind":"Name","value":"data"},"selectionSet":{"kind":"SelectionSet","selections":[{"kind":"Field","name":{"kind":"Name","value":"bucket"}},{"kind":"Field","name":{"kind":"Name","value":"value"}}]}}]}},{"kind":"Field","alias":{"kind":"Name","value":"ended"},"name":{"kind":"Name","value":"metrics"},"arguments":[{"kind":"Argument","name":{"kind":"Name","value":"opts"},"value":{"kind":"ObjectValue","fields":[{"kind":"ObjectField","name":{"kind":"Name","value":"name"},"value":{"kind":"StringValue","value":"function_run_ended_total","block":false}},{"kind":"ObjectField","name":{"kind":"Name","value":"from"},"value":{"kind":"Variable","name":{"kind":"Name","value":"startTime"}}},{"kind":"ObjectField","name":{"kind":"Name","value":"to"},"value":{"kind":"Variable","name":{"kind":"Name","value":"endTime"}}}]}}],"selectionSet":{"kind":"SelectionSet","selections":[{"kind":"Field","name":{"kind":"Name","value":"from"}},{"kind":"Field","name":{"kind":"Name","value":"to"}},{"kind":"Field","name":{"kind":"Name","value":"granularity"}},{"kind":"Field","name":{"kind":"Name","value":"data"},"selectionSet":{"kind":"SelectionSet","selections":[{"kind":"Field","name":{"kind":"Name","value":"bucket"}},{"kind":"Field","name":{"kind":"Name","value":"value"}}]}}]}}]}}]}}]}}]} as unknown as DocumentNode<GetFnMetricsQuery, GetFnMetricsQueryVariables>;
export const GetFailedFunctionRunsDocument = {"kind":"Document","definitions":[{"kind":"OperationDefinition","operation":"query","name":{"kind":"Name","value":"GetFailedFunctionRuns"},"variableDefinitions":[{"kind":"VariableDefinition","variable":{"kind":"Variable","name":{"kind":"Name","value":"environmentID"}},"type":{"kind":"NonNullType","type":{"kind":"NamedType","name":{"kind":"Name","value":"ID"}}}},{"kind":"VariableDefinition","variable":{"kind":"Variable","name":{"kind":"Name","value":"functionSlug"}},"type":{"kind":"NonNullType","type":{"kind":"NamedType","name":{"kind":"Name","value":"String"}}}},{"kind":"VariableDefinition","variable":{"kind":"Variable","name":{"kind":"Name","value":"lowerTime"}},"type":{"kind":"NonNullType","type":{"kind":"NamedType","name":{"kind":"Name","value":"Time"}}}},{"kind":"VariableDefinition","variable":{"kind":"Variable","name":{"kind":"Name","value":"upperTime"}},"type":{"kind":"NonNullType","type":{"kind":"NamedType","name":{"kind":"Name","value":"Time"}}}}],"selectionSet":{"kind":"SelectionSet","selections":[{"kind":"Field","alias":{"kind":"Name","value":"environment"},"name":{"kind":"Name","value":"workspace"},"arguments":[{"kind":"Argument","name":{"kind":"Name","value":"id"},"value":{"kind":"Variable","name":{"kind":"Name","value":"environmentID"}}}],"selectionSet":{"kind":"SelectionSet","selections":[{"kind":"Field","alias":{"kind":"Name","value":"function"},"name":{"kind":"Name","value":"workflowBySlug"},"arguments":[{"kind":"Argument","name":{"kind":"Name","value":"slug"},"value":{"kind":"Variable","name":{"kind":"Name","value":"functionSlug"}}}],"selectionSet":{"kind":"SelectionSet","selections":[{"kind":"Field","alias":{"kind":"Name","value":"failedRuns"},"name":{"kind":"Name","value":"runsV2"},"arguments":[{"kind":"Argument","name":{"kind":"Name","value":"filter"},"value":{"kind":"ObjectValue","fields":[{"kind":"ObjectField","name":{"kind":"Name","value":"lowerTime"},"value":{"kind":"Variable","name":{"kind":"Name","value":"lowerTime"}}},{"kind":"ObjectField","name":{"kind":"Name","value":"status"},"value":{"kind":"ListValue","values":[{"kind":"EnumValue","value":"FAILED"}]}},{"kind":"ObjectField","name":{"kind":"Name","value":"timeField"},"value":{"kind":"EnumValue","value":"ENDED_AT"}},{"kind":"ObjectField","name":{"kind":"Name","value":"upperTime"},"value":{"kind":"Variable","name":{"kind":"Name","value":"upperTime"}}}]}},{"kind":"Argument","name":{"kind":"Name","value":"first"},"value":{"kind":"IntValue","value":"20"}}],"selectionSet":{"kind":"SelectionSet","selections":[{"kind":"Field","name":{"kind":"Name","value":"edges"},"selectionSet":{"kind":"SelectionSet","selections":[{"kind":"Field","name":{"kind":"Name","value":"node"},"selectionSet":{"kind":"SelectionSet","selections":[{"kind":"Field","name":{"kind":"Name","value":"id"}},{"kind":"Field","name":{"kind":"Name","value":"endedAt"}}]}}]}}]}}]}}]}}]}}]} as unknown as DocumentNode<GetFailedFunctionRunsQuery, GetFailedFunctionRunsQueryVariables>;
export const GetSdkRequestMetricsDocument = {"kind":"Document","definitions":[{"kind":"OperationDefinition","operation":"query","name":{"kind":"Name","value":"GetSDKRequestMetrics"},"variableDefinitions":[{"kind":"VariableDefinition","variable":{"kind":"Variable","name":{"kind":"Name","value":"environmentID"}},"type":{"kind":"NonNullType","type":{"kind":"NamedType","name":{"kind":"Name","value":"ID"}}}},{"kind":"VariableDefinition","variable":{"kind":"Variable","name":{"kind":"Name","value":"fnSlug"}},"type":{"kind":"NonNullType","type":{"kind":"NamedType","name":{"kind":"Name","value":"String"}}}},{"kind":"VariableDefinition","variable":{"kind":"Variable","name":{"kind":"Name","value":"startTime"}},"type":{"kind":"NonNullType","type":{"kind":"NamedType","name":{"kind":"Name","value":"Time"}}}},{"kind":"VariableDefinition","variable":{"kind":"Variable","name":{"kind":"Name","value":"endTime"}},"type":{"kind":"NonNullType","type":{"kind":"NamedType","name":{"kind":"Name","value":"Time"}}}}],"selectionSet":{"kind":"SelectionSet","selections":[{"kind":"Field","alias":{"kind":"Name","value":"environment"},"name":{"kind":"Name","value":"workspace"},"arguments":[{"kind":"Argument","name":{"kind":"Name","value":"id"},"value":{"kind":"Variable","name":{"kind":"Name","value":"environmentID"}}}],"selectionSet":{"kind":"SelectionSet","selections":[{"kind":"Field","alias":{"kind":"Name","value":"function"},"name":{"kind":"Name","value":"workflowBySlug"},"arguments":[{"kind":"Argument","name":{"kind":"Name","value":"slug"},"value":{"kind":"Variable","name":{"kind":"Name","value":"fnSlug"}}}],"selectionSet":{"kind":"SelectionSet","selections":[{"kind":"Field","alias":{"kind":"Name","value":"queued"},"name":{"kind":"Name","value":"metrics"},"arguments":[{"kind":"Argument","name":{"kind":"Name","value":"opts"},"value":{"kind":"ObjectValue","fields":[{"kind":"ObjectField","name":{"kind":"Name","value":"name"},"value":{"kind":"StringValue","value":"sdk_req_scheduled_total","block":false}},{"kind":"ObjectField","name":{"kind":"Name","value":"from"},"value":{"kind":"Variable","name":{"kind":"Name","value":"startTime"}}},{"kind":"ObjectField","name":{"kind":"Name","value":"to"},"value":{"kind":"Variable","name":{"kind":"Name","value":"endTime"}}}]}}],"selectionSet":{"kind":"SelectionSet","selections":[{"kind":"Field","name":{"kind":"Name","value":"from"}},{"kind":"Field","name":{"kind":"Name","value":"to"}},{"kind":"Field","name":{"kind":"Name","value":"granularity"}},{"kind":"Field","name":{"kind":"Name","value":"data"},"selectionSet":{"kind":"SelectionSet","selections":[{"kind":"Field","name":{"kind":"Name","value":"bucket"}},{"kind":"Field","name":{"kind":"Name","value":"value"}}]}}]}},{"kind":"Field","alias":{"kind":"Name","value":"started"},"name":{"kind":"Name","value":"metrics"},"arguments":[{"kind":"Argument","name":{"kind":"Name","value":"opts"},"value":{"kind":"ObjectValue","fields":[{"kind":"ObjectField","name":{"kind":"Name","value":"name"},"value":{"kind":"StringValue","value":"sdk_req_started_total","block":false}},{"kind":"ObjectField","name":{"kind":"Name","value":"from"},"value":{"kind":"Variable","name":{"kind":"Name","value":"startTime"}}},{"kind":"ObjectField","name":{"kind":"Name","value":"to"},"value":{"kind":"Variable","name":{"kind":"Name","value":"endTime"}}}]}}],"selectionSet":{"kind":"SelectionSet","selections":[{"kind":"Field","name":{"kind":"Name","value":"from"}},{"kind":"Field","name":{"kind":"Name","value":"to"}},{"kind":"Field","name":{"kind":"Name","value":"granularity"}},{"kind":"Field","name":{"kind":"Name","value":"data"},"selectionSet":{"kind":"SelectionSet","selections":[{"kind":"Field","name":{"kind":"Name","value":"bucket"}},{"kind":"Field","name":{"kind":"Name","value":"value"}}]}}]}},{"kind":"Field","alias":{"kind":"Name","value":"ended"},"name":{"kind":"Name","value":"metrics"},"arguments":[{"kind":"Argument","name":{"kind":"Name","value":"opts"},"value":{"kind":"ObjectValue","fields":[{"kind":"ObjectField","name":{"kind":"Name","value":"name"},"value":{"kind":"StringValue","value":"sdk_req_ended_total","block":false}},{"kind":"ObjectField","name":{"kind":"Name","value":"from"},"value":{"kind":"Variable","name":{"kind":"Name","value":"startTime"}}},{"kind":"ObjectField","name":{"kind":"Name","value":"to"},"value":{"kind":"Variable","name":{"kind":"Name","value":"endTime"}}}]}}],"selectionSet":{"kind":"SelectionSet","selections":[{"kind":"Field","name":{"kind":"Name","value":"from"}},{"kind":"Field","name":{"kind":"Name","value":"to"}},{"kind":"Field","name":{"kind":"Name","value":"granularity"}},{"kind":"Field","name":{"kind":"Name","value":"data"},"selectionSet":{"kind":"SelectionSet","selections":[{"kind":"Field","name":{"kind":"Name","value":"bucket"}},{"kind":"Field","name":{"kind":"Name","value":"value"}}]}}]}}]}}]}}]}}]} as unknown as DocumentNode<GetSdkRequestMetricsQuery, GetSdkRequestMetricsQueryVariables>;
export const GetStepBacklogMetricsDocument = {"kind":"Document","definitions":[{"kind":"OperationDefinition","operation":"query","name":{"kind":"Name","value":"GetStepBacklogMetrics"},"variableDefinitions":[{"kind":"VariableDefinition","variable":{"kind":"Variable","name":{"kind":"Name","value":"environmentID"}},"type":{"kind":"NonNullType","type":{"kind":"NamedType","name":{"kind":"Name","value":"ID"}}}},{"kind":"VariableDefinition","variable":{"kind":"Variable","name":{"kind":"Name","value":"fnSlug"}},"type":{"kind":"NonNullType","type":{"kind":"NamedType","name":{"kind":"Name","value":"String"}}}},{"kind":"VariableDefinition","variable":{"kind":"Variable","name":{"kind":"Name","value":"startTime"}},"type":{"kind":"NonNullType","type":{"kind":"NamedType","name":{"kind":"Name","value":"Time"}}}},{"kind":"VariableDefinition","variable":{"kind":"Variable","name":{"kind":"Name","value":"endTime"}},"type":{"kind":"NonNullType","type":{"kind":"NamedType","name":{"kind":"Name","value":"Time"}}}}],"selectionSet":{"kind":"SelectionSet","selections":[{"kind":"Field","alias":{"kind":"Name","value":"environment"},"name":{"kind":"Name","value":"workspace"},"arguments":[{"kind":"Argument","name":{"kind":"Name","value":"id"},"value":{"kind":"Variable","name":{"kind":"Name","value":"environmentID"}}}],"selectionSet":{"kind":"SelectionSet","selections":[{"kind":"Field","alias":{"kind":"Name","value":"function"},"name":{"kind":"Name","value":"workflowBySlug"},"arguments":[{"kind":"Argument","name":{"kind":"Name","value":"slug"},"value":{"kind":"Variable","name":{"kind":"Name","value":"fnSlug"}}}],"selectionSet":{"kind":"SelectionSet","selections":[{"kind":"Field","alias":{"kind":"Name","value":"scheduled"},"name":{"kind":"Name","value":"metrics"},"arguments":[{"kind":"Argument","name":{"kind":"Name","value":"opts"},"value":{"kind":"ObjectValue","fields":[{"kind":"ObjectField","name":{"kind":"Name","value":"name"},"value":{"kind":"StringValue","value":"steps_scheduled","block":false}},{"kind":"ObjectField","name":{"kind":"Name","value":"from"},"value":{"kind":"Variable","name":{"kind":"Name","value":"startTime"}}},{"kind":"ObjectField","name":{"kind":"Name","value":"to"},"value":{"kind":"Variable","name":{"kind":"Name","value":"endTime"}}}]}}],"selectionSet":{"kind":"SelectionSet","selections":[{"kind":"Field","name":{"kind":"Name","value":"from"}},{"kind":"Field","name":{"kind":"Name","value":"to"}},{"kind":"Field","name":{"kind":"Name","value":"granularity"}},{"kind":"Field","name":{"kind":"Name","value":"data"},"selectionSet":{"kind":"SelectionSet","selections":[{"kind":"Field","name":{"kind":"Name","value":"bucket"}},{"kind":"Field","name":{"kind":"Name","value":"value"}}]}}]}},{"kind":"Field","alias":{"kind":"Name","value":"sleeping"},"name":{"kind":"Name","value":"metrics"},"arguments":[{"kind":"Argument","name":{"kind":"Name","value":"opts"},"value":{"kind":"ObjectValue","fields":[{"kind":"ObjectField","name":{"kind":"Name","value":"name"},"value":{"kind":"StringValue","value":"steps_sleeping","block":false}},{"kind":"ObjectField","name":{"kind":"Name","value":"from"},"value":{"kind":"Variable","name":{"kind":"Name","value":"startTime"}}},{"kind":"ObjectField","name":{"kind":"Name","value":"to"},"value":{"kind":"Variable","name":{"kind":"Name","value":"endTime"}}}]}}],"selectionSet":{"kind":"SelectionSet","selections":[{"kind":"Field","name":{"kind":"Name","value":"from"}},{"kind":"Field","name":{"kind":"Name","value":"to"}},{"kind":"Field","name":{"kind":"Name","value":"granularity"}},{"kind":"Field","name":{"kind":"Name","value":"data"},"selectionSet":{"kind":"SelectionSet","selections":[{"kind":"Field","name":{"kind":"Name","value":"bucket"}},{"kind":"Field","name":{"kind":"Name","value":"value"}}]}}]}}]}}]}}]}}]} as unknown as DocumentNode<GetStepBacklogMetricsQuery, GetStepBacklogMetricsQueryVariables>;
export const GetStepsRunningMetricsDocument = {"kind":"Document","definitions":[{"kind":"OperationDefinition","operation":"query","name":{"kind":"Name","value":"GetStepsRunningMetrics"},"variableDefinitions":[{"kind":"VariableDefinition","variable":{"kind":"Variable","name":{"kind":"Name","value":"environmentID"}},"type":{"kind":"NonNullType","type":{"kind":"NamedType","name":{"kind":"Name","value":"ID"}}}},{"kind":"VariableDefinition","variable":{"kind":"Variable","name":{"kind":"Name","value":"fnSlug"}},"type":{"kind":"NonNullType","type":{"kind":"NamedType","name":{"kind":"Name","value":"String"}}}},{"kind":"VariableDefinition","variable":{"kind":"Variable","name":{"kind":"Name","value":"startTime"}},"type":{"kind":"NonNullType","type":{"kind":"NamedType","name":{"kind":"Name","value":"Time"}}}},{"kind":"VariableDefinition","variable":{"kind":"Variable","name":{"kind":"Name","value":"endTime"}},"type":{"kind":"NonNullType","type":{"kind":"NamedType","name":{"kind":"Name","value":"Time"}}}}],"selectionSet":{"kind":"SelectionSet","selections":[{"kind":"Field","alias":{"kind":"Name","value":"environment"},"name":{"kind":"Name","value":"workspace"},"arguments":[{"kind":"Argument","name":{"kind":"Name","value":"id"},"value":{"kind":"Variable","name":{"kind":"Name","value":"environmentID"}}}],"selectionSet":{"kind":"SelectionSet","selections":[{"kind":"Field","alias":{"kind":"Name","value":"function"},"name":{"kind":"Name","value":"workflowBySlug"},"arguments":[{"kind":"Argument","name":{"kind":"Name","value":"slug"},"value":{"kind":"Variable","name":{"kind":"Name","value":"fnSlug"}}}],"selectionSet":{"kind":"SelectionSet","selections":[{"kind":"Field","alias":{"kind":"Name","value":"running"},"name":{"kind":"Name","value":"metrics"},"arguments":[{"kind":"Argument","name":{"kind":"Name","value":"opts"},"value":{"kind":"ObjectValue","fields":[{"kind":"ObjectField","name":{"kind":"Name","value":"name"},"value":{"kind":"StringValue","value":"steps_running","block":false}},{"kind":"ObjectField","name":{"kind":"Name","value":"from"},"value":{"kind":"Variable","name":{"kind":"Name","value":"startTime"}}},{"kind":"ObjectField","name":{"kind":"Name","value":"to"},"value":{"kind":"Variable","name":{"kind":"Name","value":"endTime"}}}]}}],"selectionSet":{"kind":"SelectionSet","selections":[{"kind":"Field","name":{"kind":"Name","value":"from"}},{"kind":"Field","name":{"kind":"Name","value":"to"}},{"kind":"Field","name":{"kind":"Name","value":"granularity"}},{"kind":"Field","name":{"kind":"Name","value":"data"},"selectionSet":{"kind":"SelectionSet","selections":[{"kind":"Field","name":{"kind":"Name","value":"bucket"}},{"kind":"Field","name":{"kind":"Name","value":"value"}}]}}]}},{"kind":"Field","alias":{"kind":"Name","value":"concurrencyLimit"},"name":{"kind":"Name","value":"metrics"},"arguments":[{"kind":"Argument","name":{"kind":"Name","value":"opts"},"value":{"kind":"ObjectValue","fields":[{"kind":"ObjectField","name":{"kind":"Name","value":"name"},"value":{"kind":"StringValue","value":"concurrency_limit_reached_total","block":false}},{"kind":"ObjectField","name":{"kind":"Name","value":"from"},"value":{"kind":"Variable","name":{"kind":"Name","value":"startTime"}}},{"kind":"ObjectField","name":{"kind":"Name","value":"to"},"value":{"kind":"Variable","name":{"kind":"Name","value":"endTime"}}}]}}],"selectionSet":{"kind":"SelectionSet","selections":[{"kind":"Field","name":{"kind":"Name","value":"from"}},{"kind":"Field","name":{"kind":"Name","value":"to"}},{"kind":"Field","name":{"kind":"Name","value":"granularity"}},{"kind":"Field","name":{"kind":"Name","value":"data"},"selectionSet":{"kind":"SelectionSet","selections":[{"kind":"Field","name":{"kind":"Name","value":"bucket"}},{"kind":"Field","name":{"kind":"Name","value":"value"}}]}}]}}]}}]}}]}}]} as unknown as DocumentNode<GetStepsRunningMetricsQuery, GetStepsRunningMetricsQueryVariables>;
export const DeleteCancellationDocument = {"kind":"Document","definitions":[{"kind":"OperationDefinition","operation":"mutation","name":{"kind":"Name","value":"DeleteCancellation"},"variableDefinitions":[{"kind":"VariableDefinition","variable":{"kind":"Variable","name":{"kind":"Name","value":"envID"}},"type":{"kind":"NonNullType","type":{"kind":"NamedType","name":{"kind":"Name","value":"UUID"}}}},{"kind":"VariableDefinition","variable":{"kind":"Variable","name":{"kind":"Name","value":"cancellationID"}},"type":{"kind":"NonNullType","type":{"kind":"NamedType","name":{"kind":"Name","value":"ULID"}}}}],"selectionSet":{"kind":"SelectionSet","selections":[{"kind":"Field","name":{"kind":"Name","value":"deleteCancellation"},"arguments":[{"kind":"Argument","name":{"kind":"Name","value":"envID"},"value":{"kind":"Variable","name":{"kind":"Name","value":"envID"}}},{"kind":"Argument","name":{"kind":"Name","value":"cancellationID"},"value":{"kind":"Variable","name":{"kind":"Name","value":"cancellationID"}}}]}]}}]} as unknown as DocumentNode<DeleteCancellationMutation, DeleteCancellationMutationVariables>;
export const GetFnCancellationsDocument = {"kind":"Document","definitions":[{"kind":"OperationDefinition","operation":"query","name":{"kind":"Name","value":"GetFnCancellations"},"variableDefinitions":[{"kind":"VariableDefinition","variable":{"kind":"Variable","name":{"kind":"Name","value":"after"}},"type":{"kind":"NamedType","name":{"kind":"Name","value":"String"}}},{"kind":"VariableDefinition","variable":{"kind":"Variable","name":{"kind":"Name","value":"envSlug"}},"type":{"kind":"NonNullType","type":{"kind":"NamedType","name":{"kind":"Name","value":"String"}}}},{"kind":"VariableDefinition","variable":{"kind":"Variable","name":{"kind":"Name","value":"fnSlug"}},"type":{"kind":"NonNullType","type":{"kind":"NamedType","name":{"kind":"Name","value":"String"}}}}],"selectionSet":{"kind":"SelectionSet","selections":[{"kind":"Field","alias":{"kind":"Name","value":"env"},"name":{"kind":"Name","value":"envBySlug"},"arguments":[{"kind":"Argument","name":{"kind":"Name","value":"slug"},"value":{"kind":"Variable","name":{"kind":"Name","value":"envSlug"}}}],"selectionSet":{"kind":"SelectionSet","selections":[{"kind":"Field","alias":{"kind":"Name","value":"fn"},"name":{"kind":"Name","value":"workflowBySlug"},"arguments":[{"kind":"Argument","name":{"kind":"Name","value":"slug"},"value":{"kind":"Variable","name":{"kind":"Name","value":"fnSlug"}}}],"selectionSet":{"kind":"SelectionSet","selections":[{"kind":"Field","name":{"kind":"Name","value":"cancellations"},"arguments":[{"kind":"Argument","name":{"kind":"Name","value":"after"},"value":{"kind":"Variable","name":{"kind":"Name","value":"after"}}}],"selectionSet":{"kind":"SelectionSet","selections":[{"kind":"Field","name":{"kind":"Name","value":"edges"},"selectionSet":{"kind":"SelectionSet","selections":[{"kind":"Field","name":{"kind":"Name","value":"cursor"}},{"kind":"Field","name":{"kind":"Name","value":"node"},"selectionSet":{"kind":"SelectionSet","selections":[{"kind":"Field","name":{"kind":"Name","value":"createdAt"}},{"kind":"Field","alias":{"kind":"Name","value":"envID"},"name":{"kind":"Name","value":"environmentID"}},{"kind":"Field","name":{"kind":"Name","value":"id"}},{"kind":"Field","name":{"kind":"Name","value":"name"}},{"kind":"Field","name":{"kind":"Name","value":"queuedAtMax"}},{"kind":"Field","name":{"kind":"Name","value":"queuedAtMin"}}]}}]}},{"kind":"Field","name":{"kind":"Name","value":"pageInfo"},"selectionSet":{"kind":"SelectionSet","selections":[{"kind":"Field","name":{"kind":"Name","value":"hasNextPage"}}]}}]}}]}}]}}]}}]} as unknown as DocumentNode<GetFnCancellationsQuery, GetFnCancellationsQueryVariables>;
export const InvokeFunctionDocument = {"kind":"Document","definitions":[{"kind":"OperationDefinition","operation":"mutation","name":{"kind":"Name","value":"InvokeFunction"},"variableDefinitions":[{"kind":"VariableDefinition","variable":{"kind":"Variable","name":{"kind":"Name","value":"envID"}},"type":{"kind":"NonNullType","type":{"kind":"NamedType","name":{"kind":"Name","value":"UUID"}}}},{"kind":"VariableDefinition","variable":{"kind":"Variable","name":{"kind":"Name","value":"data"}},"type":{"kind":"NamedType","name":{"kind":"Name","value":"Map"}}},{"kind":"VariableDefinition","variable":{"kind":"Variable","name":{"kind":"Name","value":"functionSlug"}},"type":{"kind":"NonNullType","type":{"kind":"NamedType","name":{"kind":"Name","value":"String"}}}},{"kind":"VariableDefinition","variable":{"kind":"Variable","name":{"kind":"Name","value":"user"}},"type":{"kind":"NamedType","name":{"kind":"Name","value":"Map"}}}],"selectionSet":{"kind":"SelectionSet","selections":[{"kind":"Field","name":{"kind":"Name","value":"invokeFunction"},"arguments":[{"kind":"Argument","name":{"kind":"Name","value":"envID"},"value":{"kind":"Variable","name":{"kind":"Name","value":"envID"}}},{"kind":"Argument","name":{"kind":"Name","value":"data"},"value":{"kind":"Variable","name":{"kind":"Name","value":"data"}}},{"kind":"Argument","name":{"kind":"Name","value":"functionSlug"},"value":{"kind":"Variable","name":{"kind":"Name","value":"functionSlug"}}},{"kind":"Argument","name":{"kind":"Name","value":"user"},"value":{"kind":"Variable","name":{"kind":"Name","value":"user"}}}]}]}}]} as unknown as DocumentNode<InvokeFunctionMutation, InvokeFunctionMutationVariables>;
export const GetReplaysDocument = {"kind":"Document","definitions":[{"kind":"OperationDefinition","operation":"query","name":{"kind":"Name","value":"GetReplays"},"variableDefinitions":[{"kind":"VariableDefinition","variable":{"kind":"Variable","name":{"kind":"Name","value":"environmentID"}},"type":{"kind":"NonNullType","type":{"kind":"NamedType","name":{"kind":"Name","value":"ID"}}}},{"kind":"VariableDefinition","variable":{"kind":"Variable","name":{"kind":"Name","value":"functionSlug"}},"type":{"kind":"NonNullType","type":{"kind":"NamedType","name":{"kind":"Name","value":"String"}}}}],"selectionSet":{"kind":"SelectionSet","selections":[{"kind":"Field","alias":{"kind":"Name","value":"environment"},"name":{"kind":"Name","value":"workspace"},"arguments":[{"kind":"Argument","name":{"kind":"Name","value":"id"},"value":{"kind":"Variable","name":{"kind":"Name","value":"environmentID"}}}],"selectionSet":{"kind":"SelectionSet","selections":[{"kind":"Field","name":{"kind":"Name","value":"id"}},{"kind":"Field","alias":{"kind":"Name","value":"function"},"name":{"kind":"Name","value":"workflowBySlug"},"arguments":[{"kind":"Argument","name":{"kind":"Name","value":"slug"},"value":{"kind":"Variable","name":{"kind":"Name","value":"functionSlug"}}}],"selectionSet":{"kind":"SelectionSet","selections":[{"kind":"Field","name":{"kind":"Name","value":"id"}},{"kind":"Field","name":{"kind":"Name","value":"replays"},"selectionSet":{"kind":"SelectionSet","selections":[{"kind":"Field","name":{"kind":"Name","value":"id"}},{"kind":"Field","name":{"kind":"Name","value":"name"}},{"kind":"Field","name":{"kind":"Name","value":"createdAt"}},{"kind":"Field","name":{"kind":"Name","value":"endedAt"}},{"kind":"Field","name":{"kind":"Name","value":"functionRunsScheduledCount"}}]}}]}}]}}]}}]} as unknown as DocumentNode<GetReplaysQuery, GetReplaysQueryVariables>;
export const GetFunctionPauseStateDocument = {"kind":"Document","definitions":[{"kind":"OperationDefinition","operation":"query","name":{"kind":"Name","value":"GetFunctionPauseState"},"variableDefinitions":[{"kind":"VariableDefinition","variable":{"kind":"Variable","name":{"kind":"Name","value":"environmentID"}},"type":{"kind":"NonNullType","type":{"kind":"NamedType","name":{"kind":"Name","value":"ID"}}}},{"kind":"VariableDefinition","variable":{"kind":"Variable","name":{"kind":"Name","value":"functionSlug"}},"type":{"kind":"NonNullType","type":{"kind":"NamedType","name":{"kind":"Name","value":"String"}}}}],"selectionSet":{"kind":"SelectionSet","selections":[{"kind":"Field","alias":{"kind":"Name","value":"environment"},"name":{"kind":"Name","value":"workspace"},"arguments":[{"kind":"Argument","name":{"kind":"Name","value":"id"},"value":{"kind":"Variable","name":{"kind":"Name","value":"environmentID"}}}],"selectionSet":{"kind":"SelectionSet","selections":[{"kind":"Field","alias":{"kind":"Name","value":"function"},"name":{"kind":"Name","value":"workflowBySlug"},"arguments":[{"kind":"Argument","name":{"kind":"Name","value":"slug"},"value":{"kind":"Variable","name":{"kind":"Name","value":"functionSlug"}}}],"selectionSet":{"kind":"SelectionSet","selections":[{"kind":"Field","name":{"kind":"Name","value":"id"}},{"kind":"Field","name":{"kind":"Name","value":"isPaused"}}]}}]}}]}}]} as unknown as DocumentNode<GetFunctionPauseStateQuery, GetFunctionPauseStateQueryVariables>;
export const NewIngestKeyDocument = {"kind":"Document","definitions":[{"kind":"OperationDefinition","operation":"mutation","name":{"kind":"Name","value":"NewIngestKey"},"variableDefinitions":[{"kind":"VariableDefinition","variable":{"kind":"Variable","name":{"kind":"Name","value":"input"}},"type":{"kind":"NonNullType","type":{"kind":"NamedType","name":{"kind":"Name","value":"NewIngestKey"}}}}],"selectionSet":{"kind":"SelectionSet","selections":[{"kind":"Field","alias":{"kind":"Name","value":"key"},"name":{"kind":"Name","value":"createIngestKey"},"arguments":[{"kind":"Argument","name":{"kind":"Name","value":"input"},"value":{"kind":"Variable","name":{"kind":"Name","value":"input"}}}],"selectionSet":{"kind":"SelectionSet","selections":[{"kind":"Field","name":{"kind":"Name","value":"id"}}]}}]}}]} as unknown as DocumentNode<NewIngestKeyMutation, NewIngestKeyMutationVariables>;
export const GetIngestKeysDocument = {"kind":"Document","definitions":[{"kind":"OperationDefinition","operation":"query","name":{"kind":"Name","value":"GetIngestKeys"},"variableDefinitions":[{"kind":"VariableDefinition","variable":{"kind":"Variable","name":{"kind":"Name","value":"environmentID"}},"type":{"kind":"NonNullType","type":{"kind":"NamedType","name":{"kind":"Name","value":"ID"}}}}],"selectionSet":{"kind":"SelectionSet","selections":[{"kind":"Field","alias":{"kind":"Name","value":"environment"},"name":{"kind":"Name","value":"workspace"},"arguments":[{"kind":"Argument","name":{"kind":"Name","value":"id"},"value":{"kind":"Variable","name":{"kind":"Name","value":"environmentID"}}}],"selectionSet":{"kind":"SelectionSet","selections":[{"kind":"Field","name":{"kind":"Name","value":"ingestKeys"},"selectionSet":{"kind":"SelectionSet","selections":[{"kind":"Field","name":{"kind":"Name","value":"id"}},{"kind":"Field","name":{"kind":"Name","value":"name"}},{"kind":"Field","name":{"kind":"Name","value":"createdAt"}},{"kind":"Field","name":{"kind":"Name","value":"source"}}]}}]}}]}}]} as unknown as DocumentNode<GetIngestKeysQuery, GetIngestKeysQueryVariables>;
export const UpdateIngestKeyDocument = {"kind":"Document","definitions":[{"kind":"OperationDefinition","operation":"mutation","name":{"kind":"Name","value":"UpdateIngestKey"},"variableDefinitions":[{"kind":"VariableDefinition","variable":{"kind":"Variable","name":{"kind":"Name","value":"id"}},"type":{"kind":"NonNullType","type":{"kind":"NamedType","name":{"kind":"Name","value":"ID"}}}},{"kind":"VariableDefinition","variable":{"kind":"Variable","name":{"kind":"Name","value":"input"}},"type":{"kind":"NonNullType","type":{"kind":"NamedType","name":{"kind":"Name","value":"UpdateIngestKey"}}}}],"selectionSet":{"kind":"SelectionSet","selections":[{"kind":"Field","name":{"kind":"Name","value":"updateIngestKey"},"arguments":[{"kind":"Argument","name":{"kind":"Name","value":"id"},"value":{"kind":"Variable","name":{"kind":"Name","value":"id"}}},{"kind":"Argument","name":{"kind":"Name","value":"input"},"value":{"kind":"Variable","name":{"kind":"Name","value":"input"}}}],"selectionSet":{"kind":"SelectionSet","selections":[{"kind":"Field","name":{"kind":"Name","value":"id"}},{"kind":"Field","name":{"kind":"Name","value":"name"}},{"kind":"Field","name":{"kind":"Name","value":"createdAt"}},{"kind":"Field","name":{"kind":"Name","value":"presharedKey"}},{"kind":"Field","name":{"kind":"Name","value":"url"}},{"kind":"Field","name":{"kind":"Name","value":"filter"},"selectionSet":{"kind":"SelectionSet","selections":[{"kind":"Field","name":{"kind":"Name","value":"type"}},{"kind":"Field","name":{"kind":"Name","value":"ips"}},{"kind":"Field","name":{"kind":"Name","value":"events"}}]}},{"kind":"Field","name":{"kind":"Name","value":"metadata"}}]}}]}}]} as unknown as DocumentNode<UpdateIngestKeyMutation, UpdateIngestKeyMutationVariables>;
export const DeleteEventKeyDocument = {"kind":"Document","definitions":[{"kind":"OperationDefinition","operation":"mutation","name":{"kind":"Name","value":"DeleteEventKey"},"variableDefinitions":[{"kind":"VariableDefinition","variable":{"kind":"Variable","name":{"kind":"Name","value":"input"}},"type":{"kind":"NonNullType","type":{"kind":"NamedType","name":{"kind":"Name","value":"DeleteIngestKey"}}}}],"selectionSet":{"kind":"SelectionSet","selections":[{"kind":"Field","name":{"kind":"Name","value":"deleteIngestKey"},"arguments":[{"kind":"Argument","name":{"kind":"Name","value":"input"},"value":{"kind":"Variable","name":{"kind":"Name","value":"input"}}}],"selectionSet":{"kind":"SelectionSet","selections":[{"kind":"Field","name":{"kind":"Name","value":"ids"}}]}}]}}]} as unknown as DocumentNode<DeleteEventKeyMutation, DeleteEventKeyMutationVariables>;
export const GetIngestKeyDocument = {"kind":"Document","definitions":[{"kind":"OperationDefinition","operation":"query","name":{"kind":"Name","value":"GetIngestKey"},"variableDefinitions":[{"kind":"VariableDefinition","variable":{"kind":"Variable","name":{"kind":"Name","value":"environmentID"}},"type":{"kind":"NonNullType","type":{"kind":"NamedType","name":{"kind":"Name","value":"ID"}}}},{"kind":"VariableDefinition","variable":{"kind":"Variable","name":{"kind":"Name","value":"keyID"}},"type":{"kind":"NonNullType","type":{"kind":"NamedType","name":{"kind":"Name","value":"ID"}}}}],"selectionSet":{"kind":"SelectionSet","selections":[{"kind":"Field","alias":{"kind":"Name","value":"environment"},"name":{"kind":"Name","value":"workspace"},"arguments":[{"kind":"Argument","name":{"kind":"Name","value":"id"},"value":{"kind":"Variable","name":{"kind":"Name","value":"environmentID"}}}],"selectionSet":{"kind":"SelectionSet","selections":[{"kind":"Field","name":{"kind":"Name","value":"ingestKey"},"arguments":[{"kind":"Argument","name":{"kind":"Name","value":"id"},"value":{"kind":"Variable","name":{"kind":"Name","value":"keyID"}}}],"selectionSet":{"kind":"SelectionSet","selections":[{"kind":"Field","name":{"kind":"Name","value":"id"}},{"kind":"Field","name":{"kind":"Name","value":"name"}},{"kind":"Field","name":{"kind":"Name","value":"createdAt"}},{"kind":"Field","name":{"kind":"Name","value":"presharedKey"}},{"kind":"Field","name":{"kind":"Name","value":"url"}},{"kind":"Field","name":{"kind":"Name","value":"filter"},"selectionSet":{"kind":"SelectionSet","selections":[{"kind":"Field","name":{"kind":"Name","value":"type"}},{"kind":"Field","name":{"kind":"Name","value":"ips"}},{"kind":"Field","name":{"kind":"Name","value":"events"}}]}},{"kind":"Field","name":{"kind":"Name","value":"metadata"}},{"kind":"Field","name":{"kind":"Name","value":"source"}}]}}]}}]}}]} as unknown as DocumentNode<GetIngestKeyQuery, GetIngestKeyQueryVariables>;
export const CreateSigningKeyDocument = {"kind":"Document","definitions":[{"kind":"OperationDefinition","operation":"mutation","name":{"kind":"Name","value":"CreateSigningKey"},"variableDefinitions":[{"kind":"VariableDefinition","variable":{"kind":"Variable","name":{"kind":"Name","value":"envID"}},"type":{"kind":"NonNullType","type":{"kind":"NamedType","name":{"kind":"Name","value":"UUID"}}}}],"selectionSet":{"kind":"SelectionSet","selections":[{"kind":"Field","name":{"kind":"Name","value":"createSigningKey"},"arguments":[{"kind":"Argument","name":{"kind":"Name","value":"envID"},"value":{"kind":"Variable","name":{"kind":"Name","value":"envID"}}}],"selectionSet":{"kind":"SelectionSet","selections":[{"kind":"Field","name":{"kind":"Name","value":"createdAt"}}]}}]}}]} as unknown as DocumentNode<CreateSigningKeyMutation, CreateSigningKeyMutationVariables>;
export const DeleteSigningKeyDocument = {"kind":"Document","definitions":[{"kind":"OperationDefinition","operation":"mutation","name":{"kind":"Name","value":"DeleteSigningKey"},"variableDefinitions":[{"kind":"VariableDefinition","variable":{"kind":"Variable","name":{"kind":"Name","value":"signingKeyID"}},"type":{"kind":"NonNullType","type":{"kind":"NamedType","name":{"kind":"Name","value":"UUID"}}}}],"selectionSet":{"kind":"SelectionSet","selections":[{"kind":"Field","name":{"kind":"Name","value":"deleteSigningKey"},"arguments":[{"kind":"Argument","name":{"kind":"Name","value":"id"},"value":{"kind":"Variable","name":{"kind":"Name","value":"signingKeyID"}}}],"selectionSet":{"kind":"SelectionSet","selections":[{"kind":"Field","name":{"kind":"Name","value":"createdAt"}}]}}]}}]} as unknown as DocumentNode<DeleteSigningKeyMutation, DeleteSigningKeyMutationVariables>;
export const RotateSigningKeyDocument = {"kind":"Document","definitions":[{"kind":"OperationDefinition","operation":"mutation","name":{"kind":"Name","value":"RotateSigningKey"},"variableDefinitions":[{"kind":"VariableDefinition","variable":{"kind":"Variable","name":{"kind":"Name","value":"envID"}},"type":{"kind":"NonNullType","type":{"kind":"NamedType","name":{"kind":"Name","value":"UUID"}}}}],"selectionSet":{"kind":"SelectionSet","selections":[{"kind":"Field","name":{"kind":"Name","value":"rotateSigningKey"},"arguments":[{"kind":"Argument","name":{"kind":"Name","value":"envID"},"value":{"kind":"Variable","name":{"kind":"Name","value":"envID"}}}],"selectionSet":{"kind":"SelectionSet","selections":[{"kind":"Field","name":{"kind":"Name","value":"createdAt"}}]}}]}}]} as unknown as DocumentNode<RotateSigningKeyMutation, RotateSigningKeyMutationVariables>;
export const GetSigningKeysDocument = {"kind":"Document","definitions":[{"kind":"OperationDefinition","operation":"query","name":{"kind":"Name","value":"GetSigningKeys"},"variableDefinitions":[{"kind":"VariableDefinition","variable":{"kind":"Variable","name":{"kind":"Name","value":"envID"}},"type":{"kind":"NonNullType","type":{"kind":"NamedType","name":{"kind":"Name","value":"ID"}}}}],"selectionSet":{"kind":"SelectionSet","selections":[{"kind":"Field","alias":{"kind":"Name","value":"environment"},"name":{"kind":"Name","value":"workspace"},"arguments":[{"kind":"Argument","name":{"kind":"Name","value":"id"},"value":{"kind":"Variable","name":{"kind":"Name","value":"envID"}}}],"selectionSet":{"kind":"SelectionSet","selections":[{"kind":"Field","name":{"kind":"Name","value":"signingKeys"},"selectionSet":{"kind":"SelectionSet","selections":[{"kind":"Field","name":{"kind":"Name","value":"createdAt"}},{"kind":"Field","name":{"kind":"Name","value":"decryptedValue"}},{"kind":"Field","name":{"kind":"Name","value":"id"}},{"kind":"Field","name":{"kind":"Name","value":"isActive"}},{"kind":"Field","name":{"kind":"Name","value":"user"},"selectionSet":{"kind":"SelectionSet","selections":[{"kind":"Field","name":{"kind":"Name","value":"email"}},{"kind":"Field","name":{"kind":"Name","value":"name"}}]}}]}}]}}]}}]} as unknown as DocumentNode<GetSigningKeysQuery, GetSigningKeysQueryVariables>;
export const UnattachedSyncDocument = {"kind":"Document","definitions":[{"kind":"OperationDefinition","operation":"query","name":{"kind":"Name","value":"UnattachedSync"},"variableDefinitions":[{"kind":"VariableDefinition","variable":{"kind":"Variable","name":{"kind":"Name","value":"syncID"}},"type":{"kind":"NonNullType","type":{"kind":"NamedType","name":{"kind":"Name","value":"ID"}}}}],"selectionSet":{"kind":"SelectionSet","selections":[{"kind":"Field","alias":{"kind":"Name","value":"sync"},"name":{"kind":"Name","value":"deploy"},"arguments":[{"kind":"Argument","name":{"kind":"Name","value":"id"},"value":{"kind":"Variable","name":{"kind":"Name","value":"syncID"}}}],"selectionSet":{"kind":"SelectionSet","selections":[{"kind":"Field","name":{"kind":"Name","value":"appVersion"}},{"kind":"Field","name":{"kind":"Name","value":"commitAuthor"}},{"kind":"Field","name":{"kind":"Name","value":"commitHash"}},{"kind":"Field","name":{"kind":"Name","value":"commitMessage"}},{"kind":"Field","name":{"kind":"Name","value":"commitRef"}},{"kind":"Field","name":{"kind":"Name","value":"error"}},{"kind":"Field","name":{"kind":"Name","value":"framework"}},{"kind":"Field","name":{"kind":"Name","value":"id"}},{"kind":"Field","name":{"kind":"Name","value":"lastSyncedAt"}},{"kind":"Field","name":{"kind":"Name","value":"platform"}},{"kind":"Field","name":{"kind":"Name","value":"repoURL"}},{"kind":"Field","name":{"kind":"Name","value":"sdkLanguage"}},{"kind":"Field","name":{"kind":"Name","value":"sdkVersion"}},{"kind":"Field","name":{"kind":"Name","value":"status"}},{"kind":"Field","alias":{"kind":"Name","value":"removedFunctions"},"name":{"kind":"Name","value":"removedFunctions"},"selectionSet":{"kind":"SelectionSet","selections":[{"kind":"Field","name":{"kind":"Name","value":"id"}},{"kind":"Field","name":{"kind":"Name","value":"name"}},{"kind":"Field","name":{"kind":"Name","value":"slug"}}]}},{"kind":"Field","alias":{"kind":"Name","value":"syncedFunctions"},"name":{"kind":"Name","value":"deployedFunctions"},"selectionSet":{"kind":"SelectionSet","selections":[{"kind":"Field","name":{"kind":"Name","value":"id"}},{"kind":"Field","name":{"kind":"Name","value":"name"}},{"kind":"Field","name":{"kind":"Name","value":"slug"}}]}},{"kind":"Field","name":{"kind":"Name","value":"url"}},{"kind":"Field","name":{"kind":"Name","value":"vercelDeploymentID"}},{"kind":"Field","name":{"kind":"Name","value":"vercelDeploymentURL"}},{"kind":"Field","name":{"kind":"Name","value":"vercelProjectID"}},{"kind":"Field","name":{"kind":"Name","value":"vercelProjectURL"}}]}}]}}]} as unknown as DocumentNode<UnattachedSyncQuery, UnattachedSyncQueryVariables>;
export const UnattachedSyncsDocument = {"kind":"Document","definitions":[{"kind":"OperationDefinition","operation":"query","name":{"kind":"Name","value":"UnattachedSyncs"},"variableDefinitions":[{"kind":"VariableDefinition","variable":{"kind":"Variable","name":{"kind":"Name","value":"envID"}},"type":{"kind":"NonNullType","type":{"kind":"NamedType","name":{"kind":"Name","value":"ID"}}}}],"selectionSet":{"kind":"SelectionSet","selections":[{"kind":"Field","alias":{"kind":"Name","value":"environment"},"name":{"kind":"Name","value":"workspace"},"arguments":[{"kind":"Argument","name":{"kind":"Name","value":"id"},"value":{"kind":"Variable","name":{"kind":"Name","value":"envID"}}}],"selectionSet":{"kind":"SelectionSet","selections":[{"kind":"Field","alias":{"kind":"Name","value":"syncs"},"name":{"kind":"Name","value":"unattachedSyncs"},"arguments":[{"kind":"Argument","name":{"kind":"Name","value":"first"},"value":{"kind":"IntValue","value":"40"}}],"selectionSet":{"kind":"SelectionSet","selections":[{"kind":"Field","name":{"kind":"Name","value":"commitAuthor"}},{"kind":"Field","name":{"kind":"Name","value":"commitHash"}},{"kind":"Field","name":{"kind":"Name","value":"commitMessage"}},{"kind":"Field","name":{"kind":"Name","value":"commitRef"}},{"kind":"Field","name":{"kind":"Name","value":"framework"}},{"kind":"Field","name":{"kind":"Name","value":"id"}},{"kind":"Field","name":{"kind":"Name","value":"lastSyncedAt"}},{"kind":"Field","name":{"kind":"Name","value":"platform"}},{"kind":"Field","name":{"kind":"Name","value":"repoURL"}},{"kind":"Field","name":{"kind":"Name","value":"sdkLanguage"}},{"kind":"Field","name":{"kind":"Name","value":"sdkVersion"}},{"kind":"Field","name":{"kind":"Name","value":"status"}},{"kind":"Field","name":{"kind":"Name","value":"url"}},{"kind":"Field","name":{"kind":"Name","value":"vercelDeploymentID"}},{"kind":"Field","name":{"kind":"Name","value":"vercelDeploymentURL"}},{"kind":"Field","name":{"kind":"Name","value":"vercelProjectID"}},{"kind":"Field","name":{"kind":"Name","value":"vercelProjectURL"}}]}}]}}]}}]} as unknown as DocumentNode<UnattachedSyncsQuery, UnattachedSyncsQueryVariables>;
export const VercelIntegrationDocument = {"kind":"Document","definitions":[{"kind":"OperationDefinition","operation":"query","name":{"kind":"Name","value":"VercelIntegration"},"selectionSet":{"kind":"SelectionSet","selections":[{"kind":"Field","name":{"kind":"Name","value":"account"},"selectionSet":{"kind":"SelectionSet","selections":[{"kind":"Field","name":{"kind":"Name","value":"vercelIntegration"},"selectionSet":{"kind":"SelectionSet","selections":[{"kind":"Field","name":{"kind":"Name","value":"isMarketplace"}},{"kind":"Field","name":{"kind":"Name","value":"projects"},"selectionSet":{"kind":"SelectionSet","selections":[{"kind":"Field","name":{"kind":"Name","value":"canChangeEnabled"}},{"kind":"Field","name":{"kind":"Name","value":"deploymentProtection"}},{"kind":"Field","name":{"kind":"Name","value":"isEnabled"}},{"kind":"Field","name":{"kind":"Name","value":"name"}},{"kind":"Field","name":{"kind":"Name","value":"originOverride"}},{"kind":"Field","name":{"kind":"Name","value":"projectID"}},{"kind":"Field","name":{"kind":"Name","value":"protectionBypassSecret"}},{"kind":"Field","name":{"kind":"Name","value":"servePath"}}]}}]}}]}}]}}]} as unknown as DocumentNode<VercelIntegrationQuery, VercelIntegrationQueryVariables>;
export const GetSavedVercelProjectsDocument = {"kind":"Document","definitions":[{"kind":"OperationDefinition","operation":"query","name":{"kind":"Name","value":"GetSavedVercelProjects"},"variableDefinitions":[{"kind":"VariableDefinition","variable":{"kind":"Variable","name":{"kind":"Name","value":"environmentID"}},"type":{"kind":"NonNullType","type":{"kind":"NamedType","name":{"kind":"Name","value":"ID"}}}}],"selectionSet":{"kind":"SelectionSet","selections":[{"kind":"Field","name":{"kind":"Name","value":"account"},"selectionSet":{"kind":"SelectionSet","selections":[{"kind":"Field","name":{"kind":"Name","value":"marketplace"}}]}},{"kind":"Field","alias":{"kind":"Name","value":"environment"},"name":{"kind":"Name","value":"workspace"},"arguments":[{"kind":"Argument","name":{"kind":"Name","value":"id"},"value":{"kind":"Variable","name":{"kind":"Name","value":"environmentID"}}}],"selectionSet":{"kind":"SelectionSet","selections":[{"kind":"Field","alias":{"kind":"Name","value":"savedVercelProjects"},"name":{"kind":"Name","value":"vercelApps"},"selectionSet":{"kind":"SelectionSet","selections":[{"kind":"Field","name":{"kind":"Name","value":"id"}},{"kind":"Field","name":{"kind":"Name","value":"originOverride"}},{"kind":"Field","name":{"kind":"Name","value":"projectID"}},{"kind":"Field","name":{"kind":"Name","value":"protectionBypassSecret"}},{"kind":"Field","name":{"kind":"Name","value":"path"}},{"kind":"Field","name":{"kind":"Name","value":"workspaceID"}},{"kind":"Field","name":{"kind":"Name","value":"originOverride"}},{"kind":"Field","name":{"kind":"Name","value":"protectionBypassSecret"}}]}}]}}]}}]} as unknown as DocumentNode<GetSavedVercelProjectsQuery, GetSavedVercelProjectsQueryVariables>;
export const CreateVercelAppDocument = {"kind":"Document","definitions":[{"kind":"OperationDefinition","operation":"mutation","name":{"kind":"Name","value":"CreateVercelApp"},"variableDefinitions":[{"kind":"VariableDefinition","variable":{"kind":"Variable","name":{"kind":"Name","value":"input"}},"type":{"kind":"NonNullType","type":{"kind":"NamedType","name":{"kind":"Name","value":"CreateVercelAppInput"}}}}],"selectionSet":{"kind":"SelectionSet","selections":[{"kind":"Field","name":{"kind":"Name","value":"createVercelApp"},"arguments":[{"kind":"Argument","name":{"kind":"Name","value":"input"},"value":{"kind":"Variable","name":{"kind":"Name","value":"input"}}}],"selectionSet":{"kind":"SelectionSet","selections":[{"kind":"Field","name":{"kind":"Name","value":"success"}}]}}]}}]} as unknown as DocumentNode<CreateVercelAppMutation, CreateVercelAppMutationVariables>;
export const UpdateVercelAppDocument = {"kind":"Document","definitions":[{"kind":"OperationDefinition","operation":"mutation","name":{"kind":"Name","value":"UpdateVercelApp"},"variableDefinitions":[{"kind":"VariableDefinition","variable":{"kind":"Variable","name":{"kind":"Name","value":"input"}},"type":{"kind":"NonNullType","type":{"kind":"NamedType","name":{"kind":"Name","value":"UpdateVercelAppInput"}}}}],"selectionSet":{"kind":"SelectionSet","selections":[{"kind":"Field","name":{"kind":"Name","value":"updateVercelApp"},"arguments":[{"kind":"Argument","name":{"kind":"Name","value":"input"},"value":{"kind":"Variable","name":{"kind":"Name","value":"input"}}}],"selectionSet":{"kind":"SelectionSet","selections":[{"kind":"Field","name":{"kind":"Name","value":"success"}}]}}]}}]} as unknown as DocumentNode<UpdateVercelAppMutation, UpdateVercelAppMutationVariables>;
export const RemoveVercelAppDocument = {"kind":"Document","definitions":[{"kind":"OperationDefinition","operation":"mutation","name":{"kind":"Name","value":"RemoveVercelApp"},"variableDefinitions":[{"kind":"VariableDefinition","variable":{"kind":"Variable","name":{"kind":"Name","value":"input"}},"type":{"kind":"NonNullType","type":{"kind":"NamedType","name":{"kind":"Name","value":"RemoveVercelAppInput"}}}}],"selectionSet":{"kind":"SelectionSet","selections":[{"kind":"Field","name":{"kind":"Name","value":"removeVercelApp"},"arguments":[{"kind":"Argument","name":{"kind":"Name","value":"input"},"value":{"kind":"Variable","name":{"kind":"Name","value":"input"}}}],"selectionSet":{"kind":"SelectionSet","selections":[{"kind":"Field","name":{"kind":"Name","value":"success"}}]}}]}}]} as unknown as DocumentNode<RemoveVercelAppMutation, RemoveVercelAppMutationVariables>;
export const CreateWebhookDocument = {"kind":"Document","definitions":[{"kind":"OperationDefinition","operation":"mutation","name":{"kind":"Name","value":"CreateWebhook"},"variableDefinitions":[{"kind":"VariableDefinition","variable":{"kind":"Variable","name":{"kind":"Name","value":"input"}},"type":{"kind":"NonNullType","type":{"kind":"NamedType","name":{"kind":"Name","value":"NewIngestKey"}}}}],"selectionSet":{"kind":"SelectionSet","selections":[{"kind":"Field","alias":{"kind":"Name","value":"key"},"name":{"kind":"Name","value":"createIngestKey"},"arguments":[{"kind":"Argument","name":{"kind":"Name","value":"input"},"value":{"kind":"Variable","name":{"kind":"Name","value":"input"}}}],"selectionSet":{"kind":"SelectionSet","selections":[{"kind":"Field","name":{"kind":"Name","value":"id"}},{"kind":"Field","name":{"kind":"Name","value":"url"}}]}}]}}]} as unknown as DocumentNode<CreateWebhookMutation, CreateWebhookMutationVariables>;
export const CompleteAwsMarketplaceSetupDocument = {"kind":"Document","definitions":[{"kind":"OperationDefinition","operation":"mutation","name":{"kind":"Name","value":"CompleteAWSMarketplaceSetup"},"variableDefinitions":[{"kind":"VariableDefinition","variable":{"kind":"Variable","name":{"kind":"Name","value":"input"}},"type":{"kind":"NonNullType","type":{"kind":"NamedType","name":{"kind":"Name","value":"AWSMarketplaceSetupInput"}}}}],"selectionSet":{"kind":"SelectionSet","selections":[{"kind":"Field","name":{"kind":"Name","value":"completeAWSMarketplaceSetup"},"arguments":[{"kind":"Argument","name":{"kind":"Name","value":"input"},"value":{"kind":"Variable","name":{"kind":"Name","value":"input"}}}],"selectionSet":{"kind":"SelectionSet","selections":[{"kind":"Field","name":{"kind":"Name","value":"message"}}]}}]}}]} as unknown as DocumentNode<CompleteAwsMarketplaceSetupMutation, CompleteAwsMarketplaceSetupMutationVariables>;
export const GetAccountSupportInfoDocument = {"kind":"Document","definitions":[{"kind":"OperationDefinition","operation":"query","name":{"kind":"Name","value":"GetAccountSupportInfo"},"selectionSet":{"kind":"SelectionSet","selections":[{"kind":"Field","name":{"kind":"Name","value":"account"},"selectionSet":{"kind":"SelectionSet","selections":[{"kind":"Field","name":{"kind":"Name","value":"id"}},{"kind":"Field","name":{"kind":"Name","value":"plan"},"selectionSet":{"kind":"SelectionSet","selections":[{"kind":"Field","name":{"kind":"Name","value":"id"}},{"kind":"Field","name":{"kind":"Name","value":"name"}},{"kind":"Field","name":{"kind":"Name","value":"amount"}},{"kind":"Field","name":{"kind":"Name","value":"features"}}]}}]}}]}}]} as unknown as DocumentNode<GetAccountSupportInfoQuery, GetAccountSupportInfoQueryVariables>;
export const GetArchivedAppBannerDataDocument = {"kind":"Document","definitions":[{"kind":"OperationDefinition","operation":"query","name":{"kind":"Name","value":"GetArchivedAppBannerData"},"variableDefinitions":[{"kind":"VariableDefinition","variable":{"kind":"Variable","name":{"kind":"Name","value":"envID"}},"type":{"kind":"NonNullType","type":{"kind":"NamedType","name":{"kind":"Name","value":"ID"}}}},{"kind":"VariableDefinition","variable":{"kind":"Variable","name":{"kind":"Name","value":"externalAppID"}},"type":{"kind":"NonNullType","type":{"kind":"NamedType","name":{"kind":"Name","value":"String"}}}}],"selectionSet":{"kind":"SelectionSet","selections":[{"kind":"Field","alias":{"kind":"Name","value":"environment"},"name":{"kind":"Name","value":"workspace"},"arguments":[{"kind":"Argument","name":{"kind":"Name","value":"id"},"value":{"kind":"Variable","name":{"kind":"Name","value":"envID"}}}],"selectionSet":{"kind":"SelectionSet","selections":[{"kind":"Field","alias":{"kind":"Name","value":"app"},"name":{"kind":"Name","value":"appByExternalID"},"arguments":[{"kind":"Argument","name":{"kind":"Name","value":"externalID"},"value":{"kind":"Variable","name":{"kind":"Name","value":"externalAppID"}}}],"selectionSet":{"kind":"SelectionSet","selections":[{"kind":"Field","name":{"kind":"Name","value":"isArchived"}}]}}]}}]}}]} as unknown as DocumentNode<GetArchivedAppBannerDataQuery, GetArchivedAppBannerDataQueryVariables>;
export const GetArchivedFuncBannerDataDocument = {"kind":"Document","definitions":[{"kind":"OperationDefinition","operation":"query","name":{"kind":"Name","value":"GetArchivedFuncBannerData"},"variableDefinitions":[{"kind":"VariableDefinition","variable":{"kind":"Variable","name":{"kind":"Name","value":"envID"}},"type":{"kind":"NonNullType","type":{"kind":"NamedType","name":{"kind":"Name","value":"ID"}}}},{"kind":"VariableDefinition","variable":{"kind":"Variable","name":{"kind":"Name","value":"funcID"}},"type":{"kind":"NonNullType","type":{"kind":"NamedType","name":{"kind":"Name","value":"ID"}}}}],"selectionSet":{"kind":"SelectionSet","selections":[{"kind":"Field","alias":{"kind":"Name","value":"environment"},"name":{"kind":"Name","value":"workspace"},"arguments":[{"kind":"Argument","name":{"kind":"Name","value":"id"},"value":{"kind":"Variable","name":{"kind":"Name","value":"envID"}}}],"selectionSet":{"kind":"SelectionSet","selections":[{"kind":"Field","alias":{"kind":"Name","value":"function"},"name":{"kind":"Name","value":"workflow"},"arguments":[{"kind":"Argument","name":{"kind":"Name","value":"id"},"value":{"kind":"Variable","name":{"kind":"Name","value":"funcID"}}}],"selectionSet":{"kind":"SelectionSet","selections":[{"kind":"Field","name":{"kind":"Name","value":"id"}},{"kind":"Field","name":{"kind":"Name","value":"archivedAt"}}]}}]}}]}}]} as unknown as DocumentNode<GetArchivedFuncBannerDataQuery, GetArchivedFuncBannerDataQueryVariables>;
export const UpdateAccountAddonQuantityDocument = {"kind":"Document","definitions":[{"kind":"OperationDefinition","operation":"mutation","name":{"kind":"Name","value":"UpdateAccountAddonQuantity"},"variableDefinitions":[{"kind":"VariableDefinition","variable":{"kind":"Variable","name":{"kind":"Name","value":"addonName"}},"type":{"kind":"NonNullType","type":{"kind":"NamedType","name":{"kind":"Name","value":"String"}}}},{"kind":"VariableDefinition","variable":{"kind":"Variable","name":{"kind":"Name","value":"quantity"}},"type":{"kind":"NonNullType","type":{"kind":"NamedType","name":{"kind":"Name","value":"Int"}}}}],"selectionSet":{"kind":"SelectionSet","selections":[{"kind":"Field","name":{"kind":"Name","value":"updateAccountAddonQuantity"},"arguments":[{"kind":"Argument","name":{"kind":"Name","value":"addonName"},"value":{"kind":"Variable","name":{"kind":"Name","value":"addonName"}}},{"kind":"Argument","name":{"kind":"Name","value":"quantity"},"value":{"kind":"Variable","name":{"kind":"Name","value":"quantity"}}}],"selectionSet":{"kind":"SelectionSet","selections":[{"kind":"Field","name":{"kind":"Name","value":"purchaseCount"}}]}}]}}]} as unknown as DocumentNode<UpdateAccountAddonQuantityMutation, UpdateAccountAddonQuantityMutationVariables>;
export const UpdateAccountDocument = {"kind":"Document","definitions":[{"kind":"OperationDefinition","operation":"mutation","name":{"kind":"Name","value":"UpdateAccount"},"variableDefinitions":[{"kind":"VariableDefinition","variable":{"kind":"Variable","name":{"kind":"Name","value":"input"}},"type":{"kind":"NonNullType","type":{"kind":"NamedType","name":{"kind":"Name","value":"UpdateAccount"}}}}],"selectionSet":{"kind":"SelectionSet","selections":[{"kind":"Field","alias":{"kind":"Name","value":"account"},"name":{"kind":"Name","value":"updateAccount"},"arguments":[{"kind":"Argument","name":{"kind":"Name","value":"input"},"value":{"kind":"Variable","name":{"kind":"Name","value":"input"}}}],"selectionSet":{"kind":"SelectionSet","selections":[{"kind":"Field","name":{"kind":"Name","value":"billingEmail"}},{"kind":"Field","name":{"kind":"Name","value":"name"}}]}}]}}]} as unknown as DocumentNode<UpdateAccountMutation, UpdateAccountMutationVariables>;
export const UpdatePaymentMethodDocument = {"kind":"Document","definitions":[{"kind":"OperationDefinition","operation":"mutation","name":{"kind":"Name","value":"UpdatePaymentMethod"},"variableDefinitions":[{"kind":"VariableDefinition","variable":{"kind":"Variable","name":{"kind":"Name","value":"token"}},"type":{"kind":"NonNullType","type":{"kind":"NamedType","name":{"kind":"Name","value":"String"}}}}],"selectionSet":{"kind":"SelectionSet","selections":[{"kind":"Field","name":{"kind":"Name","value":"updatePaymentMethod"},"arguments":[{"kind":"Argument","name":{"kind":"Name","value":"token"},"value":{"kind":"Variable","name":{"kind":"Name","value":"token"}}}],"selectionSet":{"kind":"SelectionSet","selections":[{"kind":"Field","name":{"kind":"Name","value":"brand"}},{"kind":"Field","name":{"kind":"Name","value":"last4"}},{"kind":"Field","name":{"kind":"Name","value":"expMonth"}},{"kind":"Field","name":{"kind":"Name","value":"expYear"}},{"kind":"Field","name":{"kind":"Name","value":"createdAt"}},{"kind":"Field","name":{"kind":"Name","value":"default"}}]}}]}}]} as unknown as DocumentNode<UpdatePaymentMethodMutation, UpdatePaymentMethodMutationVariables>;
export const GetPaymentIntentsDocument = {"kind":"Document","definitions":[{"kind":"OperationDefinition","operation":"query","name":{"kind":"Name","value":"GetPaymentIntents"},"selectionSet":{"kind":"SelectionSet","selections":[{"kind":"Field","name":{"kind":"Name","value":"account"},"selectionSet":{"kind":"SelectionSet","selections":[{"kind":"Field","name":{"kind":"Name","value":"paymentIntents"},"selectionSet":{"kind":"SelectionSet","selections":[{"kind":"Field","name":{"kind":"Name","value":"status"}},{"kind":"Field","name":{"kind":"Name","value":"createdAt"}},{"kind":"Field","name":{"kind":"Name","value":"amountLabel"}},{"kind":"Field","name":{"kind":"Name","value":"description"}},{"kind":"Field","name":{"kind":"Name","value":"invoiceURL"}}]}}]}}]}}]} as unknown as DocumentNode<GetPaymentIntentsQuery, GetPaymentIntentsQueryVariables>;
export const CreateStripeSubscriptionDocument = {"kind":"Document","definitions":[{"kind":"OperationDefinition","operation":"mutation","name":{"kind":"Name","value":"CreateStripeSubscription"},"variableDefinitions":[{"kind":"VariableDefinition","variable":{"kind":"Variable","name":{"kind":"Name","value":"input"}},"type":{"kind":"NonNullType","type":{"kind":"NamedType","name":{"kind":"Name","value":"StripeSubscriptionInput"}}}}],"selectionSet":{"kind":"SelectionSet","selections":[{"kind":"Field","name":{"kind":"Name","value":"createStripeSubscription"},"arguments":[{"kind":"Argument","name":{"kind":"Name","value":"input"},"value":{"kind":"Variable","name":{"kind":"Name","value":"input"}}}],"selectionSet":{"kind":"SelectionSet","selections":[{"kind":"Field","name":{"kind":"Name","value":"clientSecret"}},{"kind":"Field","name":{"kind":"Name","value":"message"}}]}}]}}]} as unknown as DocumentNode<CreateStripeSubscriptionMutation, CreateStripeSubscriptionMutationVariables>;
export const UpdatePlanDocument = {"kind":"Document","definitions":[{"kind":"OperationDefinition","operation":"mutation","name":{"kind":"Name","value":"UpdatePlan"},"variableDefinitions":[{"kind":"VariableDefinition","variable":{"kind":"Variable","name":{"kind":"Name","value":"planID"}},"type":{"kind":"NonNullType","type":{"kind":"NamedType","name":{"kind":"Name","value":"ID"}}}}],"selectionSet":{"kind":"SelectionSet","selections":[{"kind":"Field","name":{"kind":"Name","value":"updatePlan"},"arguments":[{"kind":"Argument","name":{"kind":"Name","value":"to"},"value":{"kind":"Variable","name":{"kind":"Name","value":"planID"}}}],"selectionSet":{"kind":"SelectionSet","selections":[{"kind":"Field","name":{"kind":"Name","value":"plan"},"selectionSet":{"kind":"SelectionSet","selections":[{"kind":"Field","name":{"kind":"Name","value":"id"}},{"kind":"Field","name":{"kind":"Name","value":"name"}}]}}]}}]}}]} as unknown as DocumentNode<UpdatePlanMutation, UpdatePlanMutationVariables>;
export const GetBillableStepsDocument = {"kind":"Document","definitions":[{"kind":"OperationDefinition","operation":"query","name":{"kind":"Name","value":"GetBillableSteps"},"variableDefinitions":[{"kind":"VariableDefinition","variable":{"kind":"Variable","name":{"kind":"Name","value":"month"}},"type":{"kind":"NonNullType","type":{"kind":"NamedType","name":{"kind":"Name","value":"Int"}}}},{"kind":"VariableDefinition","variable":{"kind":"Variable","name":{"kind":"Name","value":"year"}},"type":{"kind":"NonNullType","type":{"kind":"NamedType","name":{"kind":"Name","value":"Int"}}}}],"selectionSet":{"kind":"SelectionSet","selections":[{"kind":"Field","alias":{"kind":"Name","value":"usage"},"name":{"kind":"Name","value":"billableStepTimeSeries"},"arguments":[{"kind":"Argument","name":{"kind":"Name","value":"timeOptions"},"value":{"kind":"ObjectValue","fields":[{"kind":"ObjectField","name":{"kind":"Name","value":"month"},"value":{"kind":"Variable","name":{"kind":"Name","value":"month"}}},{"kind":"ObjectField","name":{"kind":"Name","value":"year"},"value":{"kind":"Variable","name":{"kind":"Name","value":"year"}}}]}}],"selectionSet":{"kind":"SelectionSet","selections":[{"kind":"Field","name":{"kind":"Name","value":"data"},"selectionSet":{"kind":"SelectionSet","selections":[{"kind":"Field","name":{"kind":"Name","value":"time"}},{"kind":"Field","name":{"kind":"Name","value":"value"}}]}}]}}]}}]} as unknown as DocumentNode<GetBillableStepsQuery, GetBillableStepsQueryVariables>;
export const GetBillableRunsDocument = {"kind":"Document","definitions":[{"kind":"OperationDefinition","operation":"query","name":{"kind":"Name","value":"GetBillableRuns"},"variableDefinitions":[{"kind":"VariableDefinition","variable":{"kind":"Variable","name":{"kind":"Name","value":"month"}},"type":{"kind":"NonNullType","type":{"kind":"NamedType","name":{"kind":"Name","value":"Int"}}}},{"kind":"VariableDefinition","variable":{"kind":"Variable","name":{"kind":"Name","value":"year"}},"type":{"kind":"NonNullType","type":{"kind":"NamedType","name":{"kind":"Name","value":"Int"}}}}],"selectionSet":{"kind":"SelectionSet","selections":[{"kind":"Field","alias":{"kind":"Name","value":"usage"},"name":{"kind":"Name","value":"runCountTimeSeries"},"arguments":[{"kind":"Argument","name":{"kind":"Name","value":"timeOptions"},"value":{"kind":"ObjectValue","fields":[{"kind":"ObjectField","name":{"kind":"Name","value":"month"},"value":{"kind":"Variable","name":{"kind":"Name","value":"month"}}},{"kind":"ObjectField","name":{"kind":"Name","value":"year"},"value":{"kind":"Variable","name":{"kind":"Name","value":"year"}}}]}}],"selectionSet":{"kind":"SelectionSet","selections":[{"kind":"Field","name":{"kind":"Name","value":"data"},"selectionSet":{"kind":"SelectionSet","selections":[{"kind":"Field","name":{"kind":"Name","value":"time"}},{"kind":"Field","name":{"kind":"Name","value":"value"}}]}}]}}]}}]} as unknown as DocumentNode<GetBillableRunsQuery, GetBillableRunsQueryVariables>;
export const EntitlementUsageDocument = {"kind":"Document","definitions":[{"kind":"OperationDefinition","operation":"query","name":{"kind":"Name","value":"EntitlementUsage"},"selectionSet":{"kind":"SelectionSet","selections":[{"kind":"Field","name":{"kind":"Name","value":"account"},"selectionSet":{"kind":"SelectionSet","selections":[{"kind":"Field","name":{"kind":"Name","value":"id"}},{"kind":"Field","name":{"kind":"Name","value":"addons"},"selectionSet":{"kind":"SelectionSet","selections":[{"kind":"Field","name":{"kind":"Name","value":"concurrency"},"selectionSet":{"kind":"SelectionSet","selections":[{"kind":"Field","name":{"kind":"Name","value":"available"}},{"kind":"Field","name":{"kind":"Name","value":"baseValue"}},{"kind":"Field","name":{"kind":"Name","value":"maxValue"}},{"kind":"Field","name":{"kind":"Name","value":"name"}},{"kind":"Field","name":{"kind":"Name","value":"price"}},{"kind":"Field","name":{"kind":"Name","value":"purchaseCount"}},{"kind":"Field","name":{"kind":"Name","value":"quantityPer"}}]}},{"kind":"Field","name":{"kind":"Name","value":"userCount"},"selectionSet":{"kind":"SelectionSet","selections":[{"kind":"Field","name":{"kind":"Name","value":"available"}},{"kind":"Field","name":{"kind":"Name","value":"baseValue"}},{"kind":"Field","name":{"kind":"Name","value":"maxValue"}},{"kind":"Field","name":{"kind":"Name","value":"name"}},{"kind":"Field","name":{"kind":"Name","value":"price"}},{"kind":"Field","name":{"kind":"Name","value":"purchaseCount"}},{"kind":"Field","name":{"kind":"Name","value":"quantityPer"}}]}}]}},{"kind":"Field","name":{"kind":"Name","value":"entitlements"},"selectionSet":{"kind":"SelectionSet","selections":[{"kind":"Field","name":{"kind":"Name","value":"runCount"},"selectionSet":{"kind":"SelectionSet","selections":[{"kind":"Field","name":{"kind":"Name","value":"usage"}},{"kind":"Field","name":{"kind":"Name","value":"limit"}},{"kind":"Field","name":{"kind":"Name","value":"overageAllowed"}}]}},{"kind":"Field","name":{"kind":"Name","value":"stepCount"},"selectionSet":{"kind":"SelectionSet","selections":[{"kind":"Field","name":{"kind":"Name","value":"usage"}},{"kind":"Field","name":{"kind":"Name","value":"limit"}},{"kind":"Field","name":{"kind":"Name","value":"overageAllowed"}}]}},{"kind":"Field","name":{"kind":"Name","value":"concurrency"},"selectionSet":{"kind":"SelectionSet","selections":[{"kind":"Field","name":{"kind":"Name","value":"usage"}},{"kind":"Field","name":{"kind":"Name","value":"limit"}}]}},{"kind":"Field","name":{"kind":"Name","value":"eventSize"},"selectionSet":{"kind":"SelectionSet","selections":[{"kind":"Field","name":{"kind":"Name","value":"limit"}}]}},{"kind":"Field","name":{"kind":"Name","value":"history"},"selectionSet":{"kind":"SelectionSet","selections":[{"kind":"Field","name":{"kind":"Name","value":"limit"}}]}},{"kind":"Field","name":{"kind":"Name","value":"userCount"},"selectionSet":{"kind":"SelectionSet","selections":[{"kind":"Field","name":{"kind":"Name","value":"usage"}},{"kind":"Field","name":{"kind":"Name","value":"limit"}}]}},{"kind":"Field","name":{"kind":"Name","value":"hipaa"},"selectionSet":{"kind":"SelectionSet","selections":[{"kind":"Field","name":{"kind":"Name","value":"enabled"}}]}},{"kind":"Field","name":{"kind":"Name","value":"metricsExport"},"selectionSet":{"kind":"SelectionSet","selections":[{"kind":"Field","name":{"kind":"Name","value":"enabled"}}]}},{"kind":"Field","name":{"kind":"Name","value":"metricsExportFreshness"},"selectionSet":{"kind":"SelectionSet","selections":[{"kind":"Field","name":{"kind":"Name","value":"limit"}}]}},{"kind":"Field","name":{"kind":"Name","value":"metricsExportGranularity"},"selectionSet":{"kind":"SelectionSet","selections":[{"kind":"Field","name":{"kind":"Name","value":"limit"}}]}}]}},{"kind":"Field","name":{"kind":"Name","value":"plan"},"selectionSet":{"kind":"SelectionSet","selections":[{"kind":"Field","name":{"kind":"Name","value":"name"}}]}}]}}]}}]} as unknown as DocumentNode<EntitlementUsageQuery, EntitlementUsageQueryVariables>;
export const GetCurrentPlanDocument = {"kind":"Document","definitions":[{"kind":"OperationDefinition","operation":"query","name":{"kind":"Name","value":"GetCurrentPlan"},"selectionSet":{"kind":"SelectionSet","selections":[{"kind":"Field","name":{"kind":"Name","value":"account"},"selectionSet":{"kind":"SelectionSet","selections":[{"kind":"Field","name":{"kind":"Name","value":"plan"},"selectionSet":{"kind":"SelectionSet","selections":[{"kind":"Field","name":{"kind":"Name","value":"id"}},{"kind":"Field","name":{"kind":"Name","value":"name"}},{"kind":"Field","name":{"kind":"Name","value":"amount"}},{"kind":"Field","name":{"kind":"Name","value":"billingPeriod"}},{"kind":"Field","name":{"kind":"Name","value":"entitlements"},"selectionSet":{"kind":"SelectionSet","selections":[{"kind":"Field","name":{"kind":"Name","value":"concurrency"},"selectionSet":{"kind":"SelectionSet","selections":[{"kind":"Field","name":{"kind":"Name","value":"limit"}}]}},{"kind":"Field","name":{"kind":"Name","value":"eventSize"},"selectionSet":{"kind":"SelectionSet","selections":[{"kind":"Field","name":{"kind":"Name","value":"limit"}}]}},{"kind":"Field","name":{"kind":"Name","value":"history"},"selectionSet":{"kind":"SelectionSet","selections":[{"kind":"Field","name":{"kind":"Name","value":"limit"}}]}},{"kind":"Field","name":{"kind":"Name","value":"runCount"},"selectionSet":{"kind":"SelectionSet","selections":[{"kind":"Field","name":{"kind":"Name","value":"limit"}}]}},{"kind":"Field","name":{"kind":"Name","value":"stepCount"},"selectionSet":{"kind":"SelectionSet","selections":[{"kind":"Field","name":{"kind":"Name","value":"limit"}}]}},{"kind":"Field","name":{"kind":"Name","value":"userCount"},"selectionSet":{"kind":"SelectionSet","selections":[{"kind":"Field","name":{"kind":"Name","value":"limit"}}]}}]}},{"kind":"Field","name":{"kind":"Name","value":"addons"},"selectionSet":{"kind":"SelectionSet","selections":[{"kind":"Field","name":{"kind":"Name","value":"concurrency"},"selectionSet":{"kind":"SelectionSet","selections":[{"kind":"Field","name":{"kind":"Name","value":"available"}},{"kind":"Field","name":{"kind":"Name","value":"price"}},{"kind":"Field","name":{"kind":"Name","value":"purchaseCount"}},{"kind":"Field","name":{"kind":"Name","value":"quantityPer"}}]}},{"kind":"Field","name":{"kind":"Name","value":"userCount"},"selectionSet":{"kind":"SelectionSet","selections":[{"kind":"Field","name":{"kind":"Name","value":"available"}},{"kind":"Field","name":{"kind":"Name","value":"price"}},{"kind":"Field","name":{"kind":"Name","value":"purchaseCount"}},{"kind":"Field","name":{"kind":"Name","value":"quantityPer"}}]}}]}}]}},{"kind":"Field","name":{"kind":"Name","value":"subscription"},"selectionSet":{"kind":"SelectionSet","selections":[{"kind":"Field","name":{"kind":"Name","value":"nextInvoiceDate"}}]}}]}}]}}]} as unknown as DocumentNode<GetCurrentPlanQuery, GetCurrentPlanQueryVariables>;
export const GetBillingDetailsDocument = {"kind":"Document","definitions":[{"kind":"OperationDefinition","operation":"query","name":{"kind":"Name","value":"GetBillingDetails"},"selectionSet":{"kind":"SelectionSet","selections":[{"kind":"Field","name":{"kind":"Name","value":"account"},"selectionSet":{"kind":"SelectionSet","selections":[{"kind":"Field","name":{"kind":"Name","value":"billingEmail"}},{"kind":"Field","name":{"kind":"Name","value":"name"}},{"kind":"Field","name":{"kind":"Name","value":"paymentMethods"},"selectionSet":{"kind":"SelectionSet","selections":[{"kind":"Field","name":{"kind":"Name","value":"brand"}},{"kind":"Field","name":{"kind":"Name","value":"last4"}},{"kind":"Field","name":{"kind":"Name","value":"expMonth"}},{"kind":"Field","name":{"kind":"Name","value":"expYear"}},{"kind":"Field","name":{"kind":"Name","value":"createdAt"}},{"kind":"Field","name":{"kind":"Name","value":"default"}}]}}]}}]}}]} as unknown as DocumentNode<GetBillingDetailsQuery, GetBillingDetailsQueryVariables>;
export const GetPlansDocument = {"kind":"Document","definitions":[{"kind":"OperationDefinition","operation":"query","name":{"kind":"Name","value":"GetPlans"},"selectionSet":{"kind":"SelectionSet","selections":[{"kind":"Field","name":{"kind":"Name","value":"plans"},"selectionSet":{"kind":"SelectionSet","selections":[{"kind":"Field","name":{"kind":"Name","value":"id"}},{"kind":"Field","name":{"kind":"Name","value":"name"}},{"kind":"Field","name":{"kind":"Name","value":"amount"}},{"kind":"Field","name":{"kind":"Name","value":"billingPeriod"}},{"kind":"Field","name":{"kind":"Name","value":"entitlements"},"selectionSet":{"kind":"SelectionSet","selections":[{"kind":"Field","name":{"kind":"Name","value":"concurrency"},"selectionSet":{"kind":"SelectionSet","selections":[{"kind":"Field","name":{"kind":"Name","value":"limit"}}]}},{"kind":"Field","name":{"kind":"Name","value":"eventSize"},"selectionSet":{"kind":"SelectionSet","selections":[{"kind":"Field","name":{"kind":"Name","value":"limit"}}]}},{"kind":"Field","name":{"kind":"Name","value":"history"},"selectionSet":{"kind":"SelectionSet","selections":[{"kind":"Field","name":{"kind":"Name","value":"limit"}}]}},{"kind":"Field","name":{"kind":"Name","value":"runCount"},"selectionSet":{"kind":"SelectionSet","selections":[{"kind":"Field","name":{"kind":"Name","value":"limit"}}]}},{"kind":"Field","name":{"kind":"Name","value":"stepCount"},"selectionSet":{"kind":"SelectionSet","selections":[{"kind":"Field","name":{"kind":"Name","value":"limit"}}]}}]}}]}}]}}]} as unknown as DocumentNode<GetPlansQuery, GetPlansQueryVariables>;
export const EnableDatadogConnectionDocument = {"kind":"Document","definitions":[{"kind":"OperationDefinition","operation":"mutation","name":{"kind":"Name","value":"EnableDatadogConnection"},"variableDefinitions":[{"kind":"VariableDefinition","variable":{"kind":"Variable","name":{"kind":"Name","value":"organizationID"}},"type":{"kind":"NonNullType","type":{"kind":"NamedType","name":{"kind":"Name","value":"UUID"}}}},{"kind":"VariableDefinition","variable":{"kind":"Variable","name":{"kind":"Name","value":"envID"}},"type":{"kind":"NonNullType","type":{"kind":"NamedType","name":{"kind":"Name","value":"UUID"}}}}],"selectionSet":{"kind":"SelectionSet","selections":[{"kind":"Field","name":{"kind":"Name","value":"enableDatadogConnection"},"arguments":[{"kind":"Argument","name":{"kind":"Name","value":"organizationID"},"value":{"kind":"Variable","name":{"kind":"Name","value":"organizationID"}}},{"kind":"Argument","name":{"kind":"Name","value":"envID"},"value":{"kind":"Variable","name":{"kind":"Name","value":"envID"}}}],"selectionSet":{"kind":"SelectionSet","selections":[{"kind":"Field","name":{"kind":"Name","value":"id"}}]}}]}}]} as unknown as DocumentNode<EnableDatadogConnectionMutation, EnableDatadogConnectionMutationVariables>;
export const FinishDatadogIntegrationDocumentDocument = {"kind":"Document","definitions":[{"kind":"OperationDefinition","operation":"mutation","name":{"kind":"Name","value":"FinishDatadogIntegrationDocument"},"variableDefinitions":[{"kind":"VariableDefinition","variable":{"kind":"Variable","name":{"kind":"Name","value":"orgName"}},"type":{"kind":"NonNullType","type":{"kind":"NamedType","name":{"kind":"Name","value":"String"}}}},{"kind":"VariableDefinition","variable":{"kind":"Variable","name":{"kind":"Name","value":"orgID"}},"type":{"kind":"NonNullType","type":{"kind":"NamedType","name":{"kind":"Name","value":"String"}}}},{"kind":"VariableDefinition","variable":{"kind":"Variable","name":{"kind":"Name","value":"authCode"}},"type":{"kind":"NonNullType","type":{"kind":"NamedType","name":{"kind":"Name","value":"String"}}}},{"kind":"VariableDefinition","variable":{"kind":"Variable","name":{"kind":"Name","value":"ddSite"}},"type":{"kind":"NonNullType","type":{"kind":"NamedType","name":{"kind":"Name","value":"String"}}}},{"kind":"VariableDefinition","variable":{"kind":"Variable","name":{"kind":"Name","value":"ddDomain"}},"type":{"kind":"NonNullType","type":{"kind":"NamedType","name":{"kind":"Name","value":"String"}}}}],"selectionSet":{"kind":"SelectionSet","selections":[{"kind":"Field","name":{"kind":"Name","value":"datadogOAuthCompleted"},"arguments":[{"kind":"Argument","name":{"kind":"Name","value":"orgName"},"value":{"kind":"Variable","name":{"kind":"Name","value":"orgName"}}},{"kind":"Argument","name":{"kind":"Name","value":"orgID"},"value":{"kind":"Variable","name":{"kind":"Name","value":"orgID"}}},{"kind":"Argument","name":{"kind":"Name","value":"authCode"},"value":{"kind":"Variable","name":{"kind":"Name","value":"authCode"}}},{"kind":"Argument","name":{"kind":"Name","value":"ddSite"},"value":{"kind":"Variable","name":{"kind":"Name","value":"ddSite"}}},{"kind":"Argument","name":{"kind":"Name","value":"ddDomain"},"value":{"kind":"Variable","name":{"kind":"Name","value":"ddDomain"}}}],"selectionSet":{"kind":"SelectionSet","selections":[{"kind":"Field","name":{"kind":"Name","value":"id"}}]}}]}}]} as unknown as DocumentNode<FinishDatadogIntegrationDocumentMutation, FinishDatadogIntegrationDocumentMutationVariables>;
export const GetDatadogSetupDataDocument = {"kind":"Document","definitions":[{"kind":"OperationDefinition","operation":"query","name":{"kind":"Name","value":"GetDatadogSetupData"},"selectionSet":{"kind":"SelectionSet","selections":[{"kind":"Field","name":{"kind":"Name","value":"account"},"selectionSet":{"kind":"SelectionSet","selections":[{"kind":"Field","name":{"kind":"Name","value":"datadogConnections"},"selectionSet":{"kind":"SelectionSet","selections":[{"kind":"Field","name":{"kind":"Name","value":"id"}},{"kind":"Field","name":{"kind":"Name","value":"orgID"}},{"kind":"Field","name":{"kind":"Name","value":"orgName"}},{"kind":"Field","name":{"kind":"Name","value":"envID"}},{"kind":"Field","name":{"kind":"Name","value":"envName"}},{"kind":"Field","name":{"kind":"Name","value":"healthy"}},{"kind":"Field","name":{"kind":"Name","value":"lastErrorMessage"}},{"kind":"Field","name":{"kind":"Name","value":"lastSentAt"}}]}},{"kind":"Field","name":{"kind":"Name","value":"datadogOrganizations"},"selectionSet":{"kind":"SelectionSet","selections":[{"kind":"Field","name":{"kind":"Name","value":"id"}},{"kind":"Field","name":{"kind":"Name","value":"datadogDomain"}},{"kind":"Field","name":{"kind":"Name","value":"datadogOrgName"}}]}}]}}]}}]} as unknown as DocumentNode<GetDatadogSetupDataQuery, GetDatadogSetupDataQueryVariables>;
export const DisableDatadogConnectionDocument = {"kind":"Document","definitions":[{"kind":"OperationDefinition","operation":"mutation","name":{"kind":"Name","value":"DisableDatadogConnection"},"variableDefinitions":[{"kind":"VariableDefinition","variable":{"kind":"Variable","name":{"kind":"Name","value":"connectionID"}},"type":{"kind":"NonNullType","type":{"kind":"NamedType","name":{"kind":"Name","value":"UUID"}}}}],"selectionSet":{"kind":"SelectionSet","selections":[{"kind":"Field","name":{"kind":"Name","value":"disableDatadogConnection"},"arguments":[{"kind":"Argument","name":{"kind":"Name","value":"connectionID"},"value":{"kind":"Variable","name":{"kind":"Name","value":"connectionID"}}}]}]}}]} as unknown as DocumentNode<DisableDatadogConnectionMutation, DisableDatadogConnectionMutationVariables>;
export const RemoveDatadogOrganizationDocument = {"kind":"Document","definitions":[{"kind":"OperationDefinition","operation":"mutation","name":{"kind":"Name","value":"RemoveDatadogOrganization"},"variableDefinitions":[{"kind":"VariableDefinition","variable":{"kind":"Variable","name":{"kind":"Name","value":"organizationID"}},"type":{"kind":"NonNullType","type":{"kind":"NamedType","name":{"kind":"Name","value":"UUID"}}}}],"selectionSet":{"kind":"SelectionSet","selections":[{"kind":"Field","name":{"kind":"Name","value":"removeDatadogOrganization"},"arguments":[{"kind":"Argument","name":{"kind":"Name","value":"organizationID"},"value":{"kind":"Variable","name":{"kind":"Name","value":"organizationID"}}}]}]}}]} as unknown as DocumentNode<RemoveDatadogOrganizationMutation, RemoveDatadogOrganizationMutationVariables>;
export const StartDatadogIntegrationDocument = {"kind":"Document","definitions":[{"kind":"OperationDefinition","operation":"mutation","name":{"kind":"Name","value":"StartDatadogIntegration"},"variableDefinitions":[{"kind":"VariableDefinition","variable":{"kind":"Variable","name":{"kind":"Name","value":"ddSite"}},"type":{"kind":"NonNullType","type":{"kind":"NamedType","name":{"kind":"Name","value":"String"}}}},{"kind":"VariableDefinition","variable":{"kind":"Variable","name":{"kind":"Name","value":"ddDomain"}},"type":{"kind":"NonNullType","type":{"kind":"NamedType","name":{"kind":"Name","value":"String"}}}}],"selectionSet":{"kind":"SelectionSet","selections":[{"kind":"Field","name":{"kind":"Name","value":"datadogOAuthRedirectURL"},"arguments":[{"kind":"Argument","name":{"kind":"Name","value":"ddSite"},"value":{"kind":"Variable","name":{"kind":"Name","value":"ddSite"}}},{"kind":"Argument","name":{"kind":"Name","value":"ddDomain"},"value":{"kind":"Variable","name":{"kind":"Name","value":"ddDomain"}}}]}]}}]} as unknown as DocumentNode<StartDatadogIntegrationMutation, StartDatadogIntegrationMutationVariables>;
export const ArchiveEnvironmentDocument = {"kind":"Document","definitions":[{"kind":"OperationDefinition","operation":"mutation","name":{"kind":"Name","value":"ArchiveEnvironment"},"variableDefinitions":[{"kind":"VariableDefinition","variable":{"kind":"Variable","name":{"kind":"Name","value":"id"}},"type":{"kind":"NonNullType","type":{"kind":"NamedType","name":{"kind":"Name","value":"ID"}}}}],"selectionSet":{"kind":"SelectionSet","selections":[{"kind":"Field","name":{"kind":"Name","value":"archiveEnvironment"},"arguments":[{"kind":"Argument","name":{"kind":"Name","value":"id"},"value":{"kind":"Variable","name":{"kind":"Name","value":"id"}}}],"selectionSet":{"kind":"SelectionSet","selections":[{"kind":"Field","name":{"kind":"Name","value":"id"}}]}}]}}]} as unknown as DocumentNode<ArchiveEnvironmentMutation, ArchiveEnvironmentMutationVariables>;
export const UnarchiveEnvironmentDocument = {"kind":"Document","definitions":[{"kind":"OperationDefinition","operation":"mutation","name":{"kind":"Name","value":"UnarchiveEnvironment"},"variableDefinitions":[{"kind":"VariableDefinition","variable":{"kind":"Variable","name":{"kind":"Name","value":"id"}},"type":{"kind":"NonNullType","type":{"kind":"NamedType","name":{"kind":"Name","value":"ID"}}}}],"selectionSet":{"kind":"SelectionSet","selections":[{"kind":"Field","name":{"kind":"Name","value":"unarchiveEnvironment"},"arguments":[{"kind":"Argument","name":{"kind":"Name","value":"id"},"value":{"kind":"Variable","name":{"kind":"Name","value":"id"}}}],"selectionSet":{"kind":"SelectionSet","selections":[{"kind":"Field","name":{"kind":"Name","value":"id"}}]}}]}}]} as unknown as DocumentNode<UnarchiveEnvironmentMutation, UnarchiveEnvironmentMutationVariables>;
export const DisableEnvironmentAutoArchiveDocumentDocument = {"kind":"Document","definitions":[{"kind":"OperationDefinition","operation":"mutation","name":{"kind":"Name","value":"DisableEnvironmentAutoArchiveDocument"},"variableDefinitions":[{"kind":"VariableDefinition","variable":{"kind":"Variable","name":{"kind":"Name","value":"id"}},"type":{"kind":"NonNullType","type":{"kind":"NamedType","name":{"kind":"Name","value":"ID"}}}}],"selectionSet":{"kind":"SelectionSet","selections":[{"kind":"Field","name":{"kind":"Name","value":"disableEnvironmentAutoArchive"},"arguments":[{"kind":"Argument","name":{"kind":"Name","value":"id"},"value":{"kind":"Variable","name":{"kind":"Name","value":"id"}}}],"selectionSet":{"kind":"SelectionSet","selections":[{"kind":"Field","name":{"kind":"Name","value":"id"}}]}}]}}]} as unknown as DocumentNode<DisableEnvironmentAutoArchiveDocumentMutation, DisableEnvironmentAutoArchiveDocumentMutationVariables>;
export const EnableEnvironmentAutoArchiveDocument = {"kind":"Document","definitions":[{"kind":"OperationDefinition","operation":"mutation","name":{"kind":"Name","value":"EnableEnvironmentAutoArchive"},"variableDefinitions":[{"kind":"VariableDefinition","variable":{"kind":"Variable","name":{"kind":"Name","value":"id"}},"type":{"kind":"NonNullType","type":{"kind":"NamedType","name":{"kind":"Name","value":"ID"}}}}],"selectionSet":{"kind":"SelectionSet","selections":[{"kind":"Field","name":{"kind":"Name","value":"enableEnvironmentAutoArchive"},"arguments":[{"kind":"Argument","name":{"kind":"Name","value":"id"},"value":{"kind":"Variable","name":{"kind":"Name","value":"id"}}}],"selectionSet":{"kind":"SelectionSet","selections":[{"kind":"Field","name":{"kind":"Name","value":"id"}}]}}]}}]} as unknown as DocumentNode<EnableEnvironmentAutoArchiveMutation, EnableEnvironmentAutoArchiveMutationVariables>;
export const GetEventTypesV2Document = {"kind":"Document","definitions":[{"kind":"OperationDefinition","operation":"query","name":{"kind":"Name","value":"GetEventTypesV2"},"variableDefinitions":[{"kind":"VariableDefinition","variable":{"kind":"Variable","name":{"kind":"Name","value":"envID"}},"type":{"kind":"NonNullType","type":{"kind":"NamedType","name":{"kind":"Name","value":"ID"}}}},{"kind":"VariableDefinition","variable":{"kind":"Variable","name":{"kind":"Name","value":"cursor"}},"type":{"kind":"NamedType","name":{"kind":"Name","value":"String"}}},{"kind":"VariableDefinition","variable":{"kind":"Variable","name":{"kind":"Name","value":"archived"}},"type":{"kind":"NamedType","name":{"kind":"Name","value":"Boolean"}}},{"kind":"VariableDefinition","variable":{"kind":"Variable","name":{"kind":"Name","value":"nameSearch"}},"type":{"kind":"NamedType","name":{"kind":"Name","value":"String"}}}],"selectionSet":{"kind":"SelectionSet","selections":[{"kind":"Field","alias":{"kind":"Name","value":"environment"},"name":{"kind":"Name","value":"workspace"},"arguments":[{"kind":"Argument","name":{"kind":"Name","value":"id"},"value":{"kind":"Variable","name":{"kind":"Name","value":"envID"}}}],"selectionSet":{"kind":"SelectionSet","selections":[{"kind":"Field","name":{"kind":"Name","value":"eventTypesV2"},"arguments":[{"kind":"Argument","name":{"kind":"Name","value":"after"},"value":{"kind":"Variable","name":{"kind":"Name","value":"cursor"}}},{"kind":"Argument","name":{"kind":"Name","value":"first"},"value":{"kind":"IntValue","value":"30"}},{"kind":"Argument","name":{"kind":"Name","value":"filter"},"value":{"kind":"ObjectValue","fields":[{"kind":"ObjectField","name":{"kind":"Name","value":"archived"},"value":{"kind":"Variable","name":{"kind":"Name","value":"archived"}}},{"kind":"ObjectField","name":{"kind":"Name","value":"nameSearch"},"value":{"kind":"Variable","name":{"kind":"Name","value":"nameSearch"}}}]}}],"selectionSet":{"kind":"SelectionSet","selections":[{"kind":"Field","name":{"kind":"Name","value":"edges"},"selectionSet":{"kind":"SelectionSet","selections":[{"kind":"Field","name":{"kind":"Name","value":"node"},"selectionSet":{"kind":"SelectionSet","selections":[{"kind":"Field","name":{"kind":"Name","value":"name"}},{"kind":"Field","name":{"kind":"Name","value":"functions"},"selectionSet":{"kind":"SelectionSet","selections":[{"kind":"Field","name":{"kind":"Name","value":"edges"},"selectionSet":{"kind":"SelectionSet","selections":[{"kind":"Field","name":{"kind":"Name","value":"node"},"selectionSet":{"kind":"SelectionSet","selections":[{"kind":"Field","name":{"kind":"Name","value":"id"}},{"kind":"Field","name":{"kind":"Name","value":"slug"}},{"kind":"Field","name":{"kind":"Name","value":"name"}}]}}]}}]}}]}}]}},{"kind":"Field","name":{"kind":"Name","value":"pageInfo"},"selectionSet":{"kind":"SelectionSet","selections":[{"kind":"Field","name":{"kind":"Name","value":"hasNextPage"}},{"kind":"Field","name":{"kind":"Name","value":"endCursor"}},{"kind":"Field","name":{"kind":"Name","value":"hasPreviousPage"}},{"kind":"Field","name":{"kind":"Name","value":"startCursor"}}]}}]}}]}}]}}]} as unknown as DocumentNode<GetEventTypesV2Query, GetEventTypesV2QueryVariables>;
export const GetEventTypeVolumeV2Document = {"kind":"Document","definitions":[{"kind":"OperationDefinition","operation":"query","name":{"kind":"Name","value":"GetEventTypeVolumeV2"},"variableDefinitions":[{"kind":"VariableDefinition","variable":{"kind":"Variable","name":{"kind":"Name","value":"envID"}},"type":{"kind":"NonNullType","type":{"kind":"NamedType","name":{"kind":"Name","value":"ID"}}}},{"kind":"VariableDefinition","variable":{"kind":"Variable","name":{"kind":"Name","value":"eventName"}},"type":{"kind":"NonNullType","type":{"kind":"NamedType","name":{"kind":"Name","value":"String"}}}},{"kind":"VariableDefinition","variable":{"kind":"Variable","name":{"kind":"Name","value":"startTime"}},"type":{"kind":"NonNullType","type":{"kind":"NamedType","name":{"kind":"Name","value":"Time"}}}},{"kind":"VariableDefinition","variable":{"kind":"Variable","name":{"kind":"Name","value":"endTime"}},"type":{"kind":"NonNullType","type":{"kind":"NamedType","name":{"kind":"Name","value":"Time"}}}}],"selectionSet":{"kind":"SelectionSet","selections":[{"kind":"Field","alias":{"kind":"Name","value":"environment"},"name":{"kind":"Name","value":"workspace"},"arguments":[{"kind":"Argument","name":{"kind":"Name","value":"id"},"value":{"kind":"Variable","name":{"kind":"Name","value":"envID"}}}],"selectionSet":{"kind":"SelectionSet","selections":[{"kind":"Field","name":{"kind":"Name","value":"eventType"},"arguments":[{"kind":"Argument","name":{"kind":"Name","value":"name"},"value":{"kind":"Variable","name":{"kind":"Name","value":"eventName"}}}],"selectionSet":{"kind":"SelectionSet","selections":[{"kind":"Field","name":{"kind":"Name","value":"name"}},{"kind":"Field","name":{"kind":"Name","value":"usage"},"arguments":[{"kind":"Argument","name":{"kind":"Name","value":"opts"},"value":{"kind":"ObjectValue","fields":[{"kind":"ObjectField","name":{"kind":"Name","value":"period"},"value":{"kind":"EnumValue","value":"hour"}},{"kind":"ObjectField","name":{"kind":"Name","value":"from"},"value":{"kind":"Variable","name":{"kind":"Name","value":"startTime"}}},{"kind":"ObjectField","name":{"kind":"Name","value":"to"},"value":{"kind":"Variable","name":{"kind":"Name","value":"endTime"}}}]}}],"selectionSet":{"kind":"SelectionSet","selections":[{"kind":"Field","name":{"kind":"Name","value":"total"}},{"kind":"Field","name":{"kind":"Name","value":"data"},"selectionSet":{"kind":"SelectionSet","selections":[{"kind":"Field","name":{"kind":"Name","value":"count"}},{"kind":"Field","name":{"kind":"Name","value":"slot"}}]}}]}}]}}]}}]}}]} as unknown as DocumentNode<GetEventTypeVolumeV2Query, GetEventTypeVolumeV2QueryVariables>;
export const GetEventTypeDocument = {"kind":"Document","definitions":[{"kind":"OperationDefinition","operation":"query","name":{"kind":"Name","value":"GetEventType"},"variableDefinitions":[{"kind":"VariableDefinition","variable":{"kind":"Variable","name":{"kind":"Name","value":"envID"}},"type":{"kind":"NonNullType","type":{"kind":"NamedType","name":{"kind":"Name","value":"ID"}}}},{"kind":"VariableDefinition","variable":{"kind":"Variable","name":{"kind":"Name","value":"eventName"}},"type":{"kind":"NonNullType","type":{"kind":"NamedType","name":{"kind":"Name","value":"String"}}}}],"selectionSet":{"kind":"SelectionSet","selections":[{"kind":"Field","alias":{"kind":"Name","value":"environment"},"name":{"kind":"Name","value":"workspace"},"arguments":[{"kind":"Argument","name":{"kind":"Name","value":"id"},"value":{"kind":"Variable","name":{"kind":"Name","value":"envID"}}}],"selectionSet":{"kind":"SelectionSet","selections":[{"kind":"Field","name":{"kind":"Name","value":"eventType"},"arguments":[{"kind":"Argument","name":{"kind":"Name","value":"name"},"value":{"kind":"Variable","name":{"kind":"Name","value":"eventName"}}}],"selectionSet":{"kind":"SelectionSet","selections":[{"kind":"Field","name":{"kind":"Name","value":"name"}},{"kind":"Field","name":{"kind":"Name","value":"functions"},"selectionSet":{"kind":"SelectionSet","selections":[{"kind":"Field","name":{"kind":"Name","value":"edges"},"selectionSet":{"kind":"SelectionSet","selections":[{"kind":"Field","name":{"kind":"Name","value":"node"},"selectionSet":{"kind":"SelectionSet","selections":[{"kind":"Field","name":{"kind":"Name","value":"id"}},{"kind":"Field","name":{"kind":"Name","value":"slug"}},{"kind":"Field","name":{"kind":"Name","value":"name"}}]}}]}}]}}]}}]}}]}}]} as unknown as DocumentNode<GetEventTypeQuery, GetEventTypeQueryVariables>;
export const GetAllEventNamesDocument = {"kind":"Document","definitions":[{"kind":"OperationDefinition","operation":"query","name":{"kind":"Name","value":"GetAllEventNames"},"variableDefinitions":[{"kind":"VariableDefinition","variable":{"kind":"Variable","name":{"kind":"Name","value":"envID"}},"type":{"kind":"NonNullType","type":{"kind":"NamedType","name":{"kind":"Name","value":"ID"}}}}],"selectionSet":{"kind":"SelectionSet","selections":[{"kind":"Field","alias":{"kind":"Name","value":"environment"},"name":{"kind":"Name","value":"workspace"},"arguments":[{"kind":"Argument","name":{"kind":"Name","value":"id"},"value":{"kind":"Variable","name":{"kind":"Name","value":"envID"}}}],"selectionSet":{"kind":"SelectionSet","selections":[{"kind":"Field","name":{"kind":"Name","value":"eventTypesV2"},"arguments":[{"kind":"Argument","name":{"kind":"Name","value":"first"},"value":{"kind":"IntValue","value":"1000"}},{"kind":"Argument","name":{"kind":"Name","value":"filter"},"value":{"kind":"ObjectValue","fields":[]}}],"selectionSet":{"kind":"SelectionSet","selections":[{"kind":"Field","name":{"kind":"Name","value":"edges"},"selectionSet":{"kind":"SelectionSet","selections":[{"kind":"Field","name":{"kind":"Name","value":"node"},"selectionSet":{"kind":"SelectionSet","selections":[{"kind":"Field","name":{"kind":"Name","value":"name"}}]}}]}}]}}]}}]}}]} as unknown as DocumentNode<GetAllEventNamesQuery, GetAllEventNamesQueryVariables>;
export const ArchiveEventDocument = {"kind":"Document","definitions":[{"kind":"OperationDefinition","operation":"mutation","name":{"kind":"Name","value":"ArchiveEvent"},"variableDefinitions":[{"kind":"VariableDefinition","variable":{"kind":"Variable","name":{"kind":"Name","value":"environmentId"}},"type":{"kind":"NonNullType","type":{"kind":"NamedType","name":{"kind":"Name","value":"ID"}}}},{"kind":"VariableDefinition","variable":{"kind":"Variable","name":{"kind":"Name","value":"name"}},"type":{"kind":"NonNullType","type":{"kind":"NamedType","name":{"kind":"Name","value":"String"}}}}],"selectionSet":{"kind":"SelectionSet","selections":[{"kind":"Field","name":{"kind":"Name","value":"archiveEvent"},"arguments":[{"kind":"Argument","name":{"kind":"Name","value":"workspaceID"},"value":{"kind":"Variable","name":{"kind":"Name","value":"environmentId"}}},{"kind":"Argument","name":{"kind":"Name","value":"name"},"value":{"kind":"Variable","name":{"kind":"Name","value":"name"}}}],"selectionSet":{"kind":"SelectionSet","selections":[{"kind":"Field","name":{"kind":"Name","value":"name"}}]}}]}}]} as unknown as DocumentNode<ArchiveEventMutation, ArchiveEventMutationVariables>;
export const GetLatestEventLogsDocument = {"kind":"Document","definitions":[{"kind":"OperationDefinition","operation":"query","name":{"kind":"Name","value":"GetLatestEventLogs"},"variableDefinitions":[{"kind":"VariableDefinition","variable":{"kind":"Variable","name":{"kind":"Name","value":"name"}},"type":{"kind":"NamedType","name":{"kind":"Name","value":"String"}}},{"kind":"VariableDefinition","variable":{"kind":"Variable","name":{"kind":"Name","value":"environmentID"}},"type":{"kind":"NonNullType","type":{"kind":"NamedType","name":{"kind":"Name","value":"ID"}}}}],"selectionSet":{"kind":"SelectionSet","selections":[{"kind":"Field","name":{"kind":"Name","value":"events"},"arguments":[{"kind":"Argument","name":{"kind":"Name","value":"query"},"value":{"kind":"ObjectValue","fields":[{"kind":"ObjectField","name":{"kind":"Name","value":"name"},"value":{"kind":"Variable","name":{"kind":"Name","value":"name"}}},{"kind":"ObjectField","name":{"kind":"Name","value":"workspaceID"},"value":{"kind":"Variable","name":{"kind":"Name","value":"environmentID"}}}]}}],"selectionSet":{"kind":"SelectionSet","selections":[{"kind":"Field","name":{"kind":"Name","value":"data"},"selectionSet":{"kind":"SelectionSet","selections":[{"kind":"Field","name":{"kind":"Name","value":"recent"},"arguments":[{"kind":"Argument","name":{"kind":"Name","value":"count"},"value":{"kind":"IntValue","value":"5"}}],"selectionSet":{"kind":"SelectionSet","selections":[{"kind":"Field","name":{"kind":"Name","value":"id"}},{"kind":"Field","name":{"kind":"Name","value":"receivedAt"}},{"kind":"Field","name":{"kind":"Name","value":"event"}},{"kind":"Field","name":{"kind":"Name","value":"source"},"selectionSet":{"kind":"SelectionSet","selections":[{"kind":"Field","name":{"kind":"Name","value":"name"}}]}}]}}]}}]}}]}}]} as unknown as DocumentNode<GetLatestEventLogsQuery, GetLatestEventLogsQueryVariables>;
export const GetEventKeysDocument = {"kind":"Document","definitions":[{"kind":"OperationDefinition","operation":"query","name":{"kind":"Name","value":"GetEventKeys"},"variableDefinitions":[{"kind":"VariableDefinition","variable":{"kind":"Variable","name":{"kind":"Name","value":"environmentID"}},"type":{"kind":"NonNullType","type":{"kind":"NamedType","name":{"kind":"Name","value":"ID"}}}}],"selectionSet":{"kind":"SelectionSet","selections":[{"kind":"Field","alias":{"kind":"Name","value":"environment"},"name":{"kind":"Name","value":"workspace"},"arguments":[{"kind":"Argument","name":{"kind":"Name","value":"id"},"value":{"kind":"Variable","name":{"kind":"Name","value":"environmentID"}}}],"selectionSet":{"kind":"SelectionSet","selections":[{"kind":"Field","alias":{"kind":"Name","value":"eventKeys"},"name":{"kind":"Name","value":"ingestKeys"},"selectionSet":{"kind":"SelectionSet","selections":[{"kind":"Field","name":{"kind":"Name","value":"name"}},{"kind":"Field","alias":{"kind":"Name","value":"value"},"name":{"kind":"Name","value":"presharedKey"}}]}}]}}]}}]} as unknown as DocumentNode<GetEventKeysQuery, GetEventKeysQueryVariables>;
export const GetEventsV2Document = {"kind":"Document","definitions":[{"kind":"OperationDefinition","operation":"query","name":{"kind":"Name","value":"GetEventsV2"},"variableDefinitions":[{"kind":"VariableDefinition","variable":{"kind":"Variable","name":{"kind":"Name","value":"envID"}},"type":{"kind":"NonNullType","type":{"kind":"NamedType","name":{"kind":"Name","value":"ID"}}}},{"kind":"VariableDefinition","variable":{"kind":"Variable","name":{"kind":"Name","value":"cursor"}},"type":{"kind":"NamedType","name":{"kind":"Name","value":"String"}}},{"kind":"VariableDefinition","variable":{"kind":"Variable","name":{"kind":"Name","value":"startTime"}},"type":{"kind":"NonNullType","type":{"kind":"NamedType","name":{"kind":"Name","value":"Time"}}}},{"kind":"VariableDefinition","variable":{"kind":"Variable","name":{"kind":"Name","value":"endTime"}},"type":{"kind":"NamedType","name":{"kind":"Name","value":"Time"}}},{"kind":"VariableDefinition","variable":{"kind":"Variable","name":{"kind":"Name","value":"celQuery"}},"type":{"kind":"NamedType","name":{"kind":"Name","value":"String"}},"defaultValue":{"kind":"NullValue"}},{"kind":"VariableDefinition","variable":{"kind":"Variable","name":{"kind":"Name","value":"eventNames"}},"type":{"kind":"ListType","type":{"kind":"NonNullType","type":{"kind":"NamedType","name":{"kind":"Name","value":"String"}}}},"defaultValue":{"kind":"NullValue"}}],"selectionSet":{"kind":"SelectionSet","selections":[{"kind":"Field","alias":{"kind":"Name","value":"environment"},"name":{"kind":"Name","value":"workspace"},"arguments":[{"kind":"Argument","name":{"kind":"Name","value":"id"},"value":{"kind":"Variable","name":{"kind":"Name","value":"envID"}}}],"selectionSet":{"kind":"SelectionSet","selections":[{"kind":"Field","name":{"kind":"Name","value":"eventsV2"},"arguments":[{"kind":"Argument","name":{"kind":"Name","value":"first"},"value":{"kind":"IntValue","value":"30"}},{"kind":"Argument","name":{"kind":"Name","value":"after"},"value":{"kind":"Variable","name":{"kind":"Name","value":"cursor"}}},{"kind":"Argument","name":{"kind":"Name","value":"filter"},"value":{"kind":"ObjectValue","fields":[{"kind":"ObjectField","name":{"kind":"Name","value":"from"},"value":{"kind":"Variable","name":{"kind":"Name","value":"startTime"}}},{"kind":"ObjectField","name":{"kind":"Name","value":"until"},"value":{"kind":"Variable","name":{"kind":"Name","value":"endTime"}}},{"kind":"ObjectField","name":{"kind":"Name","value":"query"},"value":{"kind":"Variable","name":{"kind":"Name","value":"celQuery"}}},{"kind":"ObjectField","name":{"kind":"Name","value":"eventNames"},"value":{"kind":"Variable","name":{"kind":"Name","value":"eventNames"}}}]}}],"selectionSet":{"kind":"SelectionSet","selections":[{"kind":"Field","name":{"kind":"Name","value":"edges"},"selectionSet":{"kind":"SelectionSet","selections":[{"kind":"Field","name":{"kind":"Name","value":"node"},"selectionSet":{"kind":"SelectionSet","selections":[{"kind":"Field","name":{"kind":"Name","value":"name"}},{"kind":"Field","name":{"kind":"Name","value":"id"}},{"kind":"Field","name":{"kind":"Name","value":"receivedAt"}},{"kind":"Field","name":{"kind":"Name","value":"runs"},"selectionSet":{"kind":"SelectionSet","selections":[{"kind":"Field","name":{"kind":"Name","value":"status"}},{"kind":"Field","name":{"kind":"Name","value":"id"}},{"kind":"Field","name":{"kind":"Name","value":"startedAt"}},{"kind":"Field","name":{"kind":"Name","value":"endedAt"}},{"kind":"Field","name":{"kind":"Name","value":"function"},"selectionSet":{"kind":"SelectionSet","selections":[{"kind":"Field","name":{"kind":"Name","value":"name"}},{"kind":"Field","name":{"kind":"Name","value":"slug"}}]}}]}}]}}]}},{"kind":"Field","name":{"kind":"Name","value":"totalCount"}},{"kind":"Field","name":{"kind":"Name","value":"pageInfo"},"selectionSet":{"kind":"SelectionSet","selections":[{"kind":"Field","name":{"kind":"Name","value":"hasNextPage"}},{"kind":"Field","name":{"kind":"Name","value":"endCursor"}},{"kind":"Field","name":{"kind":"Name","value":"hasPreviousPage"}},{"kind":"Field","name":{"kind":"Name","value":"startCursor"}}]}}]}}]}}]}}]} as unknown as DocumentNode<GetEventsV2Query, GetEventsV2QueryVariables>;
export const GetEventV2Document = {"kind":"Document","definitions":[{"kind":"OperationDefinition","operation":"query","name":{"kind":"Name","value":"GetEventV2"},"variableDefinitions":[{"kind":"VariableDefinition","variable":{"kind":"Variable","name":{"kind":"Name","value":"envID"}},"type":{"kind":"NonNullType","type":{"kind":"NamedType","name":{"kind":"Name","value":"ID"}}}},{"kind":"VariableDefinition","variable":{"kind":"Variable","name":{"kind":"Name","value":"eventID"}},"type":{"kind":"NonNullType","type":{"kind":"NamedType","name":{"kind":"Name","value":"ULID"}}}}],"selectionSet":{"kind":"SelectionSet","selections":[{"kind":"Field","alias":{"kind":"Name","value":"environment"},"name":{"kind":"Name","value":"workspace"},"arguments":[{"kind":"Argument","name":{"kind":"Name","value":"id"},"value":{"kind":"Variable","name":{"kind":"Name","value":"envID"}}}],"selectionSet":{"kind":"SelectionSet","selections":[{"kind":"Field","name":{"kind":"Name","value":"eventV2"},"arguments":[{"kind":"Argument","name":{"kind":"Name","value":"id"},"value":{"kind":"Variable","name":{"kind":"Name","value":"eventID"}}}],"selectionSet":{"kind":"SelectionSet","selections":[{"kind":"Field","name":{"kind":"Name","value":"name"}},{"kind":"Field","name":{"kind":"Name","value":"id"}},{"kind":"Field","name":{"kind":"Name","value":"receivedAt"}},{"kind":"Field","name":{"kind":"Name","value":"idempotencyKey"}},{"kind":"Field","name":{"kind":"Name","value":"occurredAt"}},{"kind":"Field","name":{"kind":"Name","value":"version"}}]}}]}}]}}]} as unknown as DocumentNode<GetEventV2Query, GetEventV2QueryVariables>;
export const GetEventPayloadDocument = {"kind":"Document","definitions":[{"kind":"OperationDefinition","operation":"query","name":{"kind":"Name","value":"GetEventPayload"},"variableDefinitions":[{"kind":"VariableDefinition","variable":{"kind":"Variable","name":{"kind":"Name","value":"envID"}},"type":{"kind":"NonNullType","type":{"kind":"NamedType","name":{"kind":"Name","value":"ID"}}}},{"kind":"VariableDefinition","variable":{"kind":"Variable","name":{"kind":"Name","value":"eventID"}},"type":{"kind":"NonNullType","type":{"kind":"NamedType","name":{"kind":"Name","value":"ULID"}}}}],"selectionSet":{"kind":"SelectionSet","selections":[{"kind":"Field","alias":{"kind":"Name","value":"environment"},"name":{"kind":"Name","value":"workspace"},"arguments":[{"kind":"Argument","name":{"kind":"Name","value":"id"},"value":{"kind":"Variable","name":{"kind":"Name","value":"envID"}}}],"selectionSet":{"kind":"SelectionSet","selections":[{"kind":"Field","name":{"kind":"Name","value":"eventV2"},"arguments":[{"kind":"Argument","name":{"kind":"Name","value":"id"},"value":{"kind":"Variable","name":{"kind":"Name","value":"eventID"}}}],"selectionSet":{"kind":"SelectionSet","selections":[{"kind":"Field","name":{"kind":"Name","value":"raw"}}]}}]}}]}}]} as unknown as DocumentNode<GetEventPayloadQuery, GetEventPayloadQueryVariables>;
export const CreateCancellationDocument = {"kind":"Document","definitions":[{"kind":"OperationDefinition","operation":"mutation","name":{"kind":"Name","value":"CreateCancellation"},"variableDefinitions":[{"kind":"VariableDefinition","variable":{"kind":"Variable","name":{"kind":"Name","value":"input"}},"type":{"kind":"NonNullType","type":{"kind":"NamedType","name":{"kind":"Name","value":"CreateCancellationInput"}}}}],"selectionSet":{"kind":"SelectionSet","selections":[{"kind":"Field","name":{"kind":"Name","value":"createCancellation"},"arguments":[{"kind":"Argument","name":{"kind":"Name","value":"input"},"value":{"kind":"Variable","name":{"kind":"Name","value":"input"}}}],"selectionSet":{"kind":"SelectionSet","selections":[{"kind":"Field","name":{"kind":"Name","value":"id"}}]}}]}}]} as unknown as DocumentNode<CreateCancellationMutation, CreateCancellationMutationVariables>;
export const GetCancellationRunCountDocument = {"kind":"Document","definitions":[{"kind":"OperationDefinition","operation":"query","name":{"kind":"Name","value":"GetCancellationRunCount"},"variableDefinitions":[{"kind":"VariableDefinition","variable":{"kind":"Variable","name":{"kind":"Name","value":"envID"}},"type":{"kind":"NonNullType","type":{"kind":"NamedType","name":{"kind":"Name","value":"ID"}}}},{"kind":"VariableDefinition","variable":{"kind":"Variable","name":{"kind":"Name","value":"functionSlug"}},"type":{"kind":"NonNullType","type":{"kind":"NamedType","name":{"kind":"Name","value":"String"}}}},{"kind":"VariableDefinition","variable":{"kind":"Variable","name":{"kind":"Name","value":"queuedAtMin"}},"type":{"kind":"NamedType","name":{"kind":"Name","value":"Time"}}},{"kind":"VariableDefinition","variable":{"kind":"Variable","name":{"kind":"Name","value":"queuedAtMax"}},"type":{"kind":"NonNullType","type":{"kind":"NamedType","name":{"kind":"Name","value":"Time"}}}}],"selectionSet":{"kind":"SelectionSet","selections":[{"kind":"Field","alias":{"kind":"Name","value":"environment"},"name":{"kind":"Name","value":"workspace"},"arguments":[{"kind":"Argument","name":{"kind":"Name","value":"id"},"value":{"kind":"Variable","name":{"kind":"Name","value":"envID"}}}],"selectionSet":{"kind":"SelectionSet","selections":[{"kind":"Field","alias":{"kind":"Name","value":"function"},"name":{"kind":"Name","value":"workflowBySlug"},"arguments":[{"kind":"Argument","name":{"kind":"Name","value":"slug"},"value":{"kind":"Variable","name":{"kind":"Name","value":"functionSlug"}}}],"selectionSet":{"kind":"SelectionSet","selections":[{"kind":"Field","name":{"kind":"Name","value":"cancellationRunCount"},"arguments":[{"kind":"Argument","name":{"kind":"Name","value":"input"},"value":{"kind":"ObjectValue","fields":[{"kind":"ObjectField","name":{"kind":"Name","value":"queuedAtMin"},"value":{"kind":"Variable","name":{"kind":"Name","value":"queuedAtMin"}}},{"kind":"ObjectField","name":{"kind":"Name","value":"queuedAtMax"},"value":{"kind":"Variable","name":{"kind":"Name","value":"queuedAtMax"}}}]}}]}]}}]}}]}}]} as unknown as DocumentNode<GetCancellationRunCountQuery, GetCancellationRunCountQueryVariables>;
export const PauseFunctionDocument = {"kind":"Document","definitions":[{"kind":"OperationDefinition","operation":"mutation","name":{"kind":"Name","value":"PauseFunction"},"variableDefinitions":[{"kind":"VariableDefinition","variable":{"kind":"Variable","name":{"kind":"Name","value":"fnID"}},"type":{"kind":"NonNullType","type":{"kind":"NamedType","name":{"kind":"Name","value":"ID"}}}},{"kind":"VariableDefinition","variable":{"kind":"Variable","name":{"kind":"Name","value":"cancelRunning"}},"type":{"kind":"NamedType","name":{"kind":"Name","value":"Boolean"}}}],"selectionSet":{"kind":"SelectionSet","selections":[{"kind":"Field","name":{"kind":"Name","value":"pauseFunction"},"arguments":[{"kind":"Argument","name":{"kind":"Name","value":"fnID"},"value":{"kind":"Variable","name":{"kind":"Name","value":"fnID"}}},{"kind":"Argument","name":{"kind":"Name","value":"cancelRunning"},"value":{"kind":"Variable","name":{"kind":"Name","value":"cancelRunning"}}}],"selectionSet":{"kind":"SelectionSet","selections":[{"kind":"Field","name":{"kind":"Name","value":"id"}}]}}]}}]} as unknown as DocumentNode<PauseFunctionMutation, PauseFunctionMutationVariables>;
export const UnpauseFunctionDocument = {"kind":"Document","definitions":[{"kind":"OperationDefinition","operation":"mutation","name":{"kind":"Name","value":"UnpauseFunction"},"variableDefinitions":[{"kind":"VariableDefinition","variable":{"kind":"Variable","name":{"kind":"Name","value":"fnID"}},"type":{"kind":"NonNullType","type":{"kind":"NamedType","name":{"kind":"Name","value":"ID"}}}}],"selectionSet":{"kind":"SelectionSet","selections":[{"kind":"Field","name":{"kind":"Name","value":"unpauseFunction"},"arguments":[{"kind":"Argument","name":{"kind":"Name","value":"fnID"},"value":{"kind":"Variable","name":{"kind":"Name","value":"fnID"}}}],"selectionSet":{"kind":"SelectionSet","selections":[{"kind":"Field","name":{"kind":"Name","value":"id"}}]}}]}}]} as unknown as DocumentNode<UnpauseFunctionMutation, UnpauseFunctionMutationVariables>;
export const MetricsLookupsDocument = {"kind":"Document","definitions":[{"kind":"OperationDefinition","operation":"query","name":{"kind":"Name","value":"MetricsLookups"},"variableDefinitions":[{"kind":"VariableDefinition","variable":{"kind":"Variable","name":{"kind":"Name","value":"envSlug"}},"type":{"kind":"NonNullType","type":{"kind":"NamedType","name":{"kind":"Name","value":"String"}}}},{"kind":"VariableDefinition","variable":{"kind":"Variable","name":{"kind":"Name","value":"page"}},"type":{"kind":"NamedType","name":{"kind":"Name","value":"Int"}}},{"kind":"VariableDefinition","variable":{"kind":"Variable","name":{"kind":"Name","value":"pageSize"}},"type":{"kind":"NamedType","name":{"kind":"Name","value":"Int"}}}],"selectionSet":{"kind":"SelectionSet","selections":[{"kind":"Field","name":{"kind":"Name","value":"envBySlug"},"arguments":[{"kind":"Argument","name":{"kind":"Name","value":"slug"},"value":{"kind":"Variable","name":{"kind":"Name","value":"envSlug"}}}],"selectionSet":{"kind":"SelectionSet","selections":[{"kind":"Field","name":{"kind":"Name","value":"apps"},"selectionSet":{"kind":"SelectionSet","selections":[{"kind":"Field","name":{"kind":"Name","value":"externalID"}},{"kind":"Field","name":{"kind":"Name","value":"id"}},{"kind":"Field","name":{"kind":"Name","value":"name"}},{"kind":"Field","name":{"kind":"Name","value":"isArchived"}}]}},{"kind":"Field","name":{"kind":"Name","value":"workflows"},"directives":[{"kind":"Directive","name":{"kind":"Name","value":"paginated"},"arguments":[{"kind":"Argument","name":{"kind":"Name","value":"perPage"},"value":{"kind":"Variable","name":{"kind":"Name","value":"pageSize"}}},{"kind":"Argument","name":{"kind":"Name","value":"page"},"value":{"kind":"Variable","name":{"kind":"Name","value":"page"}}}]}],"selectionSet":{"kind":"SelectionSet","selections":[{"kind":"Field","name":{"kind":"Name","value":"data"},"selectionSet":{"kind":"SelectionSet","selections":[{"kind":"Field","name":{"kind":"Name","value":"name"}},{"kind":"Field","name":{"kind":"Name","value":"id"}},{"kind":"Field","name":{"kind":"Name","value":"slug"}}]}},{"kind":"Field","name":{"kind":"Name","value":"page"},"selectionSet":{"kind":"SelectionSet","selections":[{"kind":"Field","name":{"kind":"Name","value":"page"}},{"kind":"Field","name":{"kind":"Name","value":"totalPages"}},{"kind":"Field","name":{"kind":"Name","value":"perPage"}}]}}]}}]}}]}}]} as unknown as DocumentNode<MetricsLookupsQuery, MetricsLookupsQueryVariables>;
export const AccountConcurrencyLookupDocument = {"kind":"Document","definitions":[{"kind":"OperationDefinition","operation":"query","name":{"kind":"Name","value":"AccountConcurrencyLookup"},"selectionSet":{"kind":"SelectionSet","selections":[{"kind":"Field","name":{"kind":"Name","value":"account"},"selectionSet":{"kind":"SelectionSet","selections":[{"kind":"Field","name":{"kind":"Name","value":"entitlements"},"selectionSet":{"kind":"SelectionSet","selections":[{"kind":"Field","name":{"kind":"Name","value":"concurrency"},"selectionSet":{"kind":"SelectionSet","selections":[{"kind":"Field","name":{"kind":"Name","value":"limit"}}]}}]}}]}}]}}]} as unknown as DocumentNode<AccountConcurrencyLookupQuery, AccountConcurrencyLookupQueryVariables>;
export const FunctionStatusMetricsDocument = {"kind":"Document","definitions":[{"kind":"OperationDefinition","operation":"query","name":{"kind":"Name","value":"FunctionStatusMetrics"},"variableDefinitions":[{"kind":"VariableDefinition","variable":{"kind":"Variable","name":{"kind":"Name","value":"workspaceId"}},"type":{"kind":"NonNullType","type":{"kind":"NamedType","name":{"kind":"Name","value":"ID"}}}},{"kind":"VariableDefinition","variable":{"kind":"Variable","name":{"kind":"Name","value":"from"}},"type":{"kind":"NonNullType","type":{"kind":"NamedType","name":{"kind":"Name","value":"Time"}}}},{"kind":"VariableDefinition","variable":{"kind":"Variable","name":{"kind":"Name","value":"functionIDs"}},"type":{"kind":"ListType","type":{"kind":"NonNullType","type":{"kind":"NamedType","name":{"kind":"Name","value":"UUID"}}}}},{"kind":"VariableDefinition","variable":{"kind":"Variable","name":{"kind":"Name","value":"appIDs"}},"type":{"kind":"ListType","type":{"kind":"NonNullType","type":{"kind":"NamedType","name":{"kind":"Name","value":"UUID"}}}}},{"kind":"VariableDefinition","variable":{"kind":"Variable","name":{"kind":"Name","value":"until"}},"type":{"kind":"NamedType","name":{"kind":"Name","value":"Time"}}},{"kind":"VariableDefinition","variable":{"kind":"Variable","name":{"kind":"Name","value":"scope"}},"type":{"kind":"NonNullType","type":{"kind":"NamedType","name":{"kind":"Name","value":"MetricsScope"}}}}],"selectionSet":{"kind":"SelectionSet","selections":[{"kind":"Field","name":{"kind":"Name","value":"workspace"},"arguments":[{"kind":"Argument","name":{"kind":"Name","value":"id"},"value":{"kind":"Variable","name":{"kind":"Name","value":"workspaceId"}}}],"selectionSet":{"kind":"SelectionSet","selections":[{"kind":"Field","alias":{"kind":"Name","value":"scheduled"},"name":{"kind":"Name","value":"scopedMetrics"},"arguments":[{"kind":"Argument","name":{"kind":"Name","value":"filter"},"value":{"kind":"ObjectValue","fields":[{"kind":"ObjectField","name":{"kind":"Name","value":"name"},"value":{"kind":"StringValue","value":"function_run_scheduled_total","block":false}},{"kind":"ObjectField","name":{"kind":"Name","value":"scope"},"value":{"kind":"Variable","name":{"kind":"Name","value":"scope"}}},{"kind":"ObjectField","name":{"kind":"Name","value":"from"},"value":{"kind":"Variable","name":{"kind":"Name","value":"from"}}},{"kind":"ObjectField","name":{"kind":"Name","value":"functionIDs"},"value":{"kind":"Variable","name":{"kind":"Name","value":"functionIDs"}}},{"kind":"ObjectField","name":{"kind":"Name","value":"appIDs"},"value":{"kind":"Variable","name":{"kind":"Name","value":"appIDs"}}},{"kind":"ObjectField","name":{"kind":"Name","value":"until"},"value":{"kind":"Variable","name":{"kind":"Name","value":"until"}}}]}}],"selectionSet":{"kind":"SelectionSet","selections":[{"kind":"Field","name":{"kind":"Name","value":"metrics"},"selectionSet":{"kind":"SelectionSet","selections":[{"kind":"Field","name":{"kind":"Name","value":"id"}},{"kind":"Field","name":{"kind":"Name","value":"data"},"selectionSet":{"kind":"SelectionSet","selections":[{"kind":"Field","name":{"kind":"Name","value":"value"}},{"kind":"Field","name":{"kind":"Name","value":"bucket"}}]}}]}}]}}]}},{"kind":"Field","name":{"kind":"Name","value":"workspace"},"arguments":[{"kind":"Argument","name":{"kind":"Name","value":"id"},"value":{"kind":"Variable","name":{"kind":"Name","value":"workspaceId"}}}],"selectionSet":{"kind":"SelectionSet","selections":[{"kind":"Field","alias":{"kind":"Name","value":"started"},"name":{"kind":"Name","value":"scopedMetrics"},"arguments":[{"kind":"Argument","name":{"kind":"Name","value":"filter"},"value":{"kind":"ObjectValue","fields":[{"kind":"ObjectField","name":{"kind":"Name","value":"name"},"value":{"kind":"StringValue","value":"function_run_started_total","block":false}},{"kind":"ObjectField","name":{"kind":"Name","value":"scope"},"value":{"kind":"Variable","name":{"kind":"Name","value":"scope"}}},{"kind":"ObjectField","name":{"kind":"Name","value":"from"},"value":{"kind":"Variable","name":{"kind":"Name","value":"from"}}},{"kind":"ObjectField","name":{"kind":"Name","value":"functionIDs"},"value":{"kind":"Variable","name":{"kind":"Name","value":"functionIDs"}}},{"kind":"ObjectField","name":{"kind":"Name","value":"appIDs"},"value":{"kind":"Variable","name":{"kind":"Name","value":"appIDs"}}},{"kind":"ObjectField","name":{"kind":"Name","value":"until"},"value":{"kind":"Variable","name":{"kind":"Name","value":"until"}}}]}}],"selectionSet":{"kind":"SelectionSet","selections":[{"kind":"Field","name":{"kind":"Name","value":"metrics"},"selectionSet":{"kind":"SelectionSet","selections":[{"kind":"Field","name":{"kind":"Name","value":"id"}},{"kind":"Field","name":{"kind":"Name","value":"data"},"selectionSet":{"kind":"SelectionSet","selections":[{"kind":"Field","name":{"kind":"Name","value":"value"}},{"kind":"Field","name":{"kind":"Name","value":"bucket"}}]}}]}}]}}]}},{"kind":"Field","name":{"kind":"Name","value":"workspace"},"arguments":[{"kind":"Argument","name":{"kind":"Name","value":"id"},"value":{"kind":"Variable","name":{"kind":"Name","value":"workspaceId"}}}],"selectionSet":{"kind":"SelectionSet","selections":[{"kind":"Field","alias":{"kind":"Name","value":"completed"},"name":{"kind":"Name","value":"scopedMetrics"},"arguments":[{"kind":"Argument","name":{"kind":"Name","value":"filter"},"value":{"kind":"ObjectValue","fields":[{"kind":"ObjectField","name":{"kind":"Name","value":"name"},"value":{"kind":"StringValue","value":"function_run_ended_total","block":false}},{"kind":"ObjectField","name":{"kind":"Name","value":"scope"},"value":{"kind":"Variable","name":{"kind":"Name","value":"scope"}}},{"kind":"ObjectField","name":{"kind":"Name","value":"groupBy"},"value":{"kind":"StringValue","value":"status","block":false}},{"kind":"ObjectField","name":{"kind":"Name","value":"from"},"value":{"kind":"Variable","name":{"kind":"Name","value":"from"}}},{"kind":"ObjectField","name":{"kind":"Name","value":"functionIDs"},"value":{"kind":"Variable","name":{"kind":"Name","value":"functionIDs"}}},{"kind":"ObjectField","name":{"kind":"Name","value":"appIDs"},"value":{"kind":"Variable","name":{"kind":"Name","value":"appIDs"}}},{"kind":"ObjectField","name":{"kind":"Name","value":"until"},"value":{"kind":"Variable","name":{"kind":"Name","value":"until"}}}]}}],"selectionSet":{"kind":"SelectionSet","selections":[{"kind":"Field","name":{"kind":"Name","value":"metrics"},"selectionSet":{"kind":"SelectionSet","selections":[{"kind":"Field","name":{"kind":"Name","value":"id"}},{"kind":"Field","name":{"kind":"Name","value":"tagName"}},{"kind":"Field","name":{"kind":"Name","value":"tagValue"}},{"kind":"Field","name":{"kind":"Name","value":"data"},"selectionSet":{"kind":"SelectionSet","selections":[{"kind":"Field","name":{"kind":"Name","value":"value"}},{"kind":"Field","name":{"kind":"Name","value":"bucket"}}]}}]}}]}}]}},{"kind":"Field","name":{"kind":"Name","value":"workspace"},"arguments":[{"kind":"Argument","name":{"kind":"Name","value":"id"},"value":{"kind":"Variable","name":{"kind":"Name","value":"workspaceId"}}}],"selectionSet":{"kind":"SelectionSet","selections":[{"kind":"Field","alias":{"kind":"Name","value":"completedByFunction"},"name":{"kind":"Name","value":"scopedMetrics"},"arguments":[{"kind":"Argument","name":{"kind":"Name","value":"filter"},"value":{"kind":"ObjectValue","fields":[{"kind":"ObjectField","name":{"kind":"Name","value":"name"},"value":{"kind":"StringValue","value":"function_run_ended_total","block":false}},{"kind":"ObjectField","name":{"kind":"Name","value":"scope"},"value":{"kind":"EnumValue","value":"FN"}},{"kind":"ObjectField","name":{"kind":"Name","value":"groupBy"},"value":{"kind":"StringValue","value":"status","block":false}},{"kind":"ObjectField","name":{"kind":"Name","value":"from"},"value":{"kind":"Variable","name":{"kind":"Name","value":"from"}}},{"kind":"ObjectField","name":{"kind":"Name","value":"functionIDs"},"value":{"kind":"Variable","name":{"kind":"Name","value":"functionIDs"}}},{"kind":"ObjectField","name":{"kind":"Name","value":"appIDs"},"value":{"kind":"Variable","name":{"kind":"Name","value":"appIDs"}}},{"kind":"ObjectField","name":{"kind":"Name","value":"until"},"value":{"kind":"Variable","name":{"kind":"Name","value":"until"}}}]}}],"selectionSet":{"kind":"SelectionSet","selections":[{"kind":"Field","name":{"kind":"Name","value":"metrics"},"selectionSet":{"kind":"SelectionSet","selections":[{"kind":"Field","name":{"kind":"Name","value":"id"}},{"kind":"Field","name":{"kind":"Name","value":"tagName"}},{"kind":"Field","name":{"kind":"Name","value":"tagValue"}},{"kind":"Field","name":{"kind":"Name","value":"data"},"selectionSet":{"kind":"SelectionSet","selections":[{"kind":"Field","name":{"kind":"Name","value":"value"}},{"kind":"Field","name":{"kind":"Name","value":"bucket"}}]}}]}}]}}]}},{"kind":"Field","name":{"kind":"Name","value":"workspace"},"arguments":[{"kind":"Argument","name":{"kind":"Name","value":"id"},"value":{"kind":"Variable","name":{"kind":"Name","value":"workspaceId"}}}],"selectionSet":{"kind":"SelectionSet","selections":[{"kind":"Field","alias":{"kind":"Name","value":"totals"},"name":{"kind":"Name","value":"scopedFunctionStatus"},"arguments":[{"kind":"Argument","name":{"kind":"Name","value":"filter"},"value":{"kind":"ObjectValue","fields":[{"kind":"ObjectField","name":{"kind":"Name","value":"name"},"value":{"kind":"StringValue","value":"function_run_scheduled_total","block":false}},{"kind":"ObjectField","name":{"kind":"Name","value":"scope"},"value":{"kind":"EnumValue","value":"FN"}},{"kind":"ObjectField","name":{"kind":"Name","value":"from"},"value":{"kind":"Variable","name":{"kind":"Name","value":"from"}}},{"kind":"ObjectField","name":{"kind":"Name","value":"functionIDs"},"value":{"kind":"Variable","name":{"kind":"Name","value":"functionIDs"}}},{"kind":"ObjectField","name":{"kind":"Name","value":"appIDs"},"value":{"kind":"Variable","name":{"kind":"Name","value":"appIDs"}}},{"kind":"ObjectField","name":{"kind":"Name","value":"until"},"value":{"kind":"Variable","name":{"kind":"Name","value":"until"}}}]}}],"selectionSet":{"kind":"SelectionSet","selections":[{"kind":"Field","name":{"kind":"Name","value":"queued"}},{"kind":"Field","name":{"kind":"Name","value":"running"}},{"kind":"Field","name":{"kind":"Name","value":"completed"}},{"kind":"Field","name":{"kind":"Name","value":"failed"}},{"kind":"Field","name":{"kind":"Name","value":"cancelled"}},{"kind":"Field","name":{"kind":"Name","value":"cancelled"}},{"kind":"Field","name":{"kind":"Name","value":"skipped"}}]}}]}}]}}]} as unknown as DocumentNode<FunctionStatusMetricsQuery, FunctionStatusMetricsQueryVariables>;
export const VolumeMetricsDocument = {"kind":"Document","definitions":[{"kind":"OperationDefinition","operation":"query","name":{"kind":"Name","value":"VolumeMetrics"},"variableDefinitions":[{"kind":"VariableDefinition","variable":{"kind":"Variable","name":{"kind":"Name","value":"workspaceId"}},"type":{"kind":"NonNullType","type":{"kind":"NamedType","name":{"kind":"Name","value":"ID"}}}},{"kind":"VariableDefinition","variable":{"kind":"Variable","name":{"kind":"Name","value":"from"}},"type":{"kind":"NonNullType","type":{"kind":"NamedType","name":{"kind":"Name","value":"Time"}}}},{"kind":"VariableDefinition","variable":{"kind":"Variable","name":{"kind":"Name","value":"functionIDs"}},"type":{"kind":"ListType","type":{"kind":"NonNullType","type":{"kind":"NamedType","name":{"kind":"Name","value":"UUID"}}}}},{"kind":"VariableDefinition","variable":{"kind":"Variable","name":{"kind":"Name","value":"appIDs"}},"type":{"kind":"ListType","type":{"kind":"NonNullType","type":{"kind":"NamedType","name":{"kind":"Name","value":"UUID"}}}}},{"kind":"VariableDefinition","variable":{"kind":"Variable","name":{"kind":"Name","value":"until"}},"type":{"kind":"NamedType","name":{"kind":"Name","value":"Time"}}},{"kind":"VariableDefinition","variable":{"kind":"Variable","name":{"kind":"Name","value":"scope"}},"type":{"kind":"NonNullType","type":{"kind":"NamedType","name":{"kind":"Name","value":"MetricsScope"}}}}],"selectionSet":{"kind":"SelectionSet","selections":[{"kind":"Field","name":{"kind":"Name","value":"workspace"},"arguments":[{"kind":"Argument","name":{"kind":"Name","value":"id"},"value":{"kind":"Variable","name":{"kind":"Name","value":"workspaceId"}}}],"selectionSet":{"kind":"SelectionSet","selections":[{"kind":"Field","alias":{"kind":"Name","value":"runsThroughput"},"name":{"kind":"Name","value":"scopedMetrics"},"arguments":[{"kind":"Argument","name":{"kind":"Name","value":"filter"},"value":{"kind":"ObjectValue","fields":[{"kind":"ObjectField","name":{"kind":"Name","value":"name"},"value":{"kind":"StringValue","value":"function_run_ended_total","block":false}},{"kind":"ObjectField","name":{"kind":"Name","value":"scope"},"value":{"kind":"Variable","name":{"kind":"Name","value":"scope"}}},{"kind":"ObjectField","name":{"kind":"Name","value":"from"},"value":{"kind":"Variable","name":{"kind":"Name","value":"from"}}},{"kind":"ObjectField","name":{"kind":"Name","value":"functionIDs"},"value":{"kind":"Variable","name":{"kind":"Name","value":"functionIDs"}}},{"kind":"ObjectField","name":{"kind":"Name","value":"appIDs"},"value":{"kind":"Variable","name":{"kind":"Name","value":"appIDs"}}},{"kind":"ObjectField","name":{"kind":"Name","value":"until"},"value":{"kind":"Variable","name":{"kind":"Name","value":"until"}}}]}}],"selectionSet":{"kind":"SelectionSet","selections":[{"kind":"Field","name":{"kind":"Name","value":"metrics"},"selectionSet":{"kind":"SelectionSet","selections":[{"kind":"Field","name":{"kind":"Name","value":"id"}},{"kind":"Field","name":{"kind":"Name","value":"tagName"}},{"kind":"Field","name":{"kind":"Name","value":"tagValue"}},{"kind":"Field","name":{"kind":"Name","value":"data"},"selectionSet":{"kind":"SelectionSet","selections":[{"kind":"Field","name":{"kind":"Name","value":"value"}},{"kind":"Field","name":{"kind":"Name","value":"bucket"}}]}}]}}]}}]}},{"kind":"Field","name":{"kind":"Name","value":"workspace"},"arguments":[{"kind":"Argument","name":{"kind":"Name","value":"id"},"value":{"kind":"Variable","name":{"kind":"Name","value":"workspaceId"}}}],"selectionSet":{"kind":"SelectionSet","selections":[{"kind":"Field","alias":{"kind":"Name","value":"sdkThroughputEnded"},"name":{"kind":"Name","value":"scopedMetrics"},"arguments":[{"kind":"Argument","name":{"kind":"Name","value":"filter"},"value":{"kind":"ObjectValue","fields":[{"kind":"ObjectField","name":{"kind":"Name","value":"name"},"value":{"kind":"StringValue","value":"sdk_req_ended_total","block":false}},{"kind":"ObjectField","name":{"kind":"Name","value":"scope"},"value":{"kind":"Variable","name":{"kind":"Name","value":"scope"}}},{"kind":"ObjectField","name":{"kind":"Name","value":"from"},"value":{"kind":"Variable","name":{"kind":"Name","value":"from"}}},{"kind":"ObjectField","name":{"kind":"Name","value":"functionIDs"},"value":{"kind":"Variable","name":{"kind":"Name","value":"functionIDs"}}},{"kind":"ObjectField","name":{"kind":"Name","value":"appIDs"},"value":{"kind":"Variable","name":{"kind":"Name","value":"appIDs"}}},{"kind":"ObjectField","name":{"kind":"Name","value":"until"},"value":{"kind":"Variable","name":{"kind":"Name","value":"until"}}}]}}],"selectionSet":{"kind":"SelectionSet","selections":[{"kind":"Field","name":{"kind":"Name","value":"metrics"},"selectionSet":{"kind":"SelectionSet","selections":[{"kind":"Field","name":{"kind":"Name","value":"id"}},{"kind":"Field","name":{"kind":"Name","value":"tagName"}},{"kind":"Field","name":{"kind":"Name","value":"tagValue"}},{"kind":"Field","name":{"kind":"Name","value":"data"},"selectionSet":{"kind":"SelectionSet","selections":[{"kind":"Field","name":{"kind":"Name","value":"value"}},{"kind":"Field","name":{"kind":"Name","value":"bucket"}}]}}]}}]}}]}},{"kind":"Field","name":{"kind":"Name","value":"workspace"},"arguments":[{"kind":"Argument","name":{"kind":"Name","value":"id"},"value":{"kind":"Variable","name":{"kind":"Name","value":"workspaceId"}}}],"selectionSet":{"kind":"SelectionSet","selections":[{"kind":"Field","alias":{"kind":"Name","value":"sdkThroughputStarted"},"name":{"kind":"Name","value":"scopedMetrics"},"arguments":[{"kind":"Argument","name":{"kind":"Name","value":"filter"},"value":{"kind":"ObjectValue","fields":[{"kind":"ObjectField","name":{"kind":"Name","value":"name"},"value":{"kind":"StringValue","value":"sdk_req_started_total","block":false}},{"kind":"ObjectField","name":{"kind":"Name","value":"scope"},"value":{"kind":"Variable","name":{"kind":"Name","value":"scope"}}},{"kind":"ObjectField","name":{"kind":"Name","value":"from"},"value":{"kind":"Variable","name":{"kind":"Name","value":"from"}}},{"kind":"ObjectField","name":{"kind":"Name","value":"functionIDs"},"value":{"kind":"Variable","name":{"kind":"Name","value":"functionIDs"}}},{"kind":"ObjectField","name":{"kind":"Name","value":"appIDs"},"value":{"kind":"Variable","name":{"kind":"Name","value":"appIDs"}}},{"kind":"ObjectField","name":{"kind":"Name","value":"until"},"value":{"kind":"Variable","name":{"kind":"Name","value":"until"}}}]}}],"selectionSet":{"kind":"SelectionSet","selections":[{"kind":"Field","name":{"kind":"Name","value":"metrics"},"selectionSet":{"kind":"SelectionSet","selections":[{"kind":"Field","name":{"kind":"Name","value":"id"}},{"kind":"Field","name":{"kind":"Name","value":"tagName"}},{"kind":"Field","name":{"kind":"Name","value":"tagValue"}},{"kind":"Field","name":{"kind":"Name","value":"data"},"selectionSet":{"kind":"SelectionSet","selections":[{"kind":"Field","name":{"kind":"Name","value":"value"}},{"kind":"Field","name":{"kind":"Name","value":"bucket"}}]}}]}}]}}]}},{"kind":"Field","name":{"kind":"Name","value":"workspace"},"arguments":[{"kind":"Argument","name":{"kind":"Name","value":"id"},"value":{"kind":"Variable","name":{"kind":"Name","value":"workspaceId"}}}],"selectionSet":{"kind":"SelectionSet","selections":[{"kind":"Field","alias":{"kind":"Name","value":"sdkThroughputScheduled"},"name":{"kind":"Name","value":"scopedMetrics"},"arguments":[{"kind":"Argument","name":{"kind":"Name","value":"filter"},"value":{"kind":"ObjectValue","fields":[{"kind":"ObjectField","name":{"kind":"Name","value":"name"},"value":{"kind":"StringValue","value":"sdk_req_scheduled_total","block":false}},{"kind":"ObjectField","name":{"kind":"Name","value":"scope"},"value":{"kind":"Variable","name":{"kind":"Name","value":"scope"}}},{"kind":"ObjectField","name":{"kind":"Name","value":"from"},"value":{"kind":"Variable","name":{"kind":"Name","value":"from"}}},{"kind":"ObjectField","name":{"kind":"Name","value":"functionIDs"},"value":{"kind":"Variable","name":{"kind":"Name","value":"functionIDs"}}},{"kind":"ObjectField","name":{"kind":"Name","value":"appIDs"},"value":{"kind":"Variable","name":{"kind":"Name","value":"appIDs"}}},{"kind":"ObjectField","name":{"kind":"Name","value":"until"},"value":{"kind":"Variable","name":{"kind":"Name","value":"until"}}}]}}],"selectionSet":{"kind":"SelectionSet","selections":[{"kind":"Field","name":{"kind":"Name","value":"metrics"},"selectionSet":{"kind":"SelectionSet","selections":[{"kind":"Field","name":{"kind":"Name","value":"id"}},{"kind":"Field","name":{"kind":"Name","value":"tagName"}},{"kind":"Field","name":{"kind":"Name","value":"tagValue"}},{"kind":"Field","name":{"kind":"Name","value":"data"},"selectionSet":{"kind":"SelectionSet","selections":[{"kind":"Field","name":{"kind":"Name","value":"value"}},{"kind":"Field","name":{"kind":"Name","value":"bucket"}}]}}]}}]}}]}},{"kind":"Field","name":{"kind":"Name","value":"workspace"},"arguments":[{"kind":"Argument","name":{"kind":"Name","value":"id"},"value":{"kind":"Variable","name":{"kind":"Name","value":"workspaceId"}}}],"selectionSet":{"kind":"SelectionSet","selections":[{"kind":"Field","alias":{"kind":"Name","value":"stepThroughput"},"name":{"kind":"Name","value":"scopedMetrics"},"arguments":[{"kind":"Argument","name":{"kind":"Name","value":"filter"},"value":{"kind":"ObjectValue","fields":[{"kind":"ObjectField","name":{"kind":"Name","value":"name"},"value":{"kind":"StringValue","value":"steps_running","block":false}},{"kind":"ObjectField","name":{"kind":"Name","value":"scope"},"value":{"kind":"Variable","name":{"kind":"Name","value":"scope"}}},{"kind":"ObjectField","name":{"kind":"Name","value":"from"},"value":{"kind":"Variable","name":{"kind":"Name","value":"from"}}},{"kind":"ObjectField","name":{"kind":"Name","value":"functionIDs"},"value":{"kind":"Variable","name":{"kind":"Name","value":"functionIDs"}}},{"kind":"ObjectField","name":{"kind":"Name","value":"appIDs"},"value":{"kind":"Variable","name":{"kind":"Name","value":"appIDs"}}},{"kind":"ObjectField","name":{"kind":"Name","value":"until"},"value":{"kind":"Variable","name":{"kind":"Name","value":"until"}}}]}}],"selectionSet":{"kind":"SelectionSet","selections":[{"kind":"Field","name":{"kind":"Name","value":"metrics"},"selectionSet":{"kind":"SelectionSet","selections":[{"kind":"Field","name":{"kind":"Name","value":"id"}},{"kind":"Field","name":{"kind":"Name","value":"tagName"}},{"kind":"Field","name":{"kind":"Name","value":"tagValue"}},{"kind":"Field","name":{"kind":"Name","value":"data"},"selectionSet":{"kind":"SelectionSet","selections":[{"kind":"Field","name":{"kind":"Name","value":"value"}},{"kind":"Field","name":{"kind":"Name","value":"bucket"}}]}}]}}]}}]}},{"kind":"Field","name":{"kind":"Name","value":"workspace"},"arguments":[{"kind":"Argument","name":{"kind":"Name","value":"id"},"value":{"kind":"Variable","name":{"kind":"Name","value":"workspaceId"}}}],"selectionSet":{"kind":"SelectionSet","selections":[{"kind":"Field","alias":{"kind":"Name","value":"backlog"},"name":{"kind":"Name","value":"scopedMetrics"},"arguments":[{"kind":"Argument","name":{"kind":"Name","value":"filter"},"value":{"kind":"ObjectValue","fields":[{"kind":"ObjectField","name":{"kind":"Name","value":"name"},"value":{"kind":"StringValue","value":"steps_scheduled","block":false}},{"kind":"ObjectField","name":{"kind":"Name","value":"scope"},"value":{"kind":"Variable","name":{"kind":"Name","value":"scope"}}},{"kind":"ObjectField","name":{"kind":"Name","value":"from"},"value":{"kind":"Variable","name":{"kind":"Name","value":"from"}}},{"kind":"ObjectField","name":{"kind":"Name","value":"functionIDs"},"value":{"kind":"Variable","name":{"kind":"Name","value":"functionIDs"}}},{"kind":"ObjectField","name":{"kind":"Name","value":"appIDs"},"value":{"kind":"Variable","name":{"kind":"Name","value":"appIDs"}}},{"kind":"ObjectField","name":{"kind":"Name","value":"until"},"value":{"kind":"Variable","name":{"kind":"Name","value":"until"}}}]}}],"selectionSet":{"kind":"SelectionSet","selections":[{"kind":"Field","name":{"kind":"Name","value":"metrics"},"selectionSet":{"kind":"SelectionSet","selections":[{"kind":"Field","name":{"kind":"Name","value":"id"}},{"kind":"Field","name":{"kind":"Name","value":"tagName"}},{"kind":"Field","name":{"kind":"Name","value":"tagValue"}},{"kind":"Field","name":{"kind":"Name","value":"data"},"selectionSet":{"kind":"SelectionSet","selections":[{"kind":"Field","name":{"kind":"Name","value":"value"}},{"kind":"Field","name":{"kind":"Name","value":"bucket"}}]}}]}}]}}]}},{"kind":"Field","name":{"kind":"Name","value":"workspace"},"arguments":[{"kind":"Argument","name":{"kind":"Name","value":"id"},"value":{"kind":"Variable","name":{"kind":"Name","value":"workspaceId"}}}],"selectionSet":{"kind":"SelectionSet","selections":[{"kind":"Field","alias":{"kind":"Name","value":"stepRunning"},"name":{"kind":"Name","value":"scopedMetrics"},"arguments":[{"kind":"Argument","name":{"kind":"Name","value":"filter"},"value":{"kind":"ObjectValue","fields":[{"kind":"ObjectField","name":{"kind":"Name","value":"name"},"value":{"kind":"StringValue","value":"steps_running","block":false}},{"kind":"ObjectField","name":{"kind":"Name","value":"scope"},"value":{"kind":"Variable","name":{"kind":"Name","value":"scope"}}},{"kind":"ObjectField","name":{"kind":"Name","value":"from"},"value":{"kind":"Variable","name":{"kind":"Name","value":"from"}}},{"kind":"ObjectField","name":{"kind":"Name","value":"functionIDs"},"value":{"kind":"Variable","name":{"kind":"Name","value":"functionIDs"}}},{"kind":"ObjectField","name":{"kind":"Name","value":"appIDs"},"value":{"kind":"Variable","name":{"kind":"Name","value":"appIDs"}}},{"kind":"ObjectField","name":{"kind":"Name","value":"until"},"value":{"kind":"Variable","name":{"kind":"Name","value":"until"}}}]}}],"selectionSet":{"kind":"SelectionSet","selections":[{"kind":"Field","name":{"kind":"Name","value":"metrics"},"selectionSet":{"kind":"SelectionSet","selections":[{"kind":"Field","name":{"kind":"Name","value":"id"}},{"kind":"Field","name":{"kind":"Name","value":"tagName"}},{"kind":"Field","name":{"kind":"Name","value":"tagValue"}},{"kind":"Field","name":{"kind":"Name","value":"data"},"selectionSet":{"kind":"SelectionSet","selections":[{"kind":"Field","name":{"kind":"Name","value":"value"}},{"kind":"Field","name":{"kind":"Name","value":"bucket"}}]}}]}}]}}]}},{"kind":"Field","name":{"kind":"Name","value":"workspace"},"arguments":[{"kind":"Argument","name":{"kind":"Name","value":"id"},"value":{"kind":"Variable","name":{"kind":"Name","value":"workspaceId"}}}],"selectionSet":{"kind":"SelectionSet","selections":[{"kind":"Field","alias":{"kind":"Name","value":"concurrency"},"name":{"kind":"Name","value":"scopedMetrics"},"arguments":[{"kind":"Argument","name":{"kind":"Name","value":"filter"},"value":{"kind":"ObjectValue","fields":[{"kind":"ObjectField","name":{"kind":"Name","value":"name"},"value":{"kind":"StringValue","value":"concurrency_limit_reached_total","block":false}},{"kind":"ObjectField","name":{"kind":"Name","value":"scope"},"value":{"kind":"Variable","name":{"kind":"Name","value":"scope"}}},{"kind":"ObjectField","name":{"kind":"Name","value":"from"},"value":{"kind":"Variable","name":{"kind":"Name","value":"from"}}},{"kind":"ObjectField","name":{"kind":"Name","value":"functionIDs"},"value":{"kind":"Variable","name":{"kind":"Name","value":"functionIDs"}}},{"kind":"ObjectField","name":{"kind":"Name","value":"appIDs"},"value":{"kind":"Variable","name":{"kind":"Name","value":"appIDs"}}},{"kind":"ObjectField","name":{"kind":"Name","value":"until"},"value":{"kind":"Variable","name":{"kind":"Name","value":"until"}}}]}}],"selectionSet":{"kind":"SelectionSet","selections":[{"kind":"Field","name":{"kind":"Name","value":"metrics"},"selectionSet":{"kind":"SelectionSet","selections":[{"kind":"Field","name":{"kind":"Name","value":"id"}},{"kind":"Field","name":{"kind":"Name","value":"tagName"}},{"kind":"Field","name":{"kind":"Name","value":"tagValue"}},{"kind":"Field","name":{"kind":"Name","value":"data"},"selectionSet":{"kind":"SelectionSet","selections":[{"kind":"Field","name":{"kind":"Name","value":"value"}},{"kind":"Field","name":{"kind":"Name","value":"bucket"}}]}}]}}]}}]}}]}}]} as unknown as DocumentNode<VolumeMetricsQuery, VolumeMetricsQueryVariables>;
export const QuickSearchDocument = {"kind":"Document","definitions":[{"kind":"OperationDefinition","operation":"query","name":{"kind":"Name","value":"QuickSearch"},"variableDefinitions":[{"kind":"VariableDefinition","variable":{"kind":"Variable","name":{"kind":"Name","value":"term"}},"type":{"kind":"NonNullType","type":{"kind":"NamedType","name":{"kind":"Name","value":"String"}}}},{"kind":"VariableDefinition","variable":{"kind":"Variable","name":{"kind":"Name","value":"envSlug"}},"type":{"kind":"NonNullType","type":{"kind":"NamedType","name":{"kind":"Name","value":"String"}}}}],"selectionSet":{"kind":"SelectionSet","selections":[{"kind":"Field","name":{"kind":"Name","value":"account"},"selectionSet":{"kind":"SelectionSet","selections":[{"kind":"Field","name":{"kind":"Name","value":"quickSearch"},"arguments":[{"kind":"Argument","name":{"kind":"Name","value":"term"},"value":{"kind":"Variable","name":{"kind":"Name","value":"term"}}},{"kind":"Argument","name":{"kind":"Name","value":"envSlug"},"value":{"kind":"Variable","name":{"kind":"Name","value":"envSlug"}}}],"selectionSet":{"kind":"SelectionSet","selections":[{"kind":"Field","name":{"kind":"Name","value":"apps"},"selectionSet":{"kind":"SelectionSet","selections":[{"kind":"Field","name":{"kind":"Name","value":"name"}}]}},{"kind":"Field","name":{"kind":"Name","value":"event"},"selectionSet":{"kind":"SelectionSet","selections":[{"kind":"Field","name":{"kind":"Name","value":"envSlug"}},{"kind":"Field","name":{"kind":"Name","value":"id"}},{"kind":"Field","name":{"kind":"Name","value":"name"}}]}},{"kind":"Field","name":{"kind":"Name","value":"eventTypes"},"selectionSet":{"kind":"SelectionSet","selections":[{"kind":"Field","name":{"kind":"Name","value":"name"}}]}},{"kind":"Field","name":{"kind":"Name","value":"functions"},"selectionSet":{"kind":"SelectionSet","selections":[{"kind":"Field","name":{"kind":"Name","value":"name"}},{"kind":"Field","name":{"kind":"Name","value":"slug"}}]}},{"kind":"Field","name":{"kind":"Name","value":"run"},"selectionSet":{"kind":"SelectionSet","selections":[{"kind":"Field","name":{"kind":"Name","value":"envSlug"}},{"kind":"Field","name":{"kind":"Name","value":"id"}}]}}]}}]}}]}}]} as unknown as DocumentNode<QuickSearchQuery, QuickSearchQueryVariables>;
export const SyncOnboardingAppDocument = {"kind":"Document","definitions":[{"kind":"OperationDefinition","operation":"mutation","name":{"kind":"Name","value":"SyncOnboardingApp"},"variableDefinitions":[{"kind":"VariableDefinition","variable":{"kind":"Variable","name":{"kind":"Name","value":"appURL"}},"type":{"kind":"NonNullType","type":{"kind":"NamedType","name":{"kind":"Name","value":"String"}}}},{"kind":"VariableDefinition","variable":{"kind":"Variable","name":{"kind":"Name","value":"envID"}},"type":{"kind":"NonNullType","type":{"kind":"NamedType","name":{"kind":"Name","value":"UUID"}}}}],"selectionSet":{"kind":"SelectionSet","selections":[{"kind":"Field","name":{"kind":"Name","value":"syncNewApp"},"arguments":[{"kind":"Argument","name":{"kind":"Name","value":"appURL"},"value":{"kind":"Variable","name":{"kind":"Name","value":"appURL"}}},{"kind":"Argument","name":{"kind":"Name","value":"envID"},"value":{"kind":"Variable","name":{"kind":"Name","value":"envID"}}}],"selectionSet":{"kind":"SelectionSet","selections":[{"kind":"Field","name":{"kind":"Name","value":"app"},"selectionSet":{"kind":"SelectionSet","selections":[{"kind":"Field","name":{"kind":"Name","value":"externalID"}},{"kind":"Field","name":{"kind":"Name","value":"id"}}]}},{"kind":"Field","name":{"kind":"Name","value":"error"},"selectionSet":{"kind":"SelectionSet","selections":[{"kind":"Field","name":{"kind":"Name","value":"code"}},{"kind":"Field","name":{"kind":"Name","value":"data"}},{"kind":"Field","name":{"kind":"Name","value":"message"}}]}}]}}]}}]} as unknown as DocumentNode<SyncOnboardingAppMutation, SyncOnboardingAppMutationVariables>;
export const InvokeFunctionOnboardingDocument = {"kind":"Document","definitions":[{"kind":"OperationDefinition","operation":"mutation","name":{"kind":"Name","value":"InvokeFunctionOnboarding"},"variableDefinitions":[{"kind":"VariableDefinition","variable":{"kind":"Variable","name":{"kind":"Name","value":"envID"}},"type":{"kind":"NonNullType","type":{"kind":"NamedType","name":{"kind":"Name","value":"UUID"}}}},{"kind":"VariableDefinition","variable":{"kind":"Variable","name":{"kind":"Name","value":"data"}},"type":{"kind":"NamedType","name":{"kind":"Name","value":"Map"}}},{"kind":"VariableDefinition","variable":{"kind":"Variable","name":{"kind":"Name","value":"functionSlug"}},"type":{"kind":"NonNullType","type":{"kind":"NamedType","name":{"kind":"Name","value":"String"}}}},{"kind":"VariableDefinition","variable":{"kind":"Variable","name":{"kind":"Name","value":"user"}},"type":{"kind":"NamedType","name":{"kind":"Name","value":"Map"}}}],"selectionSet":{"kind":"SelectionSet","selections":[{"kind":"Field","name":{"kind":"Name","value":"invokeFunction"},"arguments":[{"kind":"Argument","name":{"kind":"Name","value":"envID"},"value":{"kind":"Variable","name":{"kind":"Name","value":"envID"}}},{"kind":"Argument","name":{"kind":"Name","value":"data"},"value":{"kind":"Variable","name":{"kind":"Name","value":"data"}}},{"kind":"Argument","name":{"kind":"Name","value":"functionSlug"},"value":{"kind":"Variable","name":{"kind":"Name","value":"functionSlug"}}},{"kind":"Argument","name":{"kind":"Name","value":"user"},"value":{"kind":"Variable","name":{"kind":"Name","value":"user"}}}]}]}}]} as unknown as DocumentNode<InvokeFunctionOnboardingMutation, InvokeFunctionOnboardingMutationVariables>;
export const InvokeFunctionLookupDocument = {"kind":"Document","definitions":[{"kind":"OperationDefinition","operation":"query","name":{"kind":"Name","value":"InvokeFunctionLookup"},"variableDefinitions":[{"kind":"VariableDefinition","variable":{"kind":"Variable","name":{"kind":"Name","value":"envSlug"}},"type":{"kind":"NonNullType","type":{"kind":"NamedType","name":{"kind":"Name","value":"String"}}}},{"kind":"VariableDefinition","variable":{"kind":"Variable","name":{"kind":"Name","value":"page"}},"type":{"kind":"NamedType","name":{"kind":"Name","value":"Int"}}},{"kind":"VariableDefinition","variable":{"kind":"Variable","name":{"kind":"Name","value":"pageSize"}},"type":{"kind":"NamedType","name":{"kind":"Name","value":"Int"}}}],"selectionSet":{"kind":"SelectionSet","selections":[{"kind":"Field","name":{"kind":"Name","value":"envBySlug"},"arguments":[{"kind":"Argument","name":{"kind":"Name","value":"slug"},"value":{"kind":"Variable","name":{"kind":"Name","value":"envSlug"}}}],"selectionSet":{"kind":"SelectionSet","selections":[{"kind":"Field","name":{"kind":"Name","value":"workflows"},"directives":[{"kind":"Directive","name":{"kind":"Name","value":"paginated"},"arguments":[{"kind":"Argument","name":{"kind":"Name","value":"perPage"},"value":{"kind":"Variable","name":{"kind":"Name","value":"pageSize"}}},{"kind":"Argument","name":{"kind":"Name","value":"page"},"value":{"kind":"Variable","name":{"kind":"Name","value":"page"}}}]}],"selectionSet":{"kind":"SelectionSet","selections":[{"kind":"Field","name":{"kind":"Name","value":"data"},"selectionSet":{"kind":"SelectionSet","selections":[{"kind":"Field","name":{"kind":"Name","value":"name"}},{"kind":"Field","name":{"kind":"Name","value":"id"}},{"kind":"Field","name":{"kind":"Name","value":"slug"}},{"kind":"Field","name":{"kind":"Name","value":"current"},"selectionSet":{"kind":"SelectionSet","selections":[{"kind":"Field","name":{"kind":"Name","value":"triggers"},"selectionSet":{"kind":"SelectionSet","selections":[{"kind":"Field","name":{"kind":"Name","value":"eventName"}}]}}]}}]}},{"kind":"Field","name":{"kind":"Name","value":"page"},"selectionSet":{"kind":"SelectionSet","selections":[{"kind":"Field","name":{"kind":"Name","value":"page"}},{"kind":"Field","name":{"kind":"Name","value":"totalPages"}},{"kind":"Field","name":{"kind":"Name","value":"perPage"}}]}}]}}]}}]}}]} as unknown as DocumentNode<InvokeFunctionLookupQuery, InvokeFunctionLookupQueryVariables>;
export const GetVercelAppsDocument = {"kind":"Document","definitions":[{"kind":"OperationDefinition","operation":"query","name":{"kind":"Name","value":"GetVercelApps"},"variableDefinitions":[{"kind":"VariableDefinition","variable":{"kind":"Variable","name":{"kind":"Name","value":"envID"}},"type":{"kind":"NonNullType","type":{"kind":"NamedType","name":{"kind":"Name","value":"ID"}}}}],"selectionSet":{"kind":"SelectionSet","selections":[{"kind":"Field","alias":{"kind":"Name","value":"environment"},"name":{"kind":"Name","value":"workspace"},"arguments":[{"kind":"Argument","name":{"kind":"Name","value":"id"},"value":{"kind":"Variable","name":{"kind":"Name","value":"envID"}}}],"selectionSet":{"kind":"SelectionSet","selections":[{"kind":"Field","name":{"kind":"Name","value":"unattachedSyncs"},"arguments":[{"kind":"Argument","name":{"kind":"Name","value":"first"},"value":{"kind":"IntValue","value":"1"}}],"selectionSet":{"kind":"SelectionSet","selections":[{"kind":"Field","name":{"kind":"Name","value":"lastSyncedAt"}},{"kind":"Field","name":{"kind":"Name","value":"error"}},{"kind":"Field","name":{"kind":"Name","value":"url"}},{"kind":"Field","name":{"kind":"Name","value":"vercelDeploymentURL"}}]}},{"kind":"Field","name":{"kind":"Name","value":"apps"},"selectionSet":{"kind":"SelectionSet","selections":[{"kind":"Field","name":{"kind":"Name","value":"id"}},{"kind":"Field","name":{"kind":"Name","value":"name"}},{"kind":"Field","name":{"kind":"Name","value":"externalID"}},{"kind":"Field","name":{"kind":"Name","value":"isArchived"}},{"kind":"Field","name":{"kind":"Name","value":"latestSync"},"selectionSet":{"kind":"SelectionSet","selections":[{"kind":"Field","name":{"kind":"Name","value":"error"}},{"kind":"Field","name":{"kind":"Name","value":"id"}},{"kind":"Field","name":{"kind":"Name","value":"platform"}},{"kind":"Field","name":{"kind":"Name","value":"vercelDeploymentID"}},{"kind":"Field","name":{"kind":"Name","value":"vercelProjectID"}},{"kind":"Field","name":{"kind":"Name","value":"status"}}]}}]}}]}}]}}]} as unknown as DocumentNode<GetVercelAppsQuery, GetVercelAppsQueryVariables>;
export const ProductionAppsDocument = {"kind":"Document","definitions":[{"kind":"OperationDefinition","operation":"query","name":{"kind":"Name","value":"ProductionApps"},"variableDefinitions":[{"kind":"VariableDefinition","variable":{"kind":"Variable","name":{"kind":"Name","value":"envID"}},"type":{"kind":"NonNullType","type":{"kind":"NamedType","name":{"kind":"Name","value":"ID"}}}}],"selectionSet":{"kind":"SelectionSet","selections":[{"kind":"Field","alias":{"kind":"Name","value":"environment"},"name":{"kind":"Name","value":"workspace"},"arguments":[{"kind":"Argument","name":{"kind":"Name","value":"id"},"value":{"kind":"Variable","name":{"kind":"Name","value":"envID"}}}],"selectionSet":{"kind":"SelectionSet","selections":[{"kind":"Field","name":{"kind":"Name","value":"apps"},"selectionSet":{"kind":"SelectionSet","selections":[{"kind":"Field","name":{"kind":"Name","value":"id"}}]}},{"kind":"Field","name":{"kind":"Name","value":"unattachedSyncs"},"arguments":[{"kind":"Argument","name":{"kind":"Name","value":"first"},"value":{"kind":"IntValue","value":"1"}}],"selectionSet":{"kind":"SelectionSet","selections":[{"kind":"Field","name":{"kind":"Name","value":"lastSyncedAt"}}]}}]}}]}}]} as unknown as DocumentNode<ProductionAppsQuery, ProductionAppsQueryVariables>;
export const GetPostgresIntegrationsDocument = {"kind":"Document","definitions":[{"kind":"OperationDefinition","operation":"query","name":{"kind":"Name","value":"getPostgresIntegrations"},"variableDefinitions":[{"kind":"VariableDefinition","variable":{"kind":"Variable","name":{"kind":"Name","value":"envID"}},"type":{"kind":"NonNullType","type":{"kind":"NamedType","name":{"kind":"Name","value":"ID"}}}}],"selectionSet":{"kind":"SelectionSet","selections":[{"kind":"Field","alias":{"kind":"Name","value":"environment"},"name":{"kind":"Name","value":"workspace"},"arguments":[{"kind":"Argument","name":{"kind":"Name","value":"id"},"value":{"kind":"Variable","name":{"kind":"Name","value":"envID"}}}],"selectionSet":{"kind":"SelectionSet","selections":[{"kind":"Field","name":{"kind":"Name","value":"cdcConnections"},"selectionSet":{"kind":"SelectionSet","selections":[{"kind":"Field","name":{"kind":"Name","value":"id"}},{"kind":"Field","name":{"kind":"Name","value":"name"}},{"kind":"Field","name":{"kind":"Name","value":"status"}},{"kind":"Field","name":{"kind":"Name","value":"statusDetail"}},{"kind":"Field","name":{"kind":"Name","value":"description"}}]}}]}}]}}]} as unknown as DocumentNode<GetPostgresIntegrationsQuery, GetPostgresIntegrationsQueryVariables>;
export const TestCredentialsDocument = {"kind":"Document","definitions":[{"kind":"OperationDefinition","operation":"mutation","name":{"kind":"Name","value":"testCredentials"},"variableDefinitions":[{"kind":"VariableDefinition","variable":{"kind":"Variable","name":{"kind":"Name","value":"input"}},"type":{"kind":"NonNullType","type":{"kind":"NamedType","name":{"kind":"Name","value":"CDCConnectionInput"}}}},{"kind":"VariableDefinition","variable":{"kind":"Variable","name":{"kind":"Name","value":"envID"}},"type":{"kind":"NonNullType","type":{"kind":"NamedType","name":{"kind":"Name","value":"UUID"}}}}],"selectionSet":{"kind":"SelectionSet","selections":[{"kind":"Field","name":{"kind":"Name","value":"cdcTestCredentials"},"arguments":[{"kind":"Argument","name":{"kind":"Name","value":"input"},"value":{"kind":"Variable","name":{"kind":"Name","value":"input"}}},{"kind":"Argument","name":{"kind":"Name","value":"envID"},"value":{"kind":"Variable","name":{"kind":"Name","value":"envID"}}}],"selectionSet":{"kind":"SelectionSet","selections":[{"kind":"Field","name":{"kind":"Name","value":"steps"}},{"kind":"Field","name":{"kind":"Name","value":"error"}}]}}]}}]} as unknown as DocumentNode<TestCredentialsMutation, TestCredentialsMutationVariables>;
export const TestReplicationDocument = {"kind":"Document","definitions":[{"kind":"OperationDefinition","operation":"mutation","name":{"kind":"Name","value":"testReplication"},"variableDefinitions":[{"kind":"VariableDefinition","variable":{"kind":"Variable","name":{"kind":"Name","value":"input"}},"type":{"kind":"NonNullType","type":{"kind":"NamedType","name":{"kind":"Name","value":"CDCConnectionInput"}}}},{"kind":"VariableDefinition","variable":{"kind":"Variable","name":{"kind":"Name","value":"envID"}},"type":{"kind":"NonNullType","type":{"kind":"NamedType","name":{"kind":"Name","value":"UUID"}}}}],"selectionSet":{"kind":"SelectionSet","selections":[{"kind":"Field","name":{"kind":"Name","value":"cdcTestLogicalReplication"},"arguments":[{"kind":"Argument","name":{"kind":"Name","value":"input"},"value":{"kind":"Variable","name":{"kind":"Name","value":"input"}}},{"kind":"Argument","name":{"kind":"Name","value":"envID"},"value":{"kind":"Variable","name":{"kind":"Name","value":"envID"}}}],"selectionSet":{"kind":"SelectionSet","selections":[{"kind":"Field","name":{"kind":"Name","value":"steps"}},{"kind":"Field","name":{"kind":"Name","value":"error"}}]}}]}}]} as unknown as DocumentNode<TestReplicationMutation, TestReplicationMutationVariables>;
export const TestAutoSetupDocument = {"kind":"Document","definitions":[{"kind":"OperationDefinition","operation":"mutation","name":{"kind":"Name","value":"testAutoSetup"},"variableDefinitions":[{"kind":"VariableDefinition","variable":{"kind":"Variable","name":{"kind":"Name","value":"input"}},"type":{"kind":"NonNullType","type":{"kind":"NamedType","name":{"kind":"Name","value":"CDCConnectionInput"}}}},{"kind":"VariableDefinition","variable":{"kind":"Variable","name":{"kind":"Name","value":"envID"}},"type":{"kind":"NonNullType","type":{"kind":"NamedType","name":{"kind":"Name","value":"UUID"}}}}],"selectionSet":{"kind":"SelectionSet","selections":[{"kind":"Field","name":{"kind":"Name","value":"cdcAutoSetup"},"arguments":[{"kind":"Argument","name":{"kind":"Name","value":"input"},"value":{"kind":"Variable","name":{"kind":"Name","value":"input"}}},{"kind":"Argument","name":{"kind":"Name","value":"envID"},"value":{"kind":"Variable","name":{"kind":"Name","value":"envID"}}}],"selectionSet":{"kind":"SelectionSet","selections":[{"kind":"Field","name":{"kind":"Name","value":"steps"}},{"kind":"Field","name":{"kind":"Name","value":"error"}}]}}]}}]} as unknown as DocumentNode<TestAutoSetupMutation, TestAutoSetupMutationVariables>;
export const CdcDeleteDocument = {"kind":"Document","definitions":[{"kind":"OperationDefinition","operation":"mutation","name":{"kind":"Name","value":"cdcDelete"},"variableDefinitions":[{"kind":"VariableDefinition","variable":{"kind":"Variable","name":{"kind":"Name","value":"envID"}},"type":{"kind":"NonNullType","type":{"kind":"NamedType","name":{"kind":"Name","value":"UUID"}}}},{"kind":"VariableDefinition","variable":{"kind":"Variable","name":{"kind":"Name","value":"id"}},"type":{"kind":"NonNullType","type":{"kind":"NamedType","name":{"kind":"Name","value":"UUID"}}}}],"selectionSet":{"kind":"SelectionSet","selections":[{"kind":"Field","name":{"kind":"Name","value":"cdcDelete"},"arguments":[{"kind":"Argument","name":{"kind":"Name","value":"envID"},"value":{"kind":"Variable","name":{"kind":"Name","value":"envID"}}},{"kind":"Argument","name":{"kind":"Name","value":"id"},"value":{"kind":"Variable","name":{"kind":"Name","value":"id"}}}],"selectionSet":{"kind":"SelectionSet","selections":[{"kind":"Field","name":{"kind":"Name","value":"ids"}}]}}]}}]} as unknown as DocumentNode<CdcDeleteMutation, CdcDeleteMutationVariables>;
export const MetricsEntitlementsDocument = {"kind":"Document","definitions":[{"kind":"OperationDefinition","operation":"query","name":{"kind":"Name","value":"MetricsEntitlements"},"selectionSet":{"kind":"SelectionSet","selections":[{"kind":"Field","name":{"kind":"Name","value":"account"},"selectionSet":{"kind":"SelectionSet","selections":[{"kind":"Field","name":{"kind":"Name","value":"id"}},{"kind":"Field","name":{"kind":"Name","value":"entitlements"},"selectionSet":{"kind":"SelectionSet","selections":[{"kind":"Field","name":{"kind":"Name","value":"metricsExport"},"selectionSet":{"kind":"SelectionSet","selections":[{"kind":"Field","name":{"kind":"Name","value":"enabled"}}]}},{"kind":"Field","name":{"kind":"Name","value":"metricsExportFreshness"},"selectionSet":{"kind":"SelectionSet","selections":[{"kind":"Field","name":{"kind":"Name","value":"limit"}}]}},{"kind":"Field","name":{"kind":"Name","value":"metricsExportGranularity"},"selectionSet":{"kind":"SelectionSet","selections":[{"kind":"Field","name":{"kind":"Name","value":"limit"}}]}}]}}]}}]}}]} as unknown as DocumentNode<MetricsEntitlementsQuery, MetricsEntitlementsQueryVariables>;
export const GetReplayRunCountsDocument = {"kind":"Document","definitions":[{"kind":"OperationDefinition","operation":"query","name":{"kind":"Name","value":"GetReplayRunCounts"},"variableDefinitions":[{"kind":"VariableDefinition","variable":{"kind":"Variable","name":{"kind":"Name","value":"environmentID"}},"type":{"kind":"NonNullType","type":{"kind":"NamedType","name":{"kind":"Name","value":"ID"}}}},{"kind":"VariableDefinition","variable":{"kind":"Variable","name":{"kind":"Name","value":"functionSlug"}},"type":{"kind":"NonNullType","type":{"kind":"NamedType","name":{"kind":"Name","value":"String"}}}},{"kind":"VariableDefinition","variable":{"kind":"Variable","name":{"kind":"Name","value":"from"}},"type":{"kind":"NonNullType","type":{"kind":"NamedType","name":{"kind":"Name","value":"Time"}}}},{"kind":"VariableDefinition","variable":{"kind":"Variable","name":{"kind":"Name","value":"to"}},"type":{"kind":"NonNullType","type":{"kind":"NamedType","name":{"kind":"Name","value":"Time"}}}}],"selectionSet":{"kind":"SelectionSet","selections":[{"kind":"Field","alias":{"kind":"Name","value":"environment"},"name":{"kind":"Name","value":"workspace"},"arguments":[{"kind":"Argument","name":{"kind":"Name","value":"id"},"value":{"kind":"Variable","name":{"kind":"Name","value":"environmentID"}}}],"selectionSet":{"kind":"SelectionSet","selections":[{"kind":"Field","alias":{"kind":"Name","value":"function"},"name":{"kind":"Name","value":"workflowBySlug"},"arguments":[{"kind":"Argument","name":{"kind":"Name","value":"slug"},"value":{"kind":"Variable","name":{"kind":"Name","value":"functionSlug"}}}],"selectionSet":{"kind":"SelectionSet","selections":[{"kind":"Field","name":{"kind":"Name","value":"id"}},{"kind":"Field","alias":{"kind":"Name","value":"replayCounts"},"name":{"kind":"Name","value":"replayCounts"},"arguments":[{"kind":"Argument","name":{"kind":"Name","value":"from"},"value":{"kind":"Variable","name":{"kind":"Name","value":"from"}}},{"kind":"Argument","name":{"kind":"Name","value":"to"},"value":{"kind":"Variable","name":{"kind":"Name","value":"to"}}}],"selectionSet":{"kind":"SelectionSet","selections":[{"kind":"Field","name":{"kind":"Name","value":"completedCount"}},{"kind":"Field","name":{"kind":"Name","value":"failedCount"}},{"kind":"Field","name":{"kind":"Name","value":"cancelledCount"}},{"kind":"Field","name":{"kind":"Name","value":"skippedPausedCount"}}]}}]}}]}}]}}]} as unknown as DocumentNode<GetReplayRunCountsQuery, GetReplayRunCountsQueryVariables>;
export const CreateFunctionReplayDocument = {"kind":"Document","definitions":[{"kind":"OperationDefinition","operation":"mutation","name":{"kind":"Name","value":"CreateFunctionReplay"},"variableDefinitions":[{"kind":"VariableDefinition","variable":{"kind":"Variable","name":{"kind":"Name","value":"environmentID"}},"type":{"kind":"NonNullType","type":{"kind":"NamedType","name":{"kind":"Name","value":"UUID"}}}},{"kind":"VariableDefinition","variable":{"kind":"Variable","name":{"kind":"Name","value":"functionID"}},"type":{"kind":"NonNullType","type":{"kind":"NamedType","name":{"kind":"Name","value":"UUID"}}}},{"kind":"VariableDefinition","variable":{"kind":"Variable","name":{"kind":"Name","value":"name"}},"type":{"kind":"NonNullType","type":{"kind":"NamedType","name":{"kind":"Name","value":"String"}}}},{"kind":"VariableDefinition","variable":{"kind":"Variable","name":{"kind":"Name","value":"fromRange"}},"type":{"kind":"NonNullType","type":{"kind":"NamedType","name":{"kind":"Name","value":"ULID"}}}},{"kind":"VariableDefinition","variable":{"kind":"Variable","name":{"kind":"Name","value":"toRange"}},"type":{"kind":"NonNullType","type":{"kind":"NamedType","name":{"kind":"Name","value":"ULID"}}}},{"kind":"VariableDefinition","variable":{"kind":"Variable","name":{"kind":"Name","value":"statuses"}},"type":{"kind":"ListType","type":{"kind":"NonNullType","type":{"kind":"NamedType","name":{"kind":"Name","value":"ReplayRunStatus"}}}}}],"selectionSet":{"kind":"SelectionSet","selections":[{"kind":"Field","name":{"kind":"Name","value":"createFunctionReplay"},"arguments":[{"kind":"Argument","name":{"kind":"Name","value":"input"},"value":{"kind":"ObjectValue","fields":[{"kind":"ObjectField","name":{"kind":"Name","value":"workspaceID"},"value":{"kind":"Variable","name":{"kind":"Name","value":"environmentID"}}},{"kind":"ObjectField","name":{"kind":"Name","value":"workflowID"},"value":{"kind":"Variable","name":{"kind":"Name","value":"functionID"}}},{"kind":"ObjectField","name":{"kind":"Name","value":"name"},"value":{"kind":"Variable","name":{"kind":"Name","value":"name"}}},{"kind":"ObjectField","name":{"kind":"Name","value":"fromRange"},"value":{"kind":"Variable","name":{"kind":"Name","value":"fromRange"}}},{"kind":"ObjectField","name":{"kind":"Name","value":"toRange"},"value":{"kind":"Variable","name":{"kind":"Name","value":"toRange"}}},{"kind":"ObjectField","name":{"kind":"Name","value":"statusesV2"},"value":{"kind":"Variable","name":{"kind":"Name","value":"statuses"}}}]}}],"selectionSet":{"kind":"SelectionSet","selections":[{"kind":"Field","name":{"kind":"Name","value":"id"}}]}}]}}]} as unknown as DocumentNode<CreateFunctionReplayMutation, CreateFunctionReplayMutationVariables>;
export const GetRunTraceDocument = {"kind":"Document","definitions":[{"kind":"OperationDefinition","operation":"query","name":{"kind":"Name","value":"GetRunTrace"},"variableDefinitions":[{"kind":"VariableDefinition","variable":{"kind":"Variable","name":{"kind":"Name","value":"envID"}},"type":{"kind":"NonNullType","type":{"kind":"NamedType","name":{"kind":"Name","value":"ID"}}}},{"kind":"VariableDefinition","variable":{"kind":"Variable","name":{"kind":"Name","value":"runID"}},"type":{"kind":"NonNullType","type":{"kind":"NamedType","name":{"kind":"Name","value":"String"}}}}],"selectionSet":{"kind":"SelectionSet","selections":[{"kind":"Field","name":{"kind":"Name","value":"workspace"},"arguments":[{"kind":"Argument","name":{"kind":"Name","value":"id"},"value":{"kind":"Variable","name":{"kind":"Name","value":"envID"}}}],"selectionSet":{"kind":"SelectionSet","selections":[{"kind":"Field","name":{"kind":"Name","value":"run"},"arguments":[{"kind":"Argument","name":{"kind":"Name","value":"runID"},"value":{"kind":"Variable","name":{"kind":"Name","value":"runID"}}}],"selectionSet":{"kind":"SelectionSet","selections":[{"kind":"Field","name":{"kind":"Name","value":"function"},"selectionSet":{"kind":"SelectionSet","selections":[{"kind":"Field","name":{"kind":"Name","value":"app"},"selectionSet":{"kind":"SelectionSet","selections":[{"kind":"Field","name":{"kind":"Name","value":"name"}},{"kind":"Field","name":{"kind":"Name","value":"externalID"}}]}},{"kind":"Field","name":{"kind":"Name","value":"id"}},{"kind":"Field","name":{"kind":"Name","value":"name"}},{"kind":"Field","name":{"kind":"Name","value":"slug"}}]}},{"kind":"Field","name":{"kind":"Name","value":"trace"},"selectionSet":{"kind":"SelectionSet","selections":[{"kind":"FragmentSpread","name":{"kind":"Name","value":"TraceDetails"}},{"kind":"Field","name":{"kind":"Name","value":"childrenSpans"},"selectionSet":{"kind":"SelectionSet","selections":[{"kind":"FragmentSpread","name":{"kind":"Name","value":"TraceDetails"}},{"kind":"Field","name":{"kind":"Name","value":"childrenSpans"},"selectionSet":{"kind":"SelectionSet","selections":[{"kind":"FragmentSpread","name":{"kind":"Name","value":"TraceDetails"}}]}}]}}]}},{"kind":"Field","name":{"kind":"Name","value":"hasAI"}}]}}]}}]}},{"kind":"FragmentDefinition","name":{"kind":"Name","value":"TraceDetails"},"typeCondition":{"kind":"NamedType","name":{"kind":"Name","value":"RunTraceSpan"}},"selectionSet":{"kind":"SelectionSet","selections":[{"kind":"Field","name":{"kind":"Name","value":"name"}},{"kind":"Field","name":{"kind":"Name","value":"status"}},{"kind":"Field","name":{"kind":"Name","value":"attempts"}},{"kind":"Field","name":{"kind":"Name","value":"queuedAt"}},{"kind":"Field","name":{"kind":"Name","value":"startedAt"}},{"kind":"Field","name":{"kind":"Name","value":"endedAt"}},{"kind":"Field","name":{"kind":"Name","value":"isRoot"}},{"kind":"Field","name":{"kind":"Name","value":"isUserland"}},{"kind":"Field","name":{"kind":"Name","value":"userlandSpan"},"selectionSet":{"kind":"SelectionSet","selections":[{"kind":"Field","name":{"kind":"Name","value":"spanName"}},{"kind":"Field","name":{"kind":"Name","value":"spanKind"}},{"kind":"Field","name":{"kind":"Name","value":"serviceName"}},{"kind":"Field","name":{"kind":"Name","value":"scopeName"}},{"kind":"Field","name":{"kind":"Name","value":"scopeVersion"}},{"kind":"Field","name":{"kind":"Name","value":"spanAttrs"}},{"kind":"Field","name":{"kind":"Name","value":"resourceAttrs"}}]}},{"kind":"Field","name":{"kind":"Name","value":"outputID"}},{"kind":"Field","name":{"kind":"Name","value":"stepID"}},{"kind":"Field","name":{"kind":"Name","value":"spanID"}},{"kind":"Field","name":{"kind":"Name","value":"stepOp"}},{"kind":"Field","name":{"kind":"Name","value":"stepInfo"},"selectionSet":{"kind":"SelectionSet","selections":[{"kind":"Field","name":{"kind":"Name","value":"__typename"}},{"kind":"InlineFragment","typeCondition":{"kind":"NamedType","name":{"kind":"Name","value":"InvokeStepInfo"}},"selectionSet":{"kind":"SelectionSet","selections":[{"kind":"Field","name":{"kind":"Name","value":"triggeringEventID"}},{"kind":"Field","name":{"kind":"Name","value":"functionID"}},{"kind":"Field","name":{"kind":"Name","value":"timeout"}},{"kind":"Field","name":{"kind":"Name","value":"returnEventID"}},{"kind":"Field","name":{"kind":"Name","value":"runID"}},{"kind":"Field","name":{"kind":"Name","value":"timedOut"}}]}},{"kind":"InlineFragment","typeCondition":{"kind":"NamedType","name":{"kind":"Name","value":"SleepStepInfo"}},"selectionSet":{"kind":"SelectionSet","selections":[{"kind":"Field","name":{"kind":"Name","value":"sleepUntil"}}]}},{"kind":"InlineFragment","typeCondition":{"kind":"NamedType","name":{"kind":"Name","value":"WaitForEventStepInfo"}},"selectionSet":{"kind":"SelectionSet","selections":[{"kind":"Field","name":{"kind":"Name","value":"eventName"}},{"kind":"Field","name":{"kind":"Name","value":"expression"}},{"kind":"Field","name":{"kind":"Name","value":"timeout"}},{"kind":"Field","name":{"kind":"Name","value":"foundEventID"}},{"kind":"Field","name":{"kind":"Name","value":"timedOut"}}]}}]}}]}}]} as unknown as DocumentNode<GetRunTraceQuery, GetRunTraceQueryVariables>;
export const TraceResultDocument = {"kind":"Document","definitions":[{"kind":"OperationDefinition","operation":"query","name":{"kind":"Name","value":"TraceResult"},"variableDefinitions":[{"kind":"VariableDefinition","variable":{"kind":"Variable","name":{"kind":"Name","value":"envID"}},"type":{"kind":"NonNullType","type":{"kind":"NamedType","name":{"kind":"Name","value":"ID"}}}},{"kind":"VariableDefinition","variable":{"kind":"Variable","name":{"kind":"Name","value":"traceID"}},"type":{"kind":"NonNullType","type":{"kind":"NamedType","name":{"kind":"Name","value":"String"}}}}],"selectionSet":{"kind":"SelectionSet","selections":[{"kind":"Field","name":{"kind":"Name","value":"workspace"},"arguments":[{"kind":"Argument","name":{"kind":"Name","value":"id"},"value":{"kind":"Variable","name":{"kind":"Name","value":"envID"}}}],"selectionSet":{"kind":"SelectionSet","selections":[{"kind":"Field","name":{"kind":"Name","value":"runTraceSpanOutputByID"},"arguments":[{"kind":"Argument","name":{"kind":"Name","value":"outputID"},"value":{"kind":"Variable","name":{"kind":"Name","value":"traceID"}}}],"selectionSet":{"kind":"SelectionSet","selections":[{"kind":"Field","name":{"kind":"Name","value":"data"}},{"kind":"Field","name":{"kind":"Name","value":"input"}},{"kind":"Field","name":{"kind":"Name","value":"error"},"selectionSet":{"kind":"SelectionSet","selections":[{"kind":"Field","name":{"kind":"Name","value":"message"}},{"kind":"Field","name":{"kind":"Name","value":"name"}},{"kind":"Field","name":{"kind":"Name","value":"stack"}}]}}]}}]}}]}}]} as unknown as DocumentNode<TraceResultQuery, TraceResultQueryVariables>;
export const GetRunTraceTriggerDocument = {"kind":"Document","definitions":[{"kind":"OperationDefinition","operation":"query","name":{"kind":"Name","value":"GetRunTraceTrigger"},"variableDefinitions":[{"kind":"VariableDefinition","variable":{"kind":"Variable","name":{"kind":"Name","value":"envID"}},"type":{"kind":"NonNullType","type":{"kind":"NamedType","name":{"kind":"Name","value":"ID"}}}},{"kind":"VariableDefinition","variable":{"kind":"Variable","name":{"kind":"Name","value":"runID"}},"type":{"kind":"NonNullType","type":{"kind":"NamedType","name":{"kind":"Name","value":"String"}}}}],"selectionSet":{"kind":"SelectionSet","selections":[{"kind":"Field","name":{"kind":"Name","value":"workspace"},"arguments":[{"kind":"Argument","name":{"kind":"Name","value":"id"},"value":{"kind":"Variable","name":{"kind":"Name","value":"envID"}}}],"selectionSet":{"kind":"SelectionSet","selections":[{"kind":"Field","name":{"kind":"Name","value":"runTrigger"},"arguments":[{"kind":"Argument","name":{"kind":"Name","value":"runID"},"value":{"kind":"Variable","name":{"kind":"Name","value":"runID"}}}],"selectionSet":{"kind":"SelectionSet","selections":[{"kind":"Field","name":{"kind":"Name","value":"IDs"}},{"kind":"Field","name":{"kind":"Name","value":"payloads"}},{"kind":"Field","name":{"kind":"Name","value":"timestamp"}},{"kind":"Field","name":{"kind":"Name","value":"eventName"}},{"kind":"Field","name":{"kind":"Name","value":"isBatch"}},{"kind":"Field","name":{"kind":"Name","value":"batchID"}},{"kind":"Field","name":{"kind":"Name","value":"cron"}}]}}]}}]}}]} as unknown as DocumentNode<GetRunTraceTriggerQuery, GetRunTraceTriggerQueryVariables>;
export const GetRunsDocument = {"kind":"Document","definitions":[{"kind":"OperationDefinition","operation":"query","name":{"kind":"Name","value":"GetRuns"},"variableDefinitions":[{"kind":"VariableDefinition","variable":{"kind":"Variable","name":{"kind":"Name","value":"appIDs"}},"type":{"kind":"ListType","type":{"kind":"NonNullType","type":{"kind":"NamedType","name":{"kind":"Name","value":"UUID"}}}}},{"kind":"VariableDefinition","variable":{"kind":"Variable","name":{"kind":"Name","value":"environmentID"}},"type":{"kind":"NonNullType","type":{"kind":"NamedType","name":{"kind":"Name","value":"ID"}}}},{"kind":"VariableDefinition","variable":{"kind":"Variable","name":{"kind":"Name","value":"startTime"}},"type":{"kind":"NonNullType","type":{"kind":"NamedType","name":{"kind":"Name","value":"Time"}}}},{"kind":"VariableDefinition","variable":{"kind":"Variable","name":{"kind":"Name","value":"endTime"}},"type":{"kind":"NamedType","name":{"kind":"Name","value":"Time"}}},{"kind":"VariableDefinition","variable":{"kind":"Variable","name":{"kind":"Name","value":"status"}},"type":{"kind":"ListType","type":{"kind":"NonNullType","type":{"kind":"NamedType","name":{"kind":"Name","value":"FunctionRunStatus"}}}}},{"kind":"VariableDefinition","variable":{"kind":"Variable","name":{"kind":"Name","value":"timeField"}},"type":{"kind":"NonNullType","type":{"kind":"NamedType","name":{"kind":"Name","value":"RunsOrderByField"}}}},{"kind":"VariableDefinition","variable":{"kind":"Variable","name":{"kind":"Name","value":"functionSlug"}},"type":{"kind":"NamedType","name":{"kind":"Name","value":"String"}}},{"kind":"VariableDefinition","variable":{"kind":"Variable","name":{"kind":"Name","value":"functionRunCursor"}},"type":{"kind":"NamedType","name":{"kind":"Name","value":"String"}},"defaultValue":{"kind":"NullValue"}},{"kind":"VariableDefinition","variable":{"kind":"Variable","name":{"kind":"Name","value":"celQuery"}},"type":{"kind":"NamedType","name":{"kind":"Name","value":"String"}},"defaultValue":{"kind":"NullValue"}}],"selectionSet":{"kind":"SelectionSet","selections":[{"kind":"Field","alias":{"kind":"Name","value":"environment"},"name":{"kind":"Name","value":"workspace"},"arguments":[{"kind":"Argument","name":{"kind":"Name","value":"id"},"value":{"kind":"Variable","name":{"kind":"Name","value":"environmentID"}}}],"selectionSet":{"kind":"SelectionSet","selections":[{"kind":"Field","name":{"kind":"Name","value":"runs"},"arguments":[{"kind":"Argument","name":{"kind":"Name","value":"filter"},"value":{"kind":"ObjectValue","fields":[{"kind":"ObjectField","name":{"kind":"Name","value":"appIDs"},"value":{"kind":"Variable","name":{"kind":"Name","value":"appIDs"}}},{"kind":"ObjectField","name":{"kind":"Name","value":"from"},"value":{"kind":"Variable","name":{"kind":"Name","value":"startTime"}}},{"kind":"ObjectField","name":{"kind":"Name","value":"until"},"value":{"kind":"Variable","name":{"kind":"Name","value":"endTime"}}},{"kind":"ObjectField","name":{"kind":"Name","value":"status"},"value":{"kind":"Variable","name":{"kind":"Name","value":"status"}}},{"kind":"ObjectField","name":{"kind":"Name","value":"timeField"},"value":{"kind":"Variable","name":{"kind":"Name","value":"timeField"}}},{"kind":"ObjectField","name":{"kind":"Name","value":"fnSlug"},"value":{"kind":"Variable","name":{"kind":"Name","value":"functionSlug"}}},{"kind":"ObjectField","name":{"kind":"Name","value":"query"},"value":{"kind":"Variable","name":{"kind":"Name","value":"celQuery"}}}]}},{"kind":"Argument","name":{"kind":"Name","value":"orderBy"},"value":{"kind":"ListValue","values":[{"kind":"ObjectValue","fields":[{"kind":"ObjectField","name":{"kind":"Name","value":"field"},"value":{"kind":"Variable","name":{"kind":"Name","value":"timeField"}}},{"kind":"ObjectField","name":{"kind":"Name","value":"direction"},"value":{"kind":"EnumValue","value":"DESC"}}]}]}},{"kind":"Argument","name":{"kind":"Name","value":"after"},"value":{"kind":"Variable","name":{"kind":"Name","value":"functionRunCursor"}}}],"selectionSet":{"kind":"SelectionSet","selections":[{"kind":"Field","name":{"kind":"Name","value":"edges"},"selectionSet":{"kind":"SelectionSet","selections":[{"kind":"Field","name":{"kind":"Name","value":"node"},"selectionSet":{"kind":"SelectionSet","selections":[{"kind":"Field","name":{"kind":"Name","value":"app"},"selectionSet":{"kind":"SelectionSet","selections":[{"kind":"Field","name":{"kind":"Name","value":"externalID"}},{"kind":"Field","name":{"kind":"Name","value":"name"}}]}},{"kind":"Field","name":{"kind":"Name","value":"cronSchedule"}},{"kind":"Field","name":{"kind":"Name","value":"eventName"}},{"kind":"Field","name":{"kind":"Name","value":"function"},"selectionSet":{"kind":"SelectionSet","selections":[{"kind":"Field","name":{"kind":"Name","value":"name"}},{"kind":"Field","name":{"kind":"Name","value":"slug"}}]}},{"kind":"Field","name":{"kind":"Name","value":"id"}},{"kind":"Field","name":{"kind":"Name","value":"isBatch"}},{"kind":"Field","name":{"kind":"Name","value":"queuedAt"}},{"kind":"Field","name":{"kind":"Name","value":"endedAt"}},{"kind":"Field","name":{"kind":"Name","value":"startedAt"}},{"kind":"Field","name":{"kind":"Name","value":"status"}},{"kind":"Field","name":{"kind":"Name","value":"hasAI"}}]}}]}},{"kind":"Field","name":{"kind":"Name","value":"pageInfo"},"selectionSet":{"kind":"SelectionSet","selections":[{"kind":"Field","name":{"kind":"Name","value":"hasNextPage"}},{"kind":"Field","name":{"kind":"Name","value":"hasPreviousPage"}},{"kind":"Field","name":{"kind":"Name","value":"startCursor"}},{"kind":"Field","name":{"kind":"Name","value":"endCursor"}}]}}]}}]}}]}}]} as unknown as DocumentNode<GetRunsQuery, GetRunsQueryVariables>;
export const CountRunsDocument = {"kind":"Document","definitions":[{"kind":"OperationDefinition","operation":"query","name":{"kind":"Name","value":"CountRuns"},"variableDefinitions":[{"kind":"VariableDefinition","variable":{"kind":"Variable","name":{"kind":"Name","value":"appIDs"}},"type":{"kind":"ListType","type":{"kind":"NonNullType","type":{"kind":"NamedType","name":{"kind":"Name","value":"UUID"}}}}},{"kind":"VariableDefinition","variable":{"kind":"Variable","name":{"kind":"Name","value":"environmentID"}},"type":{"kind":"NonNullType","type":{"kind":"NamedType","name":{"kind":"Name","value":"ID"}}}},{"kind":"VariableDefinition","variable":{"kind":"Variable","name":{"kind":"Name","value":"startTime"}},"type":{"kind":"NonNullType","type":{"kind":"NamedType","name":{"kind":"Name","value":"Time"}}}},{"kind":"VariableDefinition","variable":{"kind":"Variable","name":{"kind":"Name","value":"endTime"}},"type":{"kind":"NamedType","name":{"kind":"Name","value":"Time"}}},{"kind":"VariableDefinition","variable":{"kind":"Variable","name":{"kind":"Name","value":"status"}},"type":{"kind":"ListType","type":{"kind":"NonNullType","type":{"kind":"NamedType","name":{"kind":"Name","value":"FunctionRunStatus"}}}}},{"kind":"VariableDefinition","variable":{"kind":"Variable","name":{"kind":"Name","value":"timeField"}},"type":{"kind":"NonNullType","type":{"kind":"NamedType","name":{"kind":"Name","value":"RunsOrderByField"}}}},{"kind":"VariableDefinition","variable":{"kind":"Variable","name":{"kind":"Name","value":"functionSlug"}},"type":{"kind":"NamedType","name":{"kind":"Name","value":"String"}}},{"kind":"VariableDefinition","variable":{"kind":"Variable","name":{"kind":"Name","value":"celQuery"}},"type":{"kind":"NamedType","name":{"kind":"Name","value":"String"}},"defaultValue":{"kind":"NullValue"}}],"selectionSet":{"kind":"SelectionSet","selections":[{"kind":"Field","alias":{"kind":"Name","value":"environment"},"name":{"kind":"Name","value":"workspace"},"arguments":[{"kind":"Argument","name":{"kind":"Name","value":"id"},"value":{"kind":"Variable","name":{"kind":"Name","value":"environmentID"}}}],"selectionSet":{"kind":"SelectionSet","selections":[{"kind":"Field","name":{"kind":"Name","value":"runs"},"arguments":[{"kind":"Argument","name":{"kind":"Name","value":"filter"},"value":{"kind":"ObjectValue","fields":[{"kind":"ObjectField","name":{"kind":"Name","value":"appIDs"},"value":{"kind":"Variable","name":{"kind":"Name","value":"appIDs"}}},{"kind":"ObjectField","name":{"kind":"Name","value":"from"},"value":{"kind":"Variable","name":{"kind":"Name","value":"startTime"}}},{"kind":"ObjectField","name":{"kind":"Name","value":"until"},"value":{"kind":"Variable","name":{"kind":"Name","value":"endTime"}}},{"kind":"ObjectField","name":{"kind":"Name","value":"status"},"value":{"kind":"Variable","name":{"kind":"Name","value":"status"}}},{"kind":"ObjectField","name":{"kind":"Name","value":"timeField"},"value":{"kind":"Variable","name":{"kind":"Name","value":"timeField"}}},{"kind":"ObjectField","name":{"kind":"Name","value":"fnSlug"},"value":{"kind":"Variable","name":{"kind":"Name","value":"functionSlug"}}},{"kind":"ObjectField","name":{"kind":"Name","value":"query"},"value":{"kind":"Variable","name":{"kind":"Name","value":"celQuery"}}}]}},{"kind":"Argument","name":{"kind":"Name","value":"orderBy"},"value":{"kind":"ListValue","values":[{"kind":"ObjectValue","fields":[{"kind":"ObjectField","name":{"kind":"Name","value":"field"},"value":{"kind":"Variable","name":{"kind":"Name","value":"timeField"}}},{"kind":"ObjectField","name":{"kind":"Name","value":"direction"},"value":{"kind":"EnumValue","value":"DESC"}}]}]}}],"selectionSet":{"kind":"SelectionSet","selections":[{"kind":"Field","name":{"kind":"Name","value":"totalCount"}}]}}]}}]}}]} as unknown as DocumentNode<CountRunsQuery, CountRunsQueryVariables>;
export const AppFilterDocument = {"kind":"Document","definitions":[{"kind":"OperationDefinition","operation":"query","name":{"kind":"Name","value":"AppFilter"},"variableDefinitions":[{"kind":"VariableDefinition","variable":{"kind":"Variable","name":{"kind":"Name","value":"envSlug"}},"type":{"kind":"NonNullType","type":{"kind":"NamedType","name":{"kind":"Name","value":"String"}}}}],"selectionSet":{"kind":"SelectionSet","selections":[{"kind":"Field","alias":{"kind":"Name","value":"env"},"name":{"kind":"Name","value":"envBySlug"},"arguments":[{"kind":"Argument","name":{"kind":"Name","value":"slug"},"value":{"kind":"Variable","name":{"kind":"Name","value":"envSlug"}}}],"selectionSet":{"kind":"SelectionSet","selections":[{"kind":"Field","name":{"kind":"Name","value":"apps"},"selectionSet":{"kind":"SelectionSet","selections":[{"kind":"Field","name":{"kind":"Name","value":"externalID"}},{"kind":"Field","name":{"kind":"Name","value":"id"}},{"kind":"Field","name":{"kind":"Name","value":"name"}}]}}]}}]}}]} as unknown as DocumentNode<AppFilterQuery, AppFilterQueryVariables>;
export const GetWorkerConnectionsDocument = {"kind":"Document","definitions":[{"kind":"OperationDefinition","operation":"query","name":{"kind":"Name","value":"GetWorkerConnections"},"variableDefinitions":[{"kind":"VariableDefinition","variable":{"kind":"Variable","name":{"kind":"Name","value":"envID"}},"type":{"kind":"NonNullType","type":{"kind":"NamedType","name":{"kind":"Name","value":"ID"}}}},{"kind":"VariableDefinition","variable":{"kind":"Variable","name":{"kind":"Name","value":"appID"}},"type":{"kind":"NonNullType","type":{"kind":"NamedType","name":{"kind":"Name","value":"UUID"}}}},{"kind":"VariableDefinition","variable":{"kind":"Variable","name":{"kind":"Name","value":"startTime"}},"type":{"kind":"NamedType","name":{"kind":"Name","value":"Time"}}},{"kind":"VariableDefinition","variable":{"kind":"Variable","name":{"kind":"Name","value":"status"}},"type":{"kind":"ListType","type":{"kind":"NonNullType","type":{"kind":"NamedType","name":{"kind":"Name","value":"ConnectV1ConnectionStatus"}}}}},{"kind":"VariableDefinition","variable":{"kind":"Variable","name":{"kind":"Name","value":"timeField"}},"type":{"kind":"NonNullType","type":{"kind":"NamedType","name":{"kind":"Name","value":"ConnectV1WorkerConnectionsOrderByField"}}}},{"kind":"VariableDefinition","variable":{"kind":"Variable","name":{"kind":"Name","value":"cursor"}},"type":{"kind":"NamedType","name":{"kind":"Name","value":"String"}},"defaultValue":{"kind":"NullValue"}},{"kind":"VariableDefinition","variable":{"kind":"Variable","name":{"kind":"Name","value":"orderBy"}},"type":{"kind":"ListType","type":{"kind":"NonNullType","type":{"kind":"NamedType","name":{"kind":"Name","value":"ConnectV1WorkerConnectionsOrderBy"}}}},"defaultValue":{"kind":"ListValue","values":[]}},{"kind":"VariableDefinition","variable":{"kind":"Variable","name":{"kind":"Name","value":"first"}},"type":{"kind":"NonNullType","type":{"kind":"NamedType","name":{"kind":"Name","value":"Int"}}}}],"selectionSet":{"kind":"SelectionSet","selections":[{"kind":"Field","alias":{"kind":"Name","value":"environment"},"name":{"kind":"Name","value":"workspace"},"arguments":[{"kind":"Argument","name":{"kind":"Name","value":"id"},"value":{"kind":"Variable","name":{"kind":"Name","value":"envID"}}}],"selectionSet":{"kind":"SelectionSet","selections":[{"kind":"Field","name":{"kind":"Name","value":"workerConnections"},"arguments":[{"kind":"Argument","name":{"kind":"Name","value":"first"},"value":{"kind":"Variable","name":{"kind":"Name","value":"first"}}},{"kind":"Argument","name":{"kind":"Name","value":"filter"},"value":{"kind":"ObjectValue","fields":[{"kind":"ObjectField","name":{"kind":"Name","value":"appIDs"},"value":{"kind":"ListValue","values":[{"kind":"Variable","name":{"kind":"Name","value":"appID"}}]}},{"kind":"ObjectField","name":{"kind":"Name","value":"from"},"value":{"kind":"Variable","name":{"kind":"Name","value":"startTime"}}},{"kind":"ObjectField","name":{"kind":"Name","value":"status"},"value":{"kind":"Variable","name":{"kind":"Name","value":"status"}}},{"kind":"ObjectField","name":{"kind":"Name","value":"timeField"},"value":{"kind":"Variable","name":{"kind":"Name","value":"timeField"}}}]}},{"kind":"Argument","name":{"kind":"Name","value":"orderBy"},"value":{"kind":"Variable","name":{"kind":"Name","value":"orderBy"}}},{"kind":"Argument","name":{"kind":"Name","value":"after"},"value":{"kind":"Variable","name":{"kind":"Name","value":"cursor"}}}],"selectionSet":{"kind":"SelectionSet","selections":[{"kind":"Field","name":{"kind":"Name","value":"edges"},"selectionSet":{"kind":"SelectionSet","selections":[{"kind":"Field","name":{"kind":"Name","value":"node"},"selectionSet":{"kind":"SelectionSet","selections":[{"kind":"Field","name":{"kind":"Name","value":"id"}},{"kind":"Field","name":{"kind":"Name","value":"gatewayId"}},{"kind":"Field","alias":{"kind":"Name","value":"instanceID"},"name":{"kind":"Name","value":"instanceId"}},{"kind":"Field","name":{"kind":"Name","value":"workerIp"}},{"kind":"Field","name":{"kind":"Name","value":"app"},"selectionSet":{"kind":"SelectionSet","selections":[{"kind":"Field","name":{"kind":"Name","value":"id"}}]}},{"kind":"Field","name":{"kind":"Name","value":"connectedAt"}},{"kind":"Field","name":{"kind":"Name","value":"lastHeartbeatAt"}},{"kind":"Field","name":{"kind":"Name","value":"disconnectedAt"}},{"kind":"Field","name":{"kind":"Name","value":"disconnectReason"}},{"kind":"Field","name":{"kind":"Name","value":"status"}},{"kind":"Field","name":{"kind":"Name","value":"sdkLang"}},{"kind":"Field","name":{"kind":"Name","value":"sdkVersion"}},{"kind":"Field","name":{"kind":"Name","value":"sdkPlatform"}},{"kind":"Field","name":{"kind":"Name","value":"appVersion"}},{"kind":"Field","name":{"kind":"Name","value":"functionCount"}},{"kind":"Field","name":{"kind":"Name","value":"cpuCores"}},{"kind":"Field","name":{"kind":"Name","value":"memBytes"}},{"kind":"Field","name":{"kind":"Name","value":"os"}}]}}]}},{"kind":"Field","name":{"kind":"Name","value":"pageInfo"},"selectionSet":{"kind":"SelectionSet","selections":[{"kind":"Field","name":{"kind":"Name","value":"hasNextPage"}},{"kind":"Field","name":{"kind":"Name","value":"hasPreviousPage"}},{"kind":"Field","name":{"kind":"Name","value":"startCursor"}},{"kind":"Field","name":{"kind":"Name","value":"endCursor"}}]}},{"kind":"Field","name":{"kind":"Name","value":"totalCount"}}]}}]}}]}}]} as unknown as DocumentNode<GetWorkerConnectionsQuery, GetWorkerConnectionsQueryVariables>;
export const GetWorkerCountConnectionsDocument = {"kind":"Document","definitions":[{"kind":"OperationDefinition","operation":"query","name":{"kind":"Name","value":"GetWorkerCountConnections"},"variableDefinitions":[{"kind":"VariableDefinition","variable":{"kind":"Variable","name":{"kind":"Name","value":"envID"}},"type":{"kind":"NonNullType","type":{"kind":"NamedType","name":{"kind":"Name","value":"ID"}}}},{"kind":"VariableDefinition","variable":{"kind":"Variable","name":{"kind":"Name","value":"appID"}},"type":{"kind":"NonNullType","type":{"kind":"NamedType","name":{"kind":"Name","value":"UUID"}}}},{"kind":"VariableDefinition","variable":{"kind":"Variable","name":{"kind":"Name","value":"startTime"}},"type":{"kind":"NamedType","name":{"kind":"Name","value":"Time"}}},{"kind":"VariableDefinition","variable":{"kind":"Variable","name":{"kind":"Name","value":"status"}},"type":{"kind":"ListType","type":{"kind":"NonNullType","type":{"kind":"NamedType","name":{"kind":"Name","value":"ConnectV1ConnectionStatus"}}}},"defaultValue":{"kind":"ListValue","values":[]}},{"kind":"VariableDefinition","variable":{"kind":"Variable","name":{"kind":"Name","value":"timeField"}},"type":{"kind":"NonNullType","type":{"kind":"NamedType","name":{"kind":"Name","value":"ConnectV1WorkerConnectionsOrderByField"}}}}],"selectionSet":{"kind":"SelectionSet","selections":[{"kind":"Field","alias":{"kind":"Name","value":"environment"},"name":{"kind":"Name","value":"workspace"},"arguments":[{"kind":"Argument","name":{"kind":"Name","value":"id"},"value":{"kind":"Variable","name":{"kind":"Name","value":"envID"}}}],"selectionSet":{"kind":"SelectionSet","selections":[{"kind":"Field","name":{"kind":"Name","value":"workerConnections"},"arguments":[{"kind":"Argument","name":{"kind":"Name","value":"filter"},"value":{"kind":"ObjectValue","fields":[{"kind":"ObjectField","name":{"kind":"Name","value":"appIDs"},"value":{"kind":"ListValue","values":[{"kind":"Variable","name":{"kind":"Name","value":"appID"}}]}},{"kind":"ObjectField","name":{"kind":"Name","value":"from"},"value":{"kind":"Variable","name":{"kind":"Name","value":"startTime"}}},{"kind":"ObjectField","name":{"kind":"Name","value":"status"},"value":{"kind":"Variable","name":{"kind":"Name","value":"status"}}},{"kind":"ObjectField","name":{"kind":"Name","value":"timeField"},"value":{"kind":"Variable","name":{"kind":"Name","value":"timeField"}}}]}},{"kind":"Argument","name":{"kind":"Name","value":"orderBy"},"value":{"kind":"ListValue","values":[{"kind":"ObjectValue","fields":[{"kind":"ObjectField","name":{"kind":"Name","value":"field"},"value":{"kind":"Variable","name":{"kind":"Name","value":"timeField"}}},{"kind":"ObjectField","name":{"kind":"Name","value":"direction"},"value":{"kind":"EnumValue","value":"DESC"}}]}]}}],"selectionSet":{"kind":"SelectionSet","selections":[{"kind":"Field","name":{"kind":"Name","value":"totalCount"}}]}}]}}]}}]} as unknown as DocumentNode<GetWorkerCountConnectionsQuery, GetWorkerCountConnectionsQueryVariables>;
export const GetDeployssDocument = {"kind":"Document","definitions":[{"kind":"OperationDefinition","operation":"query","name":{"kind":"Name","value":"GetDeployss"},"variableDefinitions":[{"kind":"VariableDefinition","variable":{"kind":"Variable","name":{"kind":"Name","value":"environmentID"}},"type":{"kind":"NonNullType","type":{"kind":"NamedType","name":{"kind":"Name","value":"ID"}}}}],"selectionSet":{"kind":"SelectionSet","selections":[{"kind":"Field","name":{"kind":"Name","value":"deploys"},"arguments":[{"kind":"Argument","name":{"kind":"Name","value":"workspaceID"},"value":{"kind":"Variable","name":{"kind":"Name","value":"environmentID"}}}],"selectionSet":{"kind":"SelectionSet","selections":[{"kind":"Field","name":{"kind":"Name","value":"id"}},{"kind":"Field","name":{"kind":"Name","value":"appName"}},{"kind":"Field","name":{"kind":"Name","value":"authorID"}},{"kind":"Field","name":{"kind":"Name","value":"checksum"}},{"kind":"Field","name":{"kind":"Name","value":"createdAt"}},{"kind":"Field","name":{"kind":"Name","value":"error"}},{"kind":"Field","name":{"kind":"Name","value":"framework"}},{"kind":"Field","name":{"kind":"Name","value":"metadata"}},{"kind":"Field","name":{"kind":"Name","value":"sdkLanguage"}},{"kind":"Field","name":{"kind":"Name","value":"sdkVersion"}},{"kind":"Field","name":{"kind":"Name","value":"status"}},{"kind":"Field","name":{"kind":"Name","value":"deployedFunctions"},"selectionSet":{"kind":"SelectionSet","selections":[{"kind":"Field","name":{"kind":"Name","value":"id"}},{"kind":"Field","name":{"kind":"Name","value":"name"}}]}},{"kind":"Field","name":{"kind":"Name","value":"removedFunctions"},"selectionSet":{"kind":"SelectionSet","selections":[{"kind":"Field","name":{"kind":"Name","value":"id"}},{"kind":"Field","name":{"kind":"Name","value":"name"}}]}}]}}]}}]} as unknown as DocumentNode<GetDeployssQuery, GetDeployssQueryVariables>;
export const GetEnvironmentsDocument = {"kind":"Document","definitions":[{"kind":"OperationDefinition","operation":"query","name":{"kind":"Name","value":"GetEnvironments"},"selectionSet":{"kind":"SelectionSet","selections":[{"kind":"Field","name":{"kind":"Name","value":"workspaces"},"selectionSet":{"kind":"SelectionSet","selections":[{"kind":"Field","name":{"kind":"Name","value":"id"}},{"kind":"Field","name":{"kind":"Name","value":"name"}},{"kind":"Field","name":{"kind":"Name","value":"slug"}},{"kind":"Field","name":{"kind":"Name","value":"parentID"}},{"kind":"Field","name":{"kind":"Name","value":"test"}},{"kind":"Field","name":{"kind":"Name","value":"type"}},{"kind":"Field","name":{"kind":"Name","value":"webhookSigningKey"}},{"kind":"Field","name":{"kind":"Name","value":"createdAt"}},{"kind":"Field","name":{"kind":"Name","value":"isArchived"}},{"kind":"Field","name":{"kind":"Name","value":"isAutoArchiveEnabled"}},{"kind":"Field","name":{"kind":"Name","value":"lastDeployedAt"}}]}}]}}]} as unknown as DocumentNode<GetEnvironmentsQuery, GetEnvironmentsQueryVariables>;
export const GetEnvironmentBySlugDocument = {"kind":"Document","definitions":[{"kind":"OperationDefinition","operation":"query","name":{"kind":"Name","value":"GetEnvironmentBySlug"},"variableDefinitions":[{"kind":"VariableDefinition","variable":{"kind":"Variable","name":{"kind":"Name","value":"slug"}},"type":{"kind":"NonNullType","type":{"kind":"NamedType","name":{"kind":"Name","value":"String"}}}}],"selectionSet":{"kind":"SelectionSet","selections":[{"kind":"Field","name":{"kind":"Name","value":"envBySlug"},"arguments":[{"kind":"Argument","name":{"kind":"Name","value":"slug"},"value":{"kind":"Variable","name":{"kind":"Name","value":"slug"}}}],"selectionSet":{"kind":"SelectionSet","selections":[{"kind":"Field","name":{"kind":"Name","value":"id"}},{"kind":"Field","name":{"kind":"Name","value":"name"}},{"kind":"Field","name":{"kind":"Name","value":"slug"}},{"kind":"Field","name":{"kind":"Name","value":"parentID"}},{"kind":"Field","name":{"kind":"Name","value":"test"}},{"kind":"Field","name":{"kind":"Name","value":"type"}},{"kind":"Field","name":{"kind":"Name","value":"createdAt"}},{"kind":"Field","name":{"kind":"Name","value":"lastDeployedAt"}},{"kind":"Field","name":{"kind":"Name","value":"isArchived"}},{"kind":"Field","name":{"kind":"Name","value":"isAutoArchiveEnabled"}},{"kind":"Field","name":{"kind":"Name","value":"webhookSigningKey"}}]}}]}}]} as unknown as DocumentNode<GetEnvironmentBySlugQuery, GetEnvironmentBySlugQueryVariables>;
export const GetDefaultEnvironmentDocument = {"kind":"Document","definitions":[{"kind":"OperationDefinition","operation":"query","name":{"kind":"Name","value":"GetDefaultEnvironment"},"selectionSet":{"kind":"SelectionSet","selections":[{"kind":"Field","name":{"kind":"Name","value":"defaultEnv"},"selectionSet":{"kind":"SelectionSet","selections":[{"kind":"Field","name":{"kind":"Name","value":"id"}},{"kind":"Field","name":{"kind":"Name","value":"name"}},{"kind":"Field","name":{"kind":"Name","value":"slug"}},{"kind":"Field","name":{"kind":"Name","value":"parentID"}},{"kind":"Field","name":{"kind":"Name","value":"test"}},{"kind":"Field","name":{"kind":"Name","value":"type"}},{"kind":"Field","name":{"kind":"Name","value":"createdAt"}},{"kind":"Field","name":{"kind":"Name","value":"lastDeployedAt"}},{"kind":"Field","name":{"kind":"Name","value":"isArchived"}},{"kind":"Field","name":{"kind":"Name","value":"isAutoArchiveEnabled"}}]}}]}}]} as unknown as DocumentNode<GetDefaultEnvironmentQuery, GetDefaultEnvironmentQueryVariables>;
export const GetFunctionsUsageDocument = {"kind":"Document","definitions":[{"kind":"OperationDefinition","operation":"query","name":{"kind":"Name","value":"GetFunctionsUsage"},"variableDefinitions":[{"kind":"VariableDefinition","variable":{"kind":"Variable","name":{"kind":"Name","value":"environmentID"}},"type":{"kind":"NonNullType","type":{"kind":"NamedType","name":{"kind":"Name","value":"ID"}}}},{"kind":"VariableDefinition","variable":{"kind":"Variable","name":{"kind":"Name","value":"page"}},"type":{"kind":"NamedType","name":{"kind":"Name","value":"Int"}}},{"kind":"VariableDefinition","variable":{"kind":"Variable","name":{"kind":"Name","value":"archived"}},"type":{"kind":"NamedType","name":{"kind":"Name","value":"Boolean"}}},{"kind":"VariableDefinition","variable":{"kind":"Variable","name":{"kind":"Name","value":"pageSize"}},"type":{"kind":"NamedType","name":{"kind":"Name","value":"Int"}}}],"selectionSet":{"kind":"SelectionSet","selections":[{"kind":"Field","name":{"kind":"Name","value":"workspace"},"arguments":[{"kind":"Argument","name":{"kind":"Name","value":"id"},"value":{"kind":"Variable","name":{"kind":"Name","value":"environmentID"}}}],"selectionSet":{"kind":"SelectionSet","selections":[{"kind":"Field","name":{"kind":"Name","value":"workflows"},"arguments":[{"kind":"Argument","name":{"kind":"Name","value":"archived"},"value":{"kind":"Variable","name":{"kind":"Name","value":"archived"}}}],"directives":[{"kind":"Directive","name":{"kind":"Name","value":"paginated"},"arguments":[{"kind":"Argument","name":{"kind":"Name","value":"perPage"},"value":{"kind":"Variable","name":{"kind":"Name","value":"pageSize"}}},{"kind":"Argument","name":{"kind":"Name","value":"page"},"value":{"kind":"Variable","name":{"kind":"Name","value":"page"}}}]}],"selectionSet":{"kind":"SelectionSet","selections":[{"kind":"Field","name":{"kind":"Name","value":"page"},"selectionSet":{"kind":"SelectionSet","selections":[{"kind":"Field","name":{"kind":"Name","value":"page"}},{"kind":"Field","name":{"kind":"Name","value":"perPage"}},{"kind":"Field","name":{"kind":"Name","value":"totalItems"}},{"kind":"Field","name":{"kind":"Name","value":"totalPages"}}]}},{"kind":"Field","name":{"kind":"Name","value":"data"},"selectionSet":{"kind":"SelectionSet","selections":[{"kind":"Field","name":{"kind":"Name","value":"id"}},{"kind":"Field","name":{"kind":"Name","value":"slug"}},{"kind":"Field","alias":{"kind":"Name","value":"dailyStarts"},"name":{"kind":"Name","value":"usage"},"arguments":[{"kind":"Argument","name":{"kind":"Name","value":"opts"},"value":{"kind":"ObjectValue","fields":[{"kind":"ObjectField","name":{"kind":"Name","value":"period"},"value":{"kind":"StringValue","value":"hour","block":false}},{"kind":"ObjectField","name":{"kind":"Name","value":"range"},"value":{"kind":"StringValue","value":"day","block":false}}]}},{"kind":"Argument","name":{"kind":"Name","value":"event"},"value":{"kind":"StringValue","value":"started","block":false}}],"selectionSet":{"kind":"SelectionSet","selections":[{"kind":"Field","name":{"kind":"Name","value":"total"}},{"kind":"Field","name":{"kind":"Name","value":"data"},"selectionSet":{"kind":"SelectionSet","selections":[{"kind":"Field","name":{"kind":"Name","value":"count"}}]}}]}},{"kind":"Field","alias":{"kind":"Name","value":"dailyCompleted"},"name":{"kind":"Name","value":"usage"},"arguments":[{"kind":"Argument","name":{"kind":"Name","value":"opts"},"value":{"kind":"ObjectValue","fields":[{"kind":"ObjectField","name":{"kind":"Name","value":"period"},"value":{"kind":"StringValue","value":"hour","block":false}},{"kind":"ObjectField","name":{"kind":"Name","value":"range"},"value":{"kind":"StringValue","value":"day","block":false}}]}},{"kind":"Argument","name":{"kind":"Name","value":"event"},"value":{"kind":"StringValue","value":"completed","block":false}}],"selectionSet":{"kind":"SelectionSet","selections":[{"kind":"Field","name":{"kind":"Name","value":"total"}},{"kind":"Field","name":{"kind":"Name","value":"data"},"selectionSet":{"kind":"SelectionSet","selections":[{"kind":"Field","name":{"kind":"Name","value":"count"}}]}}]}},{"kind":"Field","alias":{"kind":"Name","value":"dailyCancelled"},"name":{"kind":"Name","value":"usage"},"arguments":[{"kind":"Argument","name":{"kind":"Name","value":"opts"},"value":{"kind":"ObjectValue","fields":[{"kind":"ObjectField","name":{"kind":"Name","value":"period"},"value":{"kind":"StringValue","value":"hour","block":false}},{"kind":"ObjectField","name":{"kind":"Name","value":"range"},"value":{"kind":"StringValue","value":"day","block":false}}]}},{"kind":"Argument","name":{"kind":"Name","value":"event"},"value":{"kind":"StringValue","value":"cancelled","block":false}}],"selectionSet":{"kind":"SelectionSet","selections":[{"kind":"Field","name":{"kind":"Name","value":"total"}},{"kind":"Field","name":{"kind":"Name","value":"data"},"selectionSet":{"kind":"SelectionSet","selections":[{"kind":"Field","name":{"kind":"Name","value":"count"}}]}}]}},{"kind":"Field","alias":{"kind":"Name","value":"dailyFailures"},"name":{"kind":"Name","value":"usage"},"arguments":[{"kind":"Argument","name":{"kind":"Name","value":"opts"},"value":{"kind":"ObjectValue","fields":[{"kind":"ObjectField","name":{"kind":"Name","value":"period"},"value":{"kind":"StringValue","value":"hour","block":false}},{"kind":"ObjectField","name":{"kind":"Name","value":"range"},"value":{"kind":"StringValue","value":"day","block":false}}]}},{"kind":"Argument","name":{"kind":"Name","value":"event"},"value":{"kind":"StringValue","value":"errored","block":false}}],"selectionSet":{"kind":"SelectionSet","selections":[{"kind":"Field","name":{"kind":"Name","value":"total"}},{"kind":"Field","name":{"kind":"Name","value":"data"},"selectionSet":{"kind":"SelectionSet","selections":[{"kind":"Field","name":{"kind":"Name","value":"count"}}]}}]}}]}}]}}]}}]}}]} as unknown as DocumentNode<GetFunctionsUsageQuery, GetFunctionsUsageQueryVariables>;
export const GetFunctionsDocument = {"kind":"Document","definitions":[{"kind":"OperationDefinition","operation":"query","name":{"kind":"Name","value":"GetFunctions"},"variableDefinitions":[{"kind":"VariableDefinition","variable":{"kind":"Variable","name":{"kind":"Name","value":"environmentID"}},"type":{"kind":"NonNullType","type":{"kind":"NamedType","name":{"kind":"Name","value":"ID"}}}},{"kind":"VariableDefinition","variable":{"kind":"Variable","name":{"kind":"Name","value":"page"}},"type":{"kind":"NamedType","name":{"kind":"Name","value":"Int"}}},{"kind":"VariableDefinition","variable":{"kind":"Variable","name":{"kind":"Name","value":"archived"}},"type":{"kind":"NamedType","name":{"kind":"Name","value":"Boolean"}}},{"kind":"VariableDefinition","variable":{"kind":"Variable","name":{"kind":"Name","value":"search"}},"type":{"kind":"NamedType","name":{"kind":"Name","value":"String"}}},{"kind":"VariableDefinition","variable":{"kind":"Variable","name":{"kind":"Name","value":"pageSize"}},"type":{"kind":"NamedType","name":{"kind":"Name","value":"Int"}}}],"selectionSet":{"kind":"SelectionSet","selections":[{"kind":"Field","name":{"kind":"Name","value":"workspace"},"arguments":[{"kind":"Argument","name":{"kind":"Name","value":"id"},"value":{"kind":"Variable","name":{"kind":"Name","value":"environmentID"}}}],"selectionSet":{"kind":"SelectionSet","selections":[{"kind":"Field","name":{"kind":"Name","value":"workflows"},"arguments":[{"kind":"Argument","name":{"kind":"Name","value":"archived"},"value":{"kind":"Variable","name":{"kind":"Name","value":"archived"}}},{"kind":"Argument","name":{"kind":"Name","value":"search"},"value":{"kind":"Variable","name":{"kind":"Name","value":"search"}}}],"directives":[{"kind":"Directive","name":{"kind":"Name","value":"paginated"},"arguments":[{"kind":"Argument","name":{"kind":"Name","value":"perPage"},"value":{"kind":"Variable","name":{"kind":"Name","value":"pageSize"}}},{"kind":"Argument","name":{"kind":"Name","value":"page"},"value":{"kind":"Variable","name":{"kind":"Name","value":"page"}}}]}],"selectionSet":{"kind":"SelectionSet","selections":[{"kind":"Field","name":{"kind":"Name","value":"page"},"selectionSet":{"kind":"SelectionSet","selections":[{"kind":"Field","name":{"kind":"Name","value":"page"}},{"kind":"Field","name":{"kind":"Name","value":"perPage"}},{"kind":"Field","name":{"kind":"Name","value":"totalItems"}},{"kind":"Field","name":{"kind":"Name","value":"totalPages"}}]}},{"kind":"Field","name":{"kind":"Name","value":"data"},"selectionSet":{"kind":"SelectionSet","selections":[{"kind":"Field","name":{"kind":"Name","value":"appName"}},{"kind":"Field","name":{"kind":"Name","value":"id"}},{"kind":"Field","name":{"kind":"Name","value":"slug"}},{"kind":"Field","name":{"kind":"Name","value":"name"}},{"kind":"Field","name":{"kind":"Name","value":"isPaused"}},{"kind":"Field","name":{"kind":"Name","value":"isArchived"}},{"kind":"Field","name":{"kind":"Name","value":"current"},"selectionSet":{"kind":"SelectionSet","selections":[{"kind":"Field","name":{"kind":"Name","value":"triggers"},"selectionSet":{"kind":"SelectionSet","selections":[{"kind":"Field","name":{"kind":"Name","value":"eventName"}},{"kind":"Field","name":{"kind":"Name","value":"schedule"}}]}}]}}]}}]}}]}}]}}]} as unknown as DocumentNode<GetFunctionsQuery, GetFunctionsQueryVariables>;
export const GetFunctionDocument = {"kind":"Document","definitions":[{"kind":"OperationDefinition","operation":"query","name":{"kind":"Name","value":"GetFunction"},"variableDefinitions":[{"kind":"VariableDefinition","variable":{"kind":"Variable","name":{"kind":"Name","value":"slug"}},"type":{"kind":"NonNullType","type":{"kind":"NamedType","name":{"kind":"Name","value":"String"}}}},{"kind":"VariableDefinition","variable":{"kind":"Variable","name":{"kind":"Name","value":"environmentID"}},"type":{"kind":"NonNullType","type":{"kind":"NamedType","name":{"kind":"Name","value":"ID"}}}}],"selectionSet":{"kind":"SelectionSet","selections":[{"kind":"Field","name":{"kind":"Name","value":"workspace"},"arguments":[{"kind":"Argument","name":{"kind":"Name","value":"id"},"value":{"kind":"Variable","name":{"kind":"Name","value":"environmentID"}}}],"selectionSet":{"kind":"SelectionSet","selections":[{"kind":"Field","name":{"kind":"Name","value":"id"}},{"kind":"Field","alias":{"kind":"Name","value":"workflow"},"name":{"kind":"Name","value":"workflowBySlug"},"arguments":[{"kind":"Argument","name":{"kind":"Name","value":"slug"},"value":{"kind":"Variable","name":{"kind":"Name","value":"slug"}}}],"selectionSet":{"kind":"SelectionSet","selections":[{"kind":"Field","name":{"kind":"Name","value":"id"}},{"kind":"Field","name":{"kind":"Name","value":"name"}},{"kind":"Field","name":{"kind":"Name","value":"slug"}},{"kind":"Field","name":{"kind":"Name","value":"isPaused"}},{"kind":"Field","name":{"kind":"Name","value":"isArchived"}},{"kind":"Field","name":{"kind":"Name","value":"appName"}},{"kind":"Field","name":{"kind":"Name","value":"current"},"selectionSet":{"kind":"SelectionSet","selections":[{"kind":"Field","name":{"kind":"Name","value":"triggers"},"selectionSet":{"kind":"SelectionSet","selections":[{"kind":"Field","name":{"kind":"Name","value":"eventName"}},{"kind":"Field","name":{"kind":"Name","value":"schedule"}},{"kind":"Field","name":{"kind":"Name","value":"condition"}}]}},{"kind":"Field","name":{"kind":"Name","value":"deploy"},"selectionSet":{"kind":"SelectionSet","selections":[{"kind":"Field","name":{"kind":"Name","value":"id"}},{"kind":"Field","name":{"kind":"Name","value":"createdAt"}}]}}]}},{"kind":"Field","name":{"kind":"Name","value":"failureHandler"},"selectionSet":{"kind":"SelectionSet","selections":[{"kind":"Field","name":{"kind":"Name","value":"slug"}},{"kind":"Field","name":{"kind":"Name","value":"name"}}]}},{"kind":"Field","name":{"kind":"Name","value":"configuration"},"selectionSet":{"kind":"SelectionSet","selections":[{"kind":"Field","name":{"kind":"Name","value":"cancellations"},"selectionSet":{"kind":"SelectionSet","selections":[{"kind":"Field","name":{"kind":"Name","value":"event"}},{"kind":"Field","name":{"kind":"Name","value":"timeout"}},{"kind":"Field","name":{"kind":"Name","value":"condition"}}]}},{"kind":"Field","name":{"kind":"Name","value":"retries"},"selectionSet":{"kind":"SelectionSet","selections":[{"kind":"Field","name":{"kind":"Name","value":"value"}},{"kind":"Field","name":{"kind":"Name","value":"isDefault"}}]}},{"kind":"Field","name":{"kind":"Name","value":"priority"}},{"kind":"Field","name":{"kind":"Name","value":"eventsBatch"},"selectionSet":{"kind":"SelectionSet","selections":[{"kind":"Field","name":{"kind":"Name","value":"maxSize"}},{"kind":"Field","name":{"kind":"Name","value":"timeout"}},{"kind":"Field","name":{"kind":"Name","value":"key"}}]}},{"kind":"Field","name":{"kind":"Name","value":"concurrency"},"selectionSet":{"kind":"SelectionSet","selections":[{"kind":"Field","name":{"kind":"Name","value":"scope"}},{"kind":"Field","name":{"kind":"Name","value":"limit"},"selectionSet":{"kind":"SelectionSet","selections":[{"kind":"Field","name":{"kind":"Name","value":"value"}},{"kind":"Field","name":{"kind":"Name","value":"isPlanLimit"}}]}},{"kind":"Field","name":{"kind":"Name","value":"key"}}]}},{"kind":"Field","name":{"kind":"Name","value":"rateLimit"},"selectionSet":{"kind":"SelectionSet","selections":[{"kind":"Field","name":{"kind":"Name","value":"limit"}},{"kind":"Field","name":{"kind":"Name","value":"period"}},{"kind":"Field","name":{"kind":"Name","value":"key"}}]}},{"kind":"Field","name":{"kind":"Name","value":"debounce"},"selectionSet":{"kind":"SelectionSet","selections":[{"kind":"Field","name":{"kind":"Name","value":"period"}},{"kind":"Field","name":{"kind":"Name","value":"key"}}]}},{"kind":"Field","name":{"kind":"Name","value":"throttle"},"selectionSet":{"kind":"SelectionSet","selections":[{"kind":"Field","name":{"kind":"Name","value":"burst"}},{"kind":"Field","name":{"kind":"Name","value":"key"}},{"kind":"Field","name":{"kind":"Name","value":"limit"}},{"kind":"Field","name":{"kind":"Name","value":"period"}}]}}]}}]}}]}}]}}]} as unknown as DocumentNode<GetFunctionQuery, GetFunctionQueryVariables>;
export const GetFunctionUsageDocument = {"kind":"Document","definitions":[{"kind":"OperationDefinition","operation":"query","name":{"kind":"Name","value":"GetFunctionUsage"},"variableDefinitions":[{"kind":"VariableDefinition","variable":{"kind":"Variable","name":{"kind":"Name","value":"id"}},"type":{"kind":"NonNullType","type":{"kind":"NamedType","name":{"kind":"Name","value":"ID"}}}},{"kind":"VariableDefinition","variable":{"kind":"Variable","name":{"kind":"Name","value":"environmentID"}},"type":{"kind":"NonNullType","type":{"kind":"NamedType","name":{"kind":"Name","value":"ID"}}}},{"kind":"VariableDefinition","variable":{"kind":"Variable","name":{"kind":"Name","value":"startTime"}},"type":{"kind":"NonNullType","type":{"kind":"NamedType","name":{"kind":"Name","value":"Time"}}}},{"kind":"VariableDefinition","variable":{"kind":"Variable","name":{"kind":"Name","value":"endTime"}},"type":{"kind":"NonNullType","type":{"kind":"NamedType","name":{"kind":"Name","value":"Time"}}}}],"selectionSet":{"kind":"SelectionSet","selections":[{"kind":"Field","name":{"kind":"Name","value":"workspace"},"arguments":[{"kind":"Argument","name":{"kind":"Name","value":"id"},"value":{"kind":"Variable","name":{"kind":"Name","value":"environmentID"}}}],"selectionSet":{"kind":"SelectionSet","selections":[{"kind":"Field","name":{"kind":"Name","value":"workflow"},"arguments":[{"kind":"Argument","name":{"kind":"Name","value":"id"},"value":{"kind":"Variable","name":{"kind":"Name","value":"id"}}}],"selectionSet":{"kind":"SelectionSet","selections":[{"kind":"Field","alias":{"kind":"Name","value":"dailyStarts"},"name":{"kind":"Name","value":"usage"},"arguments":[{"kind":"Argument","name":{"kind":"Name","value":"opts"},"value":{"kind":"ObjectValue","fields":[{"kind":"ObjectField","name":{"kind":"Name","value":"from"},"value":{"kind":"Variable","name":{"kind":"Name","value":"startTime"}}},{"kind":"ObjectField","name":{"kind":"Name","value":"to"},"value":{"kind":"Variable","name":{"kind":"Name","value":"endTime"}}}]}},{"kind":"Argument","name":{"kind":"Name","value":"event"},"value":{"kind":"StringValue","value":"started","block":false}}],"selectionSet":{"kind":"SelectionSet","selections":[{"kind":"Field","name":{"kind":"Name","value":"period"}},{"kind":"Field","name":{"kind":"Name","value":"total"}},{"kind":"Field","name":{"kind":"Name","value":"data"},"selectionSet":{"kind":"SelectionSet","selections":[{"kind":"Field","name":{"kind":"Name","value":"slot"}},{"kind":"Field","name":{"kind":"Name","value":"count"}}]}}]}},{"kind":"Field","alias":{"kind":"Name","value":"dailyCancelled"},"name":{"kind":"Name","value":"usage"},"arguments":[{"kind":"Argument","name":{"kind":"Name","value":"opts"},"value":{"kind":"ObjectValue","fields":[{"kind":"ObjectField","name":{"kind":"Name","value":"from"},"value":{"kind":"Variable","name":{"kind":"Name","value":"startTime"}}},{"kind":"ObjectField","name":{"kind":"Name","value":"to"},"value":{"kind":"Variable","name":{"kind":"Name","value":"endTime"}}}]}},{"kind":"Argument","name":{"kind":"Name","value":"event"},"value":{"kind":"StringValue","value":"cancelled","block":false}}],"selectionSet":{"kind":"SelectionSet","selections":[{"kind":"Field","name":{"kind":"Name","value":"period"}},{"kind":"Field","name":{"kind":"Name","value":"total"}},{"kind":"Field","name":{"kind":"Name","value":"data"},"selectionSet":{"kind":"SelectionSet","selections":[{"kind":"Field","name":{"kind":"Name","value":"slot"}},{"kind":"Field","name":{"kind":"Name","value":"count"}}]}}]}},{"kind":"Field","alias":{"kind":"Name","value":"dailyCompleted"},"name":{"kind":"Name","value":"usage"},"arguments":[{"kind":"Argument","name":{"kind":"Name","value":"opts"},"value":{"kind":"ObjectValue","fields":[{"kind":"ObjectField","name":{"kind":"Name","value":"from"},"value":{"kind":"Variable","name":{"kind":"Name","value":"startTime"}}},{"kind":"ObjectField","name":{"kind":"Name","value":"to"},"value":{"kind":"Variable","name":{"kind":"Name","value":"endTime"}}}]}},{"kind":"Argument","name":{"kind":"Name","value":"event"},"value":{"kind":"StringValue","value":"completed","block":false}}],"selectionSet":{"kind":"SelectionSet","selections":[{"kind":"Field","name":{"kind":"Name","value":"period"}},{"kind":"Field","name":{"kind":"Name","value":"total"}},{"kind":"Field","name":{"kind":"Name","value":"data"},"selectionSet":{"kind":"SelectionSet","selections":[{"kind":"Field","name":{"kind":"Name","value":"slot"}},{"kind":"Field","name":{"kind":"Name","value":"count"}}]}}]}},{"kind":"Field","alias":{"kind":"Name","value":"dailyFailures"},"name":{"kind":"Name","value":"usage"},"arguments":[{"kind":"Argument","name":{"kind":"Name","value":"opts"},"value":{"kind":"ObjectValue","fields":[{"kind":"ObjectField","name":{"kind":"Name","value":"from"},"value":{"kind":"Variable","name":{"kind":"Name","value":"startTime"}}},{"kind":"ObjectField","name":{"kind":"Name","value":"to"},"value":{"kind":"Variable","name":{"kind":"Name","value":"endTime"}}}]}},{"kind":"Argument","name":{"kind":"Name","value":"event"},"value":{"kind":"StringValue","value":"errored","block":false}}],"selectionSet":{"kind":"SelectionSet","selections":[{"kind":"Field","name":{"kind":"Name","value":"period"}},{"kind":"Field","name":{"kind":"Name","value":"total"}},{"kind":"Field","name":{"kind":"Name","value":"data"},"selectionSet":{"kind":"SelectionSet","selections":[{"kind":"Field","name":{"kind":"Name","value":"slot"}},{"kind":"Field","name":{"kind":"Name","value":"count"}}]}}]}}]}}]}}]}}]} as unknown as DocumentNode<GetFunctionUsageQuery, GetFunctionUsageQueryVariables>;
export const GetProductionWorkspaceDocument = {"kind":"Document","definitions":[{"kind":"OperationDefinition","operation":"query","name":{"kind":"Name","value":"GetProductionWorkspace"},"selectionSet":{"kind":"SelectionSet","selections":[{"kind":"Field","name":{"kind":"Name","value":"defaultEnv"},"selectionSet":{"kind":"SelectionSet","selections":[{"kind":"Field","name":{"kind":"Name","value":"id"}},{"kind":"Field","name":{"kind":"Name","value":"name"}},{"kind":"Field","name":{"kind":"Name","value":"slug"}},{"kind":"Field","name":{"kind":"Name","value":"parentID"}},{"kind":"Field","name":{"kind":"Name","value":"test"}},{"kind":"Field","name":{"kind":"Name","value":"type"}},{"kind":"Field","name":{"kind":"Name","value":"createdAt"}},{"kind":"Field","name":{"kind":"Name","value":"lastDeployedAt"}},{"kind":"Field","name":{"kind":"Name","value":"isArchived"}},{"kind":"Field","name":{"kind":"Name","value":"isAutoArchiveEnabled"}},{"kind":"Field","name":{"kind":"Name","value":"webhookSigningKey"}}]}}]}}]} as unknown as DocumentNode<GetProductionWorkspaceQuery, GetProductionWorkspaceQueryVariables>;
export const ProfileDocument = {"kind":"Document","definitions":[{"kind":"OperationDefinition","operation":"query","name":{"kind":"Name","value":"Profile"},"selectionSet":{"kind":"SelectionSet","selections":[{"kind":"Field","name":{"kind":"Name","value":"account"},"selectionSet":{"kind":"SelectionSet","selections":[{"kind":"Field","name":{"kind":"Name","value":"name"}},{"kind":"Field","name":{"kind":"Name","value":"marketplace"}}]}}]}}]} as unknown as DocumentNode<ProfileQuery, ProfileQueryVariables>;
export const CancelRunDocument = {"kind":"Document","definitions":[{"kind":"OperationDefinition","operation":"mutation","name":{"kind":"Name","value":"CancelRun"},"variableDefinitions":[{"kind":"VariableDefinition","variable":{"kind":"Variable","name":{"kind":"Name","value":"envID"}},"type":{"kind":"NonNullType","type":{"kind":"NamedType","name":{"kind":"Name","value":"UUID"}}}},{"kind":"VariableDefinition","variable":{"kind":"Variable","name":{"kind":"Name","value":"runID"}},"type":{"kind":"NonNullType","type":{"kind":"NamedType","name":{"kind":"Name","value":"ULID"}}}}],"selectionSet":{"kind":"SelectionSet","selections":[{"kind":"Field","name":{"kind":"Name","value":"cancelRun"},"arguments":[{"kind":"Argument","name":{"kind":"Name","value":"envID"},"value":{"kind":"Variable","name":{"kind":"Name","value":"envID"}}},{"kind":"Argument","name":{"kind":"Name","value":"runID"},"value":{"kind":"Variable","name":{"kind":"Name","value":"runID"}}}],"selectionSet":{"kind":"SelectionSet","selections":[{"kind":"Field","name":{"kind":"Name","value":"id"}}]}}]}}]} as unknown as DocumentNode<CancelRunMutation, CancelRunMutationVariables>;
export const GetEventKeysForBlankSlateDocument = {"kind":"Document","definitions":[{"kind":"OperationDefinition","operation":"query","name":{"kind":"Name","value":"GetEventKeysForBlankSlate"},"variableDefinitions":[{"kind":"VariableDefinition","variable":{"kind":"Variable","name":{"kind":"Name","value":"environmentID"}},"type":{"kind":"NonNullType","type":{"kind":"NamedType","name":{"kind":"Name","value":"ID"}}}}],"selectionSet":{"kind":"SelectionSet","selections":[{"kind":"Field","alias":{"kind":"Name","value":"environment"},"name":{"kind":"Name","value":"workspace"},"arguments":[{"kind":"Argument","name":{"kind":"Name","value":"id"},"value":{"kind":"Variable","name":{"kind":"Name","value":"environmentID"}}}],"selectionSet":{"kind":"SelectionSet","selections":[{"kind":"Field","name":{"kind":"Name","value":"ingestKeys"},"arguments":[{"kind":"Argument","name":{"kind":"Name","value":"filter"},"value":{"kind":"ObjectValue","fields":[{"kind":"ObjectField","name":{"kind":"Name","value":"source"},"value":{"kind":"StringValue","value":"key","block":false}}]}}],"selectionSet":{"kind":"SelectionSet","selections":[{"kind":"Field","name":{"kind":"Name","value":"name"}},{"kind":"Field","name":{"kind":"Name","value":"presharedKey"}},{"kind":"Field","name":{"kind":"Name","value":"createdAt"}}]}}]}}]}}]} as unknown as DocumentNode<GetEventKeysForBlankSlateQuery, GetEventKeysForBlankSlateQueryVariables>;
export const RerunFunctionRunDocument = {"kind":"Document","definitions":[{"kind":"OperationDefinition","operation":"mutation","name":{"kind":"Name","value":"RerunFunctionRun"},"variableDefinitions":[{"kind":"VariableDefinition","variable":{"kind":"Variable","name":{"kind":"Name","value":"environmentID"}},"type":{"kind":"NonNullType","type":{"kind":"NamedType","name":{"kind":"Name","value":"ID"}}}},{"kind":"VariableDefinition","variable":{"kind":"Variable","name":{"kind":"Name","value":"functionID"}},"type":{"kind":"NonNullType","type":{"kind":"NamedType","name":{"kind":"Name","value":"ID"}}}},{"kind":"VariableDefinition","variable":{"kind":"Variable","name":{"kind":"Name","value":"functionRunID"}},"type":{"kind":"NonNullType","type":{"kind":"NamedType","name":{"kind":"Name","value":"ULID"}}}}],"selectionSet":{"kind":"SelectionSet","selections":[{"kind":"Field","name":{"kind":"Name","value":"retryWorkflowRun"},"arguments":[{"kind":"Argument","name":{"kind":"Name","value":"input"},"value":{"kind":"ObjectValue","fields":[{"kind":"ObjectField","name":{"kind":"Name","value":"workspaceID"},"value":{"kind":"Variable","name":{"kind":"Name","value":"environmentID"}}},{"kind":"ObjectField","name":{"kind":"Name","value":"workflowID"},"value":{"kind":"Variable","name":{"kind":"Name","value":"functionID"}}}]}},{"kind":"Argument","name":{"kind":"Name","value":"workflowRunID"},"value":{"kind":"Variable","name":{"kind":"Name","value":"functionRunID"}}}],"selectionSet":{"kind":"SelectionSet","selections":[{"kind":"Field","name":{"kind":"Name","value":"id"}}]}}]}}]} as unknown as DocumentNode<RerunFunctionRunMutation, RerunFunctionRunMutationVariables>;
export const RerunDocument = {"kind":"Document","definitions":[{"kind":"OperationDefinition","operation":"mutation","name":{"kind":"Name","value":"Rerun"},"variableDefinitions":[{"kind":"VariableDefinition","variable":{"kind":"Variable","name":{"kind":"Name","value":"runID"}},"type":{"kind":"NonNullType","type":{"kind":"NamedType","name":{"kind":"Name","value":"ULID"}}}},{"kind":"VariableDefinition","variable":{"kind":"Variable","name":{"kind":"Name","value":"fromStep"}},"type":{"kind":"NamedType","name":{"kind":"Name","value":"RerunFromStepInput"}}}],"selectionSet":{"kind":"SelectionSet","selections":[{"kind":"Field","name":{"kind":"Name","value":"rerun"},"arguments":[{"kind":"Argument","name":{"kind":"Name","value":"runID"},"value":{"kind":"Variable","name":{"kind":"Name","value":"runID"}}},{"kind":"Argument","name":{"kind":"Name","value":"fromStep"},"value":{"kind":"Variable","name":{"kind":"Name","value":"fromStep"}}}]}]}}]} as unknown as DocumentNode<RerunMutation, RerunMutationVariables>;<|MERGE_RESOLUTION|>--- conflicted
+++ resolved
@@ -804,10 +804,7 @@
 export type EventsFilter = {
   eventNames?: InputMaybe<Array<Scalars['String']>>;
   from: Scalars['Time'];
-<<<<<<< HEAD
-=======
   includeInternalEvents?: Scalars['Boolean'];
->>>>>>> 50b397b8
   query?: InputMaybe<Scalars['String']>;
   until?: InputMaybe<Scalars['Time']>;
 };
