--- conflicted
+++ resolved
@@ -1175,14 +1175,11 @@
   signingKeyState: SdkSigningKeyState;
 };
 
-<<<<<<< HEAD
 export type SleepStepInfo = {
   __typename?: 'SleepStepInfo';
   sleepUntil: Scalars['Time'];
 };
 
-=======
->>>>>>> b92259f6
 export type StartWorkflowInput = {
   workflowID: Scalars['ID'];
   workflowVersion?: InputMaybe<Scalars['Int']>;
