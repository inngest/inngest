--- conflicted
+++ resolved
@@ -1962,36 +1962,6 @@
 
 export type RerunFunctionRunMutation = { __typename?: 'Mutation', retryWorkflowRun: { __typename?: 'StartWorkflowResponse', id: string } | null };
 
-<<<<<<< HEAD
-export type GetFunctionRunTimelineQueryVariables = Exact<{
-  environmentID: Scalars['ID'];
-  functionSlug: Scalars['String'];
-  functionRunID: Scalars['ULID'];
-}>;
-
-
-export type GetFunctionRunTimelineQuery = { __typename?: 'Query', environment: { __typename?: 'Workspace', function: { __typename?: 'Workflow', id: string, run: { __typename?: 'FunctionRun', canRerun: boolean | null, timeline: Array<{ __typename?: 'RunTimeline', stepName: string | null, output: string | null, type: RunHistoryType, history: Array<{ __typename?: 'RunHistory', id: string, type: RunHistoryType, createdAt: string, stepData: { __typename?: 'RunHistoryStepData', data: string | null } | null }> | null }> | null } } | null } };
-
-export type GetFunctionRunOutputQueryVariables = Exact<{
-  environmentID: Scalars['ID'];
-  functionSlug: Scalars['String'];
-  functionRunID: Scalars['ULID'];
-}>;
-
-
-export type GetFunctionRunOutputQuery = { __typename?: 'Query', environment: { __typename?: 'Workspace', function: { __typename?: 'Workflow', run: { __typename?: 'FunctionRun', output: string | null } } | null } };
-
-export type GetFunctionRunPayloadQueryVariables = Exact<{
-  environmentID: Scalars['ID'];
-  functionSlug: Scalars['String'];
-  functionRunID: Scalars['ULID'];
-}>;
-
-
-export type GetFunctionRunPayloadQuery = { __typename?: 'Query', environment: { __typename?: 'Workspace', function: { __typename?: 'Workflow', functionRun: { __typename?: 'FunctionRun', events: Array<{ __typename?: 'ArchivedEvent', payload: string }> } } | null } };
-
-=======
->>>>>>> 30b37628
 export type GetHistoryItemOutputQueryVariables = Exact<{
   envID: Scalars['ID'];
   functionID: Scalars['ID'];
