--- conflicted
+++ resolved
@@ -2,8 +2,6 @@
 export const SHOW_EXAMPLES_LINK: boolean = false;
 
 export const SHOW_DOCS_CONTROL_PANEL_BUTTON: boolean = false;
-<<<<<<< HEAD
-export const SHOW_SCHEMA_SEARCH: boolean = false;
-=======
 export const SHOW_SCHEMA_CONTROL_PANEL_BUTTON: boolean = false;
->>>>>>> 1cbd9bcc
+
+export const SHOW_SCHEMA_SEARCH: boolean = false;