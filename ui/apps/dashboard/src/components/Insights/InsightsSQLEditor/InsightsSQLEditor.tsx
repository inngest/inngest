--- conflicted
+++ resolved
@@ -3,19 +3,19 @@
 import { SQLEditor } from '@inngest/components/SQLEditor/SQLEditor';
 
 import { useInsightsStateMachineContext } from '../InsightsStateMachineContext/InsightsStateMachineContext';
-<<<<<<< HEAD
 import { SQL_COMPLETION_CONFIG } from './constants';
-=======
 import { useInsightsSQLEditorOnMountCallback } from './useInsightsSQLEditorOnMountCallback';
->>>>>>> 3005ebd1
 
 export function InsightsSQLEditor() {
   const { onChange, query } = useInsightsStateMachineContext();
   const { onMount } = useInsightsSQLEditorOnMountCallback();
 
-<<<<<<< HEAD
-  return <SQLEditor completionConfig={SQL_COMPLETION_CONFIG} content={query} onChange={onChange} />;
-=======
-  return <SQLEditor content={query} onChange={onChange} onMount={onMount} />;
->>>>>>> 3005ebd1
+  return (
+    <SQLEditor
+      completionConfig={SQL_COMPLETION_CONFIG}
+      content={query}
+      onChange={onChange}
+      onMount={onMount}
+    />
+  );
 }