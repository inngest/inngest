export type InsightsAction =
  | { type: 'START_QUERY'; payload: string }
  | { type: 'QUERY_SUCCESS'; payload: InsightsFetchResult }
  | { type: 'QUERY_ERROR'; payload: string }
  | { type: 'FETCH_MORE' }
  | { type: 'FETCH_MORE_SUCCESS'; payload: InsightsFetchResult }
  | { type: 'FETCH_MORE_ERROR'; payload: string };

export interface InsightsFetchResult {
  columns: Array<{
    name: string;
    type: 'date' | 'string' | 'number';
  }>;
  entries: Array<{
    id: string;
    isLoadingRow: boolean | undefined;
    values: Record<string, null | Date | string | number>;
  }>;
  pageInfo: {
    endCursor: string | null;
    hasNextPage: boolean;
  };
  totalCount: number;
}

export interface InsightsState {
  /**
   * The query that was last sent to the server. The user may have edited the
   * query in the editor, but fetching more data should still use this query.
   */
<<<<<<< HEAD
  activeQuery: string;
  data: undefined | InsightsFetchResult;
  error: undefined | string;
  fetchMoreError: undefined | string;
  query: string;
=======
  lastSentQuery: string;
>>>>>>> 8469251f
  status: InsightsStatus;
}

export type InsightsStatus =
  | 'error'
  | 'fetchingMore'
  | 'fetchMoreError'
  | 'initial'
  | 'loading'
  | 'success';<|MERGE_RESOLUTION|>--- conflicted
+++ resolved
@@ -28,15 +28,11 @@
    * The query that was last sent to the server. The user may have edited the
    * query in the editor, but fetching more data should still use this query.
    */
-<<<<<<< HEAD
   activeQuery: string;
   data: undefined | InsightsFetchResult;
   error: undefined | string;
   fetchMoreError: undefined | string;
   query: string;
-=======
-  lastSentQuery: string;
->>>>>>> 8469251f
   status: InsightsStatus;
 }
 
