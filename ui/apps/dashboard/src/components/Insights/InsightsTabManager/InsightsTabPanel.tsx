'use client';

import { Link } from '@inngest/components/Link/Link';
import { Resizable } from '@inngest/components/Resizable/Resizable';

import type { Tab } from '@/components/Insights/types';
<<<<<<< HEAD
import { MaximizeChatButton } from '../InsightsChat/header/MaximizeChatButton';
=======
import { InsightsDataTable } from '../InsightsDataTable/InsightsDataTable';
import { InsightsSQLEditor } from '../InsightsSQLEditor/InsightsSQLEditor';
import { InsightsSQLEditorDownloadCSVButton } from '../InsightsSQLEditor/InsightsSQLEditorDownloadCSVButton';
import { InsightsSQLEditorQueryButton } from '../InsightsSQLEditor/InsightsSQLEditorQueryButton';
import { InsightsSQLEditorQueryTitle } from '../InsightsSQLEditor/InsightsSQLEditorQueryTitle';
import { InsightsSQLEditorResultsTitle } from '../InsightsSQLEditor/InsightsSQLEditorResultsTitle';
import { InsightsSQLEditorSaveQueryButton } from '../InsightsSQLEditor/InsightsSQLEditorSaveQueryButton';
import { useInsightsStateMachineContext } from '../InsightsStateMachineContext/InsightsStateMachineContext';
import { Section } from '../Section';
>>>>>>> edddb293
import { InsightsTabPanelTemplatesTab } from './InsightsTabPanelTemplatesTab/InsightsTabPanelTemplatesTab';
import { EXTERNAL_FEEDBACK_LINK } from './constants';

type InsightsTabPanelProps = {
  historyWindow?: number;
  isHomeTab?: boolean;
  isTemplatesTab?: boolean;
  tab: Tab;
  isChatPanelVisible: boolean;
  isInsightsAgentEnabled: boolean;
  onToggleChatPanelVisibility: () => void;
};

export function InsightsTabPanel({
  historyWindow,
  isHomeTab,
  isTemplatesTab,
  tab,
  isChatPanelVisible,
  isInsightsAgentEnabled,
  onToggleChatPanelVisibility,
}: InsightsTabPanelProps) {
  const { status } = useInsightsStateMachineContext();
  const isRunning = status === 'loading';

  // TODO: Adjust home tab to AI panel.
  if (isHomeTab) return <InsightsTabPanelTemplatesTab />;

  if (isTemplatesTab) return <InsightsTabPanelTemplatesTab />;

  return (
<<<<<<< HEAD
    <div className="grid h-full w-full grid-rows-[3fr_5fr] gap-0 overflow-hidden">
      <Section
        actions={
          <>
            <InsightsSQLEditorSaveQueryButton tab={tab} />
            <InsightsSQLEditorQueryButton />
            {isInsightsAgentEnabled && !isChatPanelVisible && (
              <>
                <VerticalDivider />
                <MaximizeChatButton onClick={onToggleChatPanelVisibility} />
              </>
            )}
          </>
=======
    <div className="flex h-full min-h-0 flex-col">
      <Resizable
        defaultSplitPercentage={37.5}
        minSplitPercentage={20}
        maxSplitPercentage={80}
        first={
          <Section
            actions={
              <>
                <InsightsSQLEditorSaveQueryButton tab={tab} />
                <InsightsSQLEditorQueryButton />
              </>
            }
            className="h-full"
            title={<InsightsSQLEditorQueryTitle tab={tab} />}
          >
            <InsightsSQLEditor />
          </Section>
>>>>>>> edddb293
        }
        orientation="vertical"
        second={
          <Section
            actions={
              <>
                <InsightsSQLEditorDownloadCSVButton temporarilyHide />
                {isRunning && <span className="text-muted mr-3 text-xs">Running query...</span>}
                <Link href={EXTERNAL_FEEDBACK_LINK} rel="noopener noreferrer" target="_blank">
                  Send us feedback
                </Link>
              </>
            }
            className="border-subtle h-full border-t"
            title={<InsightsSQLEditorResultsTitle historyWindow={historyWindow} />}
          >
            <InsightsDataTable />
          </Section>
        }
<<<<<<< HEAD
        className="border-subtle border-t"
        title={<InsightsSQLEditorResultsTitle historyWindow={historyWindow} />}
      >
        <InsightsDataTable />
      </Section>
=======
        splitKey="insights-tab-panel-split-vertical"
      />
>>>>>>> edddb293
    </div>
  );
}

function VerticalDivider() {
  return <div className="border-subtle mx-1 h-[28px] border-l" />;
}<|MERGE_RESOLUTION|>--- conflicted
+++ resolved
@@ -4,9 +4,7 @@
 import { Resizable } from '@inngest/components/Resizable/Resizable';
 
 import type { Tab } from '@/components/Insights/types';
-<<<<<<< HEAD
 import { MaximizeChatButton } from '../InsightsChat/header/MaximizeChatButton';
-=======
 import { InsightsDataTable } from '../InsightsDataTable/InsightsDataTable';
 import { InsightsSQLEditor } from '../InsightsSQLEditor/InsightsSQLEditor';
 import { InsightsSQLEditorDownloadCSVButton } from '../InsightsSQLEditor/InsightsSQLEditorDownloadCSVButton';
@@ -16,7 +14,6 @@
 import { InsightsSQLEditorSaveQueryButton } from '../InsightsSQLEditor/InsightsSQLEditorSaveQueryButton';
 import { useInsightsStateMachineContext } from '../InsightsStateMachineContext/InsightsStateMachineContext';
 import { Section } from '../Section';
->>>>>>> edddb293
 import { InsightsTabPanelTemplatesTab } from './InsightsTabPanelTemplatesTab/InsightsTabPanelTemplatesTab';
 import { EXTERNAL_FEEDBACK_LINK } from './constants';
 
@@ -48,21 +45,6 @@
   if (isTemplatesTab) return <InsightsTabPanelTemplatesTab />;
 
   return (
-<<<<<<< HEAD
-    <div className="grid h-full w-full grid-rows-[3fr_5fr] gap-0 overflow-hidden">
-      <Section
-        actions={
-          <>
-            <InsightsSQLEditorSaveQueryButton tab={tab} />
-            <InsightsSQLEditorQueryButton />
-            {isInsightsAgentEnabled && !isChatPanelVisible && (
-              <>
-                <VerticalDivider />
-                <MaximizeChatButton onClick={onToggleChatPanelVisibility} />
-              </>
-            )}
-          </>
-=======
     <div className="flex h-full min-h-0 flex-col">
       <Resizable
         defaultSplitPercentage={37.5}
@@ -74,6 +56,12 @@
               <>
                 <InsightsSQLEditorSaveQueryButton tab={tab} />
                 <InsightsSQLEditorQueryButton />
+                {isInsightsAgentEnabled && !isChatPanelVisible && (
+                  <>
+                    <VerticalDivider />
+                    <MaximizeChatButton onClick={onToggleChatPanelVisibility} />
+                  </>
+                )}
               </>
             }
             className="h-full"
@@ -81,7 +69,6 @@
           >
             <InsightsSQLEditor />
           </Section>
->>>>>>> edddb293
         }
         orientation="vertical"
         second={
@@ -101,16 +88,8 @@
             <InsightsDataTable />
           </Section>
         }
-<<<<<<< HEAD
-        className="border-subtle border-t"
-        title={<InsightsSQLEditorResultsTitle historyWindow={historyWindow} />}
-      >
-        <InsightsDataTable />
-      </Section>
-=======
         splitKey="insights-tab-panel-split-vertical"
       />
->>>>>>> edddb293
     </div>
   );
 }
