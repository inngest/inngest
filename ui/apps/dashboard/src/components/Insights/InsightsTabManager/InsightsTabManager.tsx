--- conflicted
+++ resolved
@@ -2,6 +2,7 @@
 
 import { useCallback, useEffect, useMemo, useRef, useState, type ReactNode } from 'react';
 import { useUser } from '@clerk/nextjs';
+import { Resizable } from '@inngest/components/Resizable/Resizable';
 import { AgentProvider, createInMemorySessionTransport } from '@inngest/use-agent';
 import { ulid } from 'ulid';
 import { v4 as uuidv4 } from 'uuid';
@@ -214,29 +215,50 @@
           renderChildren={tab.id === activeTabId}
           tabId={tab.id}
         >
-          <div
-            className={tab.id === activeTabId ? 'flex h-full w-full' : 'h-0 w-full overflow-hidden'}
-          >
-            <div className="min-w-0 flex-1 overflow-hidden">
-              <InsightsTabPanel
-                isHomeTab={tab.id === HOME_TAB.id}
-                isTemplatesTab={tab.id === TEMPLATES_TAB.id}
-                tab={tab}
-                historyWindow={historyWindow}
-                isChatPanelVisible={isChatPanelVisible}
-                onToggleChatPanelVisibility={onToggleChatPanelVisibility}
-                isInsightsAgentEnabled={isInsightsAgentEnabled}
+          <div className={tab.id === activeTabId ? 'h-full w-full' : 'h-0 w-full overflow-hidden'}>
+            {isInsightsAgentEnabled &&
+            tab.id !== HOME_TAB.id &&
+            tab.id !== TEMPLATES_TAB.id &&
+            isChatPanelVisible ? (
+              <Resizable
+                defaultSplitPercentage={75}
+                minSplitPercentage={20}
+                maxSplitPercentage={85}
+                orientation="horizontal"
+                splitKey={`insights-chat-split-${tab.id}`}
+                first={
+                  <div className="h-full min-w-0 overflow-hidden">
+                    <InsightsTabPanel
+                      isHomeTab={tab.id === HOME_TAB.id}
+                      isTemplatesTab={tab.id === TEMPLATES_TAB.id}
+                      tab={tab}
+                      historyWindow={historyWindow}
+                      isChatPanelVisible={isChatPanelVisible}
+                      onToggleChatPanelVisibility={onToggleChatPanelVisibility}
+                      isInsightsAgentEnabled={isInsightsAgentEnabled}
+                    />
+                  </div>
+                }
+                second={
+                  <InsightsChat
+                    agentThreadId={getAgentThreadIdForTab(tab.id)}
+                    onToggleChat={onToggleChatPanelVisibility}
+                  />
+                }
               />
-            </div>
-            {isInsightsAgentEnabled &&
-              tab.id !== HOME_TAB.id &&
-              tab.id !== TEMPLATES_TAB.id &&
-              isChatPanelVisible && (
-                <InsightsChat
-                  agentThreadId={getAgentThreadIdForTab(tab.id)}
-                  onToggleChat={onToggleChatPanelVisibility}
+            ) : (
+              <div className="h-full min-w-0 overflow-hidden">
+                <InsightsTabPanel
+                  isHomeTab={tab.id === HOME_TAB.id}
+                  isTemplatesTab={tab.id === TEMPLATES_TAB.id}
+                  tab={tab}
+                  historyWindow={historyWindow}
+                  isChatPanelVisible={isChatPanelVisible}
+                  onToggleChatPanelVisibility={onToggleChatPanelVisibility}
+                  isInsightsAgentEnabled={isInsightsAgentEnabled}
                 />
-              )}
+              </div>
+            )}
           </div>
         </InsightsStateMachineContextProvider>
       ))}
@@ -250,7 +272,6 @@
         onToggleQueryHelperPanelVisibility={onToggleQueryHelperPanelVisibility}
         tabs={tabs}
       />
-<<<<<<< HEAD
       <div className="flex h-full w-full flex-1 overflow-hidden">
         {isInsightsAgentEnabled ? (
           <AgentProvider
@@ -258,18 +279,6 @@
             channelKey={user?.id ? `insights:${user.id}` : undefined}
             transport={transport}
             debug={false}
-=======
-      <div className="h-full w-full flex-1 overflow-hidden">
-        {tabs.map((tab) => (
-          <InsightsStateMachineContextProvider
-            key={tab.id}
-            onQueryChange={(query) => actions.updateTab(tab.id, { query })}
-            onQueryNameChange={(name) => actions.updateTab(tab.id, { name })}
-            query={tab.query}
-            queryName={tab.name}
-            renderChildren={tab.id === activeTabId}
-            tabId={tab.id}
->>>>>>> edddb293
           >
             <InsightsChatProvider>
               <ActiveThreadBridge
