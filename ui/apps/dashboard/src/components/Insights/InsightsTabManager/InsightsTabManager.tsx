--- conflicted
+++ resolved
@@ -12,9 +12,8 @@
 import type { QuerySnapshot, QueryTemplate, Tab } from '@/components/Insights/types';
 import type { InsightsQueryStatement } from '@/gql/graphql';
 import { pathCreator } from '@/utils/urls';
-<<<<<<< HEAD
 import { isQuerySnapshot, isQueryTemplate } from '../queries';
-import { SHOW_DOCS_CONTROL_PANEL_BUTTON } from '../temp-flags';
+import { SHOW_DOCS_CONTROL_PANEL_BUTTON, SHOW_SCHEMA_CONTROL_PANEL_BUTTON } from '../temp-flags';
 import { InsightsHelperPanel } from './InsightsHelperPanel/InsightsHelperPanel';
 import {
   InsightsHelperPanelControl,
@@ -32,27 +31,6 @@
   InsightsChatProvider,
   useInsightsChatProvider,
 } from './InsightsHelperPanel/features/InsightsChat/InsightsChatProvider';
-=======
-import {
-  InsightsChatProvider,
-  useInsightsChatProvider,
-} from '../InsightsChat/InsightsChatProvider';
-import { isQuerySnapshot, isQueryTemplate } from '../queries';
-import { SHOW_DOCS_CONTROL_PANEL_BUTTON, SHOW_SCHEMA_CONTROL_PANEL_BUTTON } from '../temp-flags';
-import { InsightsHelperPanel } from './InsightsHelperPanel/InsightsHelperPanel';
-import {
-  InsightsHelperPanelControl,
-  type HelperItem,
-} from './InsightsHelperPanel/InsightsHelperPanelControl';
-import { InsightsHelperPanelIcon } from './InsightsHelperPanel/InsightsHelperPanelIcon';
-import {
-  DOCUMENTATION,
-  INSIGHTS_AI,
-  SCHEMA_EXPLORER,
-  SUPPORT,
-  type HelperTitle,
-} from './InsightsHelperPanel/constants';
->>>>>>> 1cbd9bcc
 import { InsightsTabPanel } from './InsightsTabPanel';
 import { InsightsTabsList } from './InsightsTabsList';
 import { HOME_TAB, TEMPLATES_TAB, UNTITLED_QUERY } from './constants';
@@ -252,13 +230,6 @@
       });
     }
 
-<<<<<<< HEAD
-    items.push({
-      title: SCHEMA_EXPLORER,
-      icon: <InsightsHelperPanelIcon title={SCHEMA_EXPLORER} />,
-      action: () => handleSelectHelper(SCHEMA_EXPLORER),
-    });
-=======
     if (SHOW_SCHEMA_CONTROL_PANEL_BUTTON) {
       items.push({
         title: SCHEMA_EXPLORER,
@@ -266,7 +237,6 @@
         action: () => handleSelectHelper(SCHEMA_EXPLORER),
       });
     }
->>>>>>> 1cbd9bcc
 
     items.push({
       title: SUPPORT,
@@ -297,15 +267,9 @@
           tabId={tab.id}
         >
           <div className={tab.id === activeTabId ? 'h-full w-full' : 'h-0 w-full overflow-hidden'}>
-<<<<<<< HEAD
-            {isQueryTab(tab.id) && isHelperPanelOpen ? (
-              <div className="flex h-full w-full">
-                <div className="min-w-0 flex-1 overflow-hidden">
-=======
             <div className="flex h-full w-full">
               <div className="h-full min-w-0 flex-1 overflow-hidden">
                 {isQueryTab(tab.id) && isHelperPanelOpen ? (
->>>>>>> 1cbd9bcc
                   <Resizable
                     defaultSplitPercentage={75}
                     minSplitPercentage={20}
@@ -332,32 +296,14 @@
                       />
                     }
                   />
-<<<<<<< HEAD
-                </div>
-                {isQueryTab(tab.id) ? (
-                  <InsightsHelperPanelControl items={helperItems} activeTitle={activeHelper} />
-                ) : null}
-              </div>
-            ) : (
-              <div className="flex h-full w-full">
-                <div className="h-full min-w-0 flex-1 overflow-hidden">
-=======
                 ) : (
->>>>>>> 1cbd9bcc
                   <InsightsTabPanel
                     isHomeTab={tab.id === HOME_TAB.id}
                     isTemplatesTab={tab.id === TEMPLATES_TAB.id}
                     tab={tab}
                     historyWindow={historyWindow}
                   />
-<<<<<<< HEAD
-                </div>
-                {isQueryTab(tab.id) ? (
-                  <InsightsHelperPanelControl items={helperItems} activeTitle={activeHelper} />
-                ) : null}
-=======
                 )}
->>>>>>> 1cbd9bcc
               </div>
               {isQueryTab(tab.id) && isInsightsAgentEnabled ? (
                 <InsightsHelperPanelControl items={helperItems} activeTitle={activeHelper} />
