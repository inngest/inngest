'use client';

import { useState } from 'react';
import { RiArrowDownSLine } from '@remixicon/react';

import {
  QueryHelperPanelSectionContent,
  type QueryHelperPanelSectionContentProps,
} from './QueryHelperPanelSectionContent';

interface QueryHelperPanelCollapsibleSectionProps extends QueryHelperPanelSectionContentProps {
  activeSavedQueryId?: string;
  onQueryDelete: (queryId: string) => void;
  title: string;
}

export function QueryHelperPanelCollapsibleSection({
  activeSavedQueryId,
  onQueryDelete,
  onQuerySelect,
  queries,
  sectionType,
  title,
}: QueryHelperPanelCollapsibleSectionProps) {
  const [isOpen, setIsOpen] = useState(true);

<<<<<<< HEAD
=======
  // Temporarily hide shared section until users can share queries.
  if (sectionType === 'shared') return null;

>>>>>>> dc3d213b
  return (
    <div className="px-4 pb-3">
      <button
        className="group flex w-full items-center justify-between py-2 text-left transition-colors"
        onClick={() => setIsOpen(!isOpen)}
      >
        <span className="text-muted group-hover:text-basis text-xs font-medium transition-colors">
          {title}
        </span>
        <RiArrowDownSLine
          className={`text-muted group-hover:text-basis h-4 w-4 transition-all duration-200 ${
            isOpen ? 'rotate-180' : ''
          }`}
        />
      </button>
      {isOpen && (
        <QueryHelperPanelSectionContent
          activeSavedQueryId={activeSavedQueryId}
          onQueryDelete={onQueryDelete}
          onQuerySelect={onQuerySelect}
          queries={queries}
          sectionType={sectionType}
        />
      )}
    </div>
  );
}<|MERGE_RESOLUTION|>--- conflicted
+++ resolved
@@ -24,12 +24,9 @@
 }: QueryHelperPanelCollapsibleSectionProps) {
   const [isOpen, setIsOpen] = useState(true);
 
-<<<<<<< HEAD
-=======
   // Temporarily hide shared section until users can share queries.
   if (sectionType === 'shared') return null;
 
->>>>>>> dc3d213b
   return (
     <div className="px-4 pb-3">
       <button
