'use client';

import { createContext, useCallback, useContext, useMemo, useState, type ReactNode } from 'react';
import { toast } from 'sonner';

import type { TabManagerActions } from '@/components/Insights/InsightsTabManager/InsightsTabManager';
import type { Query, QuerySnapshot, UnsavedQuery } from '@/components/Insights/types';
<<<<<<< HEAD
import { getOrderedQuerySnapshots, getOrderedSavedQueries } from '../queries';
import { useInsightsSavedQueries } from './useInsightsSavedQueries';
=======
import { getOrderedQuerySnapshots } from '../queries';
>>>>>>> 925ec1bf

type ID = string;
type QueryRecord<T> = Record<ID, T>;

interface StoredQueriesContextValue {
  addUnsavedQuery: (query: UnsavedQuery) => void;
  deleteQuery: (queryId: string) => void;
  deleteQuerySnapshot: (snapshotId: string) => void;
  isSavedQueriesFetching: boolean;
  queries: QueryRecord<Query>;
  querySnapshots: {
    data: QuerySnapshot[];
    error: undefined;
    isLoading: boolean;
  };
  removeUnsavedQuery: (id: ID) => void;
  savedQueries: {
    data: undefined | Query[];
    error: undefined | string;
    isLoading: boolean;
  };
  savedQueriesError: undefined | string;
  saveQuery: (tab: Query) => Promise<void>;
  saveQuerySnapshot: (snapshot: QuerySnapshot) => void;
}

const StoredQueriesContext = createContext<undefined | StoredQueriesContextValue>(undefined);

interface StoredQueriesProviderProps {
  children: ReactNode;
  tabManagerActions: TabManagerActions;
}

export function StoredQueriesProvider({ children, tabManagerActions }: StoredQueriesProviderProps) {
  const [querySnapshots, setQuerySnapshots] = useState<QueryRecord<QuerySnapshot>>({});

<<<<<<< HEAD
  const {
    deleteQuery: beDeleteQuery,
    savedQueries: beSavedQueries,
    savedQueriesError,
    isSavedQueriesFetching,
    saveQuery: beSaveQuery,
    updateQuery: beUpdateQuery,
    refetchSavedQueries,
  } = useInsightsSavedQueries();
=======
  const [savedQueries = {}, setSavedQueries] = useLocalStorage<QueryRecord<Query>>(
    'insights-saved-queries',
    {}
  );
>>>>>>> 925ec1bf

  const [unsavedQueries, setUnsavedQueries] = useState<QueryRecord<UnsavedQuery>>({});

  const addUnsavedQuery = useCallback((query: UnsavedQuery) => {
    const unsavedQuery: UnsavedQuery = { ...query, savedQueryId: undefined };
    setUnsavedQueries((prev) => withId(prev, query.id, unsavedQuery));
  }, []);

  const removeUnsavedQuery = useCallback((id: ID) => {
    setUnsavedQueries((prev) => withoutId(prev, id));
  }, []);

  const saveQuery = useCallback(
    async (tab: Query) => {
      if (tab.savedQueryId !== undefined) {
        try {
          await beUpdateQuery({ id: tab.savedQueryId, name: tab.name, query: tab.query });
          refetchSavedQueries();
          toast.success('Successfully updated query');
        } catch (e) {
          toast.error('Failed to update query');
        }
      } else {
        try {
          const saved = await beSaveQuery({ name: tab.name, query: tab.query });
          tabManagerActions.updateTab(tab.id, { savedQueryId: saved.id });
          refetchSavedQueries();
          setUnsavedQueries((prev) => withoutId(prev, tab.id));
          toast.success('Successfully saved query');
        } catch (e) {
          toast.error('Failed to save query');
        }
      }
    },
    [beSaveQuery, beUpdateQuery, refetchSavedQueries, tabManagerActions]
  );

  const deleteQuery = useCallback(
    async (queryId: string) => {
      try {
        await beDeleteQuery({ id: queryId });
        tabManagerActions.breakQueryAssociation(queryId);
        refetchSavedQueries();
        toast.success('Query deleted');
      } catch (e) {
        toast.error('Failed to delete query');
      }
    },
    [beDeleteQuery, tabManagerActions, refetchSavedQueries]
  );

  const deleteQuerySnapshot = useCallback(
    (snapshotId: string) => {
      setQuerySnapshots(withoutId(querySnapshots, snapshotId));
    },
    [querySnapshots, setQuerySnapshots]
  );

  const saveQuerySnapshot = useCallback(
    (snapshot: QuerySnapshot) => {
      setQuerySnapshots((current) =>
        withId(removeQuerySnapshotIfOverLimit(current, 10), snapshot.id, snapshot)
      );
    },
    [setQuerySnapshots]
  );

  const queries = useMemo(() => {
    const beQueries: QueryRecord<Query> = Object.fromEntries(
      (beSavedQueries ?? []).map((q) => [q.id, q])
    );
    return mergeRight(unsavedQueries, beQueries);
  }, [unsavedQueries, beSavedQueries]);

  const savedQueries = useMemo(() => {
    return {
      data: getOrderedSavedQueries(queries),
      error: savedQueriesError ? savedQueriesError.message : undefined,
      isLoading: isSavedQueriesFetching,
    };
  }, [queries, savedQueriesError, isSavedQueriesFetching]);

  const orderedQuerySnapshots = useMemo(
    () => ({
      data: getOrderedQuerySnapshots(querySnapshots),
      error: undefined,
      isLoading: false,
    }),
    [querySnapshots]
  );

  return (
    <StoredQueriesContext.Provider
      value={{
        addUnsavedQuery,
        deleteQuery,
        deleteQuerySnapshot,
        isSavedQueriesFetching,
        queries,
        querySnapshots: orderedQuerySnapshots,
        removeUnsavedQuery,
        savedQueries,
        savedQueriesError: savedQueriesError?.message,
        saveQuery,
        saveQuerySnapshot,
      }}
    >
      {children}
    </StoredQueriesContext.Provider>
  );
}

export function useStoredQueries(): StoredQueriesContextValue {
  const context = useContext(StoredQueriesContext);
  if (context === undefined) {
    throw new Error('useStoredQueries must be used within a StoredQueriesProvider');
  }

  return context;
}

function mergeRight<T>(a: Record<string, T>, b: Record<string, T>): Record<string, T> {
  return { ...a, ...b };
}

function withId<T>(obj: Record<string, T>, id: string, value: T): Record<string, T> {
  return { ...obj, [id]: value };
}

function withoutId<T>(obj: Record<string, T>, id: string): Record<string, T> {
  const newObj = { ...obj };
  delete newObj[id];
  return newObj;
}

export function removeQuerySnapshotIfOverLimit(
  querySnapshots: QueryRecord<QuerySnapshot>,
  limit: number
): QueryRecord<QuerySnapshot> {
  if (Object.keys(querySnapshots).length < limit) return querySnapshots;

  const snapshots = getOrderedQuerySnapshots(querySnapshots);
  const oldestSnapshot = snapshots[snapshots.length - 1];
  if (oldestSnapshot === undefined) return querySnapshots;

  return withoutId(querySnapshots, oldestSnapshot.id);
}<|MERGE_RESOLUTION|>--- conflicted
+++ resolved
@@ -5,12 +5,8 @@
 
 import type { TabManagerActions } from '@/components/Insights/InsightsTabManager/InsightsTabManager';
 import type { Query, QuerySnapshot, UnsavedQuery } from '@/components/Insights/types';
-<<<<<<< HEAD
 import { getOrderedQuerySnapshots, getOrderedSavedQueries } from '../queries';
 import { useInsightsSavedQueries } from './useInsightsSavedQueries';
-=======
-import { getOrderedQuerySnapshots } from '../queries';
->>>>>>> 925ec1bf
 
 type ID = string;
 type QueryRecord<T> = Record<ID, T>;
@@ -47,7 +43,6 @@
 export function StoredQueriesProvider({ children, tabManagerActions }: StoredQueriesProviderProps) {
   const [querySnapshots, setQuerySnapshots] = useState<QueryRecord<QuerySnapshot>>({});
 
-<<<<<<< HEAD
   const {
     deleteQuery: beDeleteQuery,
     savedQueries: beSavedQueries,
@@ -57,12 +52,6 @@
     updateQuery: beUpdateQuery,
     refetchSavedQueries,
   } = useInsightsSavedQueries();
-=======
-  const [savedQueries = {}, setSavedQueries] = useLocalStorage<QueryRecord<Query>>(
-    'insights-saved-queries',
-    {}
-  );
->>>>>>> 925ec1bf
 
   const [unsavedQueries, setUnsavedQueries] = useState<QueryRecord<UnsavedQuery>>({});
 
