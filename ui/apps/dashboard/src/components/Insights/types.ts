--- conflicted
+++ resolved
@@ -15,8 +15,7 @@
 
 export interface QueryTemplate extends Omit<QuerySnapshot, 'createdAt'> {
   explanation: string;
-<<<<<<< HEAD
-  templateKind: 'error' | 'time' | 'warning';
+  templateKind: 'error' | 'success' | 'time' | 'warning';
 }
 
 export interface Tab {
@@ -24,7 +23,4 @@
   name: string;
   query: string;
   savedQueryId?: string;
-=======
-  templateKind: 'error' | 'success' | 'time' | 'warning';
->>>>>>> 925ec1bf
 }