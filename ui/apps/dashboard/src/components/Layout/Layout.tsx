'use server';

import { type ReactNode } from 'react';

import IncidentBanner from '@/app/(organization-active)/IncidentBanner';
import { getNavCollapsed } from '@/app/actions';
import { getProfile } from '@/queries/server-only/profile';
import type { Environment } from '@/utils/environments';
import SideBar from './SideBar';

type LayoutProps = {
  envSlug?: string;
  activeEnv?: Environment;
  children: ReactNode;
};

export default async function Layout({ activeEnv, children }: LayoutProps) {
  const collapsed = await getNavCollapsed();
  const { user, org } = await getProfile();
  const profile = { orgName: org?.name, displayName: user.displayName };

  return (
<<<<<<< HEAD
    <div className="flex w-full flex-row justify-start">
=======
    <div className="fixed z-50 flex h-screen w-full flex-row justify-start overflow-y-scroll overscroll-y-none">
>>>>>>> fbf47c56
      <SideBar collapsed={collapsed} activeEnv={activeEnv} profile={profile} />

      <div className="flex w-full flex-col">
        <IncidentBanner />
        {children}
      </div>
    </div>
  );
}<|MERGE_RESOLUTION|>--- conflicted
+++ resolved
@@ -20,11 +20,7 @@
   const profile = { orgName: org?.name, displayName: user.displayName };
 
   return (
-<<<<<<< HEAD
-    <div className="flex w-full flex-row justify-start">
-=======
     <div className="fixed z-50 flex h-screen w-full flex-row justify-start overflow-y-scroll overscroll-y-none">
->>>>>>> fbf47c56
       <SideBar collapsed={collapsed} activeEnv={activeEnv} profile={profile} />
 
       <div className="flex w-full flex-col">
