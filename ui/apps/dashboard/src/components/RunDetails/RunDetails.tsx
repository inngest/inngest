--- conflicted
+++ resolved
@@ -3,12 +3,7 @@
 import { RunDetailsV3 } from '@inngest/components/RunDetailsV3/RunDetailsV3';
 import { cn } from '@inngest/components/utils/classNames';
 
-<<<<<<< HEAD
 import { useBooleanFlag } from '@/components/FeatureFlags/hooks';
-import { useGetTraceResult } from './useGetTraceResult';
-=======
-import { useGetRun } from './useGetRun';
->>>>>>> a243ad9b
 import { useGetTrigger } from './useGetTrigger';
 
 type Props = {
@@ -22,17 +17,12 @@
 
   return (
     <div className={cn('overflow-y-auto', standalone && 'pt-8')}>
-<<<<<<< HEAD
       <RunDetailsV3
         standalone={standalone}
-        getResult={getTraceResult}
         getTrigger={getTrigger}
         runID={runID}
         tracesPreviewEnabled={tracePreviewEnabled}
       />
-=======
-      <RunDetailsV3 standalone={standalone} getRun={getRun} getTrigger={getTrigger} runID={runID} />
->>>>>>> a243ad9b
     </div>
   );
 }