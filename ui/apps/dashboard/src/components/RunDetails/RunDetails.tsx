--- conflicted
+++ resolved
@@ -11,11 +11,8 @@
 import { useCancelRun } from '@/queries/useCancelRun';
 import { useRerun } from '@/queries/useRerun';
 import { pathCreator } from '@/utils/urls';
-<<<<<<< HEAD
 import { useGetTraceResult } from './useGetTraceResult';
-=======
 import { useGetTrigger } from './useGetTrigger';
->>>>>>> ec714660
 import { useRun } from './useRun';
 
 type Props = {
@@ -59,25 +56,6 @@
           <p className="font-mono text-slate-500">{runID}</p>
         </div>
       )}
-<<<<<<< HEAD
-      <RunDetailsView
-        pathCreator={internalPathCreator}
-        standalone={standalone}
-        app={{
-          url: pathCreator.app({ envSlug: env.slug, externalAppID: run.function.app.externalID }),
-          ...run.function.app,
-        }}
-        cancelRun={cancelRun}
-        fn={run.function}
-        getResult={getTraceResult}
-        rerun={rerun}
-        run={{
-          id: runID,
-          trace,
-          url: pathCreator.runPopout({ envSlug: env.slug, runID: runID }),
-        }}
-      />
-=======
       <div className="flex">
         <div className="flex-1">
           <RunDetailsView
@@ -92,11 +70,10 @@
             }}
             cancelRun={cancelRun}
             fn={run.function}
-            getOutput={getOutput}
+            getResult={getTraceResult}
             rerun={rerun}
             run={{
               id: runID,
-              output: null,
               trace,
               url: pathCreator.runPopout({ envSlug: env.slug, runID: runID }),
             }}
@@ -104,7 +81,6 @@
         </div>
         <TriggerDetails getTrigger={getTrigger} />
       </div>
->>>>>>> ec714660
     </div>
   );
 }
