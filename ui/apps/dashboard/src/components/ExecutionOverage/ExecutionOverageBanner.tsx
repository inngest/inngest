'use client';

import { ContextualBanner } from '@inngest/components/Banner';
import { Button } from '@inngest/components/Button';

import { pathCreator } from '@/utils/urls';
import { useExecutionOverage } from './useExecutionOverage';

export function ExecutionOverageBanner() {
  const { isBannerVisible, executionOverageData, dismiss } = useExecutionOverage();

<<<<<<< HEAD
  // Track CTA viewed when banner becomes visible temporarily disabled
=======
  // Track CTA viewed when banner becomes visible (temporarily disabled).
>>>>>>> c74275b7
  // useEffect(() => {
  //   if (isBannerVisible && executionOverageData && trackingUser) {
  //     trackEvent({
  //       name: 'app/billing.cta.viewed',
  //       data: {
  //         cta: 'execution-overage-banner',
  //         entitlement: 'executions',
  //       },
  //       user: trackingUser,
  //       v: '2025-01-15.1',
  //     });
  //   }
  // }, [isBannerVisible, executionOverageData, trackingUser]);

  if (!isBannerVisible || !executionOverageData) {
    return null;
  }

  return (
    <ContextualBanner
      className="flex"
      severity="warning"
      onDismiss={() => dismiss()}
      title={
        <>
          <span className="font-semibold">
            You&apos;ve used {new Intl.NumberFormat().format(executionOverageData.executionCount)}{' '}
            executions but your plan includes{' '}
            {executionOverageData.executionLimit
              ? new Intl.NumberFormat().format(executionOverageData.executionLimit)
              : 'unlimited'}
            .
          </span>{' '}
          Upgrade to avoid disruptions.
        </>
      }
      cta={
        <Button
          appearance="outlined"
          href={pathCreator.billing({ tab: 'plans', ref: 'execution-overage-banner' })}
          kind="secondary"
          label="Upgrade plan"
        />
      }
    >
      <div />
    </ContextualBanner>
  );
}<|MERGE_RESOLUTION|>--- conflicted
+++ resolved
@@ -9,11 +9,7 @@
 export function ExecutionOverageBanner() {
   const { isBannerVisible, executionOverageData, dismiss } = useExecutionOverage();
 
-<<<<<<< HEAD
-  // Track CTA viewed when banner becomes visible temporarily disabled
-=======
   // Track CTA viewed when banner becomes visible (temporarily disabled).
->>>>>>> c74275b7
   // useEffect(() => {
   //   if (isBannerVisible && executionOverageData && trackingUser) {
   //     trackEvent({
