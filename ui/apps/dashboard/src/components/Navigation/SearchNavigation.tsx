--- conflicted
+++ resolved
@@ -61,12 +61,11 @@
   const resultRef = useRef<HTMLLIElement>(null);
   const router = useRouter();
   const { user } = useUser();
-
-  const [searchResult, setSearchResult] = useState({
+  let searchResult = {
     type: '',
     href: '',
     name: '',
-  });
+  };
 
   useEffect(() => {
     let debounce = setTimeout(() => {
@@ -137,25 +136,21 @@
    * Generates the result to be displayed to the user
    */
   if (globalResults?.value.__typename === 'FunctionRun' && functionResults) {
-    setSearchResult({
+    searchResult = {
       type: 'function',
       href: `/env/${environmentSlug}/functions/${encodeURIComponent(functionResults.slug)}/logs/${
         globalResults.value.id
       }`,
       name: functionResults.name || '',
-    });
+    };
   } else if (globalResults?.value.__typename === 'ArchivedEvent') {
-    setSearchResult({
+    searchResult = {
       type: 'event',
       href: `/env/${environmentSlug}/events/${encodeURIComponent(globalResults.value.name)}/logs/${
         globalResults.value.id
       }`,
       name: globalResults.value.name,
-<<<<<<< HEAD
-    });
-=======
-    };
->>>>>>> 13ef7bf9
+    };
   }
 
   /*
