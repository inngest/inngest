'use client';

import { useEffect, useState } from 'react';
import { type Route } from 'next';
import { useRouter } from 'next/navigation';
<<<<<<< HEAD
import { useUser } from '@clerk/nextjs';
import {
  ArrowUturnRightIcon,
  CodeBracketSquareIcon,
  MagnifyingGlassIcon,
} from '@heroicons/react/20/solid';
import { Modal } from '@inngest/components/Modal';
import { classNames } from '@inngest/components/utils/classNames';
import { Command } from 'cmdk';
=======
import { useOrganization, useUser } from '@clerk/nextjs';
import { ArrowUturnRightIcon, MagnifyingGlassIcon } from '@heroicons/react/20/solid';
>>>>>>> 91e9a249
import { useQuery } from 'urql';

import { graphql } from '@/gql';
import EventIcon from '@/icons/event.svg';
import { getEnvironmentSlug } from '@/utils/environments';

const GetGlobalSearchDocument = graphql(`
  query GetGlobalSearch($opts: SearchInput!) {
    account {
      search(opts: $opts) {
        results {
          env {
            name
            id
            type
          }
          kind
          value {
            ... on ArchivedEvent {
              id
              name
            }
            ... on FunctionRun {
              id
              functionID: workflowID
            }
          }
        }
      }
    }
  }
`);

const GetFunctionSlugDocument = graphql(`
  query GetFunctionSlug($environmentID: ID!, $functionID: ID!) {
    environment: workspace(id: $environmentID) {
      function: workflow(id: $functionID) {
        slug
        name
      }
    }
  }
`);

type SearchModalProps = {
  isOpen: boolean;
  onOpenChange(open: boolean): void;
};

function SearchModal({ isOpen, onOpenChange }: SearchModalProps) {
  const [search, setSearch] = useState('');
  const [debouncedSearch, setDebouncedSearch] = useState('');
  const [isDebouncing, setIsDebouncing] = useState(false);
  const router = useRouter();
  const { user } = useUser();
  const { organization } = useOrganization();
  let searchResult = {
    type: '',
    href: '',
    name: '',
    icon: <></>,
  };

  useEffect(() => {
<<<<<<< HEAD
    const debounce = setTimeout(() => {
      setIsDebouncing(false);
      setDebouncedSearch(search);
=======
    let debounce = setTimeout(() => {
      if (search && user && organization) {
        window.inngest.send({
          name: 'app/global.id.searched',
          data: {
            word: search,
            result: {
              type: searchResult.type,
              name: searchResult.name,
            },
          },
          user: {
            external_id: user.externalId,
            email: user.primaryEmailAddress?.emailAddress,
            name: user.fullName,
            account_id: organization.publicMetadata.accountID,
          },
          v: '2023-05-17.1',
        });
      }
>>>>>>> 91e9a249
    }, 1000);

    setIsDebouncing(true);

    return () => {
      clearTimeout(debounce);
    };
  }, [search]);

  useEffect(() => {
    if (debouncedSearch && user) {
      window.inngest.send({
        name: 'app/global.id.searched',
        data: {
          word: search,
          result: {
            type: searchResult.type,
            name: searchResult.name,
          },
        },
        user: {
          external_id: user.externalId,
          email: user.primaryEmailAddress?.emailAddress,
          name: user.fullName,
          account_id: user.publicMetadata.accountID,
        },
        v: '2023-05-17.1',
      });
    }
  }, [debouncedSearch, user]);

  /*
   * Collects the search data based on either the FunctionRunID or EventID
   */
  const [{ data: globalSearchData, fetching: globalSearchFetching }] = useQuery({
    query: GetGlobalSearchDocument,
    variables: {
      opts: {
        term: debouncedSearch,
      },
    },
    pause: !debouncedSearch,
  });
  const globalResults = globalSearchData?.account.search.results[0];

  /*
   * Collects the function slug when the search matched a FunctionRunID
   */
  const [{ data: getFunctionSlugData, fetching: getFunctionSlugFetching }] = useQuery({
    query: GetFunctionSlugDocument,
    variables: {
      environmentID: globalResults?.env.id || '',
      functionID:
        globalResults?.value.__typename === 'FunctionRun' ? globalResults.value.functionID : '',
    },
    pause: !globalSearchData || globalResults?.value.__typename === 'ArchivedEvent',
  });
  const functionResults = getFunctionSlugData?.environment.function;
  const isFetching = globalSearchFetching || getFunctionSlugFetching;

  /*
   * Returns the environment slug
   */
  const environmentSlug = getEnvironmentSlug({
    environmentID: globalResults?.env.id ?? '',
    environmentName: globalResults?.env.name ?? '',
    environmentType: globalResults?.env.type ?? '',
  });

  /*
   * Generates the result to be displayed to the user
   */
  if (globalResults?.value.__typename === 'FunctionRun' && functionResults) {
    searchResult = {
      type: 'function',
      href: `/env/${environmentSlug}/functions/${encodeURIComponent(functionResults.slug)}/logs/${
        globalResults.value.id
      }`,
      name: functionResults.name || '',
      icon: <CodeBracketSquareIcon className="w-4" />,
    };
  } else if (globalResults?.value.__typename === 'ArchivedEvent') {
    searchResult = {
      type: 'event',
      href: `/env/${environmentSlug}/events/${encodeURIComponent(globalResults.value.name)}/logs/${
        globalResults.value.id
      }`,
      name: globalResults.value.name,
      icon: <EventIcon className="w-5" />,
    };
  }

  const isLoading = isFetching || isDebouncing;

  return (
    <Modal alignTop isOpen={isOpen} onClose={onOpenChange} className="max-w-2xl align-baseline">
      <Command label="Search by ID menu" shouldFilter={false} className="p-2">
        <Command.Input
          placeholder="Search by ID..."
          value={search}
          onValueChange={setSearch}
          className={classNames(
            search && 'border-b border-slate-200 focus:border-slate-200',
            'w-[656px] border-0 px-3 py-3 placeholder-slate-500 outline-none focus:ring-0'
          )}
        />
        {search && (
          <Command.List className="px-3 py-3 text-slate-600">
            {isLoading && <Command.Loading>Searching...</Command.Loading>}
            {!isLoading && globalResults && (
              <Command.Group
                heading={<div className="pb-2 text-xs text-slate-500">Navigate To</div>}
              >
                <Command.Item
                  onSelect={() => {
                    router.push(searchResult.href as Route);
                    onOpenChange(!isOpen);
                  }}
                  key={globalResults.env.id}
                  value={globalResults.env.name}
                  className="group flex cursor-pointer items-center rounded-md px-3 py-3 data-[selected]:bg-slate-100"
                >
                  <div className="flex items-center gap-2 truncate">
                    {searchResult.icon}
                    <p className="flex-1 truncate">{searchResult.name}</p>
                  </div>
                  <kbd
                    aria-label="press enter to jump to page"
                    className="ml-auto hidden rounded bg-slate-200 p-1.5 text-white group-data-[selected]:block"
                  >
                    <ArrowUturnRightIcon className="h-3 w-3 rotate-180 text-slate-600" />
                  </kbd>
                </Command.Item>
              </Command.Group>
            )}
            <Command.Empty className={classNames(isLoading && 'hidden')}>
              No results found. Make sure you are typing the full ID.
            </Command.Empty>
          </Command.List>
        )}
      </Command>
    </Modal>
  );
}

export default function SearchNavigation() {
  let [modifierKey, setModifierKey] = useState('');
  const [isSearchModalVisible, setIsSearchModalVisible] = useState(false);

  useEffect(() => {
    setModifierKey(/(Mac|iPhone|iPod|iPad)/i.test(navigator.platform) ? '⌘' : 'Ctrl');
  }, []);

  useEffect(() => {
    function onKeyDown(e: KeyboardEvent) {
      if (e.key === 'k' && (e.metaKey || e.ctrlKey)) {
        e.preventDefault();
        setIsSearchModalVisible((open) => !open);
      }
    }

    document.addEventListener('keydown', onKeyDown);

    return () => {
      document.removeEventListener('keydown', onKeyDown);
    };
  }, []);

  return (
    <>
      <button
        type="button"
        className="mr-4 flex items-center rounded-lg bg-slate-800 py-1 text-sm text-slate-400 ring-inset ring-white/10 transition hover:text-white hover:ring-white/20"
        onClick={() => setIsSearchModalVisible(true)}
        aria-label="Search by ID"
      >
        <div className="flex items-center gap-1 px-2">
          <MagnifyingGlassIcon className="h-4 w-4" />
          ID
        </div>

        <kbd className="flex items-center border-l border-slate-400 px-2">
          <kbd className="font-sans">{modifierKey}</kbd>
          <kbd className="font-sans">K</kbd>
        </kbd>
      </button>

      <SearchModal isOpen={isSearchModalVisible} onOpenChange={setIsSearchModalVisible} />
    </>
  );
}<|MERGE_RESOLUTION|>--- conflicted
+++ resolved
@@ -3,8 +3,7 @@
 import { useEffect, useState } from 'react';
 import { type Route } from 'next';
 import { useRouter } from 'next/navigation';
-<<<<<<< HEAD
-import { useUser } from '@clerk/nextjs';
+import { useOrganization, useUser } from '@clerk/nextjs';
 import {
   ArrowUturnRightIcon,
   CodeBracketSquareIcon,
@@ -13,10 +12,6 @@
 import { Modal } from '@inngest/components/Modal';
 import { classNames } from '@inngest/components/utils/classNames';
 import { Command } from 'cmdk';
-=======
-import { useOrganization, useUser } from '@clerk/nextjs';
-import { ArrowUturnRightIcon, MagnifyingGlassIcon } from '@heroicons/react/20/solid';
->>>>>>> 91e9a249
 import { useQuery } from 'urql';
 
 import { graphql } from '@/gql';
@@ -81,32 +76,9 @@
   };
 
   useEffect(() => {
-<<<<<<< HEAD
     const debounce = setTimeout(() => {
       setIsDebouncing(false);
       setDebouncedSearch(search);
-=======
-    let debounce = setTimeout(() => {
-      if (search && user && organization) {
-        window.inngest.send({
-          name: 'app/global.id.searched',
-          data: {
-            word: search,
-            result: {
-              type: searchResult.type,
-              name: searchResult.name,
-            },
-          },
-          user: {
-            external_id: user.externalId,
-            email: user.primaryEmailAddress?.emailAddress,
-            name: user.fullName,
-            account_id: organization.publicMetadata.accountID,
-          },
-          v: '2023-05-17.1',
-        });
-      }
->>>>>>> 91e9a249
     }, 1000);
 
     setIsDebouncing(true);
@@ -117,7 +89,7 @@
   }, [search]);
 
   useEffect(() => {
-    if (debouncedSearch && user) {
+    if (debouncedSearch && user && organization) {
       window.inngest.send({
         name: 'app/global.id.searched',
         data: {
@@ -131,9 +103,9 @@
           external_id: user.externalId,
           email: user.primaryEmailAddress?.emailAddress,
           name: user.fullName,
-          account_id: user.publicMetadata.accountID,
+          account_id: organization.publicMetadata.accountID,
         },
-        v: '2023-05-17.1',
+        v: '2024-02-06.1',
       });
     }
   }, [debouncedSearch, user]);
