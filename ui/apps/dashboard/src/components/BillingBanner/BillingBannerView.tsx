'use client';

import { useMemo } from 'react';
import { NewButton } from '@inngest/components/Button';

<<<<<<< HEAD
import type { EntitlementUsageQuery } from '@/gql/graphql';
=======
import { type EntitlementUsage } from '@/gql/graphql';
>>>>>>> 6ddc7c7a
import { pathCreator } from '@/utils/urls';
import { Banner } from '../Banner';
import { useBooleanLocalStorage } from './localStorage';
import { parseEntitlementUsage } from './parse';

<<<<<<< HEAD
type Props = {
  entitlementUsage: EntitlementUsageQuery['account']['entitlementUsage'];
};

export function BillingBannerView({ entitlementUsage }: Props) {
=======
export function BillingBannerView({ entitlementUsage }: { entitlementUsage: EntitlementUsage }) {
>>>>>>> 6ddc7c7a
  const { bannerMessage, bannerSeverity, items } = parseEntitlementUsage(entitlementUsage);

  const isVisible = useBooleanLocalStorage('BillingBanner:visible', true);

  const onDismiss = useMemo(() => {
    // Error banners can't be dismissed.
    if (bannerSeverity === 'error') {
      return;
    }

    return () => {
      isVisible.set(false);
    };
  }, [bannerSeverity, isVisible]);

  // Error banners are always visible.
  if (!isVisible.value && bannerSeverity !== 'error') {
    return null;
  }

  if (items.length === 0) {
    return null;
  }

  // Wait for localStorage to be hydrated before rendering the banner.
  if (!isVisible.isReady) {
    return null;
  }

  return (
    <Banner className="flex" kind={bannerSeverity} onDismiss={onDismiss}>
      <div className="flex grow">
        <div className="grow">
          {bannerMessage}
          <ul className="list-none">
            {items.map(([k, v]) => (
              <li key={k}>{v}</li>
            ))}
          </ul>
        </div>

        <div className="mr-2 flex items-center">
          <NewButton
            appearance="outlined"
            href={pathCreator.billing()}
            kind="secondary"
            label="Upgrade plan"
          />
        </div>
      </div>
    </Banner>
  );
}<|MERGE_RESOLUTION|>--- conflicted
+++ resolved
@@ -3,25 +3,13 @@
 import { useMemo } from 'react';
 import { NewButton } from '@inngest/components/Button';
 
-<<<<<<< HEAD
-import type { EntitlementUsageQuery } from '@/gql/graphql';
-=======
 import { type EntitlementUsage } from '@/gql/graphql';
->>>>>>> 6ddc7c7a
 import { pathCreator } from '@/utils/urls';
 import { Banner } from '../Banner';
 import { useBooleanLocalStorage } from './localStorage';
 import { parseEntitlementUsage } from './parse';
 
-<<<<<<< HEAD
-type Props = {
-  entitlementUsage: EntitlementUsageQuery['account']['entitlementUsage'];
-};
-
-export function BillingBannerView({ entitlementUsage }: Props) {
-=======
 export function BillingBannerView({ entitlementUsage }: { entitlementUsage: EntitlementUsage }) {
->>>>>>> 6ddc7c7a
   const { bannerMessage, bannerSeverity, items } = parseEntitlementUsage(entitlementUsage);
 
   const isVisible = useBooleanLocalStorage('BillingBanner:visible', true);
