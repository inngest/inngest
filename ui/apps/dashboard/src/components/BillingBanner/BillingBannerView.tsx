'use client';

import { useMemo } from 'react';
import { ContextualBanner } from '@inngest/components/Banner';
import { NewButton } from '@inngest/components/Button';

import { type EntitlementUsage } from '@/gql/graphql';
import { pathCreator } from '@/utils/urls';
import { useBooleanLocalStorage } from './localStorage';
import { parseEntitlementUsage } from './parse';

export function BillingBannerView({ entitlementUsage }: { entitlementUsage: EntitlementUsage }) {
  const { bannerMessage, bannerSeverity, items } = parseEntitlementUsage(entitlementUsage);

  const isVisible = useBooleanLocalStorage('BillingBanner:visible', true);

  const onDismiss = useMemo(() => {
    // Error banners can't be dismissed.
    if (bannerSeverity === 'error') {
      return;
    }

    return () => {
      isVisible.set(false);
    };
  }, [bannerSeverity, isVisible]);

  // Error banners are always visible.
  if (!isVisible.value && bannerSeverity !== 'error') {
    return null;
  }

  if (items.length === 0) {
    return null;
  }

  // Wait for localStorage to be hydrated before rendering the banner.
  if (!isVisible.isReady) {
    return null;
  }

  return (
    <ContextualBanner
      className="flex"
      severity={bannerSeverity}
      onDismiss={onDismiss}
      title={bannerMessage}
      cta={
        <NewButton
          appearance="outlined"
          // Temporary, send to plans page instead once its built
          href={pathCreator.billing({ tab: 'usage', ref: 'app-billing-banner' })}
          kind="secondary"
          label="Upgrade plan"
        />
      }
    >
      <div className="flex grow">
        <div className="grow">
          <ContextualBanner.List>
            {items.map(([k, v]) => (
              <li key={k}>{v}</li>
            ))}
<<<<<<< HEAD
          </ul>
        </div>

        <div className="mr-2 flex items-center">
          <NewButton
            appearance="outlined"
            href={pathCreator.billingPlans() + '?ref=app-billing-banner'}
            kind="secondary"
            label="Upgrade plan"
          />
=======
          </ContextualBanner.List>
>>>>>>> 08b65583
        </div>
      </div>
    </ContextualBanner>
  );
}<|MERGE_RESOLUTION|>--- conflicted
+++ resolved
@@ -48,8 +48,7 @@
       cta={
         <NewButton
           appearance="outlined"
-          // Temporary, send to plans page instead once its built
-          href={pathCreator.billing({ tab: 'usage', ref: 'app-billing-banner' })}
+          href={pathCreator.billing({ tab: 'plans', ref: 'app-billing-banner' })}
           kind="secondary"
           label="Upgrade plan"
         />
@@ -61,20 +60,7 @@
             {items.map(([k, v]) => (
               <li key={k}>{v}</li>
             ))}
-<<<<<<< HEAD
-          </ul>
-        </div>
-
-        <div className="mr-2 flex items-center">
-          <NewButton
-            appearance="outlined"
-            href={pathCreator.billingPlans() + '?ref=app-billing-banner'}
-            kind="secondary"
-            label="Upgrade plan"
-          />
-=======
           </ContextualBanner.List>
->>>>>>> 08b65583
         </div>
       </div>
     </ContextualBanner>
