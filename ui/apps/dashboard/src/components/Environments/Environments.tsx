--- conflicted
+++ resolved
@@ -128,17 +128,10 @@
             <div className="mb-2 flex w-full items-center justify-between">
               <h2 className="text-md font-medium">Custom environments</h2>
               <Button
-<<<<<<< HEAD
-                className="text-sm font-normal"
+                className="text-sm"
                 href="create-environment"
                 kind="primary"
                 label="Create custom environment"
-=======
-                className="text-sm"
-                href="create-environment"
-                kind="primary"
-                label="Create environment"
->>>>>>> 3df53d9c
               />
             </div>
             <div className="border-subtle overflow-hidden rounded-md border">
