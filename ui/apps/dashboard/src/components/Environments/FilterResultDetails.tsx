'use client';

type FilterResultDetailsProps = {
  size: number;
};

export function FilterResultDetails({ size }: FilterResultDetailsProps) {
  return (
    <div className="flex items-center px-3 py-2 max-[625px]:hidden">
      <span className="text-light whitespace-nowrap text-sm">
<<<<<<< HEAD
        {size} {size === 1 ? 'environment' : 'environments'}
=======
        {size} {size === 1 ? 'Environment' : 'Environments'}
>>>>>>> 328a8ec8
      </span>
    </div>
  );
}<|MERGE_RESOLUTION|>--- conflicted
+++ resolved
@@ -8,11 +8,7 @@
   return (
     <div className="flex items-center px-3 py-2 max-[625px]:hidden">
       <span className="text-light whitespace-nowrap text-sm">
-<<<<<<< HEAD
-        {size} {size === 1 ? 'environment' : 'environments'}
-=======
         {size} {size === 1 ? 'Environment' : 'Environments'}
->>>>>>> 328a8ec8
       </span>
     </div>
   );
