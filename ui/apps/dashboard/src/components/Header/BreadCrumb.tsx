--- conflicted
+++ resolved
@@ -11,13 +11,8 @@
         <OptionalLink href={part.href}>
           <span
             className={`${
-<<<<<<< HEAD
-              last ? 'text-basis' : 'text-subtle'
-            } hover:bg-canvasSubtle mr-2 rounded p-1 text-sm`}
-=======
               last ? 'text-basis' : 'text-subtle hover:bg-canvasSubtle'
             } mr-2 rounded p-1 text-sm`}
->>>>>>> fbf47c56
           >
             {part.text}
           </span>
