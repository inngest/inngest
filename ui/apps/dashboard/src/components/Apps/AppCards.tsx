'use client';

import { useMemo, useState } from 'react';
import { useRouter } from 'next/navigation';
import { AppCard } from '@inngest/components/Apps/AppCard';
import { Button } from '@inngest/components/Button/Button';
import { Pill } from '@inngest/components/Pill/Pill';
import WorkerCounter from '@inngest/components/Workers/ConnectedWorkersDescription';
import { methodTypes } from '@inngest/components/types/app';

import { ArchiveModal } from '@/app/(organization-active)/(dashboard)/env/[environmentSlug]/apps/[externalID]/ArchiveModal';
import ResyncModal from '@/app/(organization-active)/(dashboard)/env/[environmentSlug]/apps/[externalID]/ResyncModal';
import { ValidateModal } from '@/app/(organization-active)/(dashboard)/env/[environmentSlug]/apps/[externalID]/ValidateButton/ValidateModal';
import { type FlattenedApp } from '@/app/(organization-active)/(dashboard)/env/[environmentSlug]/apps/useApps';
import { ActionsMenu } from '@/components/Apps/ActionsMenu';
import getAppCardContent from '@/components/Apps/AppCardContent';
import { pathCreator } from '@/utils/urls';
import { useWorkersCount } from '../Workers/useWorker';

export default function AppCards({ apps, envSlug }: { apps: FlattenedApp[]; envSlug: string }) {
  const getWorkerCount = useWorkersCount();
  const router = useRouter();

  const [selectedApp, setSelectedApp] = useState<FlattenedApp | null>(null);
  const [modalType, setModalType] = useState<'archive' | 'validate' | 'resync' | null>(null);

  const handleShowModal = (app: FlattenedApp, type: 'archive' | 'validate' | 'resync') => {
    setSelectedApp(app);
    setModalType(type);
  };

  const handleCloseModal = () => {
    setSelectedApp(null);
    setModalType(null);
  };

  const sortedApps = useMemo(() => {
    return [...apps].sort((a, b) => {
      return (
        (b.lastSyncedAt ? new Date(b.lastSyncedAt).getTime() : 0) -
        (a.lastSyncedAt ? new Date(a.lastSyncedAt).getTime() : 0)
      );
    });
  }, [apps]);

  return (
    <>
      {sortedApps.map((app) => {
        const { appKind, status, footerHeaderTitle, footerHeaderSecondaryCTA, footerContent } =
          getAppCardContent({
            app,
            envSlug,
          });

        return (
          <div className="mb-6" key={app.id}>
            <AppCard kind={appKind}>
              <AppCard.Content
                url={pathCreator.app({ envSlug, externalAppID: app.externalID })}
                app={app}
                pill={
                  status ? (
                    <Pill appearance="outlined" kind={appKind}>
                      {status}
                    </Pill>
                  ) : null
                }
                actions={
                  <div className="items-top flex gap-2">
                    <Button
                      appearance="outlined"
                      label="View details"
                      onClick={(e) => {
                        e.preventDefault();
                        router.push(pathCreator.app({ envSlug, externalAppID: app.externalID }));
                      }}
                    />
                    <ActionsMenu
                      isArchived={app.isArchived}
                      showArchive={() => handleShowModal(app, 'archive')}
                      disableArchive={!app.url}
                      showValidate={() => handleShowModal(app, 'validate')}
<<<<<<< HEAD
                      disableValidate={app.isParentArchived}
                      showResync={() => handleShowModal(app, 'resync')}
                      disableResync={app.isArchived}
=======
                      disableValidate={app.isParentArchived || app.method === methodTypes.Connect}
>>>>>>> 2deaa813
                    />
                  </div>
                }
                workerCounter={<WorkerCounter appID={app.id} getWorkerCount={getWorkerCount} />}
              />
              <AppCard.Footer
                kind={appKind}
                headerTitle={footerHeaderTitle}
                headerSecondaryCTA={footerHeaderSecondaryCTA}
                content={footerContent}
              />
            </AppCard>
          </div>
        );
      })}

      {selectedApp?.url && modalType === 'validate' && (
        <ValidateModal isOpen={true} onClose={handleCloseModal} initialURL={selectedApp.url} />
      )}
      {selectedApp && modalType === 'archive' && (
        <ArchiveModal
          appID={selectedApp.id}
          isArchived={selectedApp.isArchived}
          isOpen={true}
          onClose={handleCloseModal}
        />
      )}
      {selectedApp?.url && modalType === 'resync' && (
        <ResyncModal
          appExternalID={selectedApp.externalID}
          appMethod={selectedApp.method}
          isOpen={true}
          onClose={handleCloseModal}
          url={selectedApp.url}
          platform={selectedApp.platform || null}
        />
      )}
    </>
  );
}<|MERGE_RESOLUTION|>--- conflicted
+++ resolved
@@ -80,13 +80,7 @@
                       showArchive={() => handleShowModal(app, 'archive')}
                       disableArchive={!app.url}
                       showValidate={() => handleShowModal(app, 'validate')}
-<<<<<<< HEAD
-                      disableValidate={app.isParentArchived}
-                      showResync={() => handleShowModal(app, 'resync')}
-                      disableResync={app.isArchived}
-=======
                       disableValidate={app.isParentArchived || app.method === methodTypes.Connect}
->>>>>>> 2deaa813
                     />
                   </div>
                 }
