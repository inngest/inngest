--- conflicted
+++ resolved
@@ -78,14 +78,6 @@
         status: 'typing',
       };
     case 'stopped_typing':
-<<<<<<< HEAD
-      const parsedDateTime = chrono.parseDate(state.inputString);
-      return {
-        ...state,
-        suggestedDateTime: undefined,
-        status: 'idle',
-      };
-=======
       // Chrono's types are wrong - parseData can return undefined
       const parsedDateTime = chrono.parseDate(state.inputString) as unknown as Date | null;
 
@@ -96,7 +88,6 @@
           status: 'idle',
         };
       }
->>>>>>> 13ef7bf9
       return {
         ...state,
         suggestedDateTime: parsedDateTime,
