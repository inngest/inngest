'use client';

import { forwardRef, useCallback, useEffect, useImperativeHandle, useMemo, useState } from 'react';
import { Alert } from '@inngest/components/Alert';
import { RunsPage } from '@inngest/components/RunsPage/RunsPage';
import type { Run } from '@inngest/components/RunsPage/types';
import { useCalculatedStartTime } from '@inngest/components/hooks/useCalculatedStartTime';
import {
  useSearchParam,
  useStringArraySearchParam,
} from '@inngest/components/hooks/useSearchParam';
import { useQuery } from 'urql';

import { useEnvironment } from '@/components/Environments/environment-context';
import { useGetRun } from '@/components/RunDetails/useGetRun';
import { useGetTraceResult } from '@/components/RunDetails/useGetTraceResult';
import { useGetTrigger } from '@/components/RunDetails/useGetTrigger';
import { GetFunctionPauseStateDocument, RunsOrderByField } from '@/gql/graphql';
import { useCancelRun } from '@/queries/useCancelRun';
import { useRerun } from '@/queries/useRerun';
import { useRerunFromStep } from '@/queries/useRerunFromStep';
import { pathCreator } from '@/utils/urls';
import { useAccountFeatures } from '@/utils/useAccountFeatures';
import { AppFilterDocument, CountRunsDocument, GetRunsDocument } from './queries';
import { isBeforeRunsMigration, parseRunsData, toRunStatuses, toTimeField } from './utils';

export type RefreshRunsRef = {
  refresh: () => void;
};

type FnProps = {
  functionSlug: string;
  scope: 'fn';
};

type EnvProps = {
  functionSlug?: undefined;
  scope: 'env';
};

type Props = FnProps | EnvProps;

export const Runs = forwardRef<RefreshRunsRef, Props>(function Runs(
  { functionSlug, scope }: Props,
  ref
) {
  const env = useEnvironment();
<<<<<<< HEAD
  const { isReady: searchIsReady, value: searchEnabled } = useBooleanFlag('run-cel-query');
  const { value: stepAIEnabled, isReady } = useBooleanFlag('step.ai');

=======
>>>>>>> 861304ad
  const [{ data: pauseData }] = useQuery({
    pause: scope !== 'fn',
    query: GetFunctionPauseStateDocument,
    variables: {
      environmentID: env.id,
      functionSlug: functionSlug ?? '',
    },
  });

  const [appsRes] = useQuery({
    pause: scope === 'fn',
    query: AppFilterDocument,
    variables: { envSlug: env.slug },
  });

  const [appIDs] = useStringArraySearchParam('filterApp');
  const [rawFilteredStatus] = useStringArraySearchParam('filterStatus');
  const [rawTimeField = RunsOrderByField.QueuedAt] = useSearchParam('timeField');
  const [lastDays] = useSearchParam('last');
  const [startTime] = useSearchParam('start');
  const [endTime] = useSearchParam('end');
  const [search] = useSearchParam('search');

  const timeField = toTimeField(rawTimeField) ?? RunsOrderByField.QueuedAt;

  /* The start date comes from either the absolute start time or the relative time */
  const calculatedStartTime = useCalculatedStartTime({ lastDays, startTime });
  const [cursor, setCursor] = useState('');
  const [runs, setRuns] = useState<Run[]>([]);
  const [isScrollRequest, setIsScrollRequest] = useState(false);

  const cancelRun = useCancelRun({ envID: env.id });
  const rerun = useRerun({ envID: env.id, envSlug: env.slug });
  const rerunFromStep = useRerunFromStep();
  const getTraceResult = useGetTraceResult();
  const getTrigger = useGetTrigger();
  const getRun = useGetRun();
  const features = useAccountFeatures();

  const internalPathCreator = useMemo(() => {
    return {
      // The shared component library is environment-agnostic, so it needs a way to
      // generate URLs without knowing about environments
      app: (params: { externalAppID: string }) =>
        pathCreator.app({ envSlug: env.slug, externalAppID: params.externalAppID }),
      function: (params: { functionSlug: string }) =>
        pathCreator.function({ envSlug: env.slug, functionSlug: params.functionSlug }),
      runPopout: (params: { runID: string }) =>
        pathCreator.runPopout({ envSlug: env.slug, runID: params.runID }),
    };
  }, [env.slug]);

  const filteredStatus = useMemo(() => {
    return toRunStatuses(rawFilteredStatus ?? []);
  }, [rawFilteredStatus]);

  const environment = useEnvironment();

  const commonQueryVars = {
    appIDs: appIDs ?? null,
    environmentID: environment.id,
    functionSlug: functionSlug ?? null,
    startTime: calculatedStartTime.toISOString(),
    endTime: endTime ?? null,
    status: filteredStatus.length > 0 ? filteredStatus : null,
    timeField,
    celQuery: search,
  };

  const [firstPageRes, fetchFirstPage] = useQuery({
    query: GetRunsDocument,
    pause: isScrollRequest,
    requestPolicy: 'network-only',
    variables: {
      ...commonQueryVars,
      functionRunCursor: null,
    },
  });

  const [nextPageRes] = useQuery({
    query: GetRunsDocument,
    pause: !isScrollRequest,
    requestPolicy: 'network-only',
    variables: {
      ...commonQueryVars,
      functionRunCursor: cursor,
    },
  });

  const [countRes] = useQuery({
    query: CountRunsDocument,
    pause: isScrollRequest,
    requestPolicy: 'network-only',
    variables: commonQueryVars,
  });

  if (firstPageRes.error || nextPageRes.error || countRes.error) {
    throw firstPageRes.error || nextPageRes.error || countRes.error;
  }

  const firstPageRunsData = firstPageRes.data?.environment.runs.edges;
  const nextPageRunsData = nextPageRes.data?.environment.runs.edges;
  const firstPageInfo = firstPageRes.data?.environment.runs.pageInfo;
  const nextPageInfo = nextPageRes.data?.environment.runs.pageInfo;
  const hasNextPage = isScrollRequest ? nextPageInfo?.hasNextPage : firstPageInfo?.hasNextPage;
  const isLoading = firstPageRes.fetching || nextPageRes.fetching;

  let totalCount = undefined;
  if (!countRes.fetching) {
    // Only set the total count if the count query has finished loading since we
    // don't want to render stale data
    totalCount = countRes.data?.environment.runs.totalCount;
  }

  if (functionSlug && !firstPageRunsData && !firstPageRes.fetching) {
    throw new Error('missing run');
  }

  const firstPageRuns = useMemo(() => {
    return parseRunsData(firstPageRunsData);
  }, [firstPageRunsData]);

  const nextPageRuns = useMemo(() => {
    return parseRunsData(nextPageRunsData);
  }, [nextPageRunsData]);

  useEffect(() => {
    if (!isScrollRequest) {
      setRuns(firstPageRuns);
    }
  }, [firstPageRuns, isScrollRequest]);

  useEffect(() => {
    if (isScrollRequest && nextPageRuns.length > 0) {
      setRuns((prevRuns) => [...prevRuns, ...nextPageRuns]);
    }
  }, [nextPageRuns, isScrollRequest]);

  const fetchMoreOnScroll: React.ComponentProps<typeof RunsPage>['onScroll'] = useCallback(
    (event) => {
      if (runs.length > 0) {
        const { scrollHeight, scrollTop, clientHeight } = event.target as HTMLDivElement;
        const lastCursor = nextPageInfo?.endCursor || firstPageInfo?.endCursor;
        // Check if scrolled to the bottom
        const reachedBottom = scrollHeight - scrollTop - clientHeight < 200;
        if (reachedBottom && !isLoading && lastCursor && hasNextPage) {
          setIsScrollRequest(true);
          setCursor(lastCursor);
        }
      }
    },
    [isLoading, hasNextPage, runs, nextPageInfo, firstPageInfo]
  );

  const onScrollToTop = useCallback(() => {
    setIsScrollRequest(false);
  }, []);

  const onRefresh = useCallback(() => {
    onScrollToTop();
    setCursor('');
    setRuns([]);
    fetchFirstPage();
  }, [fetchFirstPage, onScrollToTop]);

  useImperativeHandle(ref, () => ({
    refresh: () => {
      onRefresh();
    },
  }));

  /**
   * Delete after December 7
   */
  const temporaryAlert = useMemo(() => {
    const showBanner = isBeforeRunsMigration(calculatedStartTime.toISOString());
    if (!showBanner) return;

    return (
      <Alert
        showIcon
        severity="info"
        className="mx-auto my-4 flex max-w-xl items-center justify-between"
        link={
          scope === 'fn' ? (
            <Alert.Link
              severity="info"
              href={pathCreator.oldRuns({ envSlug: environment.slug, functionSlug })}
            >
              View legacy runs
            </Alert.Link>
          ) : undefined
        }
      >
        <p>Looking for runs before 2023-09-08T01:00:00Z?</p>
        <p>Please use the legacy runs page to view those runs</p>
      </Alert>
    );
  }, [calculatedStartTime, scope, environment.slug, functionSlug]);

  return (
    <RunsPage
      apps={appsRes.data?.env?.apps.map((app) => ({
        id: app.id,
        name: app.externalID,
      }))}
      cancelRun={cancelRun}
      data={runs}
      features={{
        history: features.data?.history ?? 7,
      }}
      hasMore={hasNextPage ?? false}
      isLoadingInitial={firstPageRes.fetching}
      isLoadingMore={nextPageRes.fetching}
      getRun={getRun}
      onRefresh={onRefresh}
      onScroll={fetchMoreOnScroll}
      onScrollToTop={onScrollToTop}
      getTraceResult={getTraceResult}
      getTrigger={getTrigger}
      pathCreator={internalPathCreator}
      rerun={rerun}
      rerunFromStep={rerunFromStep}
      functionIsPaused={pauseData?.environment.function?.isPaused ?? false}
      scope={scope}
      totalCount={totalCount}
      temporaryAlert={temporaryAlert}
<<<<<<< HEAD
      hasSearchFlag={searchIsReady && searchEnabled}
      stepAIEnabled={isReady && stepAIEnabled}
=======
>>>>>>> 861304ad
    />
  );
});<|MERGE_RESOLUTION|>--- conflicted
+++ resolved
@@ -21,6 +21,7 @@
 import { useRerunFromStep } from '@/queries/useRerunFromStep';
 import { pathCreator } from '@/utils/urls';
 import { useAccountFeatures } from '@/utils/useAccountFeatures';
+import { useBooleanFlag } from '../FeatureFlags/hooks';
 import { AppFilterDocument, CountRunsDocument, GetRunsDocument } from './queries';
 import { isBeforeRunsMigration, parseRunsData, toRunStatuses, toTimeField } from './utils';
 
@@ -45,12 +46,8 @@
   ref
 ) {
   const env = useEnvironment();
-<<<<<<< HEAD
-  const { isReady: searchIsReady, value: searchEnabled } = useBooleanFlag('run-cel-query');
   const { value: stepAIEnabled, isReady } = useBooleanFlag('step.ai');
 
-=======
->>>>>>> 861304ad
   const [{ data: pauseData }] = useQuery({
     pause: scope !== 'fn',
     query: GetFunctionPauseStateDocument,
@@ -278,11 +275,7 @@
       scope={scope}
       totalCount={totalCount}
       temporaryAlert={temporaryAlert}
-<<<<<<< HEAD
-      hasSearchFlag={searchIsReady && searchEnabled}
       stepAIEnabled={isReady && stepAIEnabled}
-=======
->>>>>>> 861304ad
     />
   );
 });