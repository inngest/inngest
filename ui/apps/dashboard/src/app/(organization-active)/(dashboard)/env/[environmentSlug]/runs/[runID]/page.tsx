<<<<<<< HEAD
'use client';

import { useMemo } from 'react';
import { RunDetails } from '@inngest/components/RunDetailsV2';

import { useEnvironment } from '@/app/(organization-active)/(dashboard)/env/[environmentSlug]/environment-context';
import LoadingIcon from '@/icons/LoadingIcon';
import { useCancelRun } from '@/queries/useCancelRun';
import { useRerun } from '@/queries/useRerun';
import { pathCreator } from '@/utils/urls';
import { useRun } from './useRun';
=======
import { RunDetails } from '@/components/RunDetails/RunDetails';
>>>>>>> 945bf74f

type Props = {
  params: {
    runID: string;
  };
};

export default function Page({ params }: Props) {
  const runID = decodeURIComponent(params.runID);
<<<<<<< HEAD
  const env = useEnvironment();
  const cancelRun = useCancelRun({ envID: env.id, runID });
  const rerun = useRerun({ envID: env.id, envSlug: env.slug, runID });

  const internalPathCreator = useMemo(() => {
    return {
      // The shared component library is environment-agnostic, so it needs a way to
      // generate URLs without knowing about environments
      runPopout: (params: { runID: string }) =>
        pathCreator.runPopout({ envSlug: env.slug, runID: params.runID }),
    };
  }, [env.slug]);

  const res = useRun({ envID: env.id, runID });
  if (res.error) {
    throw res.error;
  }
  if (res.isLoading && !res.data) {
    return <Loading />;
  }
  const { run, trace } = res.data;

  async function getOutput() {
    return null;
  }

  return (
    <div className="overflow-y-auto">
      <RunDetails
        app={run.function.app}
        cancelRun={cancelRun}
        fn={run.function}
        getOutput={getOutput}
        pathCreator={internalPathCreator}
        rerun={rerun}
        run={{
          id: params.runID,
          output: null,
          trace,
        }}
      />
    </div>
  );
}

function Loading() {
  return (
    <div className="flex h-full w-full items-center justify-center">
      <div className="flex flex-col items-center justify-center gap-2">
        <LoadingIcon />
        <div>Loading</div>
      </div>
    </div>
  );
=======
  return <RunDetails runID={runID} />;
>>>>>>> 945bf74f
}<|MERGE_RESOLUTION|>--- conflicted
+++ resolved
@@ -1,18 +1,4 @@
-<<<<<<< HEAD
-'use client';
-
-import { useMemo } from 'react';
-import { RunDetails } from '@inngest/components/RunDetailsV2';
-
-import { useEnvironment } from '@/app/(organization-active)/(dashboard)/env/[environmentSlug]/environment-context';
-import LoadingIcon from '@/icons/LoadingIcon';
-import { useCancelRun } from '@/queries/useCancelRun';
-import { useRerun } from '@/queries/useRerun';
-import { pathCreator } from '@/utils/urls';
-import { useRun } from './useRun';
-=======
 import { RunDetails } from '@/components/RunDetails/RunDetails';
->>>>>>> 945bf74f
 
 type Props = {
   params: {
@@ -22,62 +8,5 @@
 
 export default function Page({ params }: Props) {
   const runID = decodeURIComponent(params.runID);
-<<<<<<< HEAD
-  const env = useEnvironment();
-  const cancelRun = useCancelRun({ envID: env.id, runID });
-  const rerun = useRerun({ envID: env.id, envSlug: env.slug, runID });
-
-  const internalPathCreator = useMemo(() => {
-    return {
-      // The shared component library is environment-agnostic, so it needs a way to
-      // generate URLs without knowing about environments
-      runPopout: (params: { runID: string }) =>
-        pathCreator.runPopout({ envSlug: env.slug, runID: params.runID }),
-    };
-  }, [env.slug]);
-
-  const res = useRun({ envID: env.id, runID });
-  if (res.error) {
-    throw res.error;
-  }
-  if (res.isLoading && !res.data) {
-    return <Loading />;
-  }
-  const { run, trace } = res.data;
-
-  async function getOutput() {
-    return null;
-  }
-
-  return (
-    <div className="overflow-y-auto">
-      <RunDetails
-        app={run.function.app}
-        cancelRun={cancelRun}
-        fn={run.function}
-        getOutput={getOutput}
-        pathCreator={internalPathCreator}
-        rerun={rerun}
-        run={{
-          id: params.runID,
-          output: null,
-          trace,
-        }}
-      />
-    </div>
-  );
-}
-
-function Loading() {
-  return (
-    <div className="flex h-full w-full items-center justify-center">
-      <div className="flex flex-col items-center justify-center gap-2">
-        <LoadingIcon />
-        <div>Loading</div>
-      </div>
-    </div>
-  );
-=======
   return <RunDetails runID={runID} />;
->>>>>>> 945bf74f
 }