--- conflicted
+++ resolved
@@ -38,13 +38,8 @@
 
   return (
     <>
-<<<<<<< HEAD
       {!env.isArchived && !functionIsPaused && (
-        <div className="flex items-center justify-end border-b border-slate-300 px-5 py-2">
-=======
-      {!env.isArchived && (
         <div className="border-muted flex items-center justify-end border-b px-5 py-2">
->>>>>>> beefa9a3
           <NewReplayButton functionSlug={functionSlug} />
         </div>
       )}
