--- conflicted
+++ resolved
@@ -75,21 +75,6 @@
       ...res,
       data: {
         ...app,
-        functions: app.functions.map((fn) => {
-          let triggers = undefined;
-          if (fn.latestVersion !== null) {
-            triggers = fn.latestVersion.triggers;
-          }
-
-          return {
-            ...fn,
-<<<<<<< HEAD
-            triggers: triggers ?? [],
-=======
-            triggers: fn.triggers,
->>>>>>> 89c17065
-          };
-        }),
         latestSync,
       },
     };
