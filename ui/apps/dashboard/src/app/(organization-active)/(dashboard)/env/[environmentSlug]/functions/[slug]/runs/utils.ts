import { isFunctionRunStatus, type FunctionRunStatus } from '@inngest/components/types/functionRun';

<<<<<<< HEAD
import { FunctionRunStatus as FunctionRunStatusEnum, RunsOrderByField } from '@/gql/graphql';
=======
import {
  FunctionRunStatus as FunctionRunStatusEnum,
  RunsOrderByField as FunctionRunTimeFieldEnum,
} from '@/gql/graphql';
>>>>>>> 75a71e0d

/**
 * Convert a run status union type into an enum. This is necessary because
 * TypeScript treats as enums as nominal types, which causes silly type errors.
 */
function toRunStatus(status: FunctionRunStatus): FunctionRunStatusEnum {
  switch (status) {
    case 'CANCELLED':
      return FunctionRunStatusEnum.Cancelled;
    case 'COMPLETED':
      return FunctionRunStatusEnum.Completed;
    case 'FAILED':
      return FunctionRunStatusEnum.Failed;
    case 'QUEUED':
      return FunctionRunStatusEnum.Queued;
    case 'RUNNING':
      return FunctionRunStatusEnum.Running;
  }
}

/**
 * Convert a run status string array into an enum array. Unrecognized statuses
 * are logged and will not be in the returned array.
 */
export function toRunStatuses(statuses: string[]): FunctionRunStatusEnum[] {
  const newValue: FunctionRunStatusEnum[] = [];

  for (const status of statuses) {
    if (isFunctionRunStatus(status)) {
      newValue.push(toRunStatus(status));
    } else {
      console.error(`unexpected status: ${status}`);
    }
  }

  return newValue;
}

/**
 * Convert a time field union type into an enum. This is necessary because
 * TypeScript treats as enums as nominal types, which causes silly type errors.
 */
export function toTimeField(time: string): RunsOrderByField | undefined {
  switch (time) {
    case 'ENDED_AT':
      return RunsOrderByField.EndedAt;
    case 'QUEUED_AT':
      return RunsOrderByField.QueuedAt;
    case 'STARTED_AT':
      return RunsOrderByField.StartedAt;
    default:
      console.error(`unexpected time field: ${time}`);
  }
}<|MERGE_RESOLUTION|>--- conflicted
+++ resolved
@@ -1,13 +1,9 @@
 import { isFunctionRunStatus, type FunctionRunStatus } from '@inngest/components/types/functionRun';
 
-<<<<<<< HEAD
-import { FunctionRunStatus as FunctionRunStatusEnum, RunsOrderByField } from '@/gql/graphql';
-=======
 import {
   FunctionRunStatus as FunctionRunStatusEnum,
   RunsOrderByField as FunctionRunTimeFieldEnum,
 } from '@/gql/graphql';
->>>>>>> 75a71e0d
 
 /**
  * Convert a run status union type into an enum. This is necessary because
@@ -50,14 +46,14 @@
  * Convert a time field union type into an enum. This is necessary because
  * TypeScript treats as enums as nominal types, which causes silly type errors.
  */
-export function toTimeField(time: string): RunsOrderByField | undefined {
+export function toTimeField(time: string): FunctionRunTimeFieldEnum | undefined {
   switch (time) {
     case 'ENDED_AT':
-      return RunsOrderByField.EndedAt;
+      return FunctionRunTimeFieldEnum.EndedAt;
     case 'QUEUED_AT':
-      return RunsOrderByField.QueuedAt;
+      return FunctionRunTimeFieldEnum.QueuedAt;
     case 'STARTED_AT':
-      return RunsOrderByField.StartedAt;
+      return FunctionRunTimeFieldEnum.StartedAt;
     default:
       console.error(`unexpected time field: ${time}`);
   }
