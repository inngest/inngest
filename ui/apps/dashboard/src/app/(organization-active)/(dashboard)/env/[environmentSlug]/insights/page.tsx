--- conflicted
+++ resolved
@@ -5,67 +5,28 @@
 import { useBooleanFlag } from '@/components/FeatureFlags/hooks';
 import { InsightsDataTable } from '@/components/Insights/InsightsDataTable/InsightsDataTable';
 import { InsightsSQLEditor } from '@/components/Insights/InsightsSQLEditor/InsightsSQLEditor';
-<<<<<<< HEAD
 import { InsightsSQLEditorDownloadCSVButton } from '@/components/Insights/InsightsSQLEditor/InsightsSQLEditorDownloadCSVButton';
 import { InsightsSQLEditorQueryButton } from '@/components/Insights/InsightsSQLEditor/InsightsSQLEditorQueryButton';
-import { Section } from '@/components/Insights/Section';
-import {
-  InsightsQueryContextProvider,
-  useInsightsQueryContext,
-} from '@/components/Insights/context';
-
-function InsightsContent() {
-  const { state } = useInsightsQueryContext();
-  const isRunning = state === 'loading';
-=======
 import {
   InsightsStateMachineContextProvider,
   useInsightsStateMachineContext,
 } from '@/components/Insights/InsightsStateMachineContext/InsightsStateMachineContext';
 import { Section } from '@/components/Insights/Section';
 
-function InsightsPageContent() {
-  const { value: isInsightsEnabled } = useBooleanFlag('insights');
-  const { onChange, query, runQuery, status } = useInsightsStateMachineContext();
+function InsightsContent() {
+  const { status } = useInsightsStateMachineContext();
   const isRunning = status === 'loading';
-
-  if (!isInsightsEnabled) return null;
->>>>>>> 60febd58
 
   return (
     <>
       <Header breadcrumb={[{ text: 'Insights' }]} />
       <main className="grid h-full w-full flex-1 grid-rows-[3fr_5fr] gap-0 overflow-hidden">
         <Section
-<<<<<<< HEAD
           actions={<InsightsSQLEditorQueryButton />}
           className="min-h-[255px]"
           title="Query Editor"
         >
           <InsightsSQLEditor />
-=======
-          actions={
-            <Button
-              className="w-[110px]"
-              disabled={query.trim() === '' || isRunning}
-              icon={
-                isRunning ? (
-                  <IconSpinner className="fill-white" />
-                ) : (
-                  <RiPlayFill className="h-4 w-4" />
-                )
-              }
-              iconSide="left"
-              label={isRunning ? undefined : 'Run query'}
-              onClick={runQuery}
-              size="medium"
-            />
-          }
-          className="min-h-[255px]"
-          title="Query Editor"
-        >
-          <InsightsSQLEditor content={query} onChange={onChange} />
->>>>>>> 60febd58
         </Section>
         <Section
           actions={
@@ -89,14 +50,8 @@
   if (!isInsightsEnabled) return null;
 
   return (
-<<<<<<< HEAD
-    <InsightsQueryContextProvider>
+    <InsightsStateMachineContextProvider>
       <InsightsContent />
-    </InsightsQueryContextProvider>
-=======
-    <InsightsStateMachineContextProvider>
-      <InsightsPageContent />
     </InsightsStateMachineContextProvider>
->>>>>>> 60febd58
   );
 }