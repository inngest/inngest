--- conflicted
+++ resolved
@@ -1,11 +1,6 @@
 'use client';
 
 import { Header } from '@inngest/components/Header/Header';
-<<<<<<< HEAD
-=======
-import { Tooltip, TooltipContent, TooltipTrigger } from '@inngest/components/Tooltip/Tooltip';
-import { RiPlayFill } from '@remixicon/react';
->>>>>>> b2343cbf
 
 import { useBooleanFlag } from '@/components/FeatureFlags/hooks';
 import { InsightsDataTable } from '@/components/Insights/InsightsDataTable/InsightsDataTable';
@@ -27,22 +22,7 @@
       <Header breadcrumb={[{ text: 'Insights' }]} />
       <main className="grid h-full w-full flex-1 grid-rows-[3fr_5fr] gap-0 overflow-hidden">
         <Section
-<<<<<<< HEAD
           actions={<InsightsSQLEditorQueryButton />}
-=======
-          actions={
-            <Button
-              className="w-[110px]"
-              disabled={query.trim() === '' || isRunning}
-              icon={<RiPlayFill className="h-4 w-4" />}
-              iconSide="left"
-              label={isRunning ? undefined : 'Run query'}
-              loading={isRunning}
-              onClick={runQuery}
-              size="medium"
-            />
-          }
->>>>>>> b2343cbf
           className="min-h-[255px]"
           title="Query Editor"
         >
