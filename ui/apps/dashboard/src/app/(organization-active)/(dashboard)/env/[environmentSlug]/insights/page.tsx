'use client';

import { Button } from '@inngest/components/Button';
import { Header } from '@inngest/components/Header/Header';
import { Tooltip, TooltipContent, TooltipTrigger } from '@inngest/components/Tooltip/Tooltip';
<<<<<<< HEAD
import { IconSpinner } from '@inngest/components/icons/Spinner';
=======
>>>>>>> c928363e
import { RiPlayFill } from '@remixicon/react';

import { useBooleanFlag } from '@/components/FeatureFlags/hooks';
import { InsightsDataTable } from '@/components/Insights/InsightsDataTable';
import { InsightsSQLEditor } from '@/components/Insights/InsightsSQLEditor/InsightsSQLEditor';
<<<<<<< HEAD
import {
  InsightsStateMachineContextProvider,
  useInsightsStateMachineContext,
} from '@/components/Insights/InsightsStateMachineContext/InsightsStateMachineContext';
import { Section } from '@/components/Insights/Section';
=======
import { Section } from '@/components/Insights/Section';
import { useInsightsQuery } from '@/components/Insights/hooks/useInsightsQuery';
>>>>>>> c928363e

function InsightsPageContent() {
  const { value: isInsightsEnabled } = useBooleanFlag('insights');
<<<<<<< HEAD
  const { onChange, query, runQuery, status } = useInsightsStateMachineContext();
  const isRunning = status === 'loading';
=======
  const { content, isRunning, onChange, runQuery } = useInsightsQuery();
>>>>>>> c928363e

  if (!isInsightsEnabled) return null;

  return (
    <>
      <Header breadcrumb={[{ text: 'Insights' }]} />
      <main className="grid h-full w-full flex-1 grid-rows-[3fr_5fr] gap-0">
        <Section
          actions={
            <Button
              className="w-[110px]"
<<<<<<< HEAD
              disabled={query.trim() === '' || isRunning}
              icon={
                isRunning ? (
                  <IconSpinner className="fill-white" />
                ) : (
                  <RiPlayFill className="h-4 w-4" />
                )
              }
              iconSide="left"
              label={isRunning ? undefined : 'Run query'}
=======
              disabled={content.trim() === '' || isRunning}
              icon={<RiPlayFill className="h-4 w-4" />}
              iconSide="left"
              label={isRunning ? undefined : 'Run query'}
              loading={isRunning}
>>>>>>> c928363e
              onClick={runQuery}
              size="medium"
            />
          }
          className="min-h-[255px]"
          title="Query Editor"
        >
<<<<<<< HEAD
          <InsightsSQLEditor content={query} onChange={onChange} />
=======
          <InsightsSQLEditor content={content} onChange={onChange} />
>>>>>>> c928363e
        </Section>
        <Section
          actions={
            <>
              {isRunning && <span className="text-muted mr-3 text-xs">Running query...</span>}
              <Tooltip>
                <TooltipTrigger asChild>
                  <span>
                    <Button
                      appearance="ghost"
                      disabled
                      kind="secondary"
                      label="Download as .csv"
                      size="medium"
                    />
                  </span>
                </TooltipTrigger>
                <TooltipContent>Coming soon</TooltipContent>
              </Tooltip>
            </>
          }
          title="Results"
        >
          <InsightsDataTable />
        </Section>
      </main>
    </>
  );
}

export default function InsightsPage() {
  const { value: isInsightsEnabled } = useBooleanFlag('insights');

  if (!isInsightsEnabled) return null;

  return (
    <InsightsStateMachineContextProvider>
      <InsightsPageContent />
    </InsightsStateMachineContextProvider>
  );
}<|MERGE_RESOLUTION|>--- conflicted
+++ resolved
@@ -3,34 +3,23 @@
 import { Button } from '@inngest/components/Button';
 import { Header } from '@inngest/components/Header/Header';
 import { Tooltip, TooltipContent, TooltipTrigger } from '@inngest/components/Tooltip/Tooltip';
-<<<<<<< HEAD
-import { IconSpinner } from '@inngest/components/icons/Spinner';
-=======
->>>>>>> c928363e
+import { IconSpinner } from '@inngest/components/icons/Spinner.jsx';
 import { RiPlayFill } from '@remixicon/react';
 
 import { useBooleanFlag } from '@/components/FeatureFlags/hooks';
 import { InsightsDataTable } from '@/components/Insights/InsightsDataTable';
 import { InsightsSQLEditor } from '@/components/Insights/InsightsSQLEditor/InsightsSQLEditor';
-<<<<<<< HEAD
 import {
   InsightsStateMachineContextProvider,
   useInsightsStateMachineContext,
 } from '@/components/Insights/InsightsStateMachineContext/InsightsStateMachineContext';
 import { Section } from '@/components/Insights/Section';
-=======
-import { Section } from '@/components/Insights/Section';
 import { useInsightsQuery } from '@/components/Insights/hooks/useInsightsQuery';
->>>>>>> c928363e
 
 function InsightsPageContent() {
   const { value: isInsightsEnabled } = useBooleanFlag('insights');
-<<<<<<< HEAD
   const { onChange, query, runQuery, status } = useInsightsStateMachineContext();
   const isRunning = status === 'loading';
-=======
-  const { content, isRunning, onChange, runQuery } = useInsightsQuery();
->>>>>>> c928363e
 
   if (!isInsightsEnabled) return null;
 
@@ -42,24 +31,11 @@
           actions={
             <Button
               className="w-[110px]"
-<<<<<<< HEAD
               disabled={query.trim() === '' || isRunning}
-              icon={
-                isRunning ? (
-                  <IconSpinner className="fill-white" />
-                ) : (
-                  <RiPlayFill className="h-4 w-4" />
-                )
-              }
-              iconSide="left"
-              label={isRunning ? undefined : 'Run query'}
-=======
-              disabled={content.trim() === '' || isRunning}
               icon={<RiPlayFill className="h-4 w-4" />}
               iconSide="left"
               label={isRunning ? undefined : 'Run query'}
               loading={isRunning}
->>>>>>> c928363e
               onClick={runQuery}
               size="medium"
             />
@@ -67,11 +43,7 @@
           className="min-h-[255px]"
           title="Query Editor"
         >
-<<<<<<< HEAD
           <InsightsSQLEditor content={query} onChange={onChange} />
-=======
-          <InsightsSQLEditor content={content} onChange={onChange} />
->>>>>>> c928363e
         </Section>
         <Section
           actions={
@@ -104,6 +76,7 @@
 
 export default function InsightsPage() {
   const { value: isInsightsEnabled } = useBooleanFlag('insights');
+  const { content, isRunning, onChange, runQuery } = useInsightsQuery();
 
   if (!isInsightsEnabled) return null;
 
