--- conflicted
+++ resolved
@@ -72,18 +72,11 @@
       <Header
         breadcrumb={[
           { text: 'Apps', href: `/env/${env.slug}/apps` },
-<<<<<<< HEAD
-          { text: res.data?.name || '', href: `/env/${env.slug}/apps/${externalID}` },
-          ...(pathname.endsWith('/syncs')
-            ? [{ text: 'All syncs', href: `/env/${env.slug}/apps/${externalID}/syncs` }]
-            : []),
-=======
           {
             text: res.data?.name || '',
             href: pathname.endsWith('/syncs') ? `/env/${env.slug}/apps/${externalID}` : '',
           },
           ...(pathname.endsWith('/syncs') ? [{ text: 'All syncs' }] : []),
->>>>>>> fbf47c56
         ]}
         action={
           <div className="flex flex-row items-center justify-end gap-x-1">
