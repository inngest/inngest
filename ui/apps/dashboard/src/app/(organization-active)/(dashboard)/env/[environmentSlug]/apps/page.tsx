--- conflicted
+++ resolved
@@ -12,11 +12,8 @@
 import { EmptyOnboardingCard } from '@/components/Apps/EmptyAppsCard';
 import { StatusMenu } from '@/components/Apps/StatusMenu';
 import { getProdApps } from '@/components/Onboarding/actions';
-<<<<<<< HEAD
 import FeaturelaunchTues from '@/components/Surveys/Featurelaunch-Tues';
-=======
 import FeaturelaunchMon from '@/components/Surveys/Featurelaunch-Mon';
->>>>>>> 21b6ad44
 import { staticSlugs } from '@/utils/environments';
 import { pathCreator } from '@/utils/urls';
 import { Apps } from './Apps';
@@ -117,11 +114,8 @@
           </>
         )}
       </div>
-<<<<<<< HEAD
       <FeaturelaunchTues envSlug={envSlug} />
-=======
       <FeaturelaunchMon />
->>>>>>> 21b6ad44
     </>
   );
 }