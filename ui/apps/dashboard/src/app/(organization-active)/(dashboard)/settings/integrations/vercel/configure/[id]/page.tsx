--- conflicted
+++ resolved
@@ -18,12 +18,8 @@
   RemoveVercelAppDocument,
   UpdateVercelAppDocument,
 } from '@/gql/graphql';
-<<<<<<< HEAD
+import LoadingIcon from '@/icons/LoadingIcon';
 import { useDefaultEnvironment } from '@/queries';
-=======
-import LoadingIcon from '@/icons/LoadingIcon';
-import { useProductionEnvironment } from '@/queries';
->>>>>>> 8fabebb8
 import { VercelDeploymentProtection, type VercelProject } from '../../VercelIntegration';
 import { useVercelIntegration } from '../../useVercelIntegration';
 
