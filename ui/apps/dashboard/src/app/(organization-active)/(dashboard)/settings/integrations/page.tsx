<<<<<<< HEAD
import { auth } from '@clerk/nextjs';
import { z } from 'zod';

import graphqlAPI from '@/queries/graphqlAPI';
import { getProductionEnvironment } from '@/queries/server-only/getEnvironment';
=======
import { redirect } from 'next/navigation';

import { getBooleanFlag } from '@/components/FeatureFlags/ServerFeatureFlag';
import { vercelIntegration } from './data';
>>>>>>> 216d74ae
import IntegrationsList from './integrations';

export default async function IntegrationsPage() {
  const integration = await vercelIntegration();

  return <IntegrationsList integration={integration} />;
}<|MERGE_RESOLUTION|>--- conflicted
+++ resolved
@@ -1,19 +1,19 @@
-<<<<<<< HEAD
-import { auth } from '@clerk/nextjs';
-import { z } from 'zod';
-
-import graphqlAPI from '@/queries/graphqlAPI';
-import { getProductionEnvironment } from '@/queries/server-only/getEnvironment';
-=======
 import { redirect } from 'next/navigation';
 
 import { getBooleanFlag } from '@/components/FeatureFlags/ServerFeatureFlag';
 import { vercelIntegration } from './data';
->>>>>>> 216d74ae
 import IntegrationsList from './integrations';
 
 export default async function IntegrationsPage() {
+  const newIntegrations = await getBooleanFlag('new-integrations');
   const integration = await vercelIntegration();
+
+  //
+  // TODO: this can go away once the "new-integrations"
+  // feature is fully live
+  if (!newIntegrations) {
+    redirect('/settings/integrations/vercel');
+  }
 
   return <IntegrationsList integration={integration} />;
 }