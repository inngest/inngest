import type { Route } from 'next';
import NextLink from 'next/link';
import { NewButton } from '@inngest/components/Button/index';
import { Link } from '@inngest/components/Link/Link';
import { IconVercel } from '@inngest/components/icons/platforms/Vercel';
import { RiArrowRightSLine, RiLinksLine } from '@remixicon/react';

<<<<<<< HEAD
import { vercelIntegration } from '../page';
=======
import { getBooleanFlag } from '@/components/FeatureFlags/ServerFeatureFlag';
import { vercelIntegration } from '../data';
import OldVercelIntegrationPage from './oldPage';
>>>>>>> 216d74ae
import VercelProjects from './projects';

export default async function VercelIntegrationPage() {
  const integrations = await vercelIntegration();

  return (
    <div className="mx-auto mt-6 flex w-[800px] flex-col p-8">
      <div className="flex flex-row items-center justify-start">
        <NextLink href="/settings/integrations">
          <div className="text-subtle text-base">All integrations</div>
        </NextLink>
        <RiArrowRightSLine className="text-disabled h-4" />
        <div className="text-basis text-base">Vercel</div>
      </div>
      <div className="mt-6 flex flex-row items-center justify-between">
        <div className="flex flex-row items-center justify-start">
          <div className="bg-contrast mb-7 mr-4 flex h-[52px] w-[52px] items-center justify-center rounded">
            <IconVercel className="text-onContrast h-6 w-6" />
          </div>
          <div className="flex flex-col">
            <div className="text-basis mb-2 text-xl font-medium leading-7">Vercel</div>
            <div className="text-subtle mb-7 text-base">
              You can manage all your projects on this page.{' '}
              <Link showIcon={false} href={'https://www.inngest.com/docs/deploy/vercel' as Route}>
                Learn more
              </Link>
            </div>
          </div>
        </div>

        <div className="place-self-start">
          <NewButton
            kind="primary"
            href={'https://vercel.com/integrations/inngest/new' as Route}
            icon={<RiLinksLine className="mr-1" />}
            iconSide="left"
            label="Reconnect"
          />
        </div>
      </div>
      <VercelProjects integration={integrations} />
    </div>
  );
}<|MERGE_RESOLUTION|>--- conflicted
+++ resolved
@@ -3,15 +3,9 @@
 import { NewButton } from '@inngest/components/Button/index';
 import { Link } from '@inngest/components/Link/Link';
 import { IconVercel } from '@inngest/components/icons/platforms/Vercel';
-import { RiArrowRightSLine, RiLinksLine } from '@remixicon/react';
+import { RiArrowRightSLine, RiExternalLinkLine } from '@remixicon/react';
 
-<<<<<<< HEAD
-import { vercelIntegration } from '../page';
-=======
-import { getBooleanFlag } from '@/components/FeatureFlags/ServerFeatureFlag';
 import { vercelIntegration } from '../data';
-import OldVercelIntegrationPage from './oldPage';
->>>>>>> 216d74ae
 import VercelProjects from './projects';
 
 export default async function VercelIntegrationPage() {
@@ -44,11 +38,12 @@
 
         <div className="place-self-start">
           <NewButton
-            kind="primary"
-            href={'https://vercel.com/integrations/inngest/new' as Route}
-            icon={<RiLinksLine className="mr-1" />}
+            appearance="outlined"
+            kind="secondary"
+            href={'https://vercel.com/integrations/inngest' as Route}
+            icon={<RiExternalLinkLine className="mr-1" />}
             iconSide="left"
-            label="Reconnect"
+            label="Go to Vercel"
           />
         </div>
       </div>
