--- conflicted
+++ resolved
@@ -16,17 +16,12 @@
         <AppNavigation environmentSlug={environmentSlug} />
         {children}
       </div>
-<<<<<<< HEAD
       <Toaster
         toastOptions={{
           // Ensure that the toast is clickable when there are overlays/modals
           className: 'pointer-events-auto',
         }}
       />
-    </>
-=======
-      <Toaster />
     </EnvironmentProvider>
->>>>>>> 90d09775
   );
 }