--- conflicted
+++ resolved
@@ -19,21 +19,20 @@
 type Props = {
   environment: Pick<Environment, 'id' | 'slug'>;
   event?: Pick<Event, 'id' | 'name' | 'payload' | 'receivedAt'>;
-<<<<<<< HEAD
-  func: Pick<Function, 'id' | 'name' | 'triggers'>;
+  func: Pick<Function, 'id' | 'name' | 'slug' | 'triggers'>;
   functionVersion?: Pick<FunctionVersion, 'url' | 'version'>;
-=======
-  func: Pick<Function, 'id' | 'name' | 'slug' | 'triggers'>;
->>>>>>> 8ebccba7
   rawHistory: RawHistoryItem[];
   run: Pick<FunctionRun, 'canRerun' | 'endedAt' | 'id' | 'output' | 'startedAt' | 'status'>;
 };
 
-<<<<<<< HEAD
-export function StreamDetails({ envID, event, func, functionVersion, rawHistory, run }: Props) {
-=======
-export function StreamDetails({ environment, event, func, rawHistory, run }: Props) {
->>>>>>> 8ebccba7
+export function StreamDetails({
+  environment,
+  event,
+  func,
+  functionVersion,
+  rawHistory,
+  run,
+}: Props) {
   const client = useClient();
 
   const getOutput = useMemo(() => {
@@ -56,15 +55,10 @@
 
       <RunDetails
         func={func}
-<<<<<<< HEAD
         functionVersion={functionVersion}
         getHistoryItemOutput={getOutput}
         history={history}
-=======
-        getHistoryItemOutput={getOutput}
-        history={history}
         rerunButton={<RerunButton environment={environment} func={func} functionRunID={run.id} />}
->>>>>>> 8ebccba7
         run={run}
       />
     </div>
