--- conflicted
+++ resolved
@@ -41,12 +41,7 @@
         toast.error(`${currentContent?.name} could not be deleted`);
       } else {
         toast.success(`${currentContent?.name} was successfully deleted`);
-<<<<<<< HEAD
-        router.push(`/env/${environmentSlug}/manage/${currentContent?.param}` as Route);
-=======
-        router.refresh();
         router.push(`/env/${env.slug}/manage/${currentContent?.param}` as Route);
->>>>>>> 8fca12fa
       }
     });
     onClose();
