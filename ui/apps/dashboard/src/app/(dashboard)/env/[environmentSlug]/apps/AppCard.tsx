'use client';

import Image from 'next/image';
import Link from 'next/link';
import ChevronRightIcon from '@heroicons/react/20/solid/ChevronRightIcon';
import { Skeleton } from '@inngest/components/Skeleton';
import { classNames } from '@inngest/components/utils/classNames';

import { SyncStatus } from '@/components/SyncStatus';
import { Time } from '@/components/Time';
import AppDiagramImage from '@/images/app-diagram.png';

type Props = {
  app: App;
  className?: string;
  envSlug: string;
};

type App = {
  externalID: string;
  functionCount: number;
  latestSync: Sync | null;
  name: string;
};

type Sync = {
  createdAt: Date;
  framework: string | null;
  platform: string | null;
  sdkLanguage: string | null;
  sdkVersion: string | null;
  status: string;
  url: string | null;
};

const cardWrapperStyles =
  'flex h-56 w-full min-w-[800px] max-w-[1200px] overflow-hidden rounded-lg border border-slate-300 bg-white';
const cardLeftPanelStyles = 'bg-slate-910 flex w-[410px] flex-col justify-center gap-2 px-10';

export function AppCard({ app, className, envSlug }: Props) {
  return (
    <div className={classNames(cardWrapperStyles, className)}>
      <div className={cardLeftPanelStyles}>
        <h2>
          <Link
            className="transition-color flex cursor-pointer items-center gap-1 text-white underline decoration-transparent decoration-2 underline-offset-4 duration-300 hover:text-indigo-400 hover:decoration-indigo-400"
            href={`/env/${envSlug}/apps/${encodeURIComponent(app.externalID)}`}
          >
            {app.name}
            <ChevronRightIcon className="h-4 w-4" />
          </Link>
        </h2>
        {app.latestSync?.url && (
          <dl>
            <dt className="hidden">URL</dt>
            <dd className="text-slate-400">{app.latestSync?.url}</dd>
          </dl>
        )}
      </div>
      <div className="flex flex-1 items-center px-8">
        <dl className="grid grow grid-cols-2 gap-4 md:grid-cols-3">
          {/* Row 1 */}
          <Description
            className="col-span-2"
            detail={
              app.latestSync && (
                <div className="flex gap-2">
                  <SyncStatus status={app.latestSync?.status} />
                  <Link
                    className="transition-color flex cursor-pointer items-center gap-1 text-indigo-400 underline decoration-transparent decoration-2 underline-offset-4 duration-300  hover:decoration-indigo-400"
                    href={`/env/${envSlug}/apps/${encodeURIComponent(app.externalID)}/syncs`}
                  >
                    <Time value={app.latestSync?.createdAt} />
                    <ChevronRightIcon className="h-4 w-4" />
                  </Link>
                </div>
              )
            }
            term="Last sync"
          />
          <Description detail={app.latestSync?.sdkVersion} term="SDK Version" />

<<<<<<< HEAD
      <dl className="m-4 grid grow grid-cols-3 gap-4">
        {/* Row 1 */}
        <Description detail={app.externalID} term="App ID" />
        <Description
          className="col-span-2"
          detail={
            app.latestSync && (
              <div className="flex gap-2">
                <Time value={app.latestSync.createdAt} />
                <SyncStatus status={app.latestSync.status} />
              </div>
            )
          }
          term="App ID"
        />

        {/* Row 2 */}
        <Description detail={app.latestSync?.sdkVersion} term="SDK Version" />
        <Description
          detail={<LanguageInfo language={app.latestSync?.sdkLanguage} />}
          term="Language"
        />
        <Description
          detail={<FrameworkInfo framework={app.latestSync?.framework} />}
          term="Framework"
        />

        {/* Row 3 */}
        <Description
          detail={<PlatformInfo platform={app.latestSync?.platform} />}
          term="Platform"
        />
        <Description detail={app.functionCount} term="Functions" />

        {/* Row 4 */}
        <Description className="col-span-3" detail={app.latestSync?.url} term="URL" />
      </dl>
=======
          {/* Row 2 */}
          <Description detail={`${app.functionCount} Functions`} term="Functions" />
        </dl>
      </div>
>>>>>>> 0c7182a7
    </div>
  );
}

function Description({
  className,
  detail,
  term,
}: {
  className?: string;
  detail: React.ReactNode;
  term: string;
}) {
  return (
    <div className={className}>
      <dt className="pb-2 text-sm text-slate-400">{term}</dt>
      <dd className="text-slate-800">{detail ?? ''}</dd>
    </div>
  );
}

export function EmptyAppCard({ children }: { children: React.ReactNode }) {
  return (
    <div className={cardWrapperStyles}>
      <div className={classNames(cardLeftPanelStyles, 'overflow-hidden')}>
        <Image src={AppDiagramImage} alt="App diagram" />
      </div>
      <div className="flex flex-1 flex-col justify-center px-8">
        <p>
          Apps on Inngest act as clients for serving your functions.{' '}
          <span className="hidden lg:inline">
            In order to have your functions invoked by Inngest, you must sync your app.
          </span>{' '}
          Syncing is easy!
        </p>
        <ol className="mt-3 hidden flex-col gap-3 md:flex">
          <li className="flex items-center gap-2">
            <span className="h-6 w-6 rounded-full bg-slate-400 text-center text-white">1</span>
            <span className="flex-1">Deploy your app on your host environment of choices.</span>
          </li>
          <li className="flex items-center gap-2">
            <span className="h-6 w-6 rounded-full bg-slate-400 text-center text-white">2</span>
            <span className="flex-1">Sync with Inngest.</span>
          </li>
        </ol>
        {children}
      </div>
    </div>
  );
}

export function SkeletonCard() {
  return (
    <div className={cardWrapperStyles}>
      <div className={cardLeftPanelStyles} />
      <div className="flex flex-1 flex-col justify-center px-8">
        <Skeleton className="mb-2 block h-8 w-full" />
        <Skeleton className="mb-2 block h-8 w-full" />
        <Skeleton className="mb-2 block h-8 w-full" />
        <Skeleton className="mb-2 block h-8 w-full" />
      </div>
    </div>
  );
}<|MERGE_RESOLUTION|>--- conflicted
+++ resolved
@@ -53,7 +53,7 @@
         {app.latestSync?.url && (
           <dl>
             <dt className="hidden">URL</dt>
-            <dd className="text-slate-400">{app.latestSync?.url}</dd>
+            <dd className="text-slate-400">{app.latestSync.url}</dd>
           </dl>
         )}
       </div>
@@ -65,12 +65,12 @@
             detail={
               app.latestSync && (
                 <div className="flex gap-2">
-                  <SyncStatus status={app.latestSync?.status} />
+                  <SyncStatus status={app.latestSync.status} />
                   <Link
                     className="transition-color flex cursor-pointer items-center gap-1 text-indigo-400 underline decoration-transparent decoration-2 underline-offset-4 duration-300  hover:decoration-indigo-400"
                     href={`/env/${envSlug}/apps/${encodeURIComponent(app.externalID)}/syncs`}
                   >
-                    <Time value={app.latestSync?.createdAt} />
+                    <Time value={app.latestSync.createdAt} />
                     <ChevronRightIcon className="h-4 w-4" />
                   </Link>
                 </div>
@@ -80,50 +80,10 @@
           />
           <Description detail={app.latestSync?.sdkVersion} term="SDK Version" />
 
-<<<<<<< HEAD
-      <dl className="m-4 grid grow grid-cols-3 gap-4">
-        {/* Row 1 */}
-        <Description detail={app.externalID} term="App ID" />
-        <Description
-          className="col-span-2"
-          detail={
-            app.latestSync && (
-              <div className="flex gap-2">
-                <Time value={app.latestSync.createdAt} />
-                <SyncStatus status={app.latestSync.status} />
-              </div>
-            )
-          }
-          term="App ID"
-        />
-
-        {/* Row 2 */}
-        <Description detail={app.latestSync?.sdkVersion} term="SDK Version" />
-        <Description
-          detail={<LanguageInfo language={app.latestSync?.sdkLanguage} />}
-          term="Language"
-        />
-        <Description
-          detail={<FrameworkInfo framework={app.latestSync?.framework} />}
-          term="Framework"
-        />
-
-        {/* Row 3 */}
-        <Description
-          detail={<PlatformInfo platform={app.latestSync?.platform} />}
-          term="Platform"
-        />
-        <Description detail={app.functionCount} term="Functions" />
-
-        {/* Row 4 */}
-        <Description className="col-span-3" detail={app.latestSync?.url} term="URL" />
-      </dl>
-=======
           {/* Row 2 */}
           <Description detail={`${app.functionCount} Functions`} term="Functions" />
         </dl>
       </div>
->>>>>>> 0c7182a7
     </div>
   );
 }
