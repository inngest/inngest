'use client';

import { useState } from 'react';
import Link from 'next/link';
import { ArrowRightIcon, ChartBarIcon, CodeBracketSquareIcon } from '@heroicons/react/20/solid';
import { Button } from '@inngest/components/Button';

import { useEnvironment } from '@/app/(dashboard)/env/[environmentSlug]/environment-context';
import SendEventButton from '@/app/(dashboard)/env/[environmentSlug]/events/[eventName]/SendEventButton';
import MiniStackedBarChart from '@/components/Charts/MiniStackedBarChart';
import Header from '@/components/Header/Header';
import HorizontalPillList from '@/components/Pill/HorizontalPillList';
import { Pill } from '@/components/Pill/Pill';
import LoadingIcon from '@/icons/LoadingIcon';
import EventIcon from '@/icons/event.svg';
import { useEventTypes } from '@/queries';
import cn from '@/utils/cn';
import { pathCreator } from '@/utils/urls';
import EventListNotFound from './EventListNotFound';

export const runtime = 'nodejs';

export default function EventTypesPage() {
  const [pages, setPages] = useState([1]);

  function appendPage() {
    setPages((prevPages) => {
      const lastPage = prevPages[prevPages.length - 1] ?? 0;
      return [...prevPages, lastPage + 1];
    });
  }

  return (
    <>
      <Header
        title="Events"
        icon={<EventIcon className="h-4 w-4 text-white" />}
        action={<SendEventButton />}
      />

      <main className="min-h-0 flex-1 overflow-y-auto bg-slate-100">
        <table className="relative w-full border-b border-slate-200 bg-white">
          <thead className="shadow-outline-primary-light sticky top-0 z-10 bg-white">
            <tr>
              {['Event Name', 'Functions', 'Volume (24hr)'].map((heading, index) => (
                <th
                  key={heading}
                  scope="col"
                  className={cn(
                    'whitespace-nowrap px-2 py-3 text-left text-xs font-semibold text-slate-600',
                    index === 0 && 'pl-6'
                  )}
                >
                  {heading}
                </th>
              ))}
            </tr>
          </thead>
          <tbody className="h-full divide-y divide-slate-100 px-4 py-3">
            {pages.map((page) => (
              <EventTypesListPaginationPage
                key={page}
                isLastLoadedPage={page === pages[pages.length - 1]}
                page={page}
                onLoadMore={appendPage}
              />
            ))}
          </tbody>
        </table>
      </main>
    </>
  );
}

type EventListPaginationPageProps = {
  isLastLoadedPage: boolean;
  page: number;
  onLoadMore: () => void;
};

function EventTypesListPaginationPage({
  isLastLoadedPage,
  page,
  onLoadMore,
}: EventListPaginationPageProps) {
  const env = useEnvironment();
  const [{ data, fetching: isFetchingEvents }] = useEventTypes({
    page,
  });

  const events = data?.workspace.events.data ?? [];
  const totalPages = data?.workspace.events.page.totalPages ?? 1;
  const hasNextPage = page < totalPages;
  const isFirstPage = page === 1;

  if (isFetchingEvents) {
    return (
      <tr>
        <td colSpan={3} className="h-56">
          <div className="relative flex items-center justify-center">
            <LoadingIcon />
          </div>
        </td>
      </tr>
    );
  }

  if (isFirstPage && events.length === 0) {
    return (
      <tr>
        <td colSpan={3}>
          <EventListNotFound />
        </td>
      </tr>
    );
  }

  return (
    <>
      {events.map((event) => {
        const dailyVolume = event.dailyVolume.total;

        // Creates an array of objects containing the volume for each usage slot (1 hour)
        const dailyVolumeSlots = event.dailyVolume.data.map((volumeSlot) => ({
          startCount: volumeSlot.count,
        }));

        return (
          <tr className="hover:bg-slate-50" key={event.name}>
            <td className="w-96 whitespace-nowrap">
              <div className="flex items-center gap-2.5 pl-4">
                <Link
<<<<<<< HEAD
                  href={pathCreator.eventType({ envSlug: environmentSlug, eventName: event.name })}
=======
                  href={`/env/${env.slug}/events/${encodeURIComponent(event.name)}`}
>>>>>>> 454b486e
                  className="group flex w-full items-center gap-2 px-2 py-3 text-sm font-medium text-slate-700  hover:text-indigo-600"
                >
                  {event.name}
                  <ArrowRightIcon className="h-3 w-3 -translate-x-3 text-indigo-600 opacity-0 transition-all group-hover:translate-x-0 group-hover:opacity-100" />
                </Link>
              </div>
            </td>
            <td className="space-x-2 whitespace-nowrap px-2 py-3">
              <HorizontalPillList
                alwaysVisibleCount={2}
                pills={event.functions.map((function_) => (
                  <Pill
<<<<<<< HEAD
                    href={pathCreator.function({
                      envSlug: environmentSlug,
                      functionSlug: function_.slug,
                    })}
=======
                    href={`/env/${env.slug}/functions/${encodeURIComponent(function_.slug)}`}
>>>>>>> 454b486e
                    key={function_.name}
                    className="bg-white align-middle text-slate-600"
                  >
                    <CodeBracketSquareIcon className="mr-1 h-3.5 w-3.5 text-indigo-500" />
                    {function_.name}
                  </Pill>
                ))}
              />
            </td>
            <td className="w-60 py-1 pl-2 pr-6">
              <div className="flex w-56 items-center justify-end gap-2">
                <Pill className="gap-1 bg-white align-middle text-slate-600">
                  <ChartBarIcon className="-ml-0.5 h-3.5 w-3.5 shrink-0 text-indigo-500" />
                  <span className="overflow-hidden whitespace-nowrap text-xs text-slate-600">
                    {dailyVolume.toLocaleString(undefined, {
                      notation: 'compact',
                      compactDisplay: 'short',
                    })}
                  </span>
                </Pill>
                <MiniStackedBarChart className="shrink-0" data={dailyVolumeSlots} />
              </div>
            </td>
          </tr>
        );
      })}

      {isLastLoadedPage && hasNextPage && (
        <tr>
          <td colSpan={3} className="py-2.5 text-center">
            <Button appearance="outlined" btnAction={onLoadMore} label="Load More" />
          </td>
        </tr>
      )}
    </>
  );
}<|MERGE_RESOLUTION|>--- conflicted
+++ resolved
@@ -130,11 +130,7 @@
             <td className="w-96 whitespace-nowrap">
               <div className="flex items-center gap-2.5 pl-4">
                 <Link
-<<<<<<< HEAD
-                  href={pathCreator.eventType({ envSlug: environmentSlug, eventName: event.name })}
-=======
-                  href={`/env/${env.slug}/events/${encodeURIComponent(event.name)}`}
->>>>>>> 454b486e
+                  href={pathCreator.eventType({ envSlug: env.slug, eventName: event.name })}
                   className="group flex w-full items-center gap-2 px-2 py-3 text-sm font-medium text-slate-700  hover:text-indigo-600"
                 >
                   {event.name}
@@ -147,14 +143,10 @@
                 alwaysVisibleCount={2}
                 pills={event.functions.map((function_) => (
                   <Pill
-<<<<<<< HEAD
                     href={pathCreator.function({
-                      envSlug: environmentSlug,
+                      envSlug: env.slug,
                       functionSlug: function_.slug,
                     })}
-=======
-                    href={`/env/${env.slug}/functions/${encodeURIComponent(function_.slug)}`}
->>>>>>> 454b486e
                     key={function_.name}
                     className="bg-white align-middle text-slate-600"
                   >
