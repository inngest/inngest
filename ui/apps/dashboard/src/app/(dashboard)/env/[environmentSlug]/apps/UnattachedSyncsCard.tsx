--- conflicted
+++ resolved
@@ -1,17 +1,13 @@
 'use client';
 
-import { type Route } from 'next';
 import Link from 'next/link';
 import ChevronRightIcon from '@heroicons/react/20/solid/ChevronRightIcon';
 import { Link as InngestLink } from '@inngest/components/Link';
 import { classNames } from '@inngest/components/utils/classNames';
 
 import { Time } from '@/components/Time';
-<<<<<<< HEAD
 import { pathCreator } from '@/utils/urls';
-=======
 import { cardWrapperStyles } from './AppCard';
->>>>>>> c9fd2ade
 import { Description } from './Description';
 
 type Props = {
@@ -30,13 +26,8 @@
       <div className={cardLeftPanelStyles}>
         <h2>
           <Link
-<<<<<<< HEAD
-            className="transition-color flex cursor-pointer items-center gap-1 underline decoration-transparent decoration-2 underline-offset-4 duration-300 hover:text-indigo-400 hover:decoration-indigo-400"
+            className="transition-color flex cursor-pointer items-center gap-1 text-white underline decoration-transparent decoration-2 underline-offset-4 duration-300 hover:text-indigo-300 hover:decoration-indigo-300"
             href={pathCreator.unattachedSyncs({ envSlug })}
-=======
-            className="transition-color flex cursor-pointer items-center gap-1 text-white underline decoration-transparent decoration-2 underline-offset-4 duration-300 hover:text-indigo-300 hover:decoration-indigo-300"
-            href={`/env/${envSlug}/unattached-syncs`}
->>>>>>> c9fd2ade
           >
             Unattached Syncs
             <ChevronRightIcon className="h-4 w-4" />
