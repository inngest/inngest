'use client';

import type { Route } from 'next';
import Link from 'next/link';
import { useRouter } from 'next/navigation';
import { Tab } from '@headlessui/react';
import { PaperAirplaneIcon } from '@heroicons/react/20/solid';
import { Button } from '@inngest/components/Button';
import ky from 'ky';
import { toast } from 'sonner';
import { type JsonValue } from 'type-fest';
import { useQuery } from 'urql';

import { useEnvironment } from '@/app/(dashboard)/env/[environmentSlug]/environment-context';
import { Alert } from '@/components/Alert';
import Modal from '@/components/Modal';
import CodeEditor from '@/components/Textarea/CodeEditor';
import { graphql } from '@/gql';
import { EnvironmentType } from '@/gql/graphql';
<<<<<<< HEAD
import { useEnvironment } from '@/queries';
import { pathCreator } from '@/utils/urls';

type UseDefaultEventKeyParams = {
  environmentSlug: string;
};
=======
>>>>>>> 454b486e

const GetEventKeysDocument = graphql(/* GraphQL */ `
  query GetEventKeys($environmentID: ID!) {
    environment: workspace(id: $environmentID) {
      eventKeys: ingestKeys {
        name
        value: presharedKey
      }
    }
  }
`);

type SendEventModalProps = {
  eventName?: string;
  isOpen: boolean;
  onClose: () => void;
};

export function SendEventModal({
  eventName = 'Your Event Name',
  isOpen,
  onClose,
}: SendEventModalProps) {
  const router = useRouter();
  const environment = useEnvironment();
  const eventKey = usePreferDefaultEventKey();
  const hasEventKey = Boolean(eventKey);
  const protocol = process.env.NODE_ENV === 'development' ? 'http://' : 'https://';
  const sendEventURL = `${protocol}${process.env.NEXT_PUBLIC_EVENT_API_HOST}/e/${
    eventKey || '<EVENT_KEY>'
  }`;

  const isBranchChild = environment.type === EnvironmentType.BranchChild;
  const envName = environment.name;

  async function sendEventAction(event: React.FormEvent<HTMLFormElement>) {
    event.preventDefault();
    const form = event.currentTarget;
    const formData = new FormData(form);
    const jsonString = formData.get('code') as string;

    let jsonEvent: JsonValue;
    try {
      jsonEvent = JSON.parse(jsonString);
    } catch (error) {
      toast.error('Could not parse JSON. Please check your syntax.');
      return;
    }

    const headers: { ['x-inngest-env']?: string } = {};
    if (isBranchChild) {
      headers['x-inngest-env'] = envName;
    }

    const sendEvent = ky.post(sendEventURL, {
      json: jsonEvent,
      headers,
    });

    toast.promise(sendEvent, {
      loading: 'Loading...',
      success: () => {
        router.refresh();
        onClose();
        window.location.reload(); // We need to reload page to display new events, because we can't update the URQL cache without using mutations
        return 'Event sent!';
      },
      error: 'Could not send event. Please try again later.',
    });
  }

  function copyToClipboardAction(event: React.FormEvent<HTMLFormElement>) {
    event.preventDefault();
    const form = event.currentTarget;
    const formData = new FormData(form);
    const code = formData.get('code') as string;

    toast.promise(navigator.clipboard.writeText(code), {
      loading: 'Loading...',
      success: () => {
        router.refresh();
        onClose();
        return 'Copied to clipboard!';
      },
      error: 'Could not copy to clipboard.',
    });
  }

  const tabs = [
    {
      tabLabel: 'JSON Editor',
      tabTitle: 'Send Custom JSON',
      submitButtonLabel: 'Send Event',
      submitButtonEnabled: hasEventKey,
      submitAction: sendEventAction,
      codeLanguage: 'json',
      initialCode: JSON.stringify(
        {
          name: eventName,
          data: {},
        },
        null,
        2
      ),
    },
    {
      tabLabel: 'SDK',
      tabTitle: 'Send with the SDK',
      submitButtonLabel: 'Copy Code',
      submitButtonEnabled: true,
      submitAction: copyToClipboardAction,
      codeLanguage: 'javascript',
      initialCode: `import { Inngest } from 'inngest';

const inngest = new Inngest({
  name: 'Your App Name',
  eventKey: '${eventKey || '<EVENT_KEY>'}',${isBranchChild ? `\n  env: '${envName}',` : ''}
});

await inngest.send({
  name: '${eventName}' // e.g. 'app/user.signed.up',
  data: {
    // Your event data
  }
});`,
    },
    {
      tabLabel: 'cURL',
      tabTitle: 'Send with cURL',
      submitButtonLabel: 'Copy Code',
      submitButtonEnabled: true,
      submitAction: copyToClipboardAction,
      codeLanguage: 'bash',
      initialCode: `curl ${sendEventURL} \\${
        isBranchChild ? `\n  -H "x-inngest-env: ${envName}" \\` : ''
      }
  --data '{ "name": "${eventName}", "data": {} }'`,
    },
  ];

  return (
    <Modal className="max-w-6xl space-y-3 p-6" isOpen={isOpen} onClose={onClose}>
      <Tab.Group as="section" className="space-y-6">
        <header className="flex items-center justify-between">
          <span className="inline-flex items-center gap-2">
            <PaperAirplaneIcon className="h-5 text-indigo-500" />
            <h2 className="text-lg font-medium">Send Event</h2>
          </span>
          <Tab.List className="flex items-center gap-1 rounded-lg bg-slate-50 p-1">
            {tabs.map(({ tabLabel }) => (
              <Tab
                key={tabLabel}
                className="ui-selected:bg-white ui-selected:shadow-outline-secondary-light ui-selected:text-slate-700 ui-selected:hover:bg-white ui-selected:hover:text-slate-700 rounded px-3 py-1 text-sm font-medium text-slate-400 hover:bg-slate-100 hover:text-indigo-500"
              >
                {tabLabel}
              </Tab>
            ))}
          </Tab.List>
        </header>
        {!hasEventKey && (
          <Alert severity="warning">
            There are no Event Keys for this environment. Please create an Event Key in{' '}
<<<<<<< HEAD
            <Link href={pathCreator.keys({ envSlug: environmentSlug })} className="underline">
=======
            <Link href={`/env/${environment.slug}/manage/keys` as Route} className="underline">
>>>>>>> 454b486e
              the Manage tab
            </Link>{' '}
            first.
          </Alert>
        )}
        <Tab.Panels>
          {tabs.map(
            ({
              tabLabel,
              tabTitle,
              submitButtonLabel,
              submitButtonEnabled,
              submitAction,
              codeLanguage,
              initialCode,
            }) => (
              <Tab.Panel
                key={tabLabel}
                as="form"
                className="rounded-md bg-slate-900"
                onSubmit={submitAction}
              >
                <header className="bg bg-slate-910 flex items-center justify-between rounded-t-md p-2">
                  <h3 className="px-2 text-white">{tabTitle}</h3>
                  <Button
                    type="submit"
                    disabled={!submitButtonEnabled}
                    label={submitButtonLabel}
                    kind="primary"
                  />
                </header>
                <div className="w-full overflow-auto p-4">
                  <CodeEditor
                    language={codeLanguage}
                    initialCode={initialCode}
                    name="code"
                    className="h-80 w-[640px] bg-slate-900"
                  />
                </div>
              </Tab.Panel>
            )
          )}
        </Tab.Panels>
      </Tab.Group>
      <Button btnAction={onClose} appearance="outlined" label="Close Modal" />
    </Modal>
  );
}

function usePreferDefaultEventKey(): string | undefined {
  const environment = useEnvironment();
  const [{ data }] = useQuery({
    query: GetEventKeysDocument,
    variables: {
      environmentID: environment.id,
    },
    pause: !environment?.id,
  });

  const eventKeys = data?.environment.eventKeys;

  const defaultKey = eventKeys?.find((eventKey) => {
    return eventKey.name?.toLowerCase().startsWith('default in');
  })?.value;

  return defaultKey ?? eventKeys?.[0]?.value;
}<|MERGE_RESOLUTION|>--- conflicted
+++ resolved
@@ -17,15 +17,11 @@
 import CodeEditor from '@/components/Textarea/CodeEditor';
 import { graphql } from '@/gql';
 import { EnvironmentType } from '@/gql/graphql';
-<<<<<<< HEAD
-import { useEnvironment } from '@/queries';
 import { pathCreator } from '@/utils/urls';
 
 type UseDefaultEventKeyParams = {
   environmentSlug: string;
 };
-=======
->>>>>>> 454b486e
 
 const GetEventKeysDocument = graphql(/* GraphQL */ `
   query GetEventKeys($environmentID: ID!) {
@@ -188,11 +184,7 @@
         {!hasEventKey && (
           <Alert severity="warning">
             There are no Event Keys for this environment. Please create an Event Key in{' '}
-<<<<<<< HEAD
-            <Link href={pathCreator.keys({ envSlug: environmentSlug })} className="underline">
-=======
-            <Link href={`/env/${environment.slug}/manage/keys` as Route} className="underline">
->>>>>>> 454b486e
+            <Link href={pathCreator.keys({ envSlug: environment.slug })} className="underline">
               the Manage tab
             </Link>{' '}
             first.
