'use client';

import { useEnvironment } from '@/app/(dashboard)/env/[environmentSlug]/environment-context';
import { AppCard } from './AppCard';
import { useApps } from './useApps';

<<<<<<< HEAD
type Props = {
  envID: string;
  envSlug: string;
};

export function Apps({ envID, envSlug }: Props) {
  const res = useApps(envID);
=======
export function Apps() {
  const env = useEnvironment();

  const res = useApps(env.id);
>>>>>>> 8fca12fa
  if (res.error) {
    throw res.error;
  }
  if (res.isLoading) {
    return null;
  }

  return (
    <div className="mt-4 flex items-center justify-center">
      <div className="w-full max-w-[1200px]">
        {res.data.map((app) => {
          return <AppCard app={app} className="mb-4" envSlug={envSlug} key={app.id} />;
        })}
      </div>
    </div>
  );
}<|MERGE_RESOLUTION|>--- conflicted
+++ resolved
@@ -4,20 +4,10 @@
 import { AppCard } from './AppCard';
 import { useApps } from './useApps';
 
-<<<<<<< HEAD
-type Props = {
-  envID: string;
-  envSlug: string;
-};
-
-export function Apps({ envID, envSlug }: Props) {
-  const res = useApps(envID);
-=======
 export function Apps() {
   const env = useEnvironment();
 
   const res = useApps(env.id);
->>>>>>> 8fca12fa
   if (res.error) {
     throw res.error;
   }
@@ -29,7 +19,7 @@
     <div className="mt-4 flex items-center justify-center">
       <div className="w-full max-w-[1200px]">
         {res.data.map((app) => {
-          return <AppCard app={app} className="mb-4" envSlug={envSlug} key={app.id} />;
+          return <AppCard app={app} className="mb-4" envSlug={env.slug} key={app.id} />;
         })}
       </div>
     </div>
