'use client';

import type { Route } from 'next';
import { useRouter } from 'next/navigation';
import { ExclamationTriangleIcon } from '@heroicons/react/20/solid';
import { Button } from '@inngest/components/Button';
import { CodeKey } from '@inngest/components/CodeKey';
import { useCopyToClipboard } from 'react-use';
import { useQuery } from 'urql';

import { useEnvironment } from '@/app/(dashboard)/env/[environmentSlug]/environment-context';
import { useBooleanFlag } from '@/components/FeatureFlags/hooks';
import { graphql } from '@/gql';
import VercelLogomark from '@/logos/vercel-logomark.svg';
import { pathCreator } from '@/utils/urls';

const GetEventKeysForBlankSlateDocument = graphql(`
  query GetEventKeysForBlankSlate($environmentID: ID!) {
    environment: workspace(id: $environmentID) {
      ingestKeys(filter: { source: "key" }) {
        name
        presharedKey
        createdAt
      }
    }
  }
`);

function getDefaultEventKey<T extends { createdAt: string; name: null | string }>(
  keys: T[]
): T | undefined {
  const def = keys.find((k) => k.name && k.name.match(/default/i));
  return (
    def ||
    [...keys].sort((a, b) => {
      return Date.parse(a.createdAt) - Date.parse(b.createdAt);
    })[0]
  );
}

export default function EventListNotFound() {
  const router = useRouter();
  const { value: isAppsEnabled } = useBooleanFlag('apps-page');
  const [, copy] = useCopyToClipboard();
  const environment = useEnvironment();
  const [{ data, fetching: fetchingKey }] = useQuery({
    query: GetEventKeysForBlankSlateDocument,
    variables: {
      environmentID: environment.id,
    },
  });
  const ingestKey = getDefaultEventKey(data?.environment.ingestKeys || []);
  const key = ingestKey?.presharedKey;

  return (
    <div className="h-full w-full overflow-y-scroll py-16">
      <div className="mx-auto flex w-[640px] flex-col gap-4">
        <div className="text-center">
          <h3 className="mb-4 flex items-center justify-center gap-1 rounded-lg border border-indigo-100 bg-indigo-50 py-2.5 text-lg font-semibold text-indigo-500">
            <ExclamationTriangleIcon className="mt-0.5 h-5 w-5 text-indigo-700" />
            <span>
              No Events <span className="font-medium text-indigo-900">received in</span>{' '}
              {environment.name}
            </span>
          </h3>
        </div>
        <div className="bg-slate-910 rounded-lg px-8 pt-8">
          <div className="bg-slate-910/20 -mt-8 pt-6 backdrop-blur-sm">
            <h3 className="flex items-center text-xl font-medium text-white">
              <span className="mr-2 inline-flex h-6 w-6  items-center justify-center rounded-full bg-slate-700 text-center text-sm text-white">
                1
              </span>
              Send your events
            </h3>
            <p className="mt-2 text-sm tracking-wide text-slate-300">
              {isAppsEnabled ? 'After syncing your app' : 'After deploying your functions'}, you can
              start sending events to this environment. To send events, your application needs to
              have an Event Key.
            </p>
            <h4 className="mt-4 text-base font-semibold text-white">Event Key</h4>
            <p className="mt-2 text-sm tracking-wide text-slate-300">
              An Event Key let&apos;s your application send events to Inngest with{' '}
              <code className="inline-flex rounded bg-slate-700 px-1 font-mono text-xs tracking-tight text-white">
                inngest.send(...)
              </code>
              .
            </p>
            <p className="mt-2 text-sm tracking-wide text-slate-300">
              We recommend adding your event key as the{' '}
              <code className="inline-flex rounded bg-slate-700 px-1 font-mono text-xs tracking-tight text-white">
                INNGEST_EVENT_KEY
              </code>{' '}
              environment variable in your application. Your platform may support setting this in an{' '}
              <code className="inline-flex rounded bg-slate-700 px-1 font-mono text-xs tracking-tight text-white">
                .env
              </code>{' '}
              file or you may need to set it manually on your platform.
            </p>
            <span className="dark mt-4">
              <CodeKey fullKey={key || '...'} maskedKey={`${key?.substring(0, 6)}`} />
            </span>
          </div>

          <div className="mt-6 flex items-center gap-2 border-t border-slate-800/50 py-4">
            <Button
              kind="primary"
<<<<<<< HEAD
              href={pathCreator.deploys({ envSlug: environment.slug })}
              label="Deploy Your Functions"
=======
              href={`/env/${environment.slug}/${isAppsEnabled ? 'apps' : 'deploys'}` as Route}
              label={isAppsEnabled ? 'Sync Your App' : 'Deploy Your Functions'}
>>>>>>> 2fe6e60d
            />
            <div className="flex gap-2 border-l border-slate-800/50 pl-2">
              <Button
                href={
                  'https://www.inngest.com/docs/deploy/vercel?ref=app-onboarding-events' as Route
                }
                target="_blank"
                rel="noreferrer"
                icon={<VercelLogomark className="-ml-0.5" />}
                label="Vercel Integration"
              />
              <Button
                target="_blank"
                href={'https://www.inngest.com/docs/events?ref=app-onboarding-events' as Route}
                label="Read The Docs"
              />
            </div>
          </div>
        </div>

        <div className="rounded-lg border border-slate-300 px-8 pt-8">
          <h3 className="flex items-center text-xl font-semibold text-slate-800">
            <span className="mr-2 inline-flex h-6 w-6  items-center justify-center rounded-full bg-slate-800 text-center text-sm text-white">
              2
            </span>
            Trigger Functions With Events
          </h3>
          <p className="mt-2 text-sm font-medium text-slate-500">
            After registering your functions, you can trigger them with events sent to this
            environment. Your events will show up on this page when they are received.
          </p>
          <div className="mt-6 flex items-center gap-2 border-t border-slate-100 py-4">
            <Button
              appearance="outlined"
              target="_blank"
              btnAction={() => router.refresh()}
              label="Refresh page to check for events"
            />
          </div>
        </div>
      </div>
    </div>
  );
}<|MERGE_RESOLUTION|>--- conflicted
+++ resolved
@@ -104,13 +104,12 @@
           <div className="mt-6 flex items-center gap-2 border-t border-slate-800/50 py-4">
             <Button
               kind="primary"
-<<<<<<< HEAD
-              href={pathCreator.deploys({ envSlug: environment.slug })}
-              label="Deploy Your Functions"
-=======
-              href={`/env/${environment.slug}/${isAppsEnabled ? 'apps' : 'deploys'}` as Route}
+              href={
+                isAppsEnabled
+                  ? pathCreator.apps({ envSlug: environment.slug })
+                  : pathCreator.deploys({ envSlug: environment.slug })
+              }
               label={isAppsEnabled ? 'Sync Your App' : 'Deploy Your Functions'}
->>>>>>> 2fe6e60d
             />
             <div className="flex gap-2 border-l border-slate-800/50 pl-2">
               <Button
