--- conflicted
+++ resolved
@@ -17,10 +17,7 @@
     "@headlessui/react": "1.7.17",
     "@headlessui/tailwindcss": "0.1.2",
     "@monaco-editor/react": "4.4.6",
-<<<<<<< HEAD
-=======
     "@radix-ui/react-accordion": "1.1.2",
->>>>>>> 9e3e14b9
     "@radix-ui/react-select": "1.2.2",
     "@radix-ui/react-tooltip": "1.0.6",
     "@reduxjs/toolkit": "1.9.0",
