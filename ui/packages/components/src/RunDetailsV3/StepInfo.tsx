import { useEffect, useState } from 'react';
import { Button } from '@inngest/components/Button';
import { RiArrowRightSLine } from '@remixicon/react';

import { AITrace } from '../AI/AITrace';
import { parseAIOutput } from '../AI/utils';
import {
  CodeElement,
  ElementWrapper,
  LinkElement,
  TextElement,
  TimeElement,
} from '../DetailsCard/NewElement';
import { RerunModal } from '../Rerun/RerunModal';
<<<<<<< HEAD
=======
import { useShared } from '../SharedContext/SharedContext';
>>>>>>> 2f82c0d2
import { useGetTraceResult } from '../SharedContext/useGetTraceResult';
import { usePathCreator } from '../SharedContext/usePathCreator';
import { Time } from '../Time';
import { usePrettyErrorBody, usePrettyJson, usePrettyShortError } from '../hooks/usePrettyJson';
import { formatMilliseconds, toMaybeDate } from '../utils/date';
import { ErrorInfo } from './ErrorInfo';
import { IO } from './IO';
import { Tabs } from './Tabs';
import { UserlandAttrs } from './UserlandAttrs';
import {
  isStepInfoInvoke,
  isStepInfoSignal,
  isStepInfoSleep,
  isStepInfoWait,
  type StepInfoInvoke,
  type StepInfoSignal,
  type StepInfoSleep,
  type StepInfoWait,
} from './types';
import { maybeBooleanToString, type StepInfoType } from './utils';

type StepKindInfoProps = {
  stepInfo: StepInfoType['trace']['stepInfo'];
};

const InvokeInfo = ({ stepInfo }: { stepInfo: StepInfoInvoke }) => {
  const { pathCreator } = usePathCreator();
  const timeout = toMaybeDate(stepInfo.timeout);
  return (
    <>
      <ElementWrapper label="Run">
        {stepInfo.runID ? (
          <LinkElement href={pathCreator.runPopout({ runID: stepInfo.runID })}>
            {stepInfo.runID}
          </LinkElement>
        ) : (
          '-'
        )}
      </ElementWrapper>
      <ElementWrapper label="Timeout">
        {timeout ? <TimeElement date={timeout} /> : <TextElement>-</TextElement>}
      </ElementWrapper>
      <ElementWrapper label="Timed out">
        <TextElement>{maybeBooleanToString(stepInfo.timedOut)}</TextElement>
      </ElementWrapper>
    </>
  );
};

const SleepInfo = ({ stepInfo }: { stepInfo: StepInfoSleep }) => {
  const sleepUntil = toMaybeDate(stepInfo.sleepUntil);
  return (
    <ElementWrapper label="Sleep until">
      {sleepUntil ? <Time value={sleepUntil} /> : <TextElement>-</TextElement>}
    </ElementWrapper>
  );
};

const WaitInfo = ({ stepInfo }: { stepInfo: StepInfoWait }) => {
  const timeout = toMaybeDate(stepInfo.timeout);
  return (
    <>
      <ElementWrapper label="Event name">
        <TextElement>{stepInfo.eventName}</TextElement>
      </ElementWrapper>
      <ElementWrapper label="Timeout">
        {timeout ? <TimeElement date={timeout} /> : <TextElement>-</TextElement>}
      </ElementWrapper>
      <ElementWrapper label="Timed out">
        <TextElement>{maybeBooleanToString(stepInfo.timedOut)}</TextElement>
      </ElementWrapper>
      <ElementWrapper className="w-full" label="Match expression">
        {stepInfo.expression ? (
          <CodeElement value={stepInfo.expression} />
        ) : (
          <TextElement>-</TextElement>
        )}
      </ElementWrapper>
    </>
  );
};

const SignalInfo = ({ stepInfo }: { stepInfo: StepInfoSignal }) => {
  const timeout = toMaybeDate(stepInfo.timeout);
  return (
    <>
      <ElementWrapper label="Signal name">
        <TextElement>{stepInfo.signal}</TextElement>
      </ElementWrapper>
      <ElementWrapper label="Timeout">
        {timeout ? <TimeElement date={timeout} /> : <TextElement>-</TextElement>}
      </ElementWrapper>
      <ElementWrapper label="Timed out">
        <TextElement>{maybeBooleanToString(stepInfo.timedOut)}</TextElement>
      </ElementWrapper>
    </>
  );
};

const getStepKindInfo = (props: StepKindInfoProps): JSX.Element | null =>
  isStepInfoInvoke(props.stepInfo) ? (
    <InvokeInfo stepInfo={props.stepInfo} />
  ) : isStepInfoSleep(props.stepInfo) ? (
    <SleepInfo stepInfo={props.stepInfo} />
  ) : isStepInfoWait(props.stepInfo) ? (
    <WaitInfo stepInfo={props.stepInfo} />
  ) : isStepInfoSignal(props.stepInfo) ? (
    <SignalInfo stepInfo={props.stepInfo} />
  ) : null;

export const StepInfo = ({
  selectedStep,
  pollInterval: initialPollInterval,
  tracesPreviewEnabled,
}: {
  selectedStep: StepInfoType;

  pollInterval?: number;
  tracesPreviewEnabled?: boolean;
}) => {
  const { cloud } = useShared();
  const [expanded, setExpanded] = useState(true);
  const [rerunModalOpen, setRerunModalOpen] = useState(false);
  const { runID, trace } = selectedStep;
  const [pollInterval, setPollInterval] = useState(initialPollInterval);
  const { loading, data: result } = useGetTraceResult({
    traceID: trace.outputID,
    refetchInterval: pollInterval ? pollInterval : undefined,
    preview: tracesPreviewEnabled,
  });

  useEffect(() => {
    result && setPollInterval(undefined);
  }, [result]);

  const delayText = formatMilliseconds(
    (toMaybeDate(trace.startedAt) ?? new Date()).getTime() - new Date(trace.queuedAt).getTime()
  );

  const duration = trace.childrenSpans?.length
    ? trace.childrenSpans
        .filter((child) => child.startedAt)
        .reduce(
          (total, child) =>
            total +
            ((toMaybeDate(child.endedAt) ?? new Date()).getTime() -
              new Date(child.startedAt!).getTime()),
          0
        )
    : trace.startedAt
    ? (toMaybeDate(trace.endedAt) ?? new Date()).getTime() - new Date(trace.startedAt).getTime()
    : 0;

  const durationText = duration > 0 ? formatMilliseconds(duration) : '-';

  const stepKindInfo = getStepKindInfo({
    stepInfo: trace.stepInfo,
  });

  const aiOutput = result?.data ? parseAIOutput(result.data) : undefined;
  const prettyInput = usePrettyJson(result?.input ?? '') || (result?.input ?? '');
  const prettyOutput = usePrettyJson(result?.data ?? '') || (result?.data ?? '');
  const prettyErrorBody = usePrettyErrorBody(result?.error);
  const prettyShortError = usePrettyShortError(result?.error);

  return (
    <div className="flex h-full flex-col justify-start gap-2">
      <div className="flex min-h-11 w-full flex-row items-center justify-between border-none px-4">
        <div
          className="text-basis flex cursor-pointer items-center justify-start gap-2"
          onClick={() => setExpanded(!expanded)}
        >
          <RiArrowRightSLine
            className={`shrink-0 transition-transform duration-[250ms] ${
              expanded ? 'rotate-90' : ''
            }`}
          />

          <span className="text-basis text-sm font-normal">{trace.name}</span>
        </div>
<<<<<<< HEAD
        {runID && trace.stepID && (
=======
        {runID && trace.stepID && (!cloud || prettyInput) && (
>>>>>>> 2f82c0d2
          <>
            <Button
              kind="primary"
              appearance="outlined"
              size="medium"
              label="Rerun from step"
              onClick={() => setRerunModalOpen(true)}
            />
            <RerunModal
              open={rerunModalOpen}
              setOpen={setRerunModalOpen}
              runID={runID}
              stepID={trace.stepID}
              input={prettyInput || result?.input || ''}
            />
          </>
        )}
      </div>

      {expanded && (
        <div className="flex flex-row flex-wrap items-center justify-start gap-x-10 gap-y-4 px-4">
          {!trace.isUserland && (
            <ElementWrapper label="Queued at">
              <TimeElement date={new Date(trace.queuedAt)} />
            </ElementWrapper>
          )}

          <ElementWrapper label="Started at">
            {trace.startedAt ? (
              <TimeElement date={new Date(trace.startedAt)} />
            ) : (
              <TextElement>-</TextElement>
            )}
          </ElementWrapper>

          <ElementWrapper label="Ended at">
            {trace.endedAt ? (
              <TimeElement date={new Date(trace.endedAt)} />
            ) : (
              <TextElement>-</TextElement>
            )}
          </ElementWrapper>

          {!trace.isUserland && (
            <ElementWrapper label="Delay">
              <TextElement>{delayText}</TextElement>
            </ElementWrapper>
          )}

          <ElementWrapper label="Duration">
            <TextElement>{durationText}</TextElement>
          </ElementWrapper>

          {stepKindInfo}

          {aiOutput && <AITrace aiOutput={aiOutput} />}
        </div>
      )}

      {trace.isUserland && trace.userlandSpan ? (
        <UserlandAttrs userlandSpan={trace.userlandSpan} />
      ) : (
        <>
          {result?.error && <ErrorInfo error={prettyShortError} />}
          <div className="flex-1">
            <Tabs
              defaultActive={result?.error ? 'error' : 'output'}
              tabs={[
                ...(prettyInput
                  ? [
                      {
                        label: 'Input',
                        id: 'input',
                        node: <IO title="Step Input" raw={prettyInput} loading={loading} />,
                      },
                    ]
                  : []),
                ...(prettyOutput
                  ? [
                      {
                        label: 'Output',
                        id: 'output',
                        node: <IO title="Step Output" raw={prettyOutput} loading={loading} />,
                      },
                    ]
                  : []),
                ...(result?.error
                  ? [
                      {
                        label: 'Error details',
                        id: 'error',
                        node: (
                          <IO
                            title={prettyShortError}
                            raw={prettyErrorBody ?? ''}
                            error={true}
                            loading={loading}
                          />
                        ),
                      },
                    ]
                  : []),
              ]}
            />
          </div>
        </>
      )}
    </div>
  );
};<|MERGE_RESOLUTION|>--- conflicted
+++ resolved
@@ -12,10 +12,7 @@
   TimeElement,
 } from '../DetailsCard/NewElement';
 import { RerunModal } from '../Rerun/RerunModal';
-<<<<<<< HEAD
-=======
 import { useShared } from '../SharedContext/SharedContext';
->>>>>>> 2f82c0d2
 import { useGetTraceResult } from '../SharedContext/useGetTraceResult';
 import { usePathCreator } from '../SharedContext/usePathCreator';
 import { Time } from '../Time';
@@ -196,11 +193,7 @@
 
           <span className="text-basis text-sm font-normal">{trace.name}</span>
         </div>
-<<<<<<< HEAD
-        {runID && trace.stepID && (
-=======
         {runID && trace.stepID && (!cloud || prettyInput) && (
->>>>>>> 2f82c0d2
           <>
             <Button
               kind="primary"
