--- conflicted
+++ resolved
@@ -138,31 +138,19 @@
 
   const {
     data: runData,
-<<<<<<< HEAD
-    loading: runLoading,
-=======
->>>>>>> 2f82c0d2
     error: runError,
     refetch: refetchRun,
   } = useGetRun({
     runID,
     preview: tracesPreviewEnabled,
-<<<<<<< HEAD
-    refetchInterval: pollInterval,
-=======
     //
     // TODO: enable this for cloud once we're sure we can handle the load
     refetchInterval: cloud ? 0 : pollInterval,
->>>>>>> 2f82c0d2
   });
 
   const outputID = runData?.trace?.outputID;
   const {
     data: resultData,
-<<<<<<< HEAD
-    loading: resultLoading,
-=======
->>>>>>> 2f82c0d2
     error: resultError,
     refetch: refetchResult,
   } = useGetTraceResult({
@@ -194,10 +182,6 @@
 
   return (
     <>
-<<<<<<< HEAD
-      {runLoading && <Skeleton className="h-24 w-full" />}
-=======
->>>>>>> 2f82c0d2
       {standalone && runData && (
         <div className="border-muted flex flex-row items-start justify-between border-b px-4 pb-4">
           <div className="flex flex-col gap-1">
@@ -274,10 +258,6 @@
               getTrigger={getTrigger}
               runID={runID}
               result={resultData}
-<<<<<<< HEAD
-              resultLoading={resultLoading}
-=======
->>>>>>> 2f82c0d2
             />
           )}
         </div>
