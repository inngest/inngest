--- conflicted
+++ resolved
@@ -27,8 +27,7 @@
  * If the error has a `cause`, it will be appended to the end of the body
  * prefixed with `[cause]: `, as it is in usual JS stack traces.
  */
-<<<<<<< HEAD
-export const usePrettyErrorBody = (error: Result['error'] | undefined): string | null => {
+export const usePrettyErrorBody = (error: TraceResult['error'] | undefined): string | null => {
   let cause = '';
   if (typeof error?.cause === 'string') {
     cause = error.cause;
@@ -36,9 +35,6 @@
     cause = JSON.stringify(error.cause);
   }
 
-=======
-export const usePrettyErrorBody = (error: TraceResult['error'] | undefined): string | null => {
->>>>>>> 01805c4f
   // This may be blank as we attempt to parse it as JSON in case it's an object
   // or something we can show nicely.
   const prettyCause = usePrettyJson(cause);
@@ -56,8 +52,7 @@
   }, [error?.stack, prettyCause]);
 };
 
-<<<<<<< HEAD
-export const usePrettyShortError = (error: Result['error'] | undefined): string => {
+export const usePrettyShortError = (error: TraceResult['error'] | undefined): string => {
   let cause: string | undefined;
   if (typeof error?.cause === 'string') {
     cause = error.cause;
@@ -66,10 +61,6 @@
   }
 
   return error?.message
-=======
-export const usePrettyShortError = (error: TraceResult['error'] | undefined): string =>
-  error?.message
->>>>>>> 01805c4f
     ? error.message
     : cause
     ? cause
