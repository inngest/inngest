--- conflicted
+++ resolved
@@ -1,7 +1,4 @@
-<<<<<<< HEAD
-=======
 import type { UrlObject } from 'url';
->>>>>>> fba7875a
 import type { Route } from 'next';
 import NextLink from 'next/link';
 import { IconArrowRight } from '@inngest/components/icons/ArrowRight';
