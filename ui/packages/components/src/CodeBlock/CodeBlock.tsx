'use client';

import { useEffect, useRef, useState } from 'react';
import { Alert } from '@inngest/components/Alert';
import { Button } from '@inngest/components/Button';
import { CopyButton } from '@inngest/components/CopyButton';
import { maxRenderedOutputSizeBytes } from '@inngest/components/constants';
import { useCopyToClipboard } from '@inngest/components/hooks/useCopyToClipboard';
import { IconExpandText } from '@inngest/components/icons/ExpandText';
import { IconOverflowText } from '@inngest/components/icons/OverflowText';
import { IconShrinkText } from '@inngest/components/icons/ShrinkText';
import { IconWrapText } from '@inngest/components/icons/WrapText';
import { cn } from '@inngest/components/utils/classNames';
import Editor, { useMonaco } from '@monaco-editor/react';
import { RiDownload2Line } from '@remixicon/react';
import { type editor } from 'monaco-editor';
import { useLocalStorage } from 'react-use';
import colors from 'tailwindcss/colors';

import { isDark } from '../utils/theme';

const DARK_RULES = [
  {
    token: 'delimiter.bracket.json',
    foreground: colors.slate['300'],
  },
  {
    token: 'string.key.json',
    foreground: colors.indigo['400'],
  },
  {
    token: 'number.json',
    foreground: colors.amber['400'],
  },
  {
    token: 'string.value.json',
    foreground: colors.emerald['300'],
  },
  {
    token: 'keyword.json',
    foreground: colors.fuchsia['300'],
  },
  {
    token: 'comment',
    fontStyle: 'italic',
    foreground: colors.slate['500'],
  },
  {
    token: 'string',
    foreground: colors.teal['400'],
  },
  {
    token: 'keyword',
    foreground: colors.indigo['400'],
  },
  {
    token: 'entity.name.function',
    foreground: colors.red['500'],
  },
];
const LIGHT_RULES = [
  {
    token: 'delimiter.bracket.json',
    foreground: colors.slate['700'],
  },
  {
    token: 'string.key.json',
    foreground: colors.indigo['600'],
  },
  {
    token: 'number.json',
    foreground: colors.amber['600'],
  },
  {
    token: 'string.value.json',
    foreground: colors.emerald['600'],
  },
  {
    token: 'keyword.json',
    foreground: colors.fuchsia['600'],
  },
  {
    token: 'comment',
    fontStyle: 'italic',
    foreground: colors.slate['500'],
  },
  {
    token: 'string',
    foreground: colors.teal['600'],
  },
  {
    token: 'keyword',
    foreground: colors.indigo['600'],
  },
  {
    token: 'entity.name.function',
    foreground: colors.red['500'],
  },
];

const DARK_COLORS = {
  'editor.background': '#1e293b4d', // slate-800/40
  'editorLineNumber.foreground': '#cbd5e14d', // slate-300/30
  'editorLineNumber.activeForeground': colors.slate['300'], // slate-300
  'editorWidget.background': colors.slate['800'],
  'editorWidget.border': colors.slate['500'],
  'editorBracketHighlight.foreground1': colors.amber['400'],
};

const LIGHT_COLORS = {
  'editor.background': colors.slate['50'],
  'editorLineNumber.foreground': colors.slate['400'],
  'editorLineNumber.activeForeground': colors.slate['600'],
  'editorWidget.background': colors.slate['50'],
  'editorWidget.border': colors.slate['200'],
  'editorBracketHighlight.foreground1': colors.amber['600'],
};

const LINE_HEIGHT = 26;
const MAX_HEIGHT = 280; // Equivalent to 10 lines + padding
const MAX_LINES = 10;
const FONT = {
  size: 13,
  type: 'monospace',
  font: 'RobotoMono',
};

type MonacoEditorType = editor.IStandaloneCodeEditor | null;

export type CodeBlockAction = {
  label: string;
  title?: string;
  icon?: React.ReactNode;
  onClick: () => void;
  disabled?: boolean;
};

interface CodeBlockProps {
  className?: string;
  header?: {
    title?: string;
    status?: 'success' | 'error';
  };
  tab: {
    content: string;
    readOnly?: boolean;
    language?: string;
    handleChange?: (value: string) => void;
  };
  actions?: CodeBlockAction[];
  minLines?: number;
}

<<<<<<< HEAD
export function CodeBlock({ className, header, tabs, actions = [], minLines = 0 }: CodeBlockProps) {
=======
export function CodeBlock({ header, tab, actions = [] }: CodeBlockProps) {
>>>>>>> 9c1f5bde
  const [dark, setDark] = useState(isDark());
  const editorRef = useRef<MonacoEditorType>(null);
  const wrapperRef = useRef<HTMLDivElement>(null);

  const [isWordWrap, setIsWordWrap] = useLocalStorage('isWordWrap', false);
  const [isFullHeight, setIsFullHeight] = useLocalStorage('isFullHeight', false);

  const { handleCopyClick, isCopying } = useCopyToClipboard();

  const monaco = useMonaco();
  const { content, readOnly = true, language = 'json', handleChange = undefined } = tab;

  useEffect(() => {
    // We don't have a DOM ref until we're rendered, so check for dark theme parent classes then
    if (wrapperRef.current) {
      setDark(isDark(wrapperRef.current));
    }
  });

  useEffect(() => {
    if (!monaco) {
      return;
    }

    monaco.editor.defineTheme('inngest-theme', {
      base: dark ? 'vs-dark' : 'vs',
      inherit: true,
      rules: dark ? DARK_RULES : LIGHT_RULES,
      colors: dark ? DARK_COLORS : LIGHT_COLORS,
    });
  }, [monaco, dark]);

  useEffect(() => {
    if (editorRef.current) {
      updateEditorLayout(editorRef.current);
    }
  }, [isWordWrap, isFullHeight]);

  function getTextWidth(text: string, font: string) {
    const canvas = document.createElement('canvas');
    const context = canvas.getContext('2d');
    if (context) {
      context.font = font;
      const metrics = context.measureText(text);
      return metrics.width;
    } else {
      return text.length;
    }
  }

  function updateEditorLayout(editor: MonacoEditorType) {
    const container = editor?.getDomNode();
    if (!editor || !container) return;
    const containerWidthWithLineNumbers = container.getBoundingClientRect().width;

    if (!isWordWrap) {
      const contentHeight = editor.getContentHeight();
      const contentHeightWithScroll =
        contentHeight + editor.getLayoutInfo().horizontalScrollbarHeight;

      const linesContent = editor.getModel()?.getLinesContent();
      const containerWidth = containerWidthWithLineNumbers - editor.getLayoutInfo().contentLeft;

      let isScroll = false;

      if (linesContent) {
        for (let lineNumber = 1; lineNumber <= linesContent.length; lineNumber++) {
          const lineContent = linesContent[lineNumber - 1];
          const lineLength = lineContent
            ? getTextWidth(lineContent, `${FONT.size}px ${FONT.font}, ${FONT.type}`)
            : 0;

          if (lineLength > containerWidth) {
            isScroll = true;
            break;
          }
        }
      }

      const newHeight = isScroll ? contentHeightWithScroll : contentHeight;

      if (isFullHeight) {
        editor.layout({ height: newHeight, width: containerWidthWithLineNumbers });
      } else {
        const minHeight = minLines * LINE_HEIGHT + 20;
        const height = Math.max(Math.min(MAX_HEIGHT, contentHeight), minHeight);
        editor.layout({ height: height, width: containerWidthWithLineNumbers });
      }
    }

    if (isWordWrap) {
      const containerWidth =
        container.getBoundingClientRect().width -
        editor.getLayoutInfo().contentLeft -
        editor.getLayoutInfo().verticalScrollbarWidth;
      const linesContent = editor.getModel()?.getLinesContent();
      let totalLinesThatFit = 0;

      if (containerWidth && linesContent && linesContent.length > 0) {
        for (let lineNumber = 1; lineNumber <= linesContent.length; lineNumber++) {
          const lineContent = linesContent[lineNumber - 1];

          const lineLength = lineContent
            ? getTextWidth(lineContent, `${FONT.size}px ${FONT.font}, ${FONT.type}`)
            : 0;

          if (lineLength <= containerWidth) {
            totalLinesThatFit++;
          } else {
            // When using word wrap, monaco breaks keys and values in different lines
            const keyValuePair = lineContent?.split(':');
            let linesNeeded = 1;
            if (keyValuePair && keyValuePair.length === 2 && keyValuePair[0] && keyValuePair[1]) {
              const initialSpaces = (keyValuePair[0]?.match(/^\s*/) || [])[0];
              const keyLength = getTextWidth(
                keyValuePair[0] ?? '',
                `${FONT.size}px ${FONT.font}, ${FONT.type}`
              );
              const valueLength = getTextWidth(
                keyValuePair[1] + initialSpaces,
                `${FONT.size}px ${FONT.font}, ${FONT.type}`
              );
              const keyLinesNeeded = Math.ceil(keyLength / containerWidth);
              const valueLinesNeeded = Math.ceil(valueLength / containerWidth);
              linesNeeded = keyLinesNeeded + valueLinesNeeded;
            } else {
              linesNeeded = Math.ceil(lineLength / containerWidth);
            }
            totalLinesThatFit += linesNeeded;
          }
        }
      }

      if (totalLinesThatFit > MAX_LINES && !isFullHeight) {
        editor.layout({ height: MAX_HEIGHT, width: containerWidthWithLineNumbers });
      } else {
        editor.layout({
          height: totalLinesThatFit * LINE_HEIGHT + 20,
          width: containerWidthWithLineNumbers,
        });
      }
    }
  }

  const handleFullHeight = () => {
    if (editorRef.current) {
      setIsFullHeight(!isFullHeight);
    }
  };

  const handleWrapText = () => {
    const newWordWrap = isWordWrap ? 'off' : 'on';
    setIsWordWrap(!isWordWrap);
    if (editorRef.current) {
      editorRef.current.updateOptions({ wordWrap: newWordWrap });
    }
  };

  // This prevents larger outputs from crashing the browser
  const isOutputTooLarge = (content?.length ?? 0) > maxRenderedOutputSizeBytes;

  const downloadJson = ({ content }: { content?: string }) => {
    if (content) {
      const blob = new Blob([content], { type: 'application/json' });
      const url = URL.createObjectURL(blob);
      const element = document.createElement('a');
      element.href = url;
      element.download = 'data.json'; // Set the file name with a .json extension
      document.body.appendChild(element);
      element.click();
      document.body.removeChild(element);
      URL.revokeObjectURL(url);
    }
  };

  return (
    <>
      {monaco && (
        <>
          <div
            className={cn(
              'border-b border-b-slate-300 bg-slate-50 dark:border-slate-700/20 dark:bg-slate-800/40 dark:shadow'
            )}
          >
            <div
              className={cn(
                'flex items-center justify-between border-l-4 border-l-transparent',
                header?.status === 'error' && 'border-l-status-failed',
                header?.status === 'success' && 'border-l-status-completed'
              )}
            >
              <p
                className={cn(
                  header?.status === 'error' ? 'text-status-failed' : 'text-muted',
                  ' px-5 py-2.5 text-sm'
                )}
              >
                {header?.title}
              </p>
              {!isOutputTooLarge && (
                <div className="mr-4 flex items-center gap-2 py-2">
                  {actions.map(({ label, title, icon, onClick, disabled }, idx) => (
                    <Button
                      key={idx}
                      icon={icon}
                      btnAction={onClick}
                      size="small"
                      aria-label={label}
                      title={title ?? label}
                      label={label}
                      disabled={disabled}
                      appearance="outlined"
                    />
                  ))}
                  <CopyButton
                    size="small"
                    code={content}
                    isCopying={isCopying}
                    handleCopyClick={handleCopyClick}
                    appearance="outlined"
                  />
                  <Button
                    icon={isWordWrap ? <IconOverflowText /> : <IconWrapText />}
                    btnAction={handleWrapText}
                    size="small"
                    aria-label={isWordWrap ? 'Do not wrap text' : 'Wrap text'}
                    title={isWordWrap ? 'Do not wrap text' : 'Wrap text'}
                    tooltip={isWordWrap ? 'Do not wrap text' : 'Wrap text'}
                    appearance="outlined"
                  />
                  <Button
                    btnAction={handleFullHeight}
                    size="small"
                    icon={isFullHeight ? <IconShrinkText /> : <IconExpandText />}
                    aria-label={isFullHeight ? 'Shrink text' : 'Expand text'}
                    title={isFullHeight ? 'Shrink text' : 'Expand text'}
                    tooltip={isFullHeight ? 'Shrink text' : 'Expand text'}
                    appearance="outlined"
                  />
                </div>
              )}
            </div>
          </div>
          {/* Content */}
          <div ref={wrapperRef}>
            {isOutputTooLarge ? (
              <>
                <Alert severity="warning">Output size is too large to render {`( > 1MB )`}</Alert>
                <div className="flex h-24 items-center justify-center	">
                  <Button
                    label="Download Raw"
                    icon={<RiDownload2Line />}
                    btnAction={() => downloadJson({ content: content })}
                    appearance="outlined"
                  />
                </div>
              </>
            ) : (
              <Editor
                defaultLanguage={language}
                value={content}
                theme="inngest-theme"
                options={{
                  extraEditorClassName: '!w-full',
                  readOnly: readOnly,
                  minimap: {
                    enabled: false,
                  },
                  lineNumbers: 'on',
                  contextmenu: false,
                  scrollBeyondLastLine: false,
                  fontFamily: FONT.font,
                  fontSize: FONT.size,
                  fontWeight: 'light',
                  lineHeight: LINE_HEIGHT,
                  renderLineHighlight: 'none',
                  renderWhitespace: 'none',
                  guides: {
                    indentation: false,
                    highlightActiveBracketPair: false,
                    highlightActiveIndentation: false,
                  },
                  scrollbar: {
                    verticalScrollbarSize: 10,
                    alwaysConsumeMouseWheel: false,
                  },
                  padding: {
                    top: 10,
                    bottom: 10,
                  },
                  wordWrap: isWordWrap ? 'on' : 'off',
                }}
                onMount={(editor) => {
                  updateEditorLayout(editor);
                }}
                onChange={(value) => {
                  if (value !== undefined) {
                    handleChange && handleChange(value);
                    updateEditorLayout(editorRef.current);
                  }
                }}
              />
            )}
          </div>
        </>
      )}
    </>
  );
}

CodeBlock.Wrapper = ({ children }: React.PropsWithChildren) => {
  return (
    <div
      className="w-full overflow-hidden rounded-lg border 
     border-slate-300 dark:border-slate-700/30 dark:shadow"
    >
      {children}
    </div>
  );
};<|MERGE_RESOLUTION|>--- conflicted
+++ resolved
@@ -151,11 +151,7 @@
   minLines?: number;
 }
 
-<<<<<<< HEAD
-export function CodeBlock({ className, header, tabs, actions = [], minLines = 0 }: CodeBlockProps) {
-=======
-export function CodeBlock({ header, tab, actions = [] }: CodeBlockProps) {
->>>>>>> 9c1f5bde
+export function CodeBlock({ header, tab, actions = [], minLines = 0 }: CodeBlockProps) {
   const [dark, setDark] = useState(isDark());
   const editorRef = useRef<MonacoEditorType>(null);
   const wrapperRef = useRef<HTMLDivElement>(null);
@@ -469,7 +465,7 @@
 CodeBlock.Wrapper = ({ children }: React.PropsWithChildren) => {
   return (
     <div
-      className="w-full overflow-hidden rounded-lg border 
+      className="w-full overflow-hidden rounded-lg border
      border-slate-300 dark:border-slate-700/30 dark:shadow"
     >
       {children}
