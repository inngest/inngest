import type { RawHistoryItem } from '@inngest/components/utils/historyParser';

export const functionRunStatuses = [
  'FAILED',
  'RUNNING',
  'PAUSED',
  'QUEUED',
  'COMPLETED',
  'CANCELLED',
  'SKIPPED',
  'WAITING',
] as const;
const FunctionRunEndedStatuses = ['CANCELLED', 'COMPLETED', 'FAILED'] as const;
export type FunctionRunStatus = (typeof functionRunStatuses)[number];
export type FunctionRunEndStatus = (typeof FunctionRunEndedStatuses)[number];
export function isFunctionRunStatus(s: string): s is FunctionRunStatus {
  return functionRunStatuses.includes(s as FunctionRunStatus);
}

export const replayRunStatuses = ['COMPLETED', 'FAILED', 'CANCELLED', 'SKIPPED_PAUSED'] as const;
export type ReplayRunStatus = (typeof replayRunStatuses)[number];
export function isReplayRunStatus(s: string): s is ReplayRunStatus {
  return replayRunStatuses.includes(s as ReplayRunStatus);
}

export type FunctionRun = {
  batchCreatedAt: Date | null;
  batchID: string | null;
  canRerun: boolean | null;
  endedAt: Date | null;
  functionID: string;
  history: RawHistoryItem[];
  id: string;
  name: string;
  output: string | null;
  startedAt: Date | null;
  status: FunctionRunStatus;
};

export const FunctionRunTimeField = {
  QueuedAt: 'QUEUED_AT',
  StartedAt: 'STARTED_AT',
  EndedAt: 'ENDED_AT',
} as const;
export type FunctionRunTimeField = (typeof FunctionRunTimeField)[keyof typeof FunctionRunTimeField];

export function isFunctionTimeField(s: string): s is FunctionRunTimeField {
  for (const value of Object.values(FunctionRunTimeField)) {
    if (value === s) {
      return true;
    }
  }

  return false;
<<<<<<< HEAD
}

export type Result = {
  input: string | null;
  data: string | null;
  error: {
    message: string;
    name: string | null;
    stack: string | null;
    cause: unknown;
  } | null;
};
=======
}
>>>>>>> 01805c4f
<|MERGE_RESOLUTION|>--- conflicted
+++ resolved
@@ -52,19 +52,4 @@
   }
 
   return false;
-<<<<<<< HEAD
-}
-
-export type Result = {
-  input: string | null;
-  data: string | null;
-  error: {
-    message: string;
-    name: string | null;
-    stack: string | null;
-    cause: unknown;
-  } | null;
-};
-=======
-}
->>>>>>> 01805c4f
+}