--- conflicted
+++ resolved
@@ -42,48 +42,42 @@
 };
 
 export function RunDetails(props: Props) {
-<<<<<<< HEAD
   const { getResult, getRun, getTrigger, pathCreator, pollInterval, rerun, runID, standalone } =
     props;
-=======
-  const { getResult, getRun, getTrigger, pathCreator, rerun, runID, standalone } = props;
   const [error, setError] = useState<Error>();
->>>>>>> af16688d
 
   const [run, setRun] = useState<Run>();
   const endedAt = run?.trace?.endedAt;
   useEffect(() => {
-<<<<<<< HEAD
     if (endedAt) {
       // Don't poll if the run has ended
       return;
     }
 
     if (!pollInterval) {
-      getRun(runID).then((data) => {
-        setRun(data);
-      });
-      return;
-    }
+      if (run) {
+        // Nothing left to fetch
+        return;
+      }
 
-    const interval = setInterval(() => {
-      getRun(runID).then((data) => {
-        setRun(data);
-      });
-    }, pollInterval);
-
-    return () => clearInterval(interval);
-  }, [endedAt, getRun, pollInterval, runID]);
-=======
-    if (!run) {
       withRetry(() => getRun(runID))
         .then((data) => {
           setRun(data);
         })
         .catch(setError);
+      return;
     }
-  }, []);
->>>>>>> af16688d
+
+    const interval = setInterval(() => {
+      withRetry(() => getRun(runID))
+        .then((data) => {
+          setRun(data);
+        })
+        .catch(setError);
+    }, pollInterval);
+
+    return () => clearInterval(interval);
+  }, [endedAt, getRun, pollInterval, runID]);
 
   const [result, setResult] = useState<Result>();
   const outputID = run?.trace?.outputID;
