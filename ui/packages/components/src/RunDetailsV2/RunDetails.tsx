--- conflicted
+++ resolved
@@ -32,11 +32,7 @@
 };
 
 export function RunDetails(props: Props) {
-<<<<<<< HEAD
-  const { app, getOutput, fn, pathCreator, rerun, run } = props;
-=======
-  const { app, getOutput, fn, rerun, run, standalone } = props;
->>>>>>> 945bf74f
+  const { app, getOutput, fn, pathCreator, rerun, run, standalone } = props;
 
   const cancelRun = useCallback(async () => {
     try {
@@ -50,10 +46,6 @@
 
   return (
     <div>
-<<<<<<< HEAD
-      <RunInfo app={app} cancelRun={cancelRun} className="mb-4" fn={fn} rerun={rerun} run={run} />
-      <Timeline getOutput={getOutput} pathCreator={pathCreator} trace={run.trace} />
-=======
       <RunInfo
         app={app}
         cancelRun={cancelRun}
@@ -63,8 +55,7 @@
         run={run}
         standalone={standalone}
       />
-      <Timeline getOutput={getOutput} trace={run.trace} />
->>>>>>> 945bf74f
+      <Timeline getOutput={getOutput} pathCreator={pathCreator} trace={run.trace} />
     </div>
   );
 }