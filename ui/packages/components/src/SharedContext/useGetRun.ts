import { useCallback } from 'react';
import { useQuery } from '@tanstack/react-query';

import type { Trace } from '../RunDetailsV3/types';
import { useShared } from './SharedContext';

export type GetRunPayload = {
  runID: string;

  /**
   * If `true`, traces will be fetched using the incoming tracing data.
   */
  preview?: boolean;
};

export type GetRunData = {
  app: {
    externalID: string;
    name: string;
  };
  fn: {
    id: string;
    name: string;
    slug: string;
  };
  id: string;
  trace: Trace;
  hasAI: boolean;
};

export type GetRunResult = {
  error?: Error;
  loading: boolean;
  data?: GetRunData;
<<<<<<< HEAD
};

type UseGetRunOptions = {
  runID?: string;
  preview?: boolean;
  refetchInterval?: number;
  enabled?: boolean;
};

=======
};

type UseGetRunOptions = {
  runID?: string;
  preview?: boolean;
  refetchInterval?: number;
  enabled?: boolean;
};

>>>>>>> 2f82c0d2
export const useGetRun = ({
  runID,
  preview,
  refetchInterval,
  enabled = true,
}: UseGetRunOptions) => {
  const shared = useShared();

  const queryResult = useQuery({
    queryKey: ['run', runID, { preview }],
    queryFn: useCallback(async () => {
      if (!runID) {
        console.info('no runID provided, skipping getRun');
        return undefined;
      }
<<<<<<< HEAD

=======
>>>>>>> 2f82c0d2
      const result = await shared.getRun({ runID, preview });
      if (result.error) {
        throw result.error;
      }
      return result.data;
    }, [shared.getRun, runID, preview]),
    refetchInterval,
    enabled,
  });

  return {
    data: queryResult.data,
    loading: queryResult.isPending,
    error: queryResult.error,
    refetch: queryResult.refetch,
  };
};<|MERGE_RESOLUTION|>--- conflicted
+++ resolved
@@ -32,7 +32,6 @@
   error?: Error;
   loading: boolean;
   data?: GetRunData;
-<<<<<<< HEAD
 };
 
 type UseGetRunOptions = {
@@ -42,17 +41,6 @@
   enabled?: boolean;
 };
 
-=======
-};
-
-type UseGetRunOptions = {
-  runID?: string;
-  preview?: boolean;
-  refetchInterval?: number;
-  enabled?: boolean;
-};
-
->>>>>>> 2f82c0d2
 export const useGetRun = ({
   runID,
   preview,
@@ -68,10 +56,6 @@
         console.info('no runID provided, skipping getRun');
         return undefined;
       }
-<<<<<<< HEAD
-
-=======
->>>>>>> 2f82c0d2
       const result = await shared.getRun({ runID, preview });
       if (result.error) {
         throw result.error;
