'use client';

import { useCallback, useEffect, useRef, useState } from 'react';
import NextLink from 'next/link';
<<<<<<< HEAD
import { ErrorCard } from '@inngest/components/RunDetailsV2/ErrorCard';
import { Skeleton } from '@inngest/components/Skeleton';
=======
import { ErrorCard } from '@inngest/components/Error/ErrorCard';
>>>>>>> b0398efb
import { Time } from '@inngest/components/Time';
import { usePrettyJson } from '@inngest/components/hooks/usePrettyJson';
import { type Event } from '@inngest/components/types/event';
import { cn } from '@inngest/components/utils/classNames';
import { devServerURL, useDevServer } from '@inngest/components/utils/useDevServer';
import { RiArrowRightSLine, RiExternalLinkLine } from '@remixicon/react';
import { useQuery } from '@tanstack/react-query';

import { CodeBlock } from '../CodeBlock';
import {
  ElementWrapper,
  IDElement,
  PillElement,
  SkeletonElement,
  TextElement,
  TimeElement,
} from '../DetailsCard/NewElement';
import { Link } from '../Link';
import { StatusDot } from '../Status/StatusDot';
import { DragDivider } from '../icons/DragDivider';
import type { EventsTable } from './EventsTable';

export function EventDetails({
  initialData,
  eventID,
  getEventDetails,
  getEventPayload,
  getEventRuns,
  pathCreator,
  expandedRowActions,
  standalone,
}: {
  initialData?: Pick<Event, 'name' | 'runs'>;
  eventID: string;
  pathCreator: React.ComponentProps<typeof EventsTable>['pathCreator'];
  getEventDetails: React.ComponentProps<typeof EventsTable>['getEventDetails'];
  getEventPayload: React.ComponentProps<typeof EventsTable>['getEventPayload'];
  getEventRuns?: ({ eventID }: { eventID: string }) => Promise<Pick<Event, 'runs' | 'name'>>;
  expandedRowActions: React.ComponentProps<typeof EventsTable>['expandedRowActions'];
  standalone: boolean;
}) {
  const containerRef = useRef<HTMLDivElement>(null);
  const leftColumnRef = useRef<HTMLDivElement>(null);
  const eventInfoRef = useRef<HTMLDivElement>(null);
  const [leftWidth, setLeftWidth] = useState(70);
  const [isDragging, setIsDragging] = useState(false);
  const { isRunning, send } = useDevServer();

  const {
    isPending, // first load, no data
    error,
    data: eventDetailsData,
    refetch: refetchEventDetails,
  } = useQuery({
    queryKey: ['event-details', { eventID: eventID }],
    queryFn: useCallback(() => {
      return getEventDetails({ eventID: eventID });
    }, [getEventDetails, eventID]),
  });

  const {
    error: payloadError,
    data: eventPayloadData,
    refetch: refetchPayload,
  } = useQuery({
    queryKey: ['event-payload', { eventID: eventID }],
    queryFn: useCallback(() => {
      return getEventPayload({ eventID: eventID });
    }, [getEventPayload, eventID]),
  });

  const {
    isPending: isPendingRuns,
    error: runsError,
    data: eventRunsData,
    refetch: refetchRuns,
  } = useQuery({
    queryKey: ['event-runs', { eventID: eventID }],
    queryFn: useCallback(() => {
      if (!getEventRuns) {
        return Promise.reject(new Error('getEventRuns is not defined'));
      }
      return getEventRuns({ eventID });
    }, [getEventRuns, eventID]),
    enabled: !!getEventRuns,
  });

  const handleMouseDown = useCallback(() => {
    setIsDragging(true);
  }, []);

  const handleMouseUp = useCallback(() => {
    setIsDragging(false);
  }, []);

  const handleMouseMove = useCallback(
    (e: MouseEvent) => {
      if (!isDragging) {
        return;
      }

      const container = containerRef.current;
      if (!container) {
        return;
      }

      const containerRect = container.getBoundingClientRect();
      const newWidth = ((e.clientX - containerRect.left) / containerRect.width) * 100;
      setLeftWidth(Math.min(Math.max(newWidth, 20), 80));
    },
    [isDragging]
  );

  useEffect(() => {
    if (isDragging) {
      document.body.style.userSelect = 'none';
      window.addEventListener('mousemove', handleMouseMove);
      window.addEventListener('mouseup', handleMouseUp);
    }
    return () => {
      document.body.style.userSelect = '';
      window.removeEventListener('mousemove', handleMouseMove);
      window.removeEventListener('mouseup', handleMouseUp);
    };
  }, [isDragging, handleMouseMove, handleMouseUp]);

  if (error) {
    return <ErrorCard error={error} reset={() => refetchEventDetails()} />;
  }

  const prettyPayload =
    usePrettyJson(eventPayloadData?.payload ?? '') || (eventPayloadData?.payload ?? '');

  const eventName = initialData?.name || eventDetailsData?.name;
  const eventRuns = initialData?.runs || eventRunsData?.runs;

  return (
    <>
      {standalone && (
        <div className="flex flex-row items-start justify-between px-4 pb-4 pt-8">
          <div className="flex flex-col gap-1">
            {(isPending || isPendingRuns) && !eventName ? (
              <Skeleton className="block h-8 w-64" />
            ) : (
              <p className="text-basis text-2xl font-medium">{eventName}</p>
            )}
            <p className="text-subtle font-mono">{eventID}</p>
          </div>
        </div>
      )}

      <div
        ref={containerRef}
        className={cn('flex flex-row', standalone ? 'border-subtle border-t' : '')}
      >
        <div ref={leftColumnRef} className="flex flex-col gap-2" style={{ width: `${leftWidth}%` }}>
          <div ref={eventInfoRef} className="flex flex-col">
            <div className="mb-3 flex h-8 items-center justify-between gap-1 px-4">
              <div className="flex items-center gap-2">
                <p className="text-muted text-sm">{eventName}</p>
                {!standalone && (
                  <Link
                    size="medium"
                    href={pathCreator.eventPopout({ eventID: eventID })}
                    iconAfter={<RiExternalLinkLine className="h-4 w-4 shrink-0" />}
                  />
                )}
              </div>
              {expandedRowActions({
                eventName: eventName,
                payload: eventPayloadData?.payload,
              })}
            </div>
            <div className="mb-3 flex flex-row flex-wrap items-center justify-start gap-x-10 gap-y-4 px-4">
              <ElementWrapper label="Event ID">
                {isPending ? (
                  <SkeletonElement />
                ) : (
                  <IDElement>{eventDetailsData?.id || '-'}</IDElement>
                )}
              </ElementWrapper>
              <ElementWrapper label="Idempotency key">
                {isPending ? (
                  <SkeletonElement />
                ) : (
                  <TextElement>{eventDetailsData?.idempotencyKey || '-'}</TextElement>
                )}
              </ElementWrapper>
              <ElementWrapper label="Source">
                {isPending ? (
                  <SkeletonElement />
                ) : (
                  <PillElement>{eventDetailsData?.source?.name || 'N/A'}</PillElement>
                )}
              </ElementWrapper>
              <ElementWrapper label="TS">
                {isPending ? (
                  <SkeletonElement />
                ) : eventDetailsData?.occurredAt ? (
                  <TimeElement date={new Date(eventDetailsData.occurredAt)} />
                ) : (
                  <TextElement>-</TextElement>
                )}
              </ElementWrapper>
              <ElementWrapper label="Version">
                {isPending ? (
                  <SkeletonElement />
                ) : (
                  <TextElement>{eventDetailsData?.version || '-'}</TextElement>
                )}
              </ElementWrapper>
            </div>
            {prettyPayload && (
              <div className="border-subtle border-t pl-px">
                <CodeBlock
                  header={{ title: 'Payload' }}
                  tab={{
                    content: prettyPayload,
                  }}
                  allowFullScreen={true}
                  actions={[
                    {
                      label: 'Send to Dev Server',
                      title: isRunning
                        ? 'Send event payload to running Dev Server'
                        : `Dev Server is not running at ${devServerURL}`,
                      onClick: () => send(eventPayloadData?.payload || ''),
                      disabled: !isRunning,
                    },
                  ]}
                />
              </div>
            )}
            {payloadError && <ErrorCard error={payloadError} reset={() => refetchPayload()} />}
          </div>
        </div>

        <div className="relative cursor-col-resize" onMouseDown={handleMouseDown}>
          <div className="bg-canvasMuted absolute inset-0 z-[1] h-full w-px" />
          <div
            className="absolute z-[1] -translate-x-1/2"
            style={{
              top: (eventInfoRef.current?.clientHeight ?? 0) / 2,
            }}
          >
            <DragDivider className="bg-canvasBase" />
          </div>
        </div>

        <div
          className="border-muted flex flex-col justify-start"
          style={{ width: `${100 - leftWidth}%` }}
        >
          <div className="px-4 py-2">
            <p className="text-muted mb-4 text-xs font-medium uppercase">Functions Triggered</p>
            {runsError ? (
              <ErrorCard error={runsError} reset={() => refetchRuns()} />
            ) : isPendingRuns && !eventRuns ? (
              <Skeleton className="block h-12 w-full p-1.5" />
            ) : eventRuns?.length ? (
              <ul className="divide-light divide-y [&>*:not(:first-child)]:pt-[6px] [&>*:not(:last-child)]:pb-[6px]">
                {eventRuns.map((run) => (
                  <li key={run.fnSlug}>
                    <NextLink
                      href={pathCreator.runPopout({ runID: run.id })}
                      className="hover:bg-canvasSubtle flex items-center justify-between rounded p-1.5"
                    >
                      <div className="flex flex-col gap-0.5">
                        <div className="flex items-center gap-2">
                          <StatusDot status={run.status} />
                          <p className="text-basis text-sm font-medium">{run.fnName}</p>
                        </div>
                        <div className="ml-[1.375rem] flex items-center gap-1">
                          <p className="text-subtle text-xs lowercase first-letter:capitalize">
                            {run.status}
                          </p>
                          {(run.completedAt || run.startedAt) && (
                            <Time
                              className="text-subtle text-xs"
                              format="relative"
                              value={run.completedAt ?? run.startedAt!}
                            />
                          )}
                        </div>
                      </div>
                      <RiArrowRightSLine className="text-muted h-5 shrink-0" />
                    </NextLink>
                  </li>
                ))}
              </ul>
            ) : (
              <p className="text-subtle text-sm">No functions triggered by this event.</p>
            )}
          </div>
        </div>
      </div>
    </>
  );
}<|MERGE_RESOLUTION|>--- conflicted
+++ resolved
@@ -2,12 +2,8 @@
 
 import { useCallback, useEffect, useRef, useState } from 'react';
 import NextLink from 'next/link';
-<<<<<<< HEAD
-import { ErrorCard } from '@inngest/components/RunDetailsV2/ErrorCard';
 import { Skeleton } from '@inngest/components/Skeleton';
-=======
 import { ErrorCard } from '@inngest/components/Error/ErrorCard';
->>>>>>> b0398efb
 import { Time } from '@inngest/components/Time';
 import { usePrettyJson } from '@inngest/components/hooks/usePrettyJson';
 import { type Event } from '@inngest/components/types/event';
