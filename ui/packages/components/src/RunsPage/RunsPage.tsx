--- conflicted
+++ resolved
@@ -49,11 +49,6 @@
   data: Run[];
   defaultVisibleColumns?: ColumnID[];
   features: Pick<Features, 'history' | 'tracesPreview'>;
-<<<<<<< HEAD
-  getTraceResult: React.ComponentProps<typeof RunDetailsV3>['getResult'];
-=======
-  getRun: React.ComponentProps<typeof RunDetailsV3>['getRun'];
->>>>>>> a243ad9b
   getTrigger: React.ComponentProps<typeof RunDetailsV3>['getTrigger'];
   hasMore: boolean;
   isLoadingInitial: boolean;
@@ -72,11 +67,6 @@
 
 export function RunsPage({
   defaultVisibleColumns,
-<<<<<<< HEAD
-  getTraceResult,
-=======
-  getRun,
->>>>>>> a243ad9b
   getTrigger,
   data,
   features,
@@ -240,11 +230,6 @@
       return (
         <div className={`border-subtle `}>
           <RunDetailsV3
-<<<<<<< HEAD
-            getResult={getTraceResult}
-=======
-            getRun={getRun}
->>>>>>> a243ad9b
             initialRunData={rowData}
             getTrigger={getTrigger}
             pollInterval={pollInterval}
@@ -255,11 +240,7 @@
         </div>
       );
     },
-<<<<<<< HEAD
-    [getTraceResult, getTrigger, pollInterval, features.tracesPreview]
-=======
-    [getRun, getTrigger, pollInterval, features.tracesPreview]
->>>>>>> a243ad9b
+    [getTrigger, pollInterval, features.tracesPreview]
   );
 
   const options = useMemo(() => {
