--- conflicted
+++ resolved
@@ -65,12 +65,9 @@
   functionIsPaused?: boolean;
   scope: ViewScope;
   totalCount: number | undefined;
-<<<<<<< HEAD
   temporaryAlert?: React.ReactElement;
-=======
   onSearch?: (content: string) => void;
   showSearch?: boolean;
->>>>>>> 85e72918
 };
 
 export function RunsPage({
@@ -95,12 +92,9 @@
   functionIsPaused,
   scope,
   totalCount,
-<<<<<<< HEAD
   temporaryAlert,
-=======
   onSearch,
   showSearch = false,
->>>>>>> 85e72918
 }: Props) {
   const containerRef = useRef<HTMLDivElement>(null);
   const columns = useScopedColumns(scope);
