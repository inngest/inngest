--- conflicted
+++ resolved
@@ -13,7 +13,7 @@
   name: string;
   metadata?: { label: string; value: string };
   badge?: string;
-  runLink?: Parameters<React.ComponentProps<typeof Timeline>['createLinkToRun']>[0];
+  runLink?: Parameters<React.ComponentProps<typeof Timeline>['navigateToRun']>[0];
 };
 
 function getIconForStatus(node: HistoryNode) {
@@ -165,13 +165,10 @@
     badge = 'Sleep';
   } else if (node.waitForEventConfig) {
     badge = 'Wait';
-<<<<<<< HEAD
   } else if (node.invokeFunctionConfig) {
     badge = 'Invoke';
   } else if (node.status === 'errored') {
     badge = 'Retry';
-=======
->>>>>>> 466187e9
   }
 
   return {
