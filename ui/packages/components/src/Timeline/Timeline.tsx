'use client';

import { Badge } from '@inngest/components/Badge/Badge';
import type { HistoryNode, HistoryParser } from '@inngest/components/utils/historyParser';
import * as AccordionPrimitive from '@radix-ui/react-accordion';

import { TimelineNode } from './TimelineNode/TimelineNode';

export type CreateLinkToRunFn = (options: {
  eventID: string;
  runID: string;
  fnID: string;
}) => React.ReactNode;

type Props = {
  getOutput: (historyItemID: string) => Promise<string | undefined>;
  history: HistoryParser;
  createLinkToRun: CreateLinkToRunFn;
};

export function Timeline({ getOutput, history, createLinkToRun }: Props) {
  const nodes = history.getGroups({ sort: true });

  return (
    <div>
      {nodes.length === 0 ? (
        <div className=" text-center text-white">No history yet</div>
      ) : (
        <AccordionPrimitive.Root
          type="multiple"
          className="w-full text-slate-100 last:border-b last:border-slate-800/50"
        >
          {nodes.map((node, i) => {
            let position: 'first' | 'last' | 'middle' = 'middle';
            if (!isVisible(node)) {
              return null;
            }
            if (i === 0) {
              position = 'first';
            } else if (i === nodes.length - 1) {
              position = 'last';
            }

            return (
              <TimelineNode
                key={node.groupID}
                position={position}
                getOutput={getOutput}
                node={node}
<<<<<<< HEAD
                createLinkToRun={createLinkToRun}
              />
=======
              >
                {Object.values(node.attempts).length > 0 && (
                  <>
                    <div className="flex items-center gap-2 pt-4">
                      <p className="py-4 text-sm text-slate-400">Attempts</p>
                      <Badge kind="outlined">
                        {Object.values(node.attempts).length.toString() || '0'}
                      </Badge>
                    </div>
                    {Object.values(node.attempts).map((attempt) => (
                      <TimelineNode
                        key={attempt.groupID + attempt.attempt}
                        getOutput={getOutput}
                        node={attempt}
                        isAttempt
                      />
                    ))}
                  </>
                )}
              </TimelineNode>
>>>>>>> 466187e9
            );
          })}
        </AccordionPrimitive.Root>
      )}
    </div>
  );
}

function sortAscending(a: HistoryNode, b: HistoryNode) {
  if (a.startedAt && b.startedAt) {
    return a.startedAt.getTime() - b.startedAt.getTime();
  } else {
    return 0;
  }
}

function isVisible(node: HistoryNode) {
  if (node.status !== 'completed') {
    // We'll know if a node is pure discovery when it's completed. Therefore all
    // non-completed nodes are possibly non pure discovery.
    return true;
  }

  if (node.scope === 'function') {
    // Show nodes like "function completed".
    return true;
  }

  if (node.name) {
    // Pure discovery nodes (like planning parallel steps) don't have names.
    return true;
  }

  if (node.sleepConfig) {
    // Sleeps may not have a name but we still want to see it.
    return true;
  }

  if (node.waitForEventResult) {
    // Waits may not have a name but we still want to see it.
    return true;
  }

  if (node.invokeFunctionResult) {
    // Invokes don't return a step name, but the group overall gives information
    return true;
  }

  return false;
}<|MERGE_RESOLUTION|>--- conflicted
+++ resolved
@@ -6,7 +6,7 @@
 
 import { TimelineNode } from './TimelineNode/TimelineNode';
 
-export type CreateLinkToRunFn = (options: {
+export type NavigateToRunFn = (options: {
   eventID: string;
   runID: string;
   fnID: string;
@@ -15,10 +15,10 @@
 type Props = {
   getOutput: (historyItemID: string) => Promise<string | undefined>;
   history: HistoryParser;
-  createLinkToRun: CreateLinkToRunFn;
+  navigateToRun: NavigateToRunFn;
 };
 
-export function Timeline({ getOutput, history, createLinkToRun }: Props) {
+export function Timeline({ getOutput, history, navigateToRun }: Props) {
   const nodes = history.getGroups({ sort: true });
 
   return (
@@ -47,10 +47,7 @@
                 position={position}
                 getOutput={getOutput}
                 node={node}
-<<<<<<< HEAD
-                createLinkToRun={createLinkToRun}
-              />
-=======
+                navigateToRun={navigateToRun}
               >
                 {Object.values(node.attempts).length > 0 && (
                   <>
@@ -66,12 +63,12 @@
                         getOutput={getOutput}
                         node={attempt}
                         isAttempt
+                        navigateToRun={navigateToRun}
                       />
                     ))}
                   </>
                 )}
               </TimelineNode>
->>>>>>> 466187e9
             );
           })}
         </AccordionPrimitive.Root>
