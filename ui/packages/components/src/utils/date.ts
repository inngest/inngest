import {
  differenceInMilliseconds,
  format,
  formatDistanceToNow,
  isAfter,
<<<<<<< HEAD
  isBefore,
=======
  isValid,
  lightFormat,
>>>>>>> 535a0ddb
  sub,
  subDays,
  type Duration,
  type DurationUnit,
} from 'date-fns';

export type { Duration as DurationType };
<<<<<<< HEAD
export { isAfter, isBefore, sub };
=======
export { differenceInMilliseconds, formatDistanceToNow, isAfter, isValid, lightFormat, sub };
>>>>>>> 535a0ddb

export const DURATION_STRING_REGEX = /^[1-9]\d*[smMhdwy]$/;

export const DURATION_UNITS: { [k: string]: string } = {
  s: 'seconds',
  m: 'minutes',
  h: 'hours',
  d: 'days',
  w: 'weeks',
  M: 'months',
  y: 'years',
};

export const longDateFormat = {
  year: 'numeric' as const,
  month: 'numeric' as const,
  day: 'numeric' as const,
  hour: 'numeric' as const,
  hour12: true,
  minute: 'numeric' as const,
  fractionalSecondDigits: 3 as const,
};

// Format: 20 Jul 2023, 00:08:42
export function fullDate(date: Date): string {
  return new Intl.DateTimeFormat(undefined, {
    dateStyle: 'medium',
    timeStyle: 'medium',
  }).format(date);
}

// Format: 20/07/2023, 00:08:42
export function shortDate(date: Date): string {
  return new Intl.DateTimeFormat(undefined, {
    dateStyle: 'short',
    timeStyle: 'medium',
  }).format(date);
}

const second = 1000;
const minute = 60 * second;
const hour = 60 * minute;

export function formatMilliseconds(durationInMs: number) {
  if (durationInMs >= hour) {
    const hours = Math.floor(durationInMs / hour);
    durationInMs %= hour;

    const minutes = Math.floor(durationInMs / minute);
    return `${hours}h ${minutes}m`;
  } else if (durationInMs >= minute) {
    const minutes = Math.floor(durationInMs / minute);
    durationInMs %= minute;

    const seconds = Math.floor(durationInMs / second);
    return `${minutes}m ${seconds}s`;
  } else if (durationInMs >= second) {
    const seconds = Math.floor(durationInMs / second);
    return `${seconds}s`;
  } else {
    return `${durationInMs}ms`;
  }
}

// Combines two dates, using the day from one and the time from another
export function combineDayAndTime({ day, time }: { day: Date; time: Date }): Date {
  const combinedDate = new Date(day);

  const hours = time.getHours();
  const minutes = time.getMinutes();
  const seconds = time.getSeconds();
  const milliseconds = time.getMilliseconds();

  combinedDate.setHours(hours, minutes, seconds, milliseconds);

  return combinedDate;
}

export function formatDayString(date: Date): string {
  return format(date, 'MMMM dd, yyyy');
}

export function formatTimeString({
  date,
  is24HourFormat,
}: {
  date: Date;
  is24HourFormat: boolean;
}): string {
  // Define the format string based on whether it's a 12-hour or 24-hour format
  const formatString = is24HourFormat ? 'HH:mm:ss.SSS X' : 'hh:mm:ss.SSS a X';

  return format(date, formatString);
}

export function relativeTime(d: Date): string {
  return formatDistanceToNow(d, { addSuffix: true });
}

export function getTimestampDaysAgo({ currentDate, days }: { currentDate: Date; days: number }) {
  return subDays(currentDate, days);
}

export function maybeDateToString<T extends Date | null | undefined>(value: T): string | null {
  if (!value) {
    return null;
  }

  return value.toISOString();
}

export function toMaybeDate<T extends string | null | undefined>(value: T): Date | null {
  if (!value) {
    return null;
  }

  return new Date(value);
}

export const parseDuration = (duration: string): Duration => {
  if (!DURATION_STRING_REGEX.test(duration)) {
    throw Error(
      'Invalid duration format. Please use a format like 1s, 5m, 10h, 12d, 15w, 17M or 20y'
    );
  }
  const durationNumber = duration.slice(0, duration.length - 1);
  const durationUnit = duration.slice(duration.length - 1);

  return { [DURATION_UNITS[durationUnit] as DurationUnit]: Number(durationNumber) };
};

export const subtractDuration = (d: Date, duration: Duration) => sub(d, duration);

export function durationToString(duration: Duration): string {
  const entries = Object.entries(duration);
  if (entries.length !== 1) {
    throw new Error('Duration object should have exactly one key-value pair');
  }

  const entry = entries[0];
  if (!entry) {
    throw new Error('Unexpected: entries array is empty');
  }

  const [unit, value] = entry;
  const shortUnit = Object.keys(DURATION_UNITS).find((key) => DURATION_UNITS[key] === unit);

  if (!shortUnit) {
    throw new Error(`Unknown duration unit: ${unit}`);
  }

  return `${value}${shortUnit}`;
}

export const toDate = (dateString?: string): Date | undefined => {
  if (!dateString) {
    return undefined;
  }
  const d = new Date(dateString);
  return isNaN(d.getTime()) ? undefined : d;
};<|MERGE_RESOLUTION|>--- conflicted
+++ resolved
@@ -3,12 +3,9 @@
   format,
   formatDistanceToNow,
   isAfter,
-<<<<<<< HEAD
   isBefore,
-=======
   isValid,
   lightFormat,
->>>>>>> 535a0ddb
   sub,
   subDays,
   type Duration,
@@ -16,11 +13,7 @@
 } from 'date-fns';
 
 export type { Duration as DurationType };
-<<<<<<< HEAD
-export { isAfter, isBefore, sub };
-=======
-export { differenceInMilliseconds, formatDistanceToNow, isAfter, isValid, lightFormat, sub };
->>>>>>> 535a0ddb
+export { differenceInMilliseconds, formatDistanceToNow, isBefore, isAfter, isValid, lightFormat, sub };
 
 export const DURATION_STRING_REGEX = /^[1-9]\d*[smMhdwy]$/;
 
