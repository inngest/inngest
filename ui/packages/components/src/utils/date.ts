import {
  format,
  formatDistanceToNow,
  isAfter,
  sub,
  subDays,
  type Duration,
  type DurationUnit,
} from 'date-fns';

<<<<<<< HEAD
export type { Duration as DurationType };
=======
export { isAfter, sub };
>>>>>>> 5db8b3fc

export const DURATION_STRING_REGEX = /^[1-9]\d*[smMhdwy]$/;

export const DURATION_UNITS: { [k: string]: string } = {
  s: 'seconds',
  m: 'minutes',
  h: 'hours',
  d: 'days',
  w: 'weeks',
  M: 'months',
  y: 'years',
};

export const longDateFormat = {
  year: 'numeric' as const,
  month: 'numeric' as const,
  day: 'numeric' as const,
  hour: 'numeric' as const,
  hour12: true,
  minute: 'numeric' as const,
  fractionalSecondDigits: 3 as const,
};

// Format: 20 Jul 2023, 00:08:42
export function fullDate(date: Date): string {
  return new Intl.DateTimeFormat(undefined, {
    dateStyle: 'medium',
    timeStyle: 'medium',
  }).format(date);
}

// Format: 20/07/2023, 00:08:42
export function shortDate(date: Date): string {
  return new Intl.DateTimeFormat(undefined, {
    dateStyle: 'short',
    timeStyle: 'medium',
  }).format(date);
}

const second = 1000;
const minute = 60 * second;
const hour = 60 * minute;

export function formatMilliseconds(durationInMs: number) {
  if (durationInMs >= hour) {
    const hours = Math.floor(durationInMs / hour);
    durationInMs %= hour;

    const minutes = Math.floor(durationInMs / minute);
    return `${hours}h ${minutes}m`;
  } else if (durationInMs >= minute) {
    const minutes = Math.floor(durationInMs / minute);
    durationInMs %= minute;

    const seconds = Math.floor(durationInMs / second);
    return `${minutes}m ${seconds}s`;
  } else if (durationInMs >= second) {
    const seconds = Math.floor(durationInMs / second);
    return `${seconds}s`;
  } else {
    return `${durationInMs}ms`;
  }
}

// Combines two dates, using the day from one and the time from another
export function combineDayAndTime({ day, time }: { day: Date; time: Date }): Date {
  const combinedDate = new Date(day);

  const hours = time.getHours();
  const minutes = time.getMinutes();
  const seconds = time.getSeconds();
  const milliseconds = time.getMilliseconds();

  combinedDate.setHours(hours, minutes, seconds, milliseconds);

  return combinedDate;
}

export function formatDayString(date: Date): string {
  return format(date, 'MMMM dd, yyyy');
}

export function formatTimeString({
  date,
  is24HourFormat,
}: {
  date: Date;
  is24HourFormat: boolean;
}): string {
  // Define the format string based on whether it's a 12-hour or 24-hour format
  const formatString = is24HourFormat ? 'HH:mm:ss.SSS X' : 'hh:mm:ss.SSS a X';

  return format(date, formatString);
}

export function relativeTime(d: Date): string {
  return formatDistanceToNow(d, { addSuffix: true });
}

export function getTimestampDaysAgo({ currentDate, days }: { currentDate: Date; days: number }) {
  return subDays(currentDate, days);
}

export function maybeDateToString<T extends Date | null | undefined>(value: T): string | null {
  if (!value) {
    return null;
  }

  return value.toISOString();
}

export function toMaybeDate<T extends string | null | undefined>(value: T): Date | null {
  if (!value) {
    return null;
  }

  return new Date(value);
}

export const parseDuration = (duration: string): Duration => {
  if (!DURATION_STRING_REGEX.test(duration)) {
    throw Error(
      'Invalid duration format. Please use a format like 1s, 5m, 10h, 12d, 15w, 17M or 20y'
    );
  }
  const durationNumber = duration.slice(0, duration.length - 1);
  const durationUnit = duration.slice(duration.length - 1);

  return { [DURATION_UNITS[durationUnit] as DurationUnit]: Number(durationNumber) };
};

export const subtractDuration = (d: Date, duration: Duration) => sub(d, duration);

export function durationToString(duration: Duration): string {
  const entries = Object.entries(duration);
  if (entries.length !== 1) {
    throw new Error('Duration object should have exactly one key-value pair');
  }

  const entry = entries[0];
  if (!entry) {
    throw new Error('Unexpected: entries array is empty');
  }

  const [unit, value] = entry;
  const shortUnit = Object.keys(DURATION_UNITS).find((key) => DURATION_UNITS[key] === unit);

  if (!shortUnit) {
    throw new Error(`Unknown duration unit: ${unit}`);
  }

  return `${value}${shortUnit}`;
}

export const toDate = (dateString?: string): Date | undefined => {
  if (!dateString) {
    return undefined;
  }
  const d = new Date(dateString);
  return isNaN(d.getTime()) ? undefined : d;
};<|MERGE_RESOLUTION|>--- conflicted
+++ resolved
@@ -8,11 +8,8 @@
   type DurationUnit,
 } from 'date-fns';
 
-<<<<<<< HEAD
 export type { Duration as DurationType };
-=======
 export { isAfter, sub };
->>>>>>> 5db8b3fc
 
 export const DURATION_STRING_REGEX = /^[1-9]\d*[smMhdwy]$/;
 
