import { runEndGroupID, runStartGroupID, type HistoryNode, type RawHistoryItem } from './types';
import { updateNode } from './updateNode';

/**
 * Parses and groups raw history. Each history node has enough data to display a
 * history node as our users envision it. For example, if a user calls
 * `step.waitForEvent` then they expect a single history node, rather than the
 * multiple history items we actually store in our DB. Unlike raw history,
 * history nodes are mutable.
 *
 * IMPORTANT: The append method expects to be called in ascending chronological
 * order. Appending older raw history items will result in bugs. This should be
 * changed in the future, but that increases complexity.
 */
export class HistoryParser {
  private groups: Record<string, HistoryNode> = {};
  runStartedAt?: Date;

  constructor(rawHistory?: RawHistoryItem[]) {
    if (rawHistory) {
      for (const item of rawHistory) {
        this.append(item);
      }
    }
  }

  append(rawItem: RawHistoryItem) {
    // Handle FunctionStarted here because we need to do 2 things that
    // updateNode can't:
    // - Set the start time for the whole HistoryParser object.
    // - Create a new function-level node that's dedicated to the function run
    //    start.
    if (rawItem.type === 'FunctionStarted') {
      this.runStartedAt = new Date(rawItem.createdAt);
      this.createFunctionRunStartNode(new Date(rawItem.createdAt));
    }

<<<<<<< HEAD
    let node: HistoryNode;
    const existingNode = this.groups[groupID];
    if (existingNode) {
      node = { ...existingNode };
    } else {
      node = {
        attempt: rawItem.attempt,
        groupID,
        scheduledAt: new Date(rawItem.createdAt),
        sleepConfig: undefined,
        status: 'scheduled',
        waitForEventConfig: undefined,
        waitForEventResult: undefined,
        invokeFunctionConfig: undefined,
        invokeFunctionResult: undefined,
      };
    }

    if (rawItem.type === 'FunctionFailed' && node.scope === 'step') {
      // Put FunctionFailed into its own node. Its group ID is the same as
      // StepFailed but don't want to mess up the StepFailed node's data.
      node.groupID = runEndGroupID;
    }

=======
    let node = this.getNode(rawItem);
>>>>>>> c52fcd1a
    node = updateNode(node, rawItem);

    this.groups = {
      ...this.groups,
      [node.groupID]: updateNode(node, rawItem),
    };

    // Handle FunctionCancelled here because we need to do something that
    // updateNode can't: mark all in-progress nodes as cancelled.
    if (rawItem.type === 'FunctionCancelled') {
      this.cancelNodes(new Date(rawItem.createdAt));
    }

    this.handleCompletedSleepNodes(new Date(rawItem.createdAt));
  }

  /**
   * Mark all in-progress nodes as cancelled.
   *
   * Run cancellation doesn't create StepCancelled history items for in-progress
   * steps.
   */
  private cancelNodes(endedAt: Date) {
    for (const node of Object.values(this.groups)) {
      if (!node.endedAt) {
        this.groups = {
          ...this.groups,
          [node.groupID]: {
            ...node,
            endedAt,
            status: 'cancelled',
          },
        };
      }
    }
  }

  /**
   * Creates a node for the function run start. This is needed because the
   * FunctionStarted history item represents 2 things: starting the function and
   * scheduling the first step. Since those 2 things need separate nodes, we
   * need this method to create the function scope node.
   */
  private createFunctionRunStartNode(startedAt: Date) {
    // Create a dedicated node for function run start.
    const node: HistoryNode = {
      attempt: 0,
      endedAt: startedAt,
      groupID: runStartGroupID,
      attempts: {},
      scheduledAt: startedAt,
      scope: 'function',
      startedAt,
      status: 'started',
    } as const;

    this.groups = {
      ...this.groups,
      [node.groupID]: node,
    };
  }

  /**
   * Get the raw item's node. If one doesn't exist then create it.
   */
  private getNode(rawItem: RawHistoryItem): HistoryNode {
    const groupID = rawItem.groupID ?? 'unknown';
    let node = this.groups[groupID];
    if (!node) {
      node = {
        attempt: rawItem.attempt,
        groupID,
        attempts: {},
        scheduledAt: new Date(rawItem.createdAt),
        sleepConfig: undefined,
        status: 'scheduled',
        waitForEventConfig: undefined,
        waitForEventResult: undefined,
      };
    }

    return node;
  }

  getGroups({ sort = false }: { sort?: boolean } = {}): HistoryNode[] {
    const unsortedGroups = Object.values(this.groups);
    if (!sort) {
      return unsortedGroups;
    }

    return unsortedGroups.sort((a, b) => {
      // Always put run start group at the top.
      if (a.groupID === runStartGroupID) {
        return -1;
      }
      if (b.groupID === runStartGroupID) {
        return 1;
      }

      // Always put run end group at the bottom.
      if (a.groupID === runEndGroupID) {
        return 1;
      }
      if (b.groupID === runEndGroupID) {
        return -1;
      }

      // Sort by ascending time.
      return a.scheduledAt.getTime() - b.scheduledAt.getTime();
    });
  }

  /**
   * Mark sleep nodes as completed if their wake time is reached.
   *
   * Sleeps don't have a StepCompleted history item after they complete. So we
   * need to mark them as completed whenever their wake time is reached.
   */
  private handleCompletedSleepNodes(time: Date) {
    for (const node of this.getGroups()) {
      if (node.status === 'sleeping' && node.sleepConfig) {
        const isCompleted = node.sleepConfig.until <= time;
        if (isCompleted) {
          this.groups = {
            ...this.groups,
            [node.groupID]: {
              ...node,
              endedAt: node.sleepConfig.until,
              status: 'completed',
            },
          };
        }
      }
    }
  }
}<|MERGE_RESOLUTION|>--- conflicted
+++ resolved
@@ -35,34 +35,7 @@
       this.createFunctionRunStartNode(new Date(rawItem.createdAt));
     }
 
-<<<<<<< HEAD
-    let node: HistoryNode;
-    const existingNode = this.groups[groupID];
-    if (existingNode) {
-      node = { ...existingNode };
-    } else {
-      node = {
-        attempt: rawItem.attempt,
-        groupID,
-        scheduledAt: new Date(rawItem.createdAt),
-        sleepConfig: undefined,
-        status: 'scheduled',
-        waitForEventConfig: undefined,
-        waitForEventResult: undefined,
-        invokeFunctionConfig: undefined,
-        invokeFunctionResult: undefined,
-      };
-    }
-
-    if (rawItem.type === 'FunctionFailed' && node.scope === 'step') {
-      // Put FunctionFailed into its own node. Its group ID is the same as
-      // StepFailed but don't want to mess up the StepFailed node's data.
-      node.groupID = runEndGroupID;
-    }
-
-=======
     let node = this.getNode(rawItem);
->>>>>>> c52fcd1a
     node = updateNode(node, rawItem);
 
     this.groups = {
@@ -141,6 +114,8 @@
         status: 'scheduled',
         waitForEventConfig: undefined,
         waitForEventResult: undefined,
+        invokeFunctionConfig: undefined,
+        invokeFunctionResult: undefined,
       };
     }
 
