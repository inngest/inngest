--- conflicted
+++ resolved
@@ -113,25 +113,13 @@
       status: 'scheduled',
       waitForEventConfig: undefined,
       waitForEventResult: undefined,
+      invokeFunctionConfig: undefined,
+      invokeFunctionResult: undefined,
     } as const;
 
     // If the node doesn't exist then create it.
     let node = this.groups[groupID];
     if (!node) {
-<<<<<<< HEAD
-      node = {
-        attempt: rawItem.attempt,
-        groupID,
-        attempts: {},
-        scheduledAt: new Date(rawItem.createdAt),
-        sleepConfig: undefined,
-        status: 'scheduled',
-        waitForEventConfig: undefined,
-        waitForEventResult: undefined,
-        invokeFunctionConfig: undefined,
-        invokeFunctionResult: undefined,
-      };
-=======
       node = newNode;
     }
 
@@ -159,7 +147,6 @@
           },
         };
       }
->>>>>>> 466187e9
     }
 
     return node;
