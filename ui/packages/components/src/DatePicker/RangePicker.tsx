--- conflicted
+++ resolved
@@ -69,16 +69,7 @@
 );
 
 const AbsoluteDisplay = ({ absoluteRange }: { absoluteRange?: AbsoluteRange }) => (
-<<<<<<< HEAD
-  <Tooltip>
-    <TooltipTrigger asChild>
-      <div className="text-basis">{formatAbsolute(absoluteRange)}</div>
-    </TooltipTrigger>
-    <TooltipContent className="whitespace-pre-line">{formatAbsolute(absoluteRange)}</TooltipContent>
-  </Tooltip>
-=======
   <div className="text-basis">{formatAbsolute(absoluteRange)}</div>
->>>>>>> 695fe02d
 );
 
 const RelativeDisplay = ({ duration }: { duration: string }) => (
