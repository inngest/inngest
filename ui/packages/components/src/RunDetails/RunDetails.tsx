'use client';

import { Badge } from '@inngest/components/Badge';
import { ContentCard } from '@inngest/components/ContentCard';
import { FunctionRunStatusIcon } from '@inngest/components/FunctionRunStatusIcon';
import { MetadataGrid } from '@inngest/components/Metadata';
import { OutputCard } from '@inngest/components/OutputCard';
import { Timeline } from '@inngest/components/Timeline';
import { IconClock } from '@inngest/components/icons/Clock';
import type { Function } from '@inngest/components/types/function';
import type { FunctionRun } from '@inngest/components/types/functionRun';
import type { FunctionVersion } from '@inngest/components/types/functionVersion';
import type { HistoryParser } from '@inngest/components/utils/historyParser';
import { type OutputType } from '@inngest/components/utils/outputRenderer';

import { SleepingSummary } from './SleepingSummary';
import { WaitingSummary } from './WaitingSummary';
import { renderRunMetadata } from './runMetadataRenderer';

interface Props {
  func: Pick<Function, 'name' | 'triggers'>;
  functionVersion?: Pick<FunctionVersion, 'url' | 'version'>;
  getHistoryItemOutput: (historyItemID: string) => Promise<string | undefined>;
  history: HistoryParser;

  // TODO: Replace this with an imported component.
  rerunButton?: React.ReactNode;

  run: Pick<FunctionRun, 'endedAt' | 'id' | 'output' | 'startedAt' | 'status'>;
}

<<<<<<< HEAD
export function RunDetails({ func, functionVersion, getHistoryItemOutput, history, run }: Props) {
=======
export function RunDetails({ func, getHistoryItemOutput, history, rerunButton, run }: Props) {
>>>>>>> 8ebccba7
  const firstTrigger = func.triggers[0] ?? null;
  const cron = firstTrigger && firstTrigger.type === 'CRON';

  const metadataItems = renderRunMetadata({
    functionRun: run,
    functionVersion,
    history,
  });
  let type: OutputType | undefined;
  if (run.status === 'COMPLETED') {
    type = 'completed';
  } else if (run.status === 'FAILED') {
    type = 'failed';
  }

  return (
    <ContentCard
      active
      button={rerunButton}
      title={func.name}
      icon={run.status && <FunctionRunStatusIcon status={run.status} className="h-5 w-5" />}
      type="run"
      badge={
        cron ? (
          <div className="py-2">
            <Badge className="bg-orange-400/10 text-orange-400" kind="solid">
              <IconClock />
              {firstTrigger.value}
            </Badge>
          </div>
        ) : null
      }
      metadata={
        <div className="pt-8">
          <MetadataGrid metadataItems={metadataItems} />
        </div>
      }
    >
      <div className="px-5 pt-4">
        {run.status && run.endedAt && run.output && type && (
          <OutputCard content={run.output} type={type} />
        )}

        <WaitingSummary history={history.groups} />
        <SleepingSummary history={history.groups} />
      </div>

      <hr className="mt-8 border-slate-800/50" />
      <div className="px-5 pt-4">
        <h3 className="py-4 text-sm text-slate-400">Timeline</h3>
        <Timeline getOutput={getHistoryItemOutput} history={history.groups} />
      </div>
    </ContentCard>
  );
}<|MERGE_RESOLUTION|>--- conflicted
+++ resolved
@@ -29,11 +29,14 @@
   run: Pick<FunctionRun, 'endedAt' | 'id' | 'output' | 'startedAt' | 'status'>;
 }
 
-<<<<<<< HEAD
-export function RunDetails({ func, functionVersion, getHistoryItemOutput, history, run }: Props) {
-=======
-export function RunDetails({ func, getHistoryItemOutput, history, rerunButton, run }: Props) {
->>>>>>> 8ebccba7
+export function RunDetails({
+  func,
+  functionVersion,
+  getHistoryItemOutput,
+  history,
+  rerunButton,
+  run,
+}: Props) {
   const firstTrigger = func.triggers[0] ?? null;
   const cron = firstTrigger && firstTrigger.type === 'CRON';
 
