--- conflicted
+++ resolved
@@ -92,17 +92,10 @@
             {run.status && run.endedAt && run.output && isSuccess && (
               <OutputCard content={run.output} isSuccess={isSuccess} />
             )}
-
-<<<<<<< HEAD
+            <CancellationSummary history={history} />    
             <WaitingSummary history={history} />
             <SleepingSummary history={history} />
           </div>
-=======
-        <CancellationSummary history={history} />
-        <WaitingSummary history={history} />
-        <SleepingSummary history={history} />
-      </div>
->>>>>>> 8eca413e
 
           <hr className="mt-8 border-slate-800/50" />
           <div className="px-5 pt-4">
