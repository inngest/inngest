'use client';

import { useCallback, useRef } from 'react';
import { Editor, type Monaco } from '@monaco-editor/react';
import type { editor } from 'monaco-editor';

import { EDITOR_OPTIONS } from './constants';
import type { SQLCompletionConfig } from './createSQLCompletionProvider';
import { useMonacoWithTheme, useSQLCompletions } from './hooks';

export type SQLEditorMountCallback = (editor: editor.IStandaloneCodeEditor, monaco: Monaco) => void;

export type SQLEditorProps = {
  completionConfig: SQLCompletionConfig;
  content: string;
  onChange: (value: string) => void;
  onMount?: SQLEditorMountCallback;
};

<<<<<<< HEAD
export function SQLEditor({ completionConfig, content, onChange }: SQLEditorProps) {
=======
export function SQLEditor({ content, onChange, onMount }: SQLEditorProps) {
>>>>>>> 3005ebd1
  const wrapperRef = useRef<HTMLDivElement>(null);

  useMonacoWithTheme(wrapperRef);
  useSQLCompletions(completionConfig);

  const handleContentChange = useCallback(
    (newValue: string | undefined) => {
      onChange(newValue ?? '');
    },
    [onChange]
  );

  const handleEditorMount = useCallback(
    (editorInstance: editor.IStandaloneCodeEditor, monaco: Monaco) => {
      onMount?.(editorInstance, monaco);
    },
    [onMount]
  );

  return (
    <div ref={wrapperRef} className="bg-codeEditor relative h-full">
      <Editor
        defaultLanguage="sql"
        onChange={handleContentChange}
        onMount={handleEditorMount}
        options={EDITOR_OPTIONS}
        theme="inngest-theme"
        value={content}
      />
    </div>
  );
}<|MERGE_RESOLUTION|>--- conflicted
+++ resolved
@@ -17,11 +17,7 @@
   onMount?: SQLEditorMountCallback;
 };
 
-<<<<<<< HEAD
-export function SQLEditor({ completionConfig, content, onChange }: SQLEditorProps) {
-=======
-export function SQLEditor({ content, onChange, onMount }: SQLEditorProps) {
->>>>>>> 3005ebd1
+export function SQLEditor({ completionConfig, content, onChange, onMount }: SQLEditorProps) {
   const wrapperRef = useRef<HTMLDivElement>(null);
 
   useMonacoWithTheme(wrapperRef);
