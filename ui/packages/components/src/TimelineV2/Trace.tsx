--- conflicted
+++ resolved
@@ -104,11 +104,7 @@
             className="my-4 grow"
             pathCreator={pathCreator}
             trace={trace}
-<<<<<<< HEAD
-            result={result && <RunResult className="border-t border-slate-300" result={result} />}
-=======
             result={result}
->>>>>>> d369def2
           />
 
           {trace.childrenSpans?.map((child, i) => {
