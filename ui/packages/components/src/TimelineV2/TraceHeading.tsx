--- conflicted
+++ resolved
@@ -67,12 +67,8 @@
     <div className="flex w-72 gap-2">
       {isExpandable && (
         <Button
-<<<<<<< HEAD
           onClick={onClickExpandToggle}
-=======
-          btnAction={onClickExpandToggle}
           className="flex-none"
->>>>>>> ec0ec22a
           size="small"
           appearance={isExpanded ? 'solid' : 'outlined'}
           icon={
