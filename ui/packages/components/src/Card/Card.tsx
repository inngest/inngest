--- conflicted
+++ resolved
@@ -47,22 +47,14 @@
 }
 
 Card.Content = ({ children, className }: PropsWithChildren<{ className?: string }>) => {
-<<<<<<< HEAD
-  return <div className={cn('px-6 py-4 dark:bg-slate-800/40', className)}>{children}</div>;
-=======
   return <div className={cn('bg-white px-6 py-4 dark:bg-slate-800/40', className)}>{children}</div>;
->>>>>>> 3b3e685a
 };
 
 Card.Footer = ({ children, className }: PropsWithChildren<{ className?: string }>) => {
   return (
     <div
       className={cn(
-<<<<<<< HEAD
-        'border-t border-slate-300 px-6 py-4 dark:border-slate-800/50 dark:bg-slate-800/40',
-=======
         'border-t border-slate-300 bg-white px-6 py-3 dark:border-slate-800/50 dark:bg-slate-800/40',
->>>>>>> 3b3e685a
         className
       )}
     >
@@ -75,11 +67,7 @@
   return (
     <div
       className={cn(
-<<<<<<< HEAD
-        'flex flex-col gap-1 border-b border-slate-300 px-6 py-3 text-sm text-slate-700 dark:border-slate-800/50 dark:bg-slate-800/40 dark:text-slate-400',
-=======
         'flex flex-col gap-1 border-b border-slate-300 bg-white px-6 py-3 text-sm text-slate-700 dark:border-slate-800/50 dark:bg-slate-800/40 dark:text-slate-400',
->>>>>>> 3b3e685a
         className
       )}
     >
