--- conflicted
+++ resolved
@@ -106,15 +106,11 @@
           <IconSpinner className={cn(spinnerStyles, iconSizes, 'top-50% left-50% absolute')} />
         )}
         {icon && iconSide === 'left' && iconElement}
-<<<<<<< HEAD
-        {label && <span className={loading ? 'invisible' : 'visible'}>{label}</span>}
-=======
         {label ? (
           <span className={loading ? 'invisible' : 'visible'}>{label}</span>
         ) : (
           icon && !iconSide && iconElement
         )}
->>>>>>> ec0ec22a
         {icon && iconSide === 'right' && iconElement}
         {/* {keys && (
           <kbd className="ml-auto flex items-center gap-1">
