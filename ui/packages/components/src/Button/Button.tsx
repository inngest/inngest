import type { UrlObject } from 'url';
import React, { forwardRef, type ButtonHTMLAttributes, type ReactNode } from 'react';
import type { Route } from 'next';
import Link from 'next/link';
import { Tooltip, TooltipContent, TooltipTrigger } from '@inngest/components/Tooltip';
import { IconSpinner } from '@inngest/components/icons/Spinner';

import { cn } from '../utils/classNames';
import {
  getButtonColors,
  getButtonSizeStyles,
  getIconSizeStyles,
  getKeyColor,
  getSpinnerStyles,
} from './buttonStyles';

export type ButtonKind = 'primary' | 'secondary' | 'danger';
export type ButtonAppearance = 'solid' | 'outlined' | 'ghost';
export type ButtonSize = 'small' | 'medium' | 'large';

export interface ButtonProps extends ButtonHTMLAttributes<HTMLButtonElement> {
  kind?: ButtonKind;
  appearance?: ButtonAppearance;
  size?: ButtonSize;
  loading?: boolean;
  href?: string | UrlObject;
  target?: string;
  tooltip?: ReactNode;
  label?: ReactNode;
  icon?: ReactNode;
  iconSide?: 'right' | 'left';
  keys?: string[];
}

export const LinkWrapper = ({
  children,
  href,
  target,
}: {
  children: ReactNode;
  href?: string | UrlObject;
  target?: string;
}) =>
  href ? (
    <Link href={href as Route} target={target}>
      {children}
    </Link>
  ) : (
    children
  );

export const TooltipWrapper = ({
  children,
  tooltip,
}: {
  children: ReactNode;
  tooltip?: ReactNode;
}) =>
  tooltip ? (
    <Tooltip>
      <TooltipTrigger asChild>{children}</TooltipTrigger>
      <TooltipContent>{tooltip}</TooltipContent>
    </Tooltip>
  ) : (
    children
  );

export const Button = forwardRef<HTMLButtonElement, ButtonProps>(
  (
    {
      kind = 'primary',
      appearance = 'solid',
      size = 'medium',
      label,
      icon,
      iconSide,
      loading = false,
      href,
      type = 'button',
      keys,
      className,
      tooltip,
      disabled,
      target,
      ...props
    }: ButtonProps,
    ref
  ) => {
    const buttonColors = getButtonColors({ kind, appearance, loading });
    const buttonSizes = getButtonSizeStyles({ size, icon, label });
<<<<<<< HEAD
    const disabledStyles = getDisabledStyles({ kind, appearance });
=======
>>>>>>> bed561b5
    const spinnerStyles = getSpinnerStyles({ kind, appearance });
    const iconSizes = getIconSizeStyles({ size });
    const keyColor = getKeyColor({ kind, appearance });

    const iconElement = React.isValidElement(icon)
      ? React.cloneElement(icon as React.ReactElement, {
          className: cn(iconSizes, icon.props.className, loading && 'invisible'),
        })
      : null;

    const children = (
      <>
        {loading && (
          <IconSpinner className={cn(spinnerStyles, iconSizes, 'top-50% left-50% absolute')} />
        )}
<<<<<<< HEAD
        {icon && iconSide === 'left' && iconElement}
=======
        {icon && iconSide === 'left' && (
          <span className={cn(size === 'small' ? 'pr-1' : 'pr-1.5')}>{iconElement}</span>
        )}
>>>>>>> bed561b5
        {label ? (
          <span className={loading ? 'invisible' : 'visible'}>{label}</span>
        ) : (
          icon && !iconSide && iconElement
        )}
<<<<<<< HEAD
        {icon && iconSide === 'right' && iconElement}
=======
        {icon && iconSide === 'right' && (
          <span className={cn(size === 'small' ? 'pl-1' : 'pl-1.5')}>{iconElement}</span>
        )}
>>>>>>> bed561b5
        {/* {keys && (
          <kbd className="ml-auto flex items-center gap-1">
            {keys.map((key, i) => (
              <kbd
                key={i}
                className={cn(
                  disabled
                    ? 'bg-slate-200 text-slate-400 dark:bg-slate-800 dark:text-slate-500'
                    : keyColor,
                  'ml-auto flex h-6 w-6 items-center justify-center rounded font-sans text-xs'
                )}
              >
                {key}
              </kbd>
            ))}
          </kbd>
        )} */}
      </>
    );

    return (
      <TooltipWrapper tooltip={tooltip}>
        <LinkWrapper href={href} target={target}>
          <button
            ref={ref}
            className={cn(
              buttonColors,
              buttonSizes,
<<<<<<< HEAD
              disabledStyles,
              'flex items-center justify-center whitespace-nowrap rounded-md',
=======
              'flex items-center justify-center whitespace-nowrap rounded-md disabled:cursor-not-allowed',
>>>>>>> bed561b5
              className
            )}
            type={type}
            disabled={disabled}
            {...props}
          >
            {children}
          </button>
        </LinkWrapper>
      </TooltipWrapper>
    );
  }
);<|MERGE_RESOLUTION|>--- conflicted
+++ resolved
@@ -88,10 +88,6 @@
   ) => {
     const buttonColors = getButtonColors({ kind, appearance, loading });
     const buttonSizes = getButtonSizeStyles({ size, icon, label });
-<<<<<<< HEAD
-    const disabledStyles = getDisabledStyles({ kind, appearance });
-=======
->>>>>>> bed561b5
     const spinnerStyles = getSpinnerStyles({ kind, appearance });
     const iconSizes = getIconSizeStyles({ size });
     const keyColor = getKeyColor({ kind, appearance });
@@ -107,25 +103,17 @@
         {loading && (
           <IconSpinner className={cn(spinnerStyles, iconSizes, 'top-50% left-50% absolute')} />
         )}
-<<<<<<< HEAD
-        {icon && iconSide === 'left' && iconElement}
-=======
         {icon && iconSide === 'left' && (
           <span className={cn(size === 'small' ? 'pr-1' : 'pr-1.5')}>{iconElement}</span>
         )}
->>>>>>> bed561b5
         {label ? (
           <span className={loading ? 'invisible' : 'visible'}>{label}</span>
         ) : (
           icon && !iconSide && iconElement
         )}
-<<<<<<< HEAD
-        {icon && iconSide === 'right' && iconElement}
-=======
         {icon && iconSide === 'right' && (
           <span className={cn(size === 'small' ? 'pl-1' : 'pl-1.5')}>{iconElement}</span>
         )}
->>>>>>> bed561b5
         {/* {keys && (
           <kbd className="ml-auto flex items-center gap-1">
             {keys.map((key, i) => (
@@ -154,12 +142,7 @@
             className={cn(
               buttonColors,
               buttonSizes,
-<<<<<<< HEAD
-              disabledStyles,
-              'flex items-center justify-center whitespace-nowrap rounded-md',
-=======
               'flex items-center justify-center whitespace-nowrap rounded-md disabled:cursor-not-allowed',
->>>>>>> bed561b5
               className
             )}
             type={type}
