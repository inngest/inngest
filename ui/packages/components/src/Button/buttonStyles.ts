import type { ButtonAppearance, ButtonKind, ButtonSize } from './Button';

interface ButtonColorParams {
  kind: ButtonKind;
  appearance: ButtonAppearance;
  loading?: boolean;
}

interface ButtonSizeParams {
  size: ButtonSize;
}

interface ButtonSizeStyleParams extends ButtonSizeParams {
  icon?: React.ReactNode;
  label?: React.ReactNode;
}

export const getButtonColors = ({ kind, appearance, loading }: ButtonColorParams) => {
  const solidButtonStyles = {
    primary: loading
      ? 'bg-primary-xSubtle text-onContrast'
      : 'bg-primary-intense focus:bg-primary-xIntense hover:bg-primary-xIntense active:bg-primary-2xIntense disabled:bg-primary-xSubtle text-onContrast',
    secondary: '', // NOOP: there are no designs for secondary solid buttons,
    danger: loading
      ? 'bg-tertiary-xSubtle text-onContrast'
      : 'bg-tertiary-intense focus:bg-primary-xIntense hover:bg-tertiary-xIntense active:bg-tertiary-2xIntense disabled:bg-tertiary-xSubtle text-onContrast',
  };

  const outlinedButtonStyles = {
    primary: loading
      ? 'border border-subtle text-primary-moderate'
      : 'border border-muted text-primary-intense focus:bg-subtle hover:bg-subtle active:bg-muted disabled:bg-disabled disabled:text-primary-xSubtle',
    secondary: loading
      ? 'border border-subtle text-foreground-subtle'
      : 'border border-muted text-foreground-base focus:bg-subtle hover:bg-subtle active:bg-muted disabled:bg-disabled disabled:text-foreground-disabled',
    danger: loading
      ? 'border border-subtle text-tertiary-moderate'
      : 'border border-muted text-tertiary-intense focus:bg-subtle hover:bg-subtle active:bg-muted disabled:bg-disabled disabled:text-tertiary-xSubtle',
  };

  const ghostButtonStyles = {
    primary: loading
      ? 'text-primary-moderate'
      : 'text-primary-intense focus:bg-subtle hover:bg-subtle active:bg-muted disabled:text-primary-xSubtle',
    secondary: loading
      ? 'text-foreground-subtle'
      : 'text-foreground-base focus:bg-subtle hover:bg-subtle active:bg-muted disabled:text-foreground-disabled',
    danger: loading
      ? 'text-tertiary-moderate'
      : 'text-tertiary-intense focus:bg-subtle hover:bg-subtle active:bg-muted disabled:bg-disabled disabled:text-tertiary-xSubtle',
  };

  if (appearance === 'solid') {
    return solidButtonStyles[kind];
  } else if (appearance === 'outlined') {
    return outlinedButtonStyles[kind];
  } else {
    return ghostButtonStyles[kind];
  }
};

export const getKeyColor = ({ appearance, kind }: ButtonColorParams) => {
  const defaultKeyStyles = {
    primary: 'bg-indigo-500/80',
    secondary: 'bg-emerald-600/80',
    danger: 'bg-rose-700/80',
  };
  if (appearance === 'solid' && kind === 'primary') {
    return 'bg-slate-900';
  } else if (appearance === 'solid') {
    return 'bg-slate-800/20';
  } else if (appearance === 'outlined') {
    return `text-white ${defaultKeyStyles[kind]}`;
  }
  return defaultKeyStyles[kind];
};

export const getButtonSizeStyles = ({ size, icon, label }: ButtonSizeStyleParams) => {
  const iconOnlySizeStyles = {
    small: 'h-6 p-1.5',
    medium: 'h-8 p-1.5',
    large: 'h-10 p-1.5',
  };

  const sizeStyles = {
    small: 'h-6 text-xs leading-[18px] px-3 py-1.5',
    medium: 'h-8 text-xs leading-[18px] px-3 py-1.5',
    large: 'h-10 text-xs leading-[18px] px-3 py-1.5',
  };

  return icon && !label ? iconOnlySizeStyles[size] : sizeStyles[size];
};

export const getDisabledStyles = ({ appearance }: ButtonColorParams) => {
  if (appearance === 'solid') {
    return 'disabled:cursor-not-allowed disabled:text-slate-400 disabled:bg-slate-200 dark:disabled:text-slate-500 dark:disabled:bg-slate-800 ';
  } else if (appearance === 'outlined') {
    return 'disabled:cursor-not-allowed disabled:text-slate-400 disabled:border-slate-200 disabled:bg-slate-100 dark:disabled:text-slate-500 dark:disabled:border-slate-800 dark:disabled:bg-slate-900';
  }
  return 'disabled:cursor-not-allowed disabled:text-slate-400 dark:disabled:text-slate-500 disabled:hover:no-underline';
};

export const getIconSizeStyles = ({ size }: ButtonSizeParams) => {
  const sizeStyles = {
    small: 'h-4 w-4',
    medium: 'h-4 w-4',
    large: 'h-4 w-4',
  };

  return sizeStyles[size];
};

export const getSpinnerStyles = ({ appearance, kind }: ButtonColorParams) => {
  const defaultSpinnerStyles = {
    primary: 'fill-primary-moderate',
<<<<<<< HEAD
    secondary: 'fill-foreground-subtle',
=======
    secondary: 'fill-subtle',
>>>>>>> ec0ec22a
    danger: 'fill-tertiary-moderate',
  };
  if (appearance === 'outlined') {
    return defaultSpinnerStyles[kind];
  }
<<<<<<< HEAD
  return 'fill-foreground-onContrast';
=======
  return 'fill-onContrast';
>>>>>>> ec0ec22a
};<|MERGE_RESOLUTION|>--- conflicted
+++ resolved
@@ -113,19 +113,11 @@
 export const getSpinnerStyles = ({ appearance, kind }: ButtonColorParams) => {
   const defaultSpinnerStyles = {
     primary: 'fill-primary-moderate',
-<<<<<<< HEAD
-    secondary: 'fill-foreground-subtle',
-=======
     secondary: 'fill-subtle',
->>>>>>> ec0ec22a
     danger: 'fill-tertiary-moderate',
   };
   if (appearance === 'outlined') {
     return defaultSpinnerStyles[kind];
   }
-<<<<<<< HEAD
-  return 'fill-foreground-onContrast';
-=======
   return 'fill-onContrast';
->>>>>>> ec0ec22a
 };