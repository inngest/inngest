import { useState } from 'react';
import { Alert } from '@inngest/components/Alert';
import { Button } from '@inngest/components/Button';
import { CodeBlock } from '@inngest/components/CodeBlock';
import { Modal } from '@inngest/components/Modal';

const initialCode = JSON.stringify({ data: {} }, null, 2);

type Props = {
  doesFunctionAcceptPayload: boolean;
  isOpen: boolean;
  onCancel: () => void;
  onConfirm: (payload: { data: Record<string, unknown> }) => void;
};

export function InvokeModal({ doesFunctionAcceptPayload, isOpen, onCancel, onConfirm }: Props) {
  const [error, setError] = useState<string>();
  const [rawPayload, setRawPayload] = useState(initialCode);

  function onSubmit(event: React.FormEvent<HTMLFormElement>) {
    event.preventDefault();

    try {
      let payload;
      if (doesFunctionAcceptPayload) {
        payload = parseCode(rawPayload);
      } else {
        payload = { data: {} };
      }

      onConfirm(payload);
      setError(undefined);
    } catch (error) {
      if (!(error instanceof Error)) {
        setError('Unknown error');
        return;
      }

      setError(error.message);
    }
  }

  let content;
  if (doesFunctionAcceptPayload) {
    content = (
      <CodeBlock.Wrapper>
        <CodeBlock
          tab={{
            content: rawPayload,
            language: 'json',
            readOnly: false,
            handleChange: setRawPayload,
<<<<<<< HEAD
          },
        ]}
        minLines={10}
      />
=======
          }}
        />
      </CodeBlock.Wrapper>
>>>>>>> 9c1f5bde
    );
  } else {
    content = (
      <p className="dark:text-white">
        Cron functions without event triggers cannot include payload data.
      </p>
    );
  }

  return (
    <Modal className="w-full max-w-3xl" isOpen={isOpen} onClose={onCancel}>
      <Modal.Header description="Invoke this function, triggering a function run">
        Invoke Function
      </Modal.Header>

      <form onSubmit={onSubmit}>
        <Modal.Body>
          {content}

          {error && (
            <Alert className="mt-6" severity="error">
              {error}
            </Alert>
          )}
        </Modal.Body>

        <Modal.Footer className="flex justify-end gap-2">
          <Button appearance="outlined" btnAction={onCancel} label="Cancel" />
          <Button appearance="solid" kind="primary" label="Invoke Function" type="submit" />
        </Modal.Footer>
      </form>
    </Modal>
  );
}

function isRecord(value: unknown): value is Record<string, unknown> {
  return typeof value === 'object' && value !== null;
}

function parseCode(code: string): { data: Record<string, unknown> } {
  if (typeof code !== 'string') {
    throw new Error("The payload form field isn't a string");
  }

  let payload: Record<string, unknown>;
  const parsed: unknown = JSON.parse(code);
  if (!isRecord(parsed)) {
    throw new Error('Parsed JSON is not an object');
  }

  payload = parsed;

  let { data } = payload;
  if (data === null) {
    data = {};
  }
  if (!isRecord(data)) {
    throw new Error('The "data" field must be an object or null');
  }

  const supportedKeys = ['data'];
  for (const key of Object.keys(payload)) {
    if (!supportedKeys.includes(key)) {
      throw new Error(`Property "${key}" is not supported when invoking a function`);
    }
  }

  return { data };
}<|MERGE_RESOLUTION|>--- conflicted
+++ resolved
@@ -50,16 +50,10 @@
             language: 'json',
             readOnly: false,
             handleChange: setRawPayload,
-<<<<<<< HEAD
-          },
-        ]}
-        minLines={10}
-      />
-=======
           }}
+          minLines={10}
         />
       </CodeBlock.Wrapper>
->>>>>>> 9c1f5bde
     );
   } else {
     content = (
