name: SDK E2E Tests

on:
  push:
    branches: [main]
    paths-ignore:
      - "ui/apps/dashboard/**"
  pull_request:
    paths-ignore:
      - "ui/apps/dashboard/**"

jobs:
  ts:
    name: TS SDK Tests
    strategy:
      matrix:
        os: [ubuntu-latest]
    runs-on: ${{ matrix.os }}
    steps:
      - uses: actions/checkout@v4
      - name: Set up Go
        uses: actions/setup-go@v5
        with:
<<<<<<< HEAD
          go-version: "1.22"
      - uses: actions/setup-node@v3
=======
          go-version: "1.21"
      - uses: actions/setup-node@v4
>>>>>>> 6907e72d
        with:
          node-version: "18"
      - name: Install pnpm
        uses: pnpm/action-setup@v4
        with:
          version: 8.6.2
      - name: Build UI
        run: make build-ui
      - name: Build dev serve
        run: |
          go build -o ./inngest-bin ./cmd/main.go
      - name: Run E2E tests
        run: |
          cd ./tests/js
          pnpm install
          pnpm dev &
          sleep 5
          cd ../../
          echo "Running dev server"
          nohup ./inngest-bin dev --no-discovery 2> /tmp/dev-output.txt &
          echo "Ran dev server"
          sleep 5
          curl http://127.0.0.1:8288/dev > /dev/null 2> /dev/null
          go test ./tests -v
        env:
          INNGEST_SIGNING_KEY: test
          API_URL: http://127.0.0.1:8288
          SDK_URL: http://127.0.0.1:3000/api/inngest
  golang:
    name: Go SDK Tests
    strategy:
      matrix:
        os: [ubuntu-latest]
    runs-on: ${{ matrix.os }}
    steps:
      - uses: actions/checkout@v4
      - name: Set up Go
        uses: actions/setup-go@v5
        with:
          go-version: "1.22"
      - name: Build dev server
        run: |
          go build -o ./inngest-bin ./cmd/main.go
      - name: Run E2E tests
        run: |
          echo "Running dev server"
          nohup ./inngest-bin dev --no-discovery 2> /tmp/dev-output.txt &
          echo "Ran dev server"
          sleep 5
          curl http://127.0.0.1:8288/dev > /dev/null 2> /dev/null
          go test ./tests/golang -v -count=1
        env:
          INNGEST_SIGNING_KEY: 7468697320697320612074657374206b6579
          INNGEST_DEV: http://127.0.0.1:8288<|MERGE_RESOLUTION|>--- conflicted
+++ resolved
@@ -21,13 +21,8 @@
       - name: Set up Go
         uses: actions/setup-go@v5
         with:
-<<<<<<< HEAD
           go-version: "1.22"
-      - uses: actions/setup-node@v3
-=======
-          go-version: "1.21"
       - uses: actions/setup-node@v4
->>>>>>> 6907e72d
         with:
           node-version: "18"
       - name: Install pnpm
