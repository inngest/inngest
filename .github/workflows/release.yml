--- conflicted
+++ resolved
@@ -21,11 +21,7 @@
       - name: Install Go
         uses: actions/setup-go@v5
         with:
-<<<<<<< HEAD
           go-version: '1.22'
-=======
-          go-version: "1.21"
->>>>>>> 6907e72d
       - name: Install pnpm
         uses: pnpm/action-setup@v4
         with:
