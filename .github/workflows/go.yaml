name: Go

on:
  push:
    branches: [main]
    paths-ignore:
      - "ui/apps/dashboard/**"
  pull_request:
    paths-ignore:
      - "ui/apps/dashboard/**"

jobs:
  golangci:
    name: lint
    strategy:
      matrix:
        os: [ubuntu-latest]
    runs-on: ${{ matrix.os }}
    steps:
      - uses: actions/checkout@v4
      - name: Set up Go
        uses: actions/setup-go@v5
        with:
<<<<<<< HEAD
          go-version: '1.22'
=======
          go-version: "1.21"
>>>>>>> 6907e72d
      - name: Lint
        run: |
          curl -sSfL https://raw.githubusercontent.com/golangci/golangci-lint/master/install.sh | sh -s v1.58.0
          ./bin/golangci-lint run --verbose
  test-linux-race:
    strategy:
      matrix:
        os: [ubuntu-latest]
    runs-on: ${{ matrix.os }}
    steps:
      - uses: actions/checkout@v4
      - name: Set up Go
        uses: actions/setup-go@v2
        with:
<<<<<<< HEAD
          go-version: '1.22'
=======
          go-version: "1.21"
>>>>>>> 6907e72d
      - name: Test
        run: go test $(go list ./... | grep -v tests) -race -count=1<|MERGE_RESOLUTION|>--- conflicted
+++ resolved
@@ -21,11 +21,7 @@
       - name: Set up Go
         uses: actions/setup-go@v5
         with:
-<<<<<<< HEAD
           go-version: '1.22'
-=======
-          go-version: "1.21"
->>>>>>> 6907e72d
       - name: Lint
         run: |
           curl -sSfL https://raw.githubusercontent.com/golangci/golangci-lint/master/install.sh | sh -s v1.58.0
@@ -40,10 +36,6 @@
       - name: Set up Go
         uses: actions/setup-go@v2
         with:
-<<<<<<< HEAD
           go-version: '1.22'
-=======
-          go-version: "1.21"
->>>>>>> 6907e72d
       - name: Test
         run: go test $(go list ./... | grep -v tests) -race -count=1