module github.com/inngest/inngest

go 1.20

require (
	cuelang.org/go v0.4.2
	github.com/99designs/gqlgen v0.17.27
	github.com/VividCortex/ewma v1.2.0
	github.com/alicebob/miniredis/v2 v2.30.3-0.20230520070231-a946a99f2c60
	github.com/aws/aws-lambda-go v1.41.0
	github.com/aws/aws-sdk-go v1.43.31
	github.com/cespare/xxhash/v2 v2.2.0
	github.com/charmbracelet/lipgloss v0.5.0
	github.com/dmarkham/enumer v1.5.8
	github.com/dustinkirkland/golang-petname v0.0.0-20191129215211-8e5a1ed0cff0
	github.com/go-chi/chi/v5 v5.0.7
	github.com/go-chi/cors v1.2.1
	github.com/golang-migrate/migrate/v4 v4.16.2
	github.com/golang/mock v1.6.0
	github.com/google/cel-go v0.11.4
	github.com/google/uuid v1.3.0
	github.com/gosimple/slug v1.12.0
	github.com/gowebpki/jcs v1.0.0
	github.com/hashicorp/go-multierror v1.1.1
	github.com/hashicorp/terraform v0.15.3
	github.com/inngest/inngestgo v0.4.3-0.20230731190123-1d1baf256abd
	github.com/jedib0t/go-pretty/v6 v6.3.0
	github.com/jinzhu/copier v0.3.5
	github.com/marcboeker/go-duckdb v1.4.1
	github.com/mattn/go-isatty v0.0.17
	github.com/mitchellh/go-homedir v1.1.0
	github.com/oklog/ulid/v2 v2.1.0
	github.com/pkg/errors v0.9.1
	github.com/redis/rueidis v1.0.14
	github.com/robfig/cron/v3 v3.0.1
	github.com/rs/zerolog v1.26.1
	github.com/shirou/gopsutil v3.21.11+incompatible
	github.com/spf13/cobra v1.4.0
	github.com/spf13/viper v1.10.1
	github.com/stretchr/testify v1.8.3
	github.com/throttled/throttled/v2 v2.11.0
	github.com/uber-go/tally/v4 v4.1.4
	github.com/vektah/gqlparser/v2 v2.5.1
	github.com/xhit/go-str2duration/v2 v2.1.0
	go.opentelemetry.io/otel v1.16.0
	go.opentelemetry.io/otel/exporters/jaeger v1.16.0
	go.opentelemetry.io/otel/exporters/otlp/otlpmetric/otlpmetricgrpc v0.39.0
	go.opentelemetry.io/otel/exporters/otlp/otlptrace v1.16.0
	go.opentelemetry.io/otel/exporters/otlp/otlptrace/otlptracegrpc v1.16.0
	go.opentelemetry.io/otel/exporters/prometheus v0.39.0
	go.opentelemetry.io/otel/exporters/stdout/stdoutmetric v0.39.0
	go.opentelemetry.io/otel/exporters/stdout/stdouttrace v1.16.0
	go.opentelemetry.io/otel/sdk v1.16.0
	go.opentelemetry.io/otel/sdk/metric v0.39.0
	go.opentelemetry.io/otel/trace v1.16.0
	go.uber.org/atomic v1.10.0
	gocloud.dev v0.25.0
	gocloud.dev/pubsub/natspubsub v0.25.0
<<<<<<< HEAD
=======
	golang.org/x/exp v0.0.0-20230522175609-2e198f4a06a1
>>>>>>> e5b1cf8b
	golang.org/x/mod v0.10.0
	golang.org/x/sync v0.2.0
	golang.org/x/term v0.10.0
	gonum.org/v1/gonum v0.12.0
	google.golang.org/genproto v0.0.0-20230306155012-7f2fa6fef1f4
	google.golang.org/grpc v1.55.0
	lukechampine.com/frand v1.4.2
)

require (
	cloud.google.com/go/compute v1.18.0 // indirect
	cloud.google.com/go/compute/metadata v0.2.3 // indirect
	cloud.google.com/go/iam v0.12.0 // indirect
	cloud.google.com/go/pubsub v1.28.0 // indirect
	github.com/aead/chacha20 v0.0.0-20180709150244-8b13a72661da // indirect
	github.com/agext/levenshtein v1.2.2 // indirect
	github.com/agnivade/levenshtein v1.1.1 // indirect
	github.com/alicebob/gopher-json v0.0.0-20200520072559-a9ecdc9d1d3a // indirect
	github.com/antlr/antlr4/runtime/Go/antlr v0.0.0-20220418222510-f25a4f6275ed // indirect
	github.com/apparentlymart/go-textseg/v13 v13.0.0 // indirect
	github.com/aws/aws-sdk-go-v2 v1.16.16 // indirect
	github.com/aws/aws-sdk-go-v2/config v1.15.3 // indirect
	github.com/aws/aws-sdk-go-v2/credentials v1.12.20 // indirect
	github.com/aws/aws-sdk-go-v2/feature/ec2/imds v1.12.17 // indirect
	github.com/aws/aws-sdk-go-v2/internal/configsources v1.1.23 // indirect
	github.com/aws/aws-sdk-go-v2/internal/endpoints/v2 v2.4.17 // indirect
	github.com/aws/aws-sdk-go-v2/internal/ini v1.3.10 // indirect
	github.com/aws/aws-sdk-go-v2/service/internal/presigned-url v1.9.17 // indirect
	github.com/aws/aws-sdk-go-v2/service/sns v1.17.4 // indirect
	github.com/aws/aws-sdk-go-v2/service/sqs v1.18.3 // indirect
	github.com/aws/aws-sdk-go-v2/service/sso v1.11.23 // indirect
	github.com/aws/aws-sdk-go-v2/service/ssooidc v1.13.5 // indirect
	github.com/aws/aws-sdk-go-v2/service/sts v1.16.19 // indirect
	github.com/aws/smithy-go v1.13.3 // indirect
	github.com/beorn7/perks v1.0.1 // indirect
	github.com/cenkalti/backoff/v4 v4.2.1 // indirect
	github.com/cockroachdb/apd/v2 v2.0.2 // indirect
	github.com/cpuguy83/go-md2man/v2 v2.0.2 // indirect
	github.com/davecgh/go-spew v1.1.1 // indirect
	github.com/emicklei/proto v1.6.15 // indirect
	github.com/fsnotify/fsnotify v1.5.1 // indirect
	github.com/go-logr/logr v1.2.4 // indirect
	github.com/go-logr/stdr v1.2.2 // indirect
	github.com/go-ole/go-ole v1.2.6 // indirect
	github.com/golang/glog v1.1.0 // indirect
	github.com/golang/groupcache v0.0.0-20210331224755-41bb18bfe9da // indirect
	github.com/golang/protobuf v1.5.3 // indirect
	github.com/google/go-cmp v0.5.9 // indirect
	github.com/google/wire v0.5.0 // indirect
	github.com/googleapis/enterprise-certificate-proxy v0.2.3 // indirect
	github.com/googleapis/gax-go/v2 v2.7.0 // indirect
	github.com/gorilla/websocket v1.5.0 // indirect
	github.com/gosimple/unidecode v1.0.1 // indirect
	github.com/grpc-ecosystem/grpc-gateway/v2 v2.7.0 // indirect
	github.com/hashicorp/errwrap v1.1.0 // indirect
	github.com/hashicorp/golang-lru/v2 v2.0.1 // indirect
	github.com/hashicorp/hcl v1.0.0 // indirect
	github.com/hashicorp/hcl/v2 v2.10.0 // indirect
	github.com/inconshreveable/mousetrap v1.0.0 // indirect
	github.com/jmespath/go-jmespath v0.4.0 // indirect
	github.com/lib/pq v1.10.6 // indirect
	github.com/lucasb-eyer/go-colorful v1.2.0 // indirect
	github.com/magiconair/properties v1.8.5 // indirect
	github.com/mattn/go-runewidth v0.0.13 // indirect
	github.com/matttproud/golang_protobuf_extensions v1.0.4 // indirect
	github.com/mitchellh/go-wordwrap v1.0.0 // indirect
	github.com/mitchellh/mapstructure v1.5.0 // indirect
	github.com/mpvl/unique v0.0.0-20150818121801-cbe035fff7de // indirect
	github.com/muesli/reflow v0.3.0 // indirect
	github.com/muesli/termenv v0.11.1-0.20220212125758-44cd13922739 // indirect
	github.com/nats-io/nats.go v1.13.1-0.20220121202836-972a071d373d // indirect
	github.com/nats-io/nkeys v0.3.0 // indirect
	github.com/nats-io/nuid v1.0.1 // indirect
	github.com/pascaldekloe/name v1.0.1 // indirect
	github.com/pelletier/go-toml v1.9.4 // indirect
	github.com/pmezard/go-difflib v1.0.0 // indirect
	github.com/prometheus/client_golang v1.15.1 // indirect
	github.com/prometheus/client_model v0.4.0 // indirect
	github.com/prometheus/common v0.42.0 // indirect
	github.com/prometheus/procfs v0.9.0 // indirect
	github.com/protocolbuffers/txtpbfmt v0.0.0-20201118171849-f6a6b3f636fc // indirect
	github.com/rivo/uniseg v0.2.0 // indirect
	github.com/russross/blackfriday/v2 v2.1.0 // indirect
	github.com/spf13/afero v1.6.0 // indirect
	github.com/spf13/cast v1.4.1 // indirect
	github.com/spf13/jwalterweatherman v1.1.0 // indirect
	github.com/spf13/pflag v1.0.5 // indirect
	github.com/stoewer/go-strcase v1.2.0 // indirect
	github.com/subosito/gotenv v1.2.0 // indirect
	github.com/tklauser/go-sysconf v0.3.10 // indirect
	github.com/tklauser/numcpus v0.4.0 // indirect
	github.com/twmb/murmur3 v1.1.6 // indirect
	github.com/urfave/cli/v2 v2.25.1 // indirect
	github.com/xrash/smetrics v0.0.0-20201216005158-039620a65673 // indirect
	github.com/yuin/gopher-lua v1.1.0 // indirect
	github.com/yusufpapurcu/wmi v1.2.2 // indirect
	github.com/zclconf/go-cty v1.8.3 // indirect
	go.opencensus.io v0.24.0 // indirect
	go.opentelemetry.io/otel/exporters/otlp/internal/retry v1.16.0 // indirect
	go.opentelemetry.io/otel/exporters/otlp/otlpmetric v0.39.0 // indirect
	go.opentelemetry.io/otel/metric v1.16.0 // indirect
	go.opentelemetry.io/proto/otlp v0.19.0 // indirect
	golang.org/x/crypto v0.11.0 // indirect
<<<<<<< HEAD
	golang.org/x/exp v0.0.0-20230522175609-2e198f4a06a1 // indirect
=======
>>>>>>> e5b1cf8b
	golang.org/x/net v0.12.0 // indirect
	golang.org/x/oauth2 v0.6.0 // indirect
	golang.org/x/sys v0.10.0 // indirect
	golang.org/x/text v0.11.0 // indirect
	golang.org/x/tools v0.9.3 // indirect
	golang.org/x/xerrors v0.0.0-20220907171357-04be3eba64a2 // indirect
	google.golang.org/api v0.110.0 // indirect
	google.golang.org/appengine v1.6.7 // indirect
	google.golang.org/protobuf v1.30.0 // indirect
	gopkg.in/ini.v1 v1.66.2 // indirect
	gopkg.in/yaml.v2 v2.4.0 // indirect
	gopkg.in/yaml.v3 v3.0.1 // indirect
)<|MERGE_RESOLUTION|>--- conflicted
+++ resolved
@@ -56,10 +56,7 @@
 	go.uber.org/atomic v1.10.0
 	gocloud.dev v0.25.0
 	gocloud.dev/pubsub/natspubsub v0.25.0
-<<<<<<< HEAD
-=======
 	golang.org/x/exp v0.0.0-20230522175609-2e198f4a06a1
->>>>>>> e5b1cf8b
 	golang.org/x/mod v0.10.0
 	golang.org/x/sync v0.2.0
 	golang.org/x/term v0.10.0
@@ -163,10 +160,6 @@
 	go.opentelemetry.io/otel/metric v1.16.0 // indirect
 	go.opentelemetry.io/proto/otlp v0.19.0 // indirect
 	golang.org/x/crypto v0.11.0 // indirect
-<<<<<<< HEAD
-	golang.org/x/exp v0.0.0-20230522175609-2e198f4a06a1 // indirect
-=======
->>>>>>> e5b1cf8b
 	golang.org/x/net v0.12.0 // indirect
 	golang.org/x/oauth2 v0.6.0 // indirect
 	golang.org/x/sys v0.10.0 // indirect
