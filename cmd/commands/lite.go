package commands

import (
	"fmt"
	"os"
	"strconv"

	"github.com/inngest/inngest/cmd/commands/internal/localconfig"
	"github.com/inngest/inngest/pkg/config"
	"github.com/inngest/inngest/pkg/lite"
	itrace "github.com/inngest/inngest/pkg/telemetry/trace"
	"github.com/spf13/cobra"
	"github.com/spf13/viper"
)

func NewCmdLite() *cobra.Command {
	cmd := &cobra.Command{
		Use:     "lite",
		Short:   "[Experimental] Run the Inngest lite server",
		Example: "inngest lite",
		Run:     doLite,
	}

	cmd.Flags().String("config", "", "Path to the configuration file")
	cmd.Flags().String("host", "", "host to run the API on")
	cmd.Flags().StringP("port", "p", "8288", "port to run the API on")
<<<<<<< HEAD
	cmd.Flags().Int("poll-interval", 0, "Interval in seconds between polling for updates to apps")
=======
	cmd.Flags().StringSliceP("sdk-url", "u", []string{}, "SDK URLs to load functions from")
>>>>>>> 36a738c3

	return cmd
}

func doLite(cmd *cobra.Command, args []string) {
	ctx := cmd.Context()
	// TODO Likely need a `Lite()`
	conf, err := config.Dev(ctx)
	if err != nil {
		fmt.Println(err.Error())
		os.Exit(1)
	}

	if err = localconfig.InitLiteConfig(ctx, cmd); err != nil {
		fmt.Println(err.Error())
		os.Exit(1)
	}

	port, err := strconv.Atoi(viper.GetString("port"))
	if err != nil {
		fmt.Println(err.Error())
		os.Exit(1)
	}
	conf.EventAPI.Port = port

	host := viper.GetString("host")
	if host != "" {
		conf.EventAPI.Addr = host
	}

	if err := itrace.NewUserTracer(ctx, itrace.TracerOpts{
		ServiceName:   "lite",
		Type:          itrace.TracerTypeOTLPHTTP,
		TraceEndpoint: "localhost:8288",
		TraceURLPath:  "/dev/traces",
	}); err != nil {
		fmt.Println(err)
		os.Exit(1)
	}
	defer func() {
		_ = itrace.CloseUserTracer(ctx)
	}()

	opts := lite.StartOpts{
<<<<<<< HEAD
		Config:       *conf,
		PollInterval: viper.GetInt("poll-interval"),
=======
		Config: *conf,
		URLs:   viper.GetStringSlice("urls"),
>>>>>>> 36a738c3
	}

	err = lite.New(ctx, opts)
	if err != nil {
		fmt.Println(err)
		os.Exit(1)
	}
}<|MERGE_RESOLUTION|>--- conflicted
+++ resolved
@@ -24,11 +24,8 @@
 	cmd.Flags().String("config", "", "Path to the configuration file")
 	cmd.Flags().String("host", "", "host to run the API on")
 	cmd.Flags().StringP("port", "p", "8288", "port to run the API on")
-<<<<<<< HEAD
 	cmd.Flags().Int("poll-interval", 0, "Interval in seconds between polling for updates to apps")
-=======
 	cmd.Flags().StringSliceP("sdk-url", "u", []string{}, "SDK URLs to load functions from")
->>>>>>> 36a738c3
 
 	return cmd
 }
@@ -73,13 +70,9 @@
 	}()
 
 	opts := lite.StartOpts{
-<<<<<<< HEAD
 		Config:       *conf,
 		PollInterval: viper.GetInt("poll-interval"),
-=======
-		Config: *conf,
-		URLs:   viper.GetStringSlice("urls"),
->>>>>>> 36a738c3
+		URLs:         viper.GetStringSlice("urls"),
 	}
 
 	err = lite.New(ctx, opts)
