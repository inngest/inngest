--- conflicted
+++ resolved
@@ -12,11 +12,7 @@
 	"testing"
 	"time"
 
-<<<<<<< HEAD
-	"github.com/inngest/inngest/pkg/connect"
-=======
 	"github.com/inngest/inngest/pkg/connect/rest"
->>>>>>> a3fec502
 	"github.com/inngest/inngest/pkg/coreapi/graph/models"
 	"github.com/inngest/inngest/tests/client"
 	"github.com/inngest/inngestgo"
@@ -82,11 +78,7 @@
 			resp, err := http.Get("http://127.0.0.1:8289/v0/envs/dev/conns")
 			a.NoError(err)
 
-<<<<<<< HEAD
-			var reply connect.ShowConnsReply
-=======
 			var reply rest.ShowConnsReply
->>>>>>> a3fec502
 			err = json.NewDecoder(resp.Body).Decode(&reply)
 			a.NoError(err)
 
@@ -107,11 +99,7 @@
 			resp, err := http.Get(endpoint)
 			a.NoError(err)
 
-<<<<<<< HEAD
-			var reply connect.ShowWorkerGroupReply
-=======
 			var reply rest.ShowWorkerGroupReply
->>>>>>> a3fec502
 			a.NoError(json.NewDecoder(resp.Body).Decode(&reply))
 
 			a.True(reply.Data.Synced)
