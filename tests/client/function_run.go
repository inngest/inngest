package client

import (
	"context"
	"encoding/json"
	"fmt"
	"strings"
	"testing"
	"time"

	"github.com/99designs/gqlgen/graphql"
	"github.com/inngest/inngest/pkg/coreapi/graph/models"
	"github.com/stretchr/testify/assert"
	"github.com/stretchr/testify/require"
)

type FunctionRunOpt struct {
	Cursor    string
	Items     int
	Status    []string
	TimeField models.RunsV2OrderByField
	Order     []models.RunsV2OrderBy
	Query     *string
	Start     time.Time
	End       time.Time
}

func (o FunctionRunOpt) OrderBy() string {
	if len(o.Order) == 0 {
		return fmt.Sprintf("[ { field: %s, direction: %s } ]", models.RunsV2OrderByFieldQueuedAt, models.RunsOrderByDirectionDesc)
	}

	orderby := []string{}
	for _, o := range o.Order {
		order := fmt.Sprintf("{ field: %s, direction: %s }", o.Field, o.Direction)
		orderby = append(orderby, order)
	}

	res := "[ "
	res += strings.Join(orderby, ",")
	res += " ]"

	return res
}

type FnRunEdge struct {
	Cursor string
	Node   struct {
		ID        string    `json:"id"`
		Status    string    `json:"status"`
		TraceID   string    `json:"traceID"`
		QueuedAt  time.Time `json:"queuedAt"`
		StartedAt time.Time `json:"startedAt"`
		EndedAt   time.Time `json:"endedAt"`
	}
}

type FnRunPageInfo struct {
	HasNextPage bool    `json:"hasNextPage"`
	EndCursor   *string `json:"endCursor,omitempty"`
}

func (c *Client) FunctionRuns(ctx context.Context, opts FunctionRunOpt) ([]FnRunEdge, FnRunPageInfo, int) {
	c.Helper()

	items := 40
	if opts.Items > 0 {
		items = opts.Items
	}

	cursor := "null"
	if opts.Cursor != "" {
		cursor = fmt.Sprintf(`"%s"`, opts.Cursor)
	}

	timeField := models.RunsV2OrderByFieldQueuedAt
	if opts.TimeField.IsValid() {
		timeField = opts.TimeField
	}

	query := fmt.Sprintf(`
	query GetFunctionRunsV2(
		$startTime: Time!,
		$endTime: Time!,
		$timeField: RunsV2OrderByField = QUEUED_AT,
		$status: [FunctionRunStatus!],
		$first: Int = 40,
		$query: String
	) {
		runs(
			first: $first,
			after: %s,
			filter: { from: $startTime, until: $endTime, status: $status, timeField: $timeField, query: $query },
			orderBy: %s
		) {
			edges {
				cursor
				node {
					id
					status
 					traceID
 					startedAt
					queuedAt
 					endedAt
				}
			}
			pageInfo {
				startCursor
				endCursor
				hasNextPage
			}
			totalCount
		}
	}`,
		cursor,
		opts.OrderBy(),
	)

	resp := c.MustDoGQL(ctx, graphql.RawParams{
		Query: query,
		Variables: map[string]any{
			"startTime": opts.Start,
			"endTime":   opts.End,
			"timeField": timeField,
			"status":    opts.Status,
			"first":     items,
			"query":     opts.Query,
		},
	})
	if len(resp.Errors) > 0 {
		c.Fatalf("err with gql: %#v", resp.Errors)
	}

	type response struct {
		Runs struct {
			Edges      []FnRunEdge   `json:"edges"`
			PageInfo   FnRunPageInfo `json:"pageInfo"`
			TotalCount int           `json:"totalCount"`
		}
	}

	data := &response{}
	if err := json.Unmarshal(resp.Data, data); err != nil {
		c.Fatal(err.Error())
	}

	return data.Runs.Edges, data.Runs.PageInfo, data.Runs.TotalCount
}

type Run struct {
	Output string `json:"output"`
	Status string `json:"status"`
}

func (c *Client) Run(ctx context.Context, runID string) Run {
	c.Helper()

	query := `
		query GetRun($runID: ID!) {
			functionRun(query: { functionRunId: $runID }) {
				output
				status
			}
		}`

	resp := c.MustDoGQL(ctx, graphql.RawParams{
		Query: query,
		Variables: map[string]any{
			"runID": runID,
		},
	})
	if len(resp.Errors) > 0 {
		c.Fatalf("err with gql: %#v", resp.Errors)
	}

	type response struct {
		FunctionRun Run `json:"functionRun"`
	}

	data := &response{}
	if err := json.Unmarshal(resp.Data, data); err != nil {
		c.Fatal(err.Error())
	}

	return data.FunctionRun
}

func (c *Client) WaitForRunStatus(
	ctx context.Context,
	t *testing.T,
	expectedStatus string,
	runID *string,
) Run {
	t.Helper()

	start := time.Now()
	var run Run
	for {
		if runID != nil && *runID != "" {
			run = c.Run(ctx, *runID)
			if run.Status == expectedStatus {
				break
			}
		}

		if time.Since(start) > 5*time.Second {
			var msg string
			if runID == nil || *runID == "" {
				msg = "Run ID is empty"
			} else {
				msg = fmt.Sprintf("Expected status %s, got %s", expectedStatus, run.Status)
			}
			t.Fatal(msg)
		}

		time.Sleep(100 * time.Millisecond)
	}

	return run
}

// WaitForRunTraces waits for run traces with a matching status for a predefined timeout and interval.
// Once run traces are available, they are returned and tests continue. If run traces are missing or invalid, the test will fail.
func (c *Client) WaitForRunTraces(ctx context.Context, t *testing.T, runID *string, opts WaitForRunTracesOptions) *RunV2 {
	if opts.Interval == 0 {
		opts.Interval = 2 * time.Second
	}
	if opts.Timeout == 0 {
		opts.Timeout = 10 * time.Second
	}

	var traces *RunV2
	require.NotNil(t, runID)
	require.EventuallyWithT(t, func(t *assert.CollectT) {
		a := assert.New(t)
		if !a.NotNil(runID) {
			return
		}

		run, err := c.RunTraces(ctx, *runID)
<<<<<<< HEAD
		a.NoError(err)
		a.NotNil(run)
		a.Equal(opts.Status.String(), run.Status)
=======
		if !a.NoError(err) {
			return
		}
		if !a.NotNil(run) {
			return
		}
		if !a.Equal(opts.Status.String(), run.Status, "expected status did not match actual status") {
			return
		}
>>>>>>> 2b0f2557

		if opts.ChildSpanCount > 0 {
			a.NotNil(run.Trace)
			a.True(run.Trace.IsRoot)
			a.GreaterOrEqual(len(run.Trace.ChildSpans), opts.ChildSpanCount)
		}

		traces = run
	}, opts.Timeout, opts.Interval)

	return traces
}

type WaitForRunTracesOptions struct {
	Status   models.FunctionStatus
	Timeout  time.Duration
	Interval time.Duration

	ChildSpanCount int
}

func (c *Client) RunTraces(ctx context.Context, runID string) (*RunV2, error) {
	c.Helper()

	if runID == "" {
		return nil, nil
	}

	query := `
		query GetTraceRun($runID: String!) {
	  	run(runID: $runID) {
				status
				traceID
				isBatch
				batchCreatedAt
				cronSchedule
        endedAt

				trace {
					...TraceDetails
					childrenSpans {
						...TraceDetails
						childrenSpans {
							...TraceDetails
						}
					}
				}
			}
		}
		fragment TraceDetails on RunTraceSpan {
			name
			runID
			status
			attempts
			isRoot
			parentSpanID
			spanID
			startedAt
			endedAt
			duration
			outputID
			stepOp
			stepInfo {
				__typename
				... on InvokeStepInfo {
					triggeringEventID
					functionID
					timeout
					returnEventID
  				runID
					timedOut
				}
				... on SleepStepInfo {
					sleepUntil
				}
				... on WaitForEventStepInfo {
					eventName
					expression
					timeout
					foundEventID
					timedOut
				}
				... on RunStepInfo {
					type
				}
			}
		}
	`

	resp, err := c.DoGQL(ctx, graphql.RawParams{
		Query: query,
		Variables: map[string]any{
			"runID": runID,
		},
	})
	if err != nil {
		return nil, fmt.Errorf("err with fnrun trace query: %w", err)
	}

	type response struct {
		Run RunV2
	}
	data := &response{}
	if err := json.Unmarshal(resp.Data, data); err != nil {
		return nil, fmt.Errorf("could not unmarshal response data: %w", err)
	}

	return &data.Run, nil
}

type RunV2 struct {
	TraceID string `json:"traceID"`
	// RunID   string        `json:"runID"`
	Status         string        `json:"status"`
	Trace          *runTraceSpan `json:"trace,omitempty"`
	IsBatch        bool          `json:"isBatch"`
	BatchCreatedAt *time.Time    `json:"batchCreatedAt,omitempty"`
	CronSchedule   *string       `json:"cronSchedule,omitempty"`
	EndedAt        *time.Time    `json:"endedAt,omitempty"`
}

type runTraceSpan struct {
	Name         string         `json:"name"`
	RunID        string         `json:"runID"`
	Status       string         `json:"status"`
	Attempts     int            `json:"attempts"`
	IsRoot       bool           `json:"isRoot"`
	TraceID      string         `json:"traceID"`
	ParentSpanID string         `json:"parentSpanID"`
	SpanID       string         `json:"spanID"`
	Duration     int64          `json:"duration"`
	StartedAt    *time.Time     `json:"startedAt,omitempty"`
	EndedAt      *time.Time     `json:"endedAt,omitempty"`
	ChildSpans   []runTraceSpan `json:"childrenSpans"`
	OutputID     *string        `json:"outputID,omitempty"`
	StepOp       string         `json:"stepOp"`
	StepInfo     any            `json:"stepInfo,omitempty"`
}

func (c *Client) RunSpanOutput(ctx context.Context, outputID string) *models.RunTraceSpanOutput {
	c.Helper()

	if outputID == "" {
		return nil
	}

	query := `
		query GetTraceSpanOutput($outputID: String!) {
			output: runTraceSpanOutputByID(outputID: $outputID) {
				data
				error {
					name
					message
					stack
				}
			}
		}
	`

	resp := c.MustDoGQL(ctx, graphql.RawParams{
		Query: query,
		Variables: map[string]any{
			"outputID": outputID,
		},
	})
	if len(resp.Errors) > 0 {
		c.Fatalf("err with span output query: %#v", resp.Errors)
	}

	type response struct {
		Output *models.RunTraceSpanOutput
	}
	data := response{}
	if err := json.Unmarshal(resp.Data, &data); err != nil {
		c.Fatal(err.Error())
	}

	return data.Output
}

func (c *Client) ExpectSpanOutput(t require.TestingT, expected string, output *models.RunTraceSpanOutput) {
	require.NotNil(t, output)
	require.NotNil(t, output.Data)
	require.Nil(t, output.Error)
	require.Contains(t, *output.Data, expected)
}

func (c *Client) ExpectSpanErrorOutput(
	t require.TestingT,
	msg string,
	stack string,
	output *models.RunTraceSpanOutput,
) {
	a := assert.New(t)
	if !a.NotNil(output) {
		return
	}
	a.Nil(output.Data)
	if !a.NotNil(output.Error) {
		return
	}
	if msg != "" {
		a.Contains(output.Error.Message, msg)
	}
	if stack != "" {
		if !a.NotNil(output.Error.Stack) {
			return
		}
		a.Contains(*output.Error.Stack, stack)
	}
}

func (c *Client) RunTrigger(ctx context.Context, runID string) *models.RunTraceTrigger {
	c.Helper()

	if runID == "" {
		return nil
	}

	query := `
		query GetTraceRunTrigger($runID: String!) {
			runTrigger(runID: $runID) {
				eventName
				IDs
				timestamp
				payloads
				isBatch
				batchID
				cron
			}
		}
	`

	resp := c.MustDoGQL(ctx, graphql.RawParams{
		Query: query,
		Variables: map[string]any{
			"runID": runID,
		},
	})
	if len(resp.Errors) > 0 {
		c.Fatalf("err with fnrun trace query: %#v", resp.Errors)
	}

	type response struct {
		RunTrigger *models.RunTraceTrigger
	}
	data := response{}
	if err := json.Unmarshal(resp.Data, &data); err != nil {
		c.Fatalf("err with run trigger query: %#v", err)
	}

	return data.RunTrigger
}

type runByEventID struct {
	ID string `json:"id"`
}

func (c *Client) RunsByEventID(ctx context.Context, eventID string) ([]runByEventID, error) {
	c.Helper()

	query := `
		query Q($eventID: ID!) {
			event(query: { eventId: $eventID }) {
				functionRuns {
					id
				}
			}
		}`

	resp := c.doGQL(ctx, graphql.RawParams{
		Query: query,
		Variables: map[string]any{
			"eventID": eventID,
		},
	})
	if len(resp.Errors) > 0 {
		return nil, fmt.Errorf("err with gql: %s", resp.Errors.Error())
	}

	type response struct {
		Event struct {
			FunctionRuns []runByEventID `json:"functionRuns"`
		} `json:"event"`
	}

	data := &response{}
	if err := json.Unmarshal(resp.Data, data); err != nil {
		c.Fatal(err.Error())
	}

	return data.Event.FunctionRuns, nil
}<|MERGE_RESOLUTION|>--- conflicted
+++ resolved
@@ -238,11 +238,6 @@
 		}
 
 		run, err := c.RunTraces(ctx, *runID)
-<<<<<<< HEAD
-		a.NoError(err)
-		a.NotNil(run)
-		a.Equal(opts.Status.String(), run.Status)
-=======
 		if !a.NoError(err) {
 			return
 		}
@@ -252,7 +247,6 @@
 		if !a.Equal(opts.Status.String(), run.Status, "expected status did not match actual status") {
 			return
 		}
->>>>>>> 2b0f2557
 
 		if opts.ChildSpanCount > 0 {
 			a.NotNil(run.Trace)
