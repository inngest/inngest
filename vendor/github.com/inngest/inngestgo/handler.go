--- conflicted
+++ resolved
@@ -602,11 +602,7 @@
 	config := sdk.RegisterRequest{
 		URL:        fmt.Sprintf("%s://%s%s", scheme, host, pathAndParams),
 		V:          "1",
-<<<<<<< HEAD
-		DeployType: "ping",
-=======
 		DeployType: sdk.DeployTypePing,
->>>>>>> 5d069258
 		SDK:        HeaderValueSDK,
 		AppName:    h.appName,
 		Headers: sdk.Headers{
@@ -796,59 +792,7 @@
 			}
 		}
 
-<<<<<<< HEAD
-		config.Functions = append(config.Functions, f)
-	}
-
-	registerURL := defaultRegisterURL
-	if IsDev() {
-		// TODO: Check if dev server is up.  If not, error.  We can't deploy to production.
-		registerURL = fmt.Sprintf("%s/fn/register", DevServerURL())
-	}
-	if h.RegisterURL != nil {
-		registerURL = *h.RegisterURL
-	}
-
-	byt, err := json.Marshal(config)
-	if err != nil {
-		return fmt.Errorf("error marshalling function config: %w", err)
-	}
-	req, err := http.NewRequest(http.MethodPost, registerURL, bytes.NewReader(byt))
-	if err != nil {
-		return fmt.Errorf("error creating new request: %w", err)
-	}
-
-	key, err := hashedSigningKey([]byte(h.GetSigningKey()))
-	if err != nil {
-		return fmt.Errorf("error creating signing key: %w", err)
-	}
-	req.Header.Add(HeaderKeyAuthorization, fmt.Sprintf("Bearer %s", string(key)))
-	if h.GetEnv() != "" {
-		req.Header.Add(HeaderKeyEnv, h.GetEnv())
-	}
-	SetBasicRequestHeaders(req)
-
-	resp, err := http.DefaultClient.Do(req)
-	if err != nil {
-		return fmt.Errorf("error performing registration request: %w", err)
-	}
-	if resp.StatusCode > 299 {
-		body := map[string]any{}
-		byt, _ := io.ReadAll(resp.Body)
-		if err := json.Unmarshal(byt, &body); err != nil {
-			return fmt.Errorf("error reading register response: %w\n\n%s", err, byt)
-		}
-		return fmt.Errorf("Error registering functions: %s", body["error"])
-	}
-	return nil
-}
-
-func (h *handler) url(r *http.Request) *url.URL {
-	if h.URL != nil {
-		return h.URL
-=======
 		fnConfigs[i] = f
->>>>>>> 5d069258
 	}
 
 	return fnConfigs, nil
@@ -866,18 +810,9 @@
 	var sig string
 	defer r.Body.Close()
 
-<<<<<<< HEAD
-	if !IsDev() {
-		if sig = r.Header.Get(HeaderKeySignature); sig == "" {
-			return publicerr.Error{
-				Message: "unauthorized",
-				Status:  401,
-			}
-=======
 	if !h.isDev() {
 		if sig = r.Header.Get(HeaderKeySignature); sig == "" {
 			return errUnauthorized
->>>>>>> 5d069258
 		}
 	}
 
@@ -1026,23 +961,7 @@
 
 	if err != nil {
 		l.Error("error calling function", "error", err)
-<<<<<<< HEAD
-
-		if isNoRetryError(err) {
-			w.Header().Add(HeaderKeyNoRetry, "true")
-		}
-
-		if at := getRetryAtTime(err); at != nil {
-			w.Header().Add(HeaderKeyRetryAfter, at.Format(time.RFC3339))
-		}
-
-		return publicerr.Error{
-			Message: fmt.Sprintf("error calling function: %s", err.Error()),
-			Status:  500,
-		}
-=======
 		return err
->>>>>>> 5d069258
 	}
 
 	if len(ops) > 0 {
