package step

import (
	"bytes"
	"context"
	"encoding/json"
	"fmt"
	"time"

	"github.com/inngest/inngest/pkg/enums"
	"github.com/inngest/inngest/pkg/execution/state"
	str2duration "github.com/xhit/go-str2duration/v2"
)

var (
	// ErrEventNotReceived is returned when a WaitForEvent call times out.  It indicates that a
	// matching event was not received before the timeout.
	ErrEventNotReceived = fmt.Errorf("event not received")
)

type WaitForEventOpts struct {
	// Name represents the optional step name.
	Name string
	// Event is the event name to wait for.
	Event string
	// Timeout is how long to wait.  We must always timebound event lsiteners.
	Timeout time.Duration
	// If allows you to write arbitrary expressions to match against.
	If *string `json:"if"`
}

// WaitForEvent pauses function execution until a specific event is received or the wait times
// out.  You must pass in an event name within WaitForEventOpts.Event, and may pass an optional
// expression to filter events based off of data.
//
// For example:
//
//	step.waitForEvent(ctx, "wait-for-open", opts.WaitForEventOpts{
//		Event: "email/mail.opened",
//		If:	inngestgo.StrPtr(fmt.Sprintf("async.data.id == %s", strconv.Quote("my-id"))),
//		Timeout: 24 * time.Hour,
//	})
func WaitForEvent[T any](ctx context.Context, stepID string, opts WaitForEventOpts) (T, error) {
	mgr := preflight(ctx)
	args := map[string]any{
		"timeout": str2duration.String(opts.Timeout),
		"event":   opts.Event,
	}
	if opts.If != nil {
		args["if"] = *opts.If
	}
	if opts.Name == "" {
<<<<<<< HEAD
		opts.Name = id
=======
		opts.Name = stepID
>>>>>>> 5d069258
	}

	op := mgr.NewOp(enums.OpcodeWaitForEvent, stepID, args)
	if val, ok := mgr.Step(ctx, op); ok {
		var output T
		if val == nil || bytes.Equal(val, []byte{0x6e, 0x75, 0x6c, 0x6c}) {
			return output, ErrEventNotReceived
		}
		if err := json.Unmarshal(val, &output); err != nil {
			mgr.SetErr(fmt.Errorf("error unmarshalling wait for event value in '%s': %w", opts.Event, err))
			panic(ControlHijack{})
		}
		return output, nil
	}

	mgr.AppendOp(state.GeneratorOpcode{
		ID:   op.MustHash(),
		Op:   op.Op,
		Name: opts.Name,
		Opts: op.Opts,
	})
	panic(ControlHijack{})
}<|MERGE_RESOLUTION|>--- conflicted
+++ resolved
@@ -50,11 +50,7 @@
 		args["if"] = *opts.If
 	}
 	if opts.Name == "" {
-<<<<<<< HEAD
-		opts.Name = id
-=======
 		opts.Name = stepID
->>>>>>> 5d069258
 	}
 
 	op := mgr.NewOp(enums.OpcodeWaitForEvent, stepID, args)
