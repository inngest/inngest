--- conflicted
+++ resolved
@@ -49,62 +49,13 @@
 	return nil // empty (go1.22)
 }
 
-<<<<<<< HEAD
-// TypeParams returns the type parameter list of the alias.
-func TypeParams(alias *Alias) *types.TypeParamList {
-	if alias, ok := any(alias).(interface{ TypeParams() *types.TypeParamList }); ok {
-		return alias.TypeParams() // go1.23+
-	}
-	return nil
-}
-
-// SetTypeParams sets the type parameters of the alias type.
-func SetTypeParams(alias *Alias, tparams []*types.TypeParam) {
-	if alias, ok := any(alias).(interface {
-		SetTypeParams(tparams []*types.TypeParam)
-	}); ok {
-		alias.SetTypeParams(tparams) // go1.23+
-	} else if len(tparams) > 0 {
-		panic("cannot set type parameters of an Alias type in go1.22")
-	}
-}
-
-// TypeArgs returns the type arguments used to instantiate the Alias type.
-func TypeArgs(alias *Alias) *types.TypeList {
-	if alias, ok := any(alias).(interface{ TypeArgs() *types.TypeList }); ok {
-		return alias.TypeArgs() // go1.23+
-	}
-	return nil // empty (go1.22)
-}
-
-// Origin returns the generic Alias type of which alias is an instance.
-// If alias is not an instance of a generic alias, Origin returns alias.
-func Origin(alias *Alias) *Alias {
-=======
 // Origin returns the generic Alias type of which alias is an instance.
 // If alias is not an instance of a generic alias, Origin returns alias.
 func Origin(alias *types.Alias) *types.Alias {
->>>>>>> 5a996b79
 	if alias, ok := any(alias).(interface{ Origin() *types.Alias }); ok {
 		return alias.Origin() // go1.23+
 	}
 	return alias // not an instance of a generic alias (go1.22)
-<<<<<<< HEAD
-}
-
-// Unalias is a wrapper of types.Unalias.
-func Unalias(t types.Type) types.Type { return types.Unalias(t) }
-
-// newAlias is an internal alias around types.NewAlias.
-// Direct usage is discouraged as the moment.
-// Try to use NewAlias instead.
-func newAlias(tname *types.TypeName, rhs types.Type) *Alias {
-	a := types.NewAlias(tname, rhs)
-	// TODO(go.dev/issue/65455): Remove kludgy workaround to set a.actual as a side-effect.
-	Unalias(a)
-	return a
-=======
->>>>>>> 5a996b79
 }
 
 // Enabled reports whether [NewAlias] should create [types.Alias] types.
