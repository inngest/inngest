// Copyright 2020 The Go Authors. All rights reserved.
// Use of this source code is governed by a BSD-style
// license that can be found in the LICENSE file.

// Package gocommand is a helper for calling the go command.
package gocommand

import (
	"bytes"
	"context"
	"encoding/json"
	"errors"
	"fmt"
	"io"
	"log"
	"os"
	"os/exec"
	"path/filepath"
<<<<<<< HEAD
	"reflect"
=======
>>>>>>> 5a996b79
	"regexp"
	"runtime"
	"strconv"
	"strings"
	"sync"
	"time"

	"golang.org/x/tools/internal/event"
	"golang.org/x/tools/internal/event/keys"
	"golang.org/x/tools/internal/event/label"
)

// An Runner will run go command invocations and serialize
// them if it sees a concurrency error.
type Runner struct {
	// once guards the runner initialization.
	once sync.Once

	// inFlight tracks available workers.
	inFlight chan struct{}

	// serialized guards the ability to run a go command serially,
	// to avoid deadlocks when claiming workers.
	serialized chan struct{}
}

const maxInFlight = 10

func (runner *Runner) initialize() {
	runner.once.Do(func() {
		runner.inFlight = make(chan struct{}, maxInFlight)
		runner.serialized = make(chan struct{}, 1)
	})
}

// 1.13: go: updates to go.mod needed, but contents have changed
// 1.14: go: updating go.mod: existing contents have changed since last read
var modConcurrencyError = regexp.MustCompile(`go:.*go.mod.*contents have changed`)

// event keys for go command invocations
var (
	verb      = keys.NewString("verb", "go command verb")
	directory = keys.NewString("directory", "")
)

func invLabels(inv Invocation) []label.Label {
	return []label.Label{verb.Of(inv.Verb), directory.Of(inv.WorkingDir)}
}

// Run is a convenience wrapper around RunRaw.
// It returns only stdout and a "friendly" error.
func (runner *Runner) Run(ctx context.Context, inv Invocation) (*bytes.Buffer, error) {
	ctx, done := event.Start(ctx, "gocommand.Runner.Run", invLabels(inv)...)
	defer done()

	stdout, _, friendly, _ := runner.RunRaw(ctx, inv)
	return stdout, friendly
}

// RunPiped runs the invocation serially, always waiting for any concurrent
// invocations to complete first.
func (runner *Runner) RunPiped(ctx context.Context, inv Invocation, stdout, stderr io.Writer) error {
	ctx, done := event.Start(ctx, "gocommand.Runner.RunPiped", invLabels(inv)...)
	defer done()

	_, err := runner.runPiped(ctx, inv, stdout, stderr)
	return err
}

// RunRaw runs the invocation, serializing requests only if they fight over
// go.mod changes.
// Postcondition: both error results have same nilness.
func (runner *Runner) RunRaw(ctx context.Context, inv Invocation) (*bytes.Buffer, *bytes.Buffer, error, error) {
	ctx, done := event.Start(ctx, "gocommand.Runner.RunRaw", invLabels(inv)...)
	defer done()
	// Make sure the runner is always initialized.
	runner.initialize()

	// First, try to run the go command concurrently.
	stdout, stderr, friendlyErr, err := runner.runConcurrent(ctx, inv)

	// If we encounter a load concurrency error, we need to retry serially.
	if friendlyErr != nil && modConcurrencyError.MatchString(friendlyErr.Error()) {
		event.Error(ctx, "Load concurrency error, will retry serially", err)

		// Run serially by calling runPiped.
		stdout.Reset()
		stderr.Reset()
		friendlyErr, err = runner.runPiped(ctx, inv, stdout, stderr)
	}

	return stdout, stderr, friendlyErr, err
}

// Postcondition: both error results have same nilness.
func (runner *Runner) runConcurrent(ctx context.Context, inv Invocation) (*bytes.Buffer, *bytes.Buffer, error, error) {
	// Wait for 1 worker to become available.
	select {
	case <-ctx.Done():
		return nil, nil, ctx.Err(), ctx.Err()
	case runner.inFlight <- struct{}{}:
		defer func() { <-runner.inFlight }()
	}

	stdout, stderr := &bytes.Buffer{}, &bytes.Buffer{}
	friendlyErr, err := inv.runWithFriendlyError(ctx, stdout, stderr)
	return stdout, stderr, friendlyErr, err
}

// Postcondition: both error results have same nilness.
func (runner *Runner) runPiped(ctx context.Context, inv Invocation, stdout, stderr io.Writer) (error, error) {
	// Make sure the runner is always initialized.
	runner.initialize()

	// Acquire the serialization lock. This avoids deadlocks between two
	// runPiped commands.
	select {
	case <-ctx.Done():
		return ctx.Err(), ctx.Err()
	case runner.serialized <- struct{}{}:
		defer func() { <-runner.serialized }()
	}

	// Wait for all in-progress go commands to return before proceeding,
	// to avoid load concurrency errors.
	for i := 0; i < maxInFlight; i++ {
		select {
		case <-ctx.Done():
			return ctx.Err(), ctx.Err()
		case runner.inFlight <- struct{}{}:
			// Make sure we always "return" any workers we took.
			defer func() { <-runner.inFlight }()
		}
	}

	return inv.runWithFriendlyError(ctx, stdout, stderr)
}

// An Invocation represents a call to the go command.
type Invocation struct {
	Verb       string
	Args       []string
	BuildFlags []string

	// If ModFlag is set, the go command is invoked with -mod=ModFlag.
	// TODO(rfindley): remove, in favor of Args.
	ModFlag string

	// If ModFile is set, the go command is invoked with -modfile=ModFile.
	// TODO(rfindley): remove, in favor of Args.
	ModFile string

	// Overlay is the name of the JSON overlay file that describes
	// unsaved editor buffers; see [WriteOverlays].
	// If set, the go command is invoked with -overlay=Overlay.
	// TODO(rfindley): remove, in favor of Args.
	Overlay string

	// If CleanEnv is set, the invocation will run only with the environment
	// in Env, not starting with os.Environ.
	CleanEnv   bool
	Env        []string
	WorkingDir string
	Logf       func(format string, args ...interface{})
}

// Postcondition: both error results have same nilness.
func (i *Invocation) runWithFriendlyError(ctx context.Context, stdout, stderr io.Writer) (friendlyError error, rawError error) {
	rawError = i.run(ctx, stdout, stderr)
	if rawError != nil {
		friendlyError = rawError
		// Check for 'go' executable not being found.
		if ee, ok := rawError.(*exec.Error); ok && ee.Err == exec.ErrNotFound {
			friendlyError = fmt.Errorf("go command required, not found: %v", ee)
		}
		if ctx.Err() != nil {
			friendlyError = ctx.Err()
		}
		friendlyError = fmt.Errorf("err: %v: stderr: %s", friendlyError, stderr)
	}
	return
}

// logf logs if i.Logf is non-nil.
func (i *Invocation) logf(format string, args ...any) {
	if i.Logf != nil {
		i.Logf(format, args...)
	}
}

func (i *Invocation) run(ctx context.Context, stdout, stderr io.Writer) error {
	goArgs := []string{i.Verb}

	appendModFile := func() {
		if i.ModFile != "" {
			goArgs = append(goArgs, "-modfile="+i.ModFile)
		}
	}
	appendModFlag := func() {
		if i.ModFlag != "" {
			goArgs = append(goArgs, "-mod="+i.ModFlag)
		}
	}
	appendOverlayFlag := func() {
		if i.Overlay != "" {
			goArgs = append(goArgs, "-overlay="+i.Overlay)
		}
	}

	switch i.Verb {
	case "env", "version":
		goArgs = append(goArgs, i.Args...)
	case "mod":
		// mod needs the sub-verb before flags.
		goArgs = append(goArgs, i.Args[0])
		appendModFile()
		goArgs = append(goArgs, i.Args[1:]...)
	case "get":
		goArgs = append(goArgs, i.BuildFlags...)
		appendModFile()
		goArgs = append(goArgs, i.Args...)

	default: // notably list and build.
		goArgs = append(goArgs, i.BuildFlags...)
		appendModFile()
		appendModFlag()
		appendOverlayFlag()
		goArgs = append(goArgs, i.Args...)
	}
	cmd := exec.Command("go", goArgs...)
	cmd.Stdout = stdout
	cmd.Stderr = stderr

<<<<<<< HEAD
	// cmd.WaitDelay was added only in go1.20 (see #50436).
	if waitDelay := reflect.ValueOf(cmd).Elem().FieldByName("WaitDelay"); waitDelay.IsValid() {
		// https://go.dev/issue/59541: don't wait forever copying stderr
		// after the command has exited.
		// After CL 484741 we copy stdout manually, so we we'll stop reading that as
		// soon as ctx is done. However, we also don't want to wait around forever
		// for stderr. Give a much-longer-than-reasonable delay and then assume that
		// something has wedged in the kernel or runtime.
		waitDelay.Set(reflect.ValueOf(30 * time.Second))
	}
=======
	// https://go.dev/issue/59541: don't wait forever copying stderr
	// after the command has exited.
	// After CL 484741 we copy stdout manually, so we we'll stop reading that as
	// soon as ctx is done. However, we also don't want to wait around forever
	// for stderr. Give a much-longer-than-reasonable delay and then assume that
	// something has wedged in the kernel or runtime.
	cmd.WaitDelay = 30 * time.Second
>>>>>>> 5a996b79

	// The cwd gets resolved to the real path. On Darwin, where
	// /tmp is a symlink, this breaks anything that expects the
	// working directory to keep the original path, including the
	// go command when dealing with modules.
	//
	// os.Getwd has a special feature where if the cwd and the PWD
	// are the same node then it trusts the PWD, so by setting it
	// in the env for the child process we fix up all the paths
	// returned by the go command.
	if !i.CleanEnv {
		cmd.Env = os.Environ()
	}
	cmd.Env = append(cmd.Env, i.Env...)
	if i.WorkingDir != "" {
		cmd.Env = append(cmd.Env, "PWD="+i.WorkingDir)
		cmd.Dir = i.WorkingDir
	}

	debugStr := cmdDebugStr(cmd)
	i.logf("starting %v", debugStr)
	start := time.Now()
	defer func() {
		i.logf("%s for %v", time.Since(start), debugStr)
	}()

	return runCmdContext(ctx, cmd)
}

// DebugHangingGoCommands may be set by tests to enable additional
// instrumentation (including panics) for debugging hanging Go commands.
//
// See golang/go#54461 for details.
var DebugHangingGoCommands = false

// runCmdContext is like exec.CommandContext except it sends os.Interrupt
// before os.Kill.
func runCmdContext(ctx context.Context, cmd *exec.Cmd) (err error) {
	// If cmd.Stdout is not an *os.File, the exec package will create a pipe and
	// copy it to the Writer in a goroutine until the process has finished and
	// either the pipe reaches EOF or command's WaitDelay expires.
	//
	// However, the output from 'go list' can be quite large, and we don't want to
	// keep reading (and allocating buffers) if we've already decided we don't
	// care about the output. We don't want to wait for the process to finish, and
	// we don't wait to wait for the WaitDelay to expire either.
	//
	// Instead, if cmd.Stdout requires a copying goroutine we explicitly replace
	// it with a pipe (which is an *os.File), which we can close in order to stop
	// copying output as soon as we realize we don't care about it.
	var stdoutW *os.File
	if cmd.Stdout != nil {
		if _, ok := cmd.Stdout.(*os.File); !ok {
			var stdoutR *os.File
			stdoutR, stdoutW, err = os.Pipe()
			if err != nil {
				return err
			}
			prevStdout := cmd.Stdout
			cmd.Stdout = stdoutW

			stdoutErr := make(chan error, 1)
			go func() {
				_, err := io.Copy(prevStdout, stdoutR)
				if err != nil {
					err = fmt.Errorf("copying stdout: %w", err)
				}
				stdoutErr <- err
			}()
			defer func() {
				// We started a goroutine to copy a stdout pipe.
				// Wait for it to finish, or terminate it if need be.
				var err2 error
				select {
				case err2 = <-stdoutErr:
					stdoutR.Close()
				case <-ctx.Done():
					stdoutR.Close()
					// Per https://pkg.go.dev/os#File.Close, the call to stdoutR.Close
					// should cause the Read call in io.Copy to unblock and return
					// immediately, but we still need to receive from stdoutErr to confirm
					// that it has happened.
					<-stdoutErr
					err2 = ctx.Err()
				}
				if err == nil {
					err = err2
				}
			}()

			// Per https://pkg.go.dev/os/exec#Cmd, “If Stdout and Stderr are the
			// same writer, and have a type that can be compared with ==, at most
			// one goroutine at a time will call Write.”
			//
			// Since we're starting a goroutine that writes to cmd.Stdout, we must
			// also update cmd.Stderr so that it still holds.
			func() {
				defer func() { recover() }()
				if cmd.Stderr == prevStdout {
					cmd.Stderr = cmd.Stdout
				}
			}()
		}
	}

	startTime := time.Now()
	err = cmd.Start()
	if stdoutW != nil {
		// The child process has inherited the pipe file,
		// so close the copy held in this process.
		stdoutW.Close()
		stdoutW = nil
	}
	if err != nil {
		return err
	}

	resChan := make(chan error, 1)
	go func() {
		resChan <- cmd.Wait()
	}()

	// If we're interested in debugging hanging Go commands, stop waiting after a
	// minute and panic with interesting information.
	debug := DebugHangingGoCommands
	if debug {
		timer := time.NewTimer(1 * time.Minute)
		defer timer.Stop()
		select {
		case err := <-resChan:
			return err
		case <-timer.C:
			HandleHangingGoCommand(startTime, cmd)
		case <-ctx.Done():
		}
	} else {
		select {
		case err := <-resChan:
			return err
		case <-ctx.Done():
		}
	}

	// Cancelled. Interrupt and see if it ends voluntarily.
	if err := cmd.Process.Signal(os.Interrupt); err == nil {
		// (We used to wait only 1s but this proved
		// fragile on loaded builder machines.)
		timer := time.NewTimer(5 * time.Second)
		defer timer.Stop()
		select {
		case err := <-resChan:
			return err
		case <-timer.C:
		}
	}

	// Didn't shut down in response to interrupt. Kill it hard.
	// TODO(rfindley): per advice from bcmills@, it may be better to send SIGQUIT
	// on certain platforms, such as unix.
	if err := cmd.Process.Kill(); err != nil && !errors.Is(err, os.ErrProcessDone) && debug {
		log.Printf("error killing the Go command: %v", err)
	}

	return <-resChan
}

func HandleHangingGoCommand(start time.Time, cmd *exec.Cmd) {
	switch runtime.GOOS {
	case "linux", "darwin", "freebsd", "netbsd":
		fmt.Fprintln(os.Stderr, `DETECTED A HANGING GO COMMAND

The gopls test runner has detected a hanging go command. In order to debug
this, the output of ps and lsof/fstat is printed below.

See golang/go#54461 for more details.`)

		fmt.Fprintln(os.Stderr, "\nps axo ppid,pid,command:")
		fmt.Fprintln(os.Stderr, "-------------------------")
		psCmd := exec.Command("ps", "axo", "ppid,pid,command")
		psCmd.Stdout = os.Stderr
		psCmd.Stderr = os.Stderr
		if err := psCmd.Run(); err != nil {
			panic(fmt.Sprintf("running ps: %v", err))
		}

		listFiles := "lsof"
		if runtime.GOOS == "freebsd" || runtime.GOOS == "netbsd" {
			listFiles = "fstat"
		}

		fmt.Fprintln(os.Stderr, "\n"+listFiles+":")
		fmt.Fprintln(os.Stderr, "-----")
		listFilesCmd := exec.Command(listFiles)
		listFilesCmd.Stdout = os.Stderr
		listFilesCmd.Stderr = os.Stderr
		if err := listFilesCmd.Run(); err != nil {
			panic(fmt.Sprintf("running %s: %v", listFiles, err))
		}
	}
	panic(fmt.Sprintf("detected hanging go command (golang/go#54461); waited %s\n\tcommand:%s\n\tpid:%d", time.Since(start), cmd, cmd.Process.Pid))
}

func cmdDebugStr(cmd *exec.Cmd) string {
	env := make(map[string]string)
	for _, kv := range cmd.Env {
		split := strings.SplitN(kv, "=", 2)
		if len(split) == 2 {
			k, v := split[0], split[1]
			env[k] = v
		}
	}

	var args []string
	for _, arg := range cmd.Args {
		quoted := strconv.Quote(arg)
		if quoted[1:len(quoted)-1] != arg || strings.Contains(arg, " ") {
			args = append(args, quoted)
		} else {
			args = append(args, arg)
		}
	}
	return fmt.Sprintf("GOROOT=%v GOPATH=%v GO111MODULE=%v GOPROXY=%v PWD=%v %v", env["GOROOT"], env["GOPATH"], env["GO111MODULE"], env["GOPROXY"], env["PWD"], strings.Join(args, " "))
}

// WriteOverlays writes each value in the overlay (see the Overlay
// field of go/packages.Config) to a temporary file and returns the name
// of a JSON file describing the mapping that is suitable for the "go
// list -overlay" flag.
//
// On success, the caller must call the cleanup function exactly once
// when the files are no longer needed.
func WriteOverlays(overlay map[string][]byte) (filename string, cleanup func(), err error) {
	// Do nothing if there are no overlays in the config.
	if len(overlay) == 0 {
		return "", func() {}, nil
	}

	dir, err := os.MkdirTemp("", "gocommand-*")
	if err != nil {
		return "", nil, err
	}

	// The caller must clean up this directory,
	// unless this function returns an error.
	// (The cleanup operand of each return
	// statement below is ignored.)
	defer func() {
		cleanup = func() {
			os.RemoveAll(dir)
		}
		if err != nil {
			cleanup()
			cleanup = nil
		}
	}()

	// Write each map entry to a temporary file.
	overlays := make(map[string]string)
	for k, v := range overlay {
		// Use a unique basename for each file (001-foo.go),
		// to avoid creating nested directories.
		base := fmt.Sprintf("%d-%s", 1+len(overlays), filepath.Base(k))
		filename := filepath.Join(dir, base)
		err := os.WriteFile(filename, v, 0666)
		if err != nil {
			return "", nil, err
		}
		overlays[k] = filename
	}

	// Write the JSON overlay file that maps logical file names to temp files.
	//
	// OverlayJSON is the format overlay files are expected to be in.
	// The Replace map maps from overlaid paths to replacement paths:
	// the Go command will forward all reads trying to open
	// each overlaid path to its replacement path, or consider the overlaid
	// path not to exist if the replacement path is empty.
	//
	// From golang/go#39958.
	type OverlayJSON struct {
		Replace map[string]string `json:"replace,omitempty"`
	}
	b, err := json.Marshal(OverlayJSON{Replace: overlays})
	if err != nil {
		return "", nil, err
	}
	filename = filepath.Join(dir, "overlay.json")
	if err := os.WriteFile(filename, b, 0666); err != nil {
		return "", nil, err
	}

	return filename, nil, nil
}<|MERGE_RESOLUTION|>--- conflicted
+++ resolved
@@ -16,10 +16,6 @@
 	"os"
 	"os/exec"
 	"path/filepath"
-<<<<<<< HEAD
-	"reflect"
-=======
->>>>>>> 5a996b79
 	"regexp"
 	"runtime"
 	"strconv"
@@ -253,18 +249,6 @@
 	cmd.Stdout = stdout
 	cmd.Stderr = stderr
 
-<<<<<<< HEAD
-	// cmd.WaitDelay was added only in go1.20 (see #50436).
-	if waitDelay := reflect.ValueOf(cmd).Elem().FieldByName("WaitDelay"); waitDelay.IsValid() {
-		// https://go.dev/issue/59541: don't wait forever copying stderr
-		// after the command has exited.
-		// After CL 484741 we copy stdout manually, so we we'll stop reading that as
-		// soon as ctx is done. However, we also don't want to wait around forever
-		// for stderr. Give a much-longer-than-reasonable delay and then assume that
-		// something has wedged in the kernel or runtime.
-		waitDelay.Set(reflect.ValueOf(30 * time.Second))
-	}
-=======
 	// https://go.dev/issue/59541: don't wait forever copying stderr
 	// after the command has exited.
 	// After CL 484741 we copy stdout manually, so we we'll stop reading that as
@@ -272,7 +256,6 @@
 	// for stderr. Give a much-longer-than-reasonable delay and then assume that
 	// something has wedged in the kernel or runtime.
 	cmd.WaitDelay = 30 * time.Second
->>>>>>> 5a996b79
 
 	// The cwd gets resolved to the real path. On Darwin, where
 	// /tmp is a symlink, this breaks anything that expects the
