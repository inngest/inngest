--- conflicted
+++ resolved
@@ -21,11 +21,7 @@
 // export data.
 type PkgDecoder struct {
 	// version is the file format version.
-<<<<<<< HEAD
-	version uint32
-=======
 	version Version
->>>>>>> 5a996b79
 
 	// sync indicates whether the file uses sync markers.
 	sync bool
