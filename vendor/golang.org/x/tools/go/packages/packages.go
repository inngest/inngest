--- conflicted
+++ resolved
@@ -46,17 +46,10 @@
 //
 // Unfortunately there are a number of open bugs related to
 // interactions among the LoadMode bits:
-<<<<<<< HEAD
-// - https://github.com/golang/go/issues/56633
-// - https://github.com/golang/go/issues/56677
-// - https://github.com/golang/go/issues/58726
-// - https://github.com/golang/go/issues/63517
-=======
 //   - https://github.com/golang/go/issues/56633
 //   - https://github.com/golang/go/issues/56677
 //   - https://github.com/golang/go/issues/58726
 //   - https://github.com/golang/go/issues/63517
->>>>>>> 5a996b79
 type LoadMode int
 
 const (
@@ -262,20 +255,6 @@
 // more information tend to be slower. See [LoadMode] for details
 // and important caveats. Its zero value is equivalent to
 // [NeedName] | [NeedFiles] | [NeedCompiledGoFiles].
-//
-// Each call to Load returns a new set of [Package] instances.
-// The Packages and their Imports form a directed acyclic graph.
-//
-// If the [NeedTypes] mode flag was set, each call to Load uses a new
-// [types.Importer], so [types.Object] and [types.Type] values from
-// different calls to Load must not be mixed as they will have
-// inconsistent notions of type identity.
-//
-// The [Config.Mode] field is a set of bits that determine what kinds
-// of information should be computed and returned. Modes that require
-// more information tend to be slower. See [LoadMode] for details
-// and important caveats. Its zero value is equivalent to
-// NeedName | NeedFiles | NeedCompiledGoFiles.
 //
 // Each call to Load returns a new set of [Package] instances.
 // The Packages and their Imports form a directed acyclic graph.
