// Copyright 2015 The Go Authors. All rights reserved.
// Use of this source code is governed by a BSD-style
// license that can be found in the LICENSE file.

package astutil

import "go/ast"

// Unparen returns e with any enclosing parentheses stripped.
<<<<<<< HEAD
// TODO(adonovan): use go1.22's ast.Unparen.
func Unparen(e ast.Expr) ast.Expr {
	for {
		p, ok := e.(*ast.ParenExpr)
		if !ok {
			return e
		}
		e = p.X
	}
}
=======
// Deprecated: use [ast.Unparen].
func Unparen(e ast.Expr) ast.Expr { return ast.Unparen(e) }
>>>>>>> 5a996b79
<|MERGE_RESOLUTION|>--- conflicted
+++ resolved
@@ -7,18 +7,5 @@
 import "go/ast"
 
 // Unparen returns e with any enclosing parentheses stripped.
-<<<<<<< HEAD
-// TODO(adonovan): use go1.22's ast.Unparen.
-func Unparen(e ast.Expr) ast.Expr {
-	for {
-		p, ok := e.(*ast.ParenExpr)
-		if !ok {
-			return e
-		}
-		e = p.X
-	}
-}
-=======
 // Deprecated: use [ast.Unparen].
-func Unparen(e ast.Expr) ast.Expr { return ast.Unparen(e) }
->>>>>>> 5a996b79
+func Unparen(e ast.Expr) ast.Expr { return ast.Unparen(e) }