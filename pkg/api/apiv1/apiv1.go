package apiv1

import (
	"encoding/json"
	"fmt"
	"net/http"
	"time"

	"github.com/go-chi/chi/v5"
	"github.com/go-chi/chi/v5/middleware"
	"github.com/inngest/inngest/pkg/api/apiv1/apiv1auth"
	"github.com/inngest/inngest/pkg/cqrs"
	"github.com/inngest/inngest/pkg/event"
	"github.com/inngest/inngest/pkg/execution"
	"github.com/inngest/inngest/pkg/execution/queue"
	"github.com/inngest/inngest/pkg/execution/realtime"
	"github.com/inngest/inngest/pkg/execution/state/redis_state"
	"github.com/inngest/inngest/pkg/execution/state/v2"
	"github.com/inngest/inngest/pkg/headers"
	"github.com/inngest/inngest/pkg/tracing"
)

// Opts represents options for the APIv1 router.
type Opts struct {
	// AuthMiddleware authenticates the incoming API request.
	AuthMiddleware func(http.Handler) http.Handler
	// CachingMiddleware caches API responses, if the handler specifies
	// a max-age.
	CachingMiddleware CachingMiddleware[[]byte]
	// WorkspaceFinder returns the authenticated workspace given the current context.
	AuthFinder apiv1auth.AuthFinder
	// Executor is required to cancel and manage function executions.
	Executor execution.Executor
	// Queue allows the checkppinting API to continue by enqueueing new queue items.
	Queue queue.Queue
	// FunctionReader reads functions from a backing store.
	FunctionReader cqrs.FunctionReader
	// FunctionRunReader reads function runs, history, etc. from backing storage
	FunctionRunReader cqrs.APIV1FunctionRunReader
	// JobQueueReader reads information around a function run's job queues.
	JobQueueReader queue.JobQueueReader
	// CancellationReadWriter reads and writes cancellations to/from a backing store.
	CancellationReadWriter cqrs.CancellationReadWriter
	// QueueShardSelector determines the queue shard to use
	QueueShardSelector redis_state.ShardSelector
	// Broadcaster is used to handle realtime via APIv1
	Broadcaster realtime.Broadcaster
	// TraceReader reads traces from a backing store.
	TraceReader cqrs.TraceReader
	// MetricsMiddleware is used to instrument the APIv1 endpoints.
	MetricsMiddleware MetricsMiddleware

	// AppCreator is used with HTTP/API-based functions to create apps on the fly via checkpointing.
	AppCreator cqrs.AppCreator
	// FunctionCreator is used with HTTP/API-based functions to create functions on the fly via checkpointing.
	FunctionCreator cqrs.FunctionCreator
	// EventPublisher publishes events via HTTP/API-based functions
	EventPublisher event.Publisher
	// TracerProvider is used to create spans within the APIv1 endpoints and allows the checkpointing API to write traces.
	TracerProvider tracing.TracerProvider
	// State allows loading and mutating state from various checkpointing APIs.
	State state.RunService

	// RealtimeJWTSecret is the realtime JWT secret for the V1 API
	RealtimeJWTSecret []byte

	// CheckpointOpts represents required opts for the checkpoint API
	CheckpointOpts CheckpointAPIOpts
}

// AddRoutes adds a new API handler to the given router.
func AddRoutes(r chi.Router, o Opts) http.Handler {
	if o.AuthFinder == nil {
		o.AuthFinder = apiv1auth.NilAuthFinder
	}

	// Create the HTTP implementation, which wraps the handler.  We do ths to code
	// share and split the HTTP concerns from the actual logic, eg. to share to GQL.
	impl := &API{opts: o}

	instance := &router{
		Router: r,
		API:    impl,
	}

	instance.setup()
	return instance
}

type API struct {
	opts Opts
}

type router struct {
	*API
	chi.Router
}

func (a *router) setup() {
	a.Group(func(r chi.Router) {
		r.Use(middleware.Recoverer)

		if len(a.opts.RealtimeJWTSecret) > 0 {
			// Only enable realtime if secrets are set.
			r.Group(func(r chi.Router) {
				rt := realtime.NewAPI(realtime.APIOpts{
					JWTSecret:      a.opts.RealtimeJWTSecret,
					Broadcaster:    a.opts.Broadcaster,
					AuthMiddleware: a.opts.AuthMiddleware,
					AuthFinder:     a.opts.AuthFinder,
				})
				r.Mount("/", rt)
			})
		}

		r.Group(func(r chi.Router) {
			if a.opts.AuthMiddleware != nil {
				r.Use(a.opts.AuthMiddleware)
			}

			if a.opts.CachingMiddleware != nil {
				r.Use(a.opts.CachingMiddleware.Middleware)
			}

			if a.opts.MetricsMiddleware != nil {
				r.Use(a.opts.MetricsMiddleware.Middleware)
			}

			r.Use(headers.ContentTypeJsonResponse())

<<<<<<< HEAD
			// Add the HTTP-based checkpointing API.  Note that for backcompat,
			// this exists at two URLs.
			{
				api := NewCheckpointAPI(a.opts, CheckpointAPIOpts{
					RunClaimsSecret: a.opts.RunJWTSecret,
				})
				for _, prefix := range CheckpointRoutePrefixes {
					r.Route(prefix, func(sub chi.Router) {
						sub.Mount("/", api)
					})
				}
			}
=======
			// Add the HTTP-based checkpointing API
			r.Route(CheckpointRoutePrefix, func(sub chi.Router) {
				sub.Mount("/", NewCheckpointAPI(a.opts))
			})
>>>>>>> dd362337

			r.Post("/signals", a.receiveSignal)

			r.Get("/events", a.getEvents)
			r.Get("/events/{eventID}", a.getEvent)
			r.Get("/events/{eventID}/runs", a.getEventRuns)
			r.Get("/runs/{runID}", a.GetFunctionRun)
			r.Delete("/runs/{runID}", a.cancelFunctionRun)
			r.Get("/runs/{runID}/jobs", a.GetFunctionRunJobs)

			r.Get("/apps/{appName}/functions", a.GetAppFunctions) // Returns an app and all of its functions.

			r.Post("/cancellations", a.createCancellation)
			r.Get("/cancellations", a.getCancellations)
			r.Delete("/cancellations/{id}", a.deleteCancellation)

			r.Get("/prom/{env}", a.promScrape)

			r.Post("/traces/userland", a.traces)
		})
	})
}

func WriteResponse[T any](w http.ResponseWriter, data T) error {
	return WriteCachedResponse(w, data, 0)
}

func WriteCachedResponse[T any](w http.ResponseWriter, data T, cachePeriod time.Duration) error {
	resp := Response[T]{
		Data: data,
		Metadata: ResponseMetadata{
			FetchedAt: time.Now(),
		},
	}

	if cachePeriod.Seconds() > 0 {
		cachedUntil := time.Now().Add(cachePeriod)
		resp.Metadata.CachedUntil = &cachedUntil
		// Set a max-age header if the response is cacheable.  This instructs
		// our caching middleware to cache the result for this period of time.
		w.Header().Set("Cache-Control", fmt.Sprintf("private, max-age=%d", int(cachePeriod.Seconds())))
	}

	return json.NewEncoder(w).Encode(resp)
}

// Response represents
type Response[T any] struct {
	Data     T                `json:"data"`
	Metadata ResponseMetadata `json:"metadata"`
}

// ResponseMetadata represents metadata regarding the response.
type ResponseMetadata struct {
	FetchedAt   time.Time  `json:"fetched_at,omitzero,omitempty"`
	CachedUntil *time.Time `json:"cached_until,omitempty"`
}<|MERGE_RESOLUTION|>--- conflicted
+++ resolved
@@ -128,25 +128,16 @@
 
 			r.Use(headers.ContentTypeJsonResponse())
 
-<<<<<<< HEAD
 			// Add the HTTP-based checkpointing API.  Note that for backcompat,
 			// this exists at two URLs.
 			{
-				api := NewCheckpointAPI(a.opts, CheckpointAPIOpts{
-					RunClaimsSecret: a.opts.RunJWTSecret,
-				})
+				api := NewCheckpointAPI(a.opts)
 				for _, prefix := range CheckpointRoutePrefixes {
 					r.Route(prefix, func(sub chi.Router) {
 						sub.Mount("/", api)
 					})
 				}
 			}
-=======
-			// Add the HTTP-based checkpointing API
-			r.Route(CheckpointRoutePrefix, func(sub chi.Router) {
-				sub.Mount("/", NewCheckpointAPI(a.opts))
-			})
->>>>>>> dd362337
 
 			r.Post("/signals", a.receiveSignal)
 
