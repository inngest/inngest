--- conflicted
+++ resolved
@@ -57,12 +57,9 @@
 	OtelSysStepFirst           = "sys.step.first"
 	OtelSysStepGroupID         = "sys.step.group.id"
 	OtelSysStepStack           = "sys.step.stack"
-<<<<<<< HEAD
 	OtelSysStepAIRequest       = "sys.step.ai.req" // ai request metadata
 	OtelSysStepAIResponse      = "sys.step.ai.res" // ai response metadata
-=======
 	OtelSysStepRunType         = "sys.step.run.type"
->>>>>>> a5b05577
 
 	OtelSysStepSleepEndAt = "sys.step.sleep.end"
 
