--- conflicted
+++ resolved
@@ -2702,14 +2702,8 @@
 	groupID := uuid.New().String()
 	ctx = state.WithGroupID(ctx, groupID)
 
-<<<<<<< HEAD
-	jobID := fmt.Sprintf("%s-%s", i.md.IdempotencyKey(), gen.ID)
+	jobID := queue.HashID(ctx, fmt.Sprintf("%s-%s", i.md.IdempotencyKey(), gen.ID))
 	nextItem := queue.Item{
-=======
-	jobID := queue.HashID(ctx, fmt.Sprintf("%s-%s", i.md.IdempotencyKey(), gen.ID))
-	// TODO Should this also include a parent step span? It will never have attempts.
-	err = e.queue.Enqueue(ctx, queue.Item{
->>>>>>> 449afc4c
 		JobID:       &jobID,
 		WorkspaceID: i.md.ID.Tenant.EnvID,
 		// Sleeps re-enqueue the step so that we can mark the step as completed
@@ -2723,7 +2717,6 @@
 		Attempt:               0,
 		MaxAttempts:           i.item.MaxAttempts,
 		Payload:               queue.PayloadEdge{Edge: nextEdge},
-<<<<<<< HEAD
 		Metadata:              make(map[string]any),
 	}
 
@@ -2745,13 +2738,9 @@
 		return fmt.Errorf("error creating span for next step after Sleep: %w", err)
 	}
 
-	// TODO Should this also include a parent step span? It will never have attempts.
-	err = e.queue.Enqueue(ctx, nextItem, until, queue.EnqueueOpts{})
-=======
-	}, until, queue.EnqueueOpts{
+	err = e.queue.Enqueue(ctx, nextItem, until, queue.EnqueueOpts{
 		PassthroughJobId: true,
 	})
->>>>>>> 449afc4c
 	if err == redis_state.ErrQueueItemExists {
 		span.Drop()
 		return nil
