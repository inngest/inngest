package executor

import (
	"bytes"
	"context"
	"crypto/rand"
	"encoding/json"
	"errors"
	"fmt"
	"strconv"
	"strings"
	"sync"
	"sync/atomic"
	"time"

	"github.com/fatih/structs"
	"github.com/google/uuid"
	"github.com/inngest/inngest/pkg/consts"
	"github.com/inngest/inngest/pkg/cqrs"
	"github.com/inngest/inngest/pkg/enums"
	"github.com/inngest/inngest/pkg/event"
	"github.com/inngest/inngest/pkg/execution"
	"github.com/inngest/inngest/pkg/execution/batch"
	"github.com/inngest/inngest/pkg/execution/cancellation"
	"github.com/inngest/inngest/pkg/execution/debounce"
	"github.com/inngest/inngest/pkg/execution/driver"
	"github.com/inngest/inngest/pkg/execution/exechttp"
	"github.com/inngest/inngest/pkg/execution/pauses"
	"github.com/inngest/inngest/pkg/execution/queue"
	"github.com/inngest/inngest/pkg/execution/ratelimit"
	"github.com/inngest/inngest/pkg/execution/realtime"
	"github.com/inngest/inngest/pkg/execution/singleton"
	"github.com/inngest/inngest/pkg/execution/state"
	"github.com/inngest/inngest/pkg/execution/state/redis_state"
	sv2 "github.com/inngest/inngest/pkg/execution/state/v2"
	"github.com/inngest/inngest/pkg/expressions"
	"github.com/inngest/inngest/pkg/expressions/expragg"
	"github.com/inngest/inngest/pkg/inngest"
	"github.com/inngest/inngest/pkg/logger"
	"github.com/inngest/inngest/pkg/run"
	"github.com/inngest/inngest/pkg/syscode"
	"github.com/inngest/inngest/pkg/telemetry/metrics"
	itrace "github.com/inngest/inngest/pkg/telemetry/trace"
	"github.com/inngest/inngest/pkg/tracing"
	"github.com/inngest/inngest/pkg/tracing/meta"
	"github.com/inngest/inngest/pkg/util"
	"github.com/inngest/inngest/pkg/util/gateway"
	"github.com/oklog/ulid/v2"
	"github.com/xhit/go-str2duration/v2"
	"go.opentelemetry.io/otel/attribute"
	"go.opentelemetry.io/otel/codes"
	"go.opentelemetry.io/otel/propagation"
	"go.opentelemetry.io/otel/trace"
	"golang.org/x/sync/errgroup"
	"golang.org/x/sync/semaphore"
)

const (
	pkgName = "executor.execution.inngest"
)

var (
	ErrRuntimeRegistered          = fmt.Errorf("runtime is already registered")
	ErrNoStateManager             = fmt.Errorf("no state manager provided")
	ErrNoPauseManager             = fmt.Errorf("no pause manager provided")
	ErrNoActionLoader             = fmt.Errorf("no action loader provided")
	ErrNoRuntimeDriver            = fmt.Errorf("runtime driver for action not found")
	ErrFunctionDebounced          = fmt.Errorf("function debounced")
	ErrFunctionRateLimited        = fmt.Errorf("function rate-limited")
	ErrFunctionSkipped            = fmt.Errorf("function skipped")
	ErrFunctionSkippedIdempotency = fmt.Errorf("function skipped due to idempotency")

	ErrFunctionEnded = fmt.Errorf("function already ended")

	// ErrHandledStepError is returned when an OpcodeStepError is caught and the
	// step should be safely retried.
	ErrHandledStepError = fmt.Errorf("handled step error")

	PauseHandleConcurrency = 100
)

// NewExecutor returns a new executor, responsible for running the specific step of a
// function (using the available drivers) and storing the step's output or error.
//
// Note that this only executes a single step of the function;  it returns which children
// can be directly executed next and saves a state.Pause for edges that have async conditions.
func NewExecutor(opts ...ExecutorOpt) (execution.Executor, error) {
	m := &executor{
		driverv1: map[string]driver.DriverV1{},
		driverv2: map[string]driver.DriverV2{},
	}

	for _, o := range opts {
		if err := o(m); err != nil {
			return nil, err
		}
	}

	if m.smv2 == nil {
		return nil, ErrNoStateManager
	}

	if m.pm == nil {
		return nil, ErrNoPauseManager
	}

	if m.httpClient == nil {
		// Default to the secure client.
		m.httpClient = exechttp.Client(exechttp.SecureDialerOpts{})
	}

	if m.tracerProvider == nil {
		m.tracerProvider = tracing.NewNoopTracerProvider()
	}

	return m, nil
}

// ExecutorOpt modifies the built-in executor on creation.
type ExecutorOpt func(m execution.Executor) error

func WithHTTPClient(c exechttp.RequestExecutor) ExecutorOpt {
	return func(e execution.Executor) error {
		e.(*executor).httpClient = c
		return nil
	}
}

func WithCancellationChecker(c cancellation.Checker) ExecutorOpt {
	return func(e execution.Executor) error {
		e.(*executor).cancellationChecker = c
		return nil
	}
}

// WithStateManager sets which state manager to use when creating an executor.
func WithStateManager(sm sv2.RunService) ExecutorOpt {
	return func(e execution.Executor) error {
		e.(*executor).smv2 = sm
		return nil
	}
}

// WithQueue sets which state manager to use when creating an executor.
func WithQueue(q queue.Queue) ExecutorOpt {
	return func(e execution.Executor) error {
		e.(*executor).queue = q
		return nil
	}
}

// WithPauseManager sets which pause manager to use when creating an executor.
func WithPauseManager(pm pauses.Manager) ExecutorOpt {
	return func(e execution.Executor) error {
		e.(*executor).pm = pm
		return nil
	}
}

// WithExpressionAggregator sets the expression aggregator singleton to use
// for matching events using our aggregate evaluator.
func WithExpressionAggregator(agg expragg.Aggregator) ExecutorOpt {
	return func(e execution.Executor) error {
		e.(*executor).exprAggregator = agg
		return nil
	}
}

func WithFunctionLoader(l state.FunctionLoader) ExecutorOpt {
	return func(e execution.Executor) error {
		e.(*executor).fl = l
		return nil
	}
}

func WithLogger(l logger.Logger) ExecutorOpt {
	return func(e execution.Executor) error {
		e.(*executor).log = l
		return nil
	}
}

func WithFinalizer(f execution.FinalizePublisher) ExecutorOpt {
	return func(e execution.Executor) error {
		e.(*executor).SetFinalizer(f)
		return nil
	}
}

func WithInvokeFailHandler(f execution.InvokeFailHandler) ExecutorOpt {
	return func(e execution.Executor) error {
		e.(*executor).invokeFailHandler = f
		return nil
	}
}

func WithSendingEventHandler(f execution.HandleSendingEvent) ExecutorOpt {
	return func(e execution.Executor) error {
		e.(*executor).handleSendingEvent = f
		return nil
	}
}

func WithLifecycleListeners(l ...execution.LifecycleListener) ExecutorOpt {
	return func(e execution.Executor) error {
		for _, item := range l {
			e.AddLifecycleListener(item)
		}
		return nil
	}
}

func WithStepLimits(limit func(id sv2.ID) int) ExecutorOpt {
	return func(e execution.Executor) error {
		e.(*executor).steplimit = limit
		return nil
	}
}

func WithStateSizeLimits(limit func(id sv2.ID) int) ExecutorOpt {
	return func(e execution.Executor) error {
		e.(*executor).stateSizeLimit = limit
		return nil
	}
}

func WithRateLimiter(rl ratelimit.RateLimiter) ExecutorOpt {
	return func(e execution.Executor) error {
		e.(*executor).rateLimiter = rl
		return nil
	}
}

func WithDebouncer(d debounce.Debouncer) ExecutorOpt {
	return func(e execution.Executor) error {
		e.(*executor).debouncer = d
		return nil
	}
}

func WithSingletonManager(sn singleton.Singleton) ExecutorOpt {
	return func(e execution.Executor) error {
		e.(*executor).singletonMgr = sn
		return nil
	}
}

func WithBatcher(b batch.BatchManager) ExecutorOpt {
	return func(e execution.Executor) error {
		e.(*executor).batcher = b
		return nil
	}
}

// WithEvaluatorFactory allows customizing of the expression evaluator factory function.
func WithEvaluatorFactory(f func(ctx context.Context, expr string) (expressions.Evaluator, error)) ExecutorOpt {
	return func(e execution.Executor) error {
		e.(*executor).evalFactory = f
		return nil
	}
}

// WithDriverV1 specifies the drivers available to use when executing steps
// of a function.
//
// When invoking a step in a function, we find the registered driver with the step's URI
// and use that driver to execute the step.
func WithDriverV1(drivers ...driver.DriverV1) ExecutorOpt {
	return func(exec execution.Executor) error {
		e := exec.(*executor)
		for _, d := range drivers {
			if _, ok := e.driverv1[d.Name()]; ok {
				return ErrRuntimeRegistered
			}
			e.driverv1[d.Name()] = d

		}
		return nil
	}
}

func WithDriverV2(drivers ...driver.DriverV2) ExecutorOpt {
	return func(exec execution.Executor) error {
		e := exec.(*executor)
		for _, d := range drivers {
			if _, ok := e.driverv2[d.Name()]; ok {
				return ErrRuntimeRegistered
			}
			e.driverv2[d.Name()] = d

		}
		return nil
	}
}

func WithAssignedQueueShard(shard redis_state.QueueShard) ExecutorOpt {
	return func(e execution.Executor) error {
		e.(*executor).assignedQueueShard = shard
		return nil
	}
}

func WithShardSelector(selector redis_state.ShardSelector) ExecutorOpt {
	return func(e execution.Executor) error {
		e.(*executor).shardFinder = selector
		return nil
	}
}

func WithTraceReader(m cqrs.TraceReader) ExecutorOpt {
	return func(e execution.Executor) error {
		e.(*executor).traceReader = m
		return nil
	}
}

func WithTracerProvider(t tracing.TracerProvider) ExecutorOpt {
	return func(e execution.Executor) error {
		e.(*executor).tracerProvider = t
		return nil
	}
}

// WithRealtimePublisher configures a new publisher in the executor.  This publishes
// directly to the backing implementaiton.
func WithRealtimePublisher(b realtime.Publisher) ExecutorOpt {
	return func(e execution.Executor) error {
		e.(*executor).rtpub = b
		return nil
	}
}

// WithRealtimeAPIPublisher adds JWT configuration which allows publishing of data to the
// realtime API, without connecting to the backing realtime service directly.
func WithRealtimeConfig(config ExecutorRealtimeConfig) ExecutorOpt {
	return func(e execution.Executor) error {
		e.(*executor).rtconfig = config
		return nil
	}
}

type ExecutorRealtimeConfig struct {
	Secret     []byte
	PublishURL string
}

// executor represents a built-in executor for running workflows.
type executor struct {
	log logger.Logger

	// exprAggregator is an expression aggregator used to parse and aggregate expressions
	// using trees.
	exprAggregator expragg.Aggregator

	pm   pauses.Manager
	smv2 sv2.RunService

	rateLimiter         ratelimit.RateLimiter
	queue               queue.Queue
	debouncer           debounce.Debouncer
	batcher             batch.BatchManager
	singletonMgr        singleton.Singleton
	fl                  state.FunctionLoader
	evalFactory         func(ctx context.Context, expr string) (expressions.Evaluator, error)
	finishHandler       execution.FinalizePublisher
	invokeFailHandler   execution.InvokeFailHandler
	handleSendingEvent  execution.HandleSendingEvent
	cancellationChecker cancellation.Checker
	httpClient          exechttp.RequestExecutor

	driverv1 map[string]driver.DriverV1
	driverv2 map[string]driver.DriverV2

	lifecycles []execution.LifecycleListener

	// rtpub represents teh realtime publisher used to broadcast notifications
	// on run execution.
	rtpub    realtime.Publisher
	rtconfig ExecutorRealtimeConfig

	// steplimit finds step limits for a given run.
	steplimit func(sv2.ID) int

	// stateSizeLimit finds state size limits for a given run
	stateSizeLimit func(sv2.ID) int

	assignedQueueShard redis_state.QueueShard
	shardFinder        redis_state.ShardSelector

	traceReader    cqrs.TraceReader
	tracerProvider tracing.TracerProvider
}

func (e *executor) SetFinalizer(f execution.FinalizePublisher) {
	e.finishHandler = f
}

func (e *executor) SetInvokeFailHandler(f execution.InvokeFailHandler) {
	e.invokeFailHandler = f
}

func (e *executor) InvokeFailHandler(ctx context.Context, opts execution.InvokeFailHandlerOpts) error {
	if e.invokeFailHandler == nil {
		return nil
	}

	evt := CreateInvokeFailedEvent(ctx, opts)

	return e.invokeFailHandler(ctx, opts, []event.Event{evt})
}

func (e *executor) AddLifecycleListener(l execution.LifecycleListener) {
	e.lifecycles = append(e.lifecycles, l)
}

func (e *executor) CloseLifecycleListeners(ctx context.Context) {
	var eg errgroup.Group

	for _, l := range e.lifecycles {
		ll := l
		eg.Go(func() error {
			return ll.Close(ctx)
		})
	}

	if err := eg.Wait(); err != nil {
		e.log.Error("error closing lifecycle listeners", "error", err)
	}
}

func idempotencyKey(req execution.ScheduleRequest, runID ulid.ULID) string {
	var key string
	if req.IdempotencyKey != nil {
		// Use the given idempotency key
		key = *req.IdempotencyKey
	}
	if req.OriginalRunID != nil {
		// If this is a rerun then we want to use the run ID as the key. If we
		// used the event or batch ID as the key then we wouldn't be able to
		// rerun multiple times.
		key = runID.String()
	}
	if key == "" && len(req.Events) == 1 {
		// If not provided, use the incoming event ID if there's not a batch.
		key = req.Events[0].GetInternalID().String()
	}
	if key == "" && req.BatchID != nil {
		// Finally, if there is a batch use the batch ID as the idempotency key.
		key = req.BatchID.String()
	}

	// The idempotency key is always prefixed by the function ID.
	return fmt.Sprintf("%s-%s", util.XXHash(req.Function.ID.String()), util.XXHash(key))
}

func (e *executor) createCancellationPauses(ctx context.Context, l logger.Logger, idempontenceKey string, evtMap map[string]any, id sv2.ID, req execution.ScheduleRequest) error {
	for _, c := range req.Function.Cancel {
		expires := time.Now().Add(consts.CancelTimeout)
		if c.Timeout != nil {
			dur, err := str2duration.ParseDuration(*c.Timeout)
			if err != nil {
				return fmt.Errorf("error parsing cancel duration: %w", err)
			}
			expires = time.Now().Add(dur)
		}

		// The triggering event ID should be the first ID in the batch.
		triggeringID := req.Events[0].GetInternalID().String()
		idSrc := fmt.Sprintf("%s-%s", idempontenceKey, c.Event)

		var expr *string
		// Evaluate the expression.  This lets us inspect the expression's attributes
		// so that we can store only the attrs used in the expression in the pause,
		// saving space, bandwidth, etc.
		if c.If != nil {

			// Remove `event` data from the expression and replace with actual event
			// data as values, now that we have the event.
			//
			// This improves performance in matching, as we can then use the values within
			// aggregate trees.
			interpolated, err := expressions.Interpolate(ctx, *c.If, map[string]any{
				"event": evtMap,
			})
			if err != nil {
				l.Warn(
					"error interpolating cancellation expression",
					"error", err,
					"expression", expr,
				)
			}
			expr = &interpolated
			idSrc = fmt.Sprintf("%s-%s", idSrc, interpolated)
		}

		// NOTE: making this deterministic so pause creation is also idempotent
		pauseID := inngest.DeterministicSha1UUID(idSrc)
		pause := state.Pause{
			WorkspaceID:       id.Tenant.EnvID,
			Identifier:        sv2.NewPauseIdentifier(id),
			ID:                pauseID,
			Expires:           state.Time(expires),
			Event:             &c.Event,
			Expression:        expr,
			Cancel:            true,
			TriggeringEventID: &triggeringID,
		}
		_, err := e.pm.Write(ctx, pauses.Index{WorkspaceID: req.WorkspaceID, EventName: c.Event}, &pause)
		if err != nil && err != state.ErrPauseAlreadyExists {
			return err
		}
	}
	return nil
}

// enqueue a system job in the future for eager cancellation of timed out jobs.
func (e *executor) createEagerCancellationForTimeout(ctx context.Context, since time.Time, timeout *time.Duration, cancellationKind enums.CancellationKind, id state.Identifier) error {
	l := logger.StdlibLogger(context.Background()).With("run_id", id.RunID, "kind", cancellationKind)

	// no timeout or invalid timeout, nothing to do
	if timeout == nil || *timeout <= 0 {
		l.Warn("attempting to create eager cancellation system jobs with empty or invalid timeout")
		return nil
	}

	var systemJobPrefix string
	switch cancellationKind {
	case enums.CancellationKindFinishTimeout:
		systemJobPrefix = "eager-cancel-finish-timeout"
	case enums.CancellationKindStartTimeout:
		systemJobPrefix = "eager-cancel-start-timeout"
	default:
		return fmt.Errorf("invalid cancellation kind: %s", cancellationKind)
	}

	// enqueue a system job for the finish timeout to eagerly cancel this run and all pending queue items for this function that are delayed beyond the timeout.
	enqueueAt := since.Add(*timeout)
	eagerCancelJobID := fmt.Sprintf("%s-%s:%s", systemJobPrefix, id.WorkflowID, id.IdempotencyKey())
	queueName := queue.KindCancel
	maxAttempts := consts.MaxRetries + 1

	l = l.With("systemJobId", eagerCancelJobID, "enqueueAt", enqueueAt)

	// Schedule for async functons (the default)
	c := cqrs.Cancellation{
		ID:          ulid.MustNew(ulid.Now(), rand.Reader),
		AccountID:   id.AccountID,
		WorkspaceID: id.WorkspaceID,
		FunctionID:  id.WorkflowID,
		Kind:        cancellationKind,
		Type:        enums.CancellationTypeEvent,
		TargetID:    id.RunID.String(),
	}
	err := e.queue.Enqueue(ctx, queue.Item{
		JobID:       &eagerCancelJobID,
		GroupID:     uuid.New().String(),
		WorkspaceID: id.WorkspaceID,
		Kind:        queue.KindCancel,
		Identifier: state.Identifier{
			AccountID:   id.AccountID,
			WorkspaceID: id.WorkspaceID,
			AppID:       id.AppID,
			WorkflowID:  id.WorkflowID,
			Key:         eagerCancelJobID,
		},
		MaxAttempts: &maxAttempts,
		Payload:     c,
		QueueName:   &queueName,
	}, enqueueAt, queue.EnqueueOpts{})

	if err != nil && err != redis_state.ErrQueueItemExists {
		l.Trace("Error enqueueing system job", "error", err.Error())
		return err
	}
	l.Trace("Enqueued system job for eager cancellation of timed out job")

	return nil
}

// Execute loads a workflow and the current run state, then executes the
// function's step via the necessary driver.
//
// If this function has a debounce config, this will return ErrFunctionDebounced instead
// of an identifier as the function is not scheduled immediately.
func (e *executor) Schedule(ctx context.Context, req execution.ScheduleRequest) (*sv2.Metadata, error) {
	if req.AppID == uuid.Nil {
		return nil, fmt.Errorf("app ID is required to schedule a run")
	}

	l := e.log.With(
		"account_id", req.AccountID,
		"env_id", req.WorkspaceID,
		"app_id", req.AppID,
		"fn_id", req.Function.ID,
		"fn_v", req.Function.FunctionVersion,
		"evt_id", req.Events[0].GetInternalID(),
	)

	// Attempt to rate-limit the incoming function.
	if e.rateLimiter != nil && req.Function.RateLimit != nil && !req.PreventRateLimit {
		evtMap := req.Events[0].GetEvent().Map()
		key, err := ratelimit.RateLimitKey(ctx, req.Function.ID, *req.Function.RateLimit, evtMap)
		switch err {
		case nil:
			limited, _, err := e.rateLimiter.RateLimit(ctx, key, *req.Function.RateLimit)
			if err != nil {
				return nil, fmt.Errorf("could not check rate limit: %w", err)
			}

			if limited {
				// Do nothing.
				return nil, ErrFunctionRateLimited
			}
		case ratelimit.ErrNotRateLimited:
			// no-op: proceed with function run as usual
		default:
			return nil, fmt.Errorf("could not evaluate rate limit: %w", err)
		}
	}

	if req.Function.Debounce != nil && !req.PreventDebounce {
		err := e.debouncer.Debounce(ctx, debounce.DebounceItem{
			AccountID:        req.AccountID,
			WorkspaceID:      req.WorkspaceID,
			AppID:            req.AppID,
			FunctionID:       req.Function.ID,
			FunctionVersion:  req.Function.FunctionVersion,
			EventID:          req.Events[0].GetInternalID(),
			Event:            req.Events[0].GetEvent(),
			FunctionPausedAt: req.FunctionPausedAt,
		}, req.Function)
		if err != nil {
			return nil, err
		}
		return nil, ErrFunctionDebounced
	}

	// Run IDs are created embedding the timestamp now, when the function is being scheduled.
	// When running a cancellation, functions are cancelled at scheduling time based off of
	// this run ID.
	var runID ulid.ULID

	if req.RunID == nil {
		runID = ulid.MustNew(ulid.Now(), rand.Reader)
	} else {
		runID = *req.RunID
	}

	key := idempotencyKey(req, runID)

	if req.Context == nil {
		req.Context = map[string]any{}
	}

	// Normalization
	eventIDs := []ulid.ULID{}
	for _, e := range req.Events {
		id := e.GetInternalID()
		eventIDs = append(eventIDs, id)
	}

	var eventName *string

	evts := make([]json.RawMessage, len(req.Events))
	for n, item := range req.Events {
		evt := item.GetEvent()
		if eventName == nil {
			name := evt.Name
			eventName = &name
		}

		// serialize this data to the span at the same time
		byt, err := json.Marshal(evt)
		if err != nil {
			return nil, fmt.Errorf("error marshalling event: %w", err)
		}
		evts[n] = byt
	}

	// Evaluate the run priority based off of the input event data.
	evtMap := req.Events[0].GetEvent().Map()
	factor, _ := req.Function.RunPriorityFactor(ctx, evtMap)
	// function run spanID
	spanID := run.NewSpanID(ctx)

	config := *sv2.InitConfig(&sv2.Config{
		FunctionVersion: req.Function.FunctionVersion,
		SpanID:          spanID.String(),
		EventIDs:        eventIDs,
		Idempotency:     key,
		ReplayID:        req.ReplayID,
		OriginalRunID:   req.OriginalRunID,
		PriorityFactor:  &factor,
		BatchID:         req.BatchID,
		Context:         req.Context,
	})

	// Grab the cron schedule for function config.  This is necessary for fast
	// lookups, trace info, etc.
	if len(req.Events) == 1 && req.Events[0].GetEvent().Name == event.FnCronName {
		if cron, ok := req.Events[0].GetEvent().Data["cron"].(string); ok {
			config.SetCronSchedule(cron)
		}
	}

	// FunctionSlug is not stored in V1 format, so needs to be stored in Context
	config.SetFunctionSlug(req.Function.GetSlug())
	config.SetDebounceFlag(req.PreventDebounce)
	config.SetEventIDMapping(req.Events)

	if req.DebugSessionID != nil {
		config.SetDebugSessionID(*req.DebugSessionID)
	}
	if req.DebugRunID != nil {
		config.SetDebugRunID(*req.DebugRunID)
	}

	carrier := itrace.NewTraceCarrier(itrace.WithTraceCarrierSpanID(&spanID))
	itrace.UserTracer().Propagator().Inject(ctx, propagation.MapCarrier(carrier.Context))
	config.SetFunctionTrace(carrier)

	metadata := sv2.Metadata{
		ID: sv2.ID{
			RunID:      runID,
			FunctionID: req.Function.ID,
			Tenant: sv2.Tenant{
				AppID:     req.AppID,
				EnvID:     req.WorkspaceID,
				AccountID: req.AccountID,
			},
		},
		Config: config,
	}

	bytEvts, err := json.Marshal(evts)
	if err != nil {
		return nil, fmt.Errorf("error marshalling events: %w", err)
	}

	strEvts := string(bytEvts)

	// XXX: If this is a sync run, always add the start time to the span.  We do this
	// because sync runs have already started by the time we call Schedule;  theyre
	// in-process, and Schedule gets called via an API endpoint when the run starts.
	runSpanOpts := &tracing.CreateSpanOptions{
		Debug:    &tracing.SpanDebugData{Location: "executor.Schedule"},
		Metadata: &metadata,
		Attributes: meta.NewAttrSet(
			meta.Attr(meta.Attrs.DebugSessionID, req.DebugSessionID),
			meta.Attr(meta.Attrs.DebugRunID, req.DebugRunID),
			meta.Attr(meta.Attrs.EventsInput, &strEvts),
			meta.Attr(meta.Attrs.TriggeringEventName, eventName),
		),
	}
	if req.RunMode == enums.RunModeSync {
		runSpanOpts.StartTime = runID.Timestamp()
	}

	var (
		runSpanRef       *tracing.DroppableSpan
		discoverySpanRef *tracing.DroppableSpan

		// Whether we should send the spans to the history store (ClickHouse).
		// If false, we'll drop the spans and not send them. There's a variety
		// of scenarios where the run ends up not scheduling so we don't want to
		// add it to the history store. Some scenarios are happy path (e.g.
		// queue idempotency) and some are sad path (e.g. Executor borked)
		sendSpans bool
	)
	defer func() {
		// Always attempt to send the spans. They may have already been dropped
		// (e.g. if the queue item already exists), in which case `Send()` will
		// no-op

		if runSpanRef != nil {
			if sendSpans {
				err := runSpanRef.Send()
				if err != nil {
					l.Error(
						"error sending run span",
						"error", err,
						"run_id", runID,
					)
				}
			} else {
				runSpanRef.Drop()
			}
		}

		if discoverySpanRef != nil {
			if sendSpans {
				err := discoverySpanRef.Send()
				if err != nil {
					l.Error(
						"error sending discovery span",
						"error", err,
						"run_id", runID,
					)
				}
			} else {
				runSpanRef.Drop()
			}
		}
	}()

<<<<<<< HEAD
=======
	// We may need to drop the spans later, like if the queue item already
	// exists
	dropSpans := func() {
		if runSpanRef != nil {
			runSpanRef.Drop()
		}

		if discoverySpanRef != nil {
			discoverySpanRef.Drop()
		}
	}

	status := enums.StepStatusQueued
	if req.SkipReason() != enums.SkipReasonNone {
		status = enums.StepStatusSkipped
	}

	// Always add either queued or skipped as a status.
	meta.AddAttr(
		runSpanOpts.Attributes,
		meta.Attrs.DynamicStatus,
		&status,
	)

>>>>>>> 4b886853
	// Always the root span.
	runSpanRef, err = e.tracerProvider.CreateDroppableSpan(
		meta.SpanNameRun,
		runSpanOpts,
	)
	if err != nil {
		// return nil, fmt.Errorf("error creating run span: %w", err)
		l.Debug("error creating run span", "error", err)
	}

	if runSpanRef != nil {
		config.NewSetFunctionTrace(runSpanRef.Ref)
	}

	// If this is paused, immediately end just before creating state.
	if skipped := req.SkipReason(); skipped != enums.SkipReasonNone {
		sendSpans = true
		return e.handleFunctionSkipped(ctx, req, metadata, evts, skipped)
	}

	mapped := make([]map[string]any, len(req.Events))
	for n, item := range req.Events {
		mapped[n] = item.GetEvent().Map()
	}

	// Evaluate concurrency keys to use initially
	if req.Function.Concurrency != nil {
		metadata.Config.CustomConcurrencyKeys = queue.GetCustomConcurrencyKeys(ctx, metadata.ID, req.Function.Concurrency.Limits, evtMap)
	}

	//
	// Create throttle information prior to creating state.  This is used in the queue.
	//
	throttle := queue.GetThrottleConfig(ctx, req.Function.ID, req.Function.Throttle, evtMap)

	//
	// Create singleton information and try to handle it prior to creating state.
	//
	var singletonConfig *queue.Singleton
	data := req.Events[0].GetEvent().Map()

	if req.Function.Singleton != nil {
		singletonKey, err := singleton.SingletonKey(ctx, req.Function.ID, *req.Function.Singleton, data)
		switch {
		case err == nil:
			// Attempt to early handle function singletons when in skip mode. Function runs may still
			// fail to enqueue later when attempting to atomically acquire the function mutex.
			//
			// In cancel mode, this call releases the singleton mutex and atomically returns the
			// current run holding the lock, which will be cancelled further down. After releasing,
			// the lock becomes available to any competing run. If a faster run acquires it before
			// this one tries to, it will fail to acquire the lock and be skipped; Effectively
			// behaving as if the singleton mode were set to skip.
			singletonRunID, err := e.singletonMgr.HandleSingleton(ctx, singletonKey, *req.Function.Singleton, req.AccountID)
			if err != nil {
				return nil, err
			}

			eventID := req.Events[0].GetInternalID()

			if singletonRunID != nil {
				switch req.Function.Singleton.Mode {
				case enums.SingletonModeCancel:
					runID := sv2.ID{
						RunID:      *singletonRunID,
						FunctionID: req.Function.ID,
						Tenant: sv2.Tenant{
							AccountID: req.AccountID,
							EnvID:     req.WorkspaceID,
						},
					}
					err = e.Cancel(ctx, runID, execution.CancelRequest{
						EventID: &eventID,
					})
					if err != nil {
						l.ReportError(err, "error canceling singleton run")
					}
				default:
					// If the event is being rejected because there is another singleton run already in progress,
					//  we can safely ignore the span for this schedule request
					dropSpans()
					// Immediately end before creating state
					return nil, ErrFunctionSkipped
				}
			}
			singletonConfig = &queue.Singleton{Key: singletonKey}
		case errors.Is(err, singleton.ErrEvaluatingSingletonExpression):
			// Ignore singleton expressions if we cannot evaluate them
			l.Warn("error evaluating singleton expression", "error", err)
		case errors.Is(err, singleton.ErrNotASingleton):
			// We no-op, and we run the function normally not as a singleton
		default:
			return nil, err
		}
	}

	//
	// Create the run state.
	//

	newState := sv2.CreateState{
		Events:   evts,
		Metadata: metadata,
		Steps:    []state.MemoizedStep{},
	}

	if req.OriginalRunID != nil && req.FromStep != nil && req.FromStep.StepID != "" {
		if err := reconstruct(ctx, e.traceReader, req, &newState); err != nil {
			return nil, fmt.Errorf("error reconstructing input state: %w", err)
		}
	}

	st, err := e.smv2.Create(ctx, newState)
	switch {
	case err == nil: // no-op
	case errors.Is(err, state.ErrIdentifierExists): // no-op
	case errors.Is(err, state.ErrIdentifierTomestone):
		return nil, ErrFunctionSkippedIdempotency
	default:
		return nil, fmt.Errorf("error creating run state: %w", err)
	}

	stv1ID := sv2.V1FromMetadata(st.Metadata)

	// NOTE: if the runID mismatches, it means there's already a state available
	// and we need to override the one we already have to make sure we're using
	// the correct metedata values
	if metadata.ID.RunID != stv1ID.RunID {
		id := sv2.IDFromV1(stv1ID)
		metadata, err = e.smv2.LoadMetadata(ctx, id)
		if err != nil {
			return nil, err
		}
	}

	if req.BatchID == nil {

		// Create cancellation pauses immediately, only if this is a non-batch event.
		if len(req.Function.Cancel) > 0 {
			if err := e.createCancellationPauses(ctx, l, key, evtMap, metadata.ID, req); err != nil {
				return &metadata, err
			}
		}

		// Add a system job to eager-cancel this function run on timeouts, only if this is a non-batch event.
		if req.Function.Timeouts != nil && req.Function.Timeouts.Start != nil {
			enqueuedAt := ulid.Time(runID.Time())
			if err := e.createEagerCancellationForTimeout(ctx, enqueuedAt, req.Function.Timeouts.StartDuration(), enums.CancellationKindStartTimeout, stv1ID); err != nil {
				return &metadata, err
			}
		}
	}

	at := time.Now()
	if req.BatchID == nil {
		evtTs := time.UnixMilli(req.Events[0].GetEvent().Timestamp)
		if evtTs.After(at) {
			// Schedule functions in the future if there's a future
			// event `ts` field.
			at = evtTs
		}
	}
	if req.At != nil {
		at = *req.At
	}

	// Prefix the workflow to the job ID so that no invocation can accidentally
	// cause idempotency issues across users/functions.
	//
	// This enures that we only ever enqueue the start job for this function once.
	queueKey := fmt.Sprintf("%s:%s", req.Function.ID, key)
	maxAttempts := consts.MaxRetries + 1
	item := queue.Item{
		JobID:                 &queueKey,
		GroupID:               uuid.New().String(),
		WorkspaceID:           stv1ID.WorkspaceID,
		Kind:                  queue.KindStart,
		Identifier:            stv1ID,
		CustomConcurrencyKeys: metadata.Config.CustomConcurrencyKeys,
		PriorityFactor:        metadata.Config.PriorityFactor,
		Attempt:               0,
		MaxAttempts:           &maxAttempts,
		Payload: queue.PayloadEdge{
			Edge: inngest.SourceEdge,
		},
		Throttle:  throttle,
		Metadata:  map[string]any{},
		Singleton: singletonConfig,
	}

	if runSpanRef != nil {
		// We also create the first discovery step right now, as then every single
		// queue item has a span to reference.
		//
		// Initially, this helps combat a situation whereby erroring calls within
		// the very first discovery step of a function are difficult to attribute
		// to the same step span across retries.
		//
		// In the future, this also means that we can remove some magic around
		// where to find the latest span and just always fetch it from the queue
		// item.
		discoverySpanRef, err = e.tracerProvider.CreateDroppableSpan(
			meta.SpanNameStepDiscovery,
			&tracing.CreateSpanOptions{
				Debug:     &tracing.SpanDebugData{Location: "executor.Schedule"},
				Parent:    runSpanRef.Ref,
				Metadata:  &metadata,
				QueueItem: &item,
				Carriers:  []map[string]any{item.Metadata},
			},
		)
		if err != nil {
			l.Debug("error creating initial step span", "error", err)
		}
	}

	// If this is run mode sync, we do NOT need to create a queue item, as the
	// Inngest SDK is checkpointing and the execution is happening in a single
	// external API request.
	if req.RunMode == enums.RunModeSync {
		for _, e := range e.lifecycles {
			go e.OnFunctionScheduled(context.WithoutCancel(ctx), metadata, item, req.Events)
		}
		return &metadata, nil
	}

	// Schedule for async functons (the default)
	err = e.queue.Enqueue(ctx, item, at, queue.EnqueueOpts{})

	switch err {
	case nil:
		// no-op
	case redis_state.ErrQueueItemExists:
		return nil, state.ErrIdentifierExists

	case redis_state.ErrQueueItemSingletonExists:
		_, err := e.smv2.Delete(ctx, sv2.IDFromV1(stv1ID))
		if err != nil {
			l.ReportError(err, "error deleting function state")
		}
		return nil, ErrFunctionSkipped

	default:
		return nil, fmt.Errorf("error enqueueing source edge '%v': %w", queueKey, err)
	}

	for _, e := range e.lifecycles {
		go e.OnFunctionScheduled(context.WithoutCancel(ctx), metadata, item, req.Events)
	}

	return &metadata, nil
}

func (e *executor) handleFunctionSkipped(ctx context.Context, req execution.ScheduleRequest, metadata sv2.Metadata, evts []json.RawMessage, reason enums.SkipReason) (*sv2.Metadata, error) {
	for _, e := range e.lifecycles {
		go e.OnFunctionSkipped(context.WithoutCancel(ctx), metadata, execution.SkipState{
			CronSchedule: req.Events[0].GetEvent().CronSchedule(),
			Reason:       reason,
			Events:       evts,
		})
	}
	return nil, ErrFunctionSkipped
}

// Execute loads a workflow and the current run state, then executes the
// function's step via the necessary driver.
func (e *executor) Execute(ctx context.Context, id state.Identifier, item queue.Item, edge inngest.Edge) (*state.DriverResponse, error) {
	if e.fl == nil {
		return nil, fmt.Errorf("no function loader specified running step")
	}

	l := e.log.With(
		"account_id", item.Identifier.AccountID,
		"env_id", item.WorkspaceID,
		"app_id", item.Identifier.AppID,
		"fn_id", item.Identifier.WorkflowID,
		"run_id", id.RunID,
	)
	ctx = logger.WithStdlib(ctx, l)

	// If this is of type sleep, ensure that we save "nil" within the state store
	// for the outgoing edge ID.  This ensures that we properly increase the stack
	// for `tools.sleep` within generator functions.
	isSleepResume := item.Kind == queue.KindSleep && item.Attempt == 0
	if isSleepResume {
		err := e.tracerProvider.UpdateSpan(&tracing.UpdateSpanOptions{
			EndTime:    time.Now(),
			Debug:      &tracing.SpanDebugData{Location: "executor.Execute"},
			QueueItem:  &item,
			Status:     enums.StepStatusCompleted,
			TargetSpan: tracing.SpanRefFromQueueItem(&item),
		})
		if err != nil {
			l.Debug("error updating sleep resume span", "error", err)
		}

		hasPendingSteps, err := e.smv2.SaveStep(ctx, sv2.ID{
			RunID:      id.RunID,
			FunctionID: id.WorkflowID,
			Tenant: sv2.Tenant{
				AppID:     id.AppID,
				EnvID:     id.WorkspaceID,
				AccountID: id.AccountID,
			},
		}, edge.Outgoing, []byte("null"))
		if !errors.Is(err, state.ErrDuplicateResponse) && err != nil {
			return nil, err
		}

		if !shouldEnqueueDiscovery(hasPendingSteps, item.ParallelMode) {
			// Other steps are pending before we re-enter the function, so
			// we're now done with this execution.
			return nil, nil
		}
		// After the sleep, we start a new step.  This means we also want to start a new
		// group ID, ensuring that we correlate the next step _after_ this sleep (to be
		// scheduled in this executor run)
		ctx = state.WithGroupID(ctx, uuid.New().String())
	}

	md, err := e.smv2.LoadMetadata(ctx, sv2.ID{
		RunID:      id.RunID,
		FunctionID: id.WorkflowID,
		Tenant: sv2.Tenant{
			AppID:     id.AppID,
			EnvID:     id.WorkspaceID,
			AccountID: id.AccountID,
		},
	})
	// XXX: MetadataNotFound -> assume fn is deleted.
	if err != nil {
		return nil, fmt.Errorf("cannot load metadata to execute run: %w", err)
	}

	ef, err := e.fl.LoadFunction(ctx, md.ID.Tenant.EnvID, md.ID.FunctionID)
	if err != nil {
		return nil, fmt.Errorf("error loading function for run: %w", err)
	}
	if ef.Paused {
		return nil, state.ErrFunctionPaused
	}

	// Find the stack index for the incoming step.
	//
	// stackIndex represents the stack pointer at the time this step was scheduled.
	// This lets SDKs correctly evaluate parallelism by replaying generated steps in the
	// right order.
	var stackIndex int
	for n, id := range md.Stack {
		if id == edge.Outgoing {
			stackIndex = n + 1
			break
		}
	}

	events, err := e.smv2.LoadEvents(ctx, md.ID)
	if err != nil {
		return nil, fmt.Errorf("cannot load run events: %w", err)
	}

	// Validate that the run can execute.
	v := newRunValidator(e, ef.Function, md, events, item) // TODO: Load events for this.
	if err := v.validate(ctx); err != nil {
		return nil, err
	}

	//
	// record function start time using the same method as step started,
	// ensures ui timeline alignment
	start, ok := redis_state.GetItemStart(ctx)
	if !ok {
		start = time.Now()
	}

	if md.Config.StartedAt.IsZero() {
		md.Config.StartedAt = start

		// Add a system job to eager-cancel this function run on timeouts
		if ef.Function.Timeouts != nil && ef.Function.Timeouts.Finish != nil {
			if err := e.createEagerCancellationForTimeout(ctx, start, ef.Function.Timeouts.FinishDuration(), enums.CancellationKindFinishTimeout, id); err != nil {
				return nil, err
			}
		}
	}

	if v.stopWithoutRetry {

		// Validation prevented execution and doesn't want the executor to retry, so
		// don't return an error - assume the function finishes and delete state.
		_, err := e.smv2.Delete(ctx, md.ID)
		return nil, err
	}

	evtIDs := make([]string, len(id.EventIDs))
	for i, eid := range id.EventIDs {
		evtIDs[i] = eid.String()
	}

	// TODO: find a way to remove this
	// set function trace context so downstream execution have the function
	// trace context set
	ctx = extractTraceCtx(ctx, md)
	runSpanRef := tracing.RunSpanRefFromMetadata(&md)
	parentRef := tracing.SpanRefFromQueueItem(&item)

	// If this is the trigger, check if we only have one child.  If so, skip to directly executing
	// that child;  we don't need to handle the trigger individually.
	//
	// This cuts down on queue churn.
	//
	// NOTE: This is a holdover from treating functions as a *series* of DAG calls.  In that case,
	// we automatically enqueue all children of the dag from the root node.
	// This can be cleaned up.
	if edge.Incoming == inngest.TriggerName {
		// We only support functions with a single step, as we've removed the DAG based approach.
		// This means that we always execute the first step.
		if len(ef.Function.Steps) > 1 {
			return nil, fmt.Errorf("DAG-based steps are no longer supported")
		}

		edge.Outgoing = inngest.TriggerName
		edge.Incoming = ef.Function.Steps[0].ID
		// Update the payload
		payload := item.Payload.(queue.PayloadEdge)
		payload.Edge = edge
		item.Payload = payload
		// Add retries from the step to our queue item.  Increase as retries is
		// always one less than attempts.
		retries := ef.Function.Steps[0].RetryCount() + 1
		item.MaxAttempts = &retries

		// Only just starting:  run lifecycles on first attempt.
		if item.Attempt == 0 {
			// Set the start time and spanID in metadata for subsequent runs
			// This should be an one time operation and is never updated after,
			// which is enforced on the Lua script.
			if err := e.smv2.UpdateMetadata(ctx, md.ID, sv2.MutableConfig{
				StartedAt:      md.Config.StartedAt,
				ForceStepPlan:  md.Config.ForceStepPlan,
				RequestVersion: md.Config.RequestVersion,
			}); err != nil {
				l.ReportError(err, "error updating metadata on function start")
			}

			// Set some run span details to be explicit that this has been
			// kicked off
			if err := e.tracerProvider.UpdateSpan(&tracing.UpdateSpanOptions{
				Debug:      &tracing.SpanDebugData{Location: "executor.Execute"},
				QueueItem:  &item,
				Metadata:   &md,
				Status:     enums.StepStatusRunning,
				TargetSpan: runSpanRef,
				Attributes: meta.NewAttrSet(
					meta.Attr(meta.Attrs.StartedAt, &md.Config.StartedAt),
				),
			}); err != nil {
				l.ReportError(err, "error updating run span on function start")
			}

			for _, e := range e.lifecycles {
				go e.OnFunctionStarted(context.WithoutCancel(ctx), md, item, events)
			}
		}
	}

	instance := runInstance{
		md:         md,
		f:          *ef.Function,
		events:     events,
		item:       item,
		edge:       edge,
		stackIndex: stackIndex,
		httpClient: e.httpClient,
	}

	st := time.Now()

	// Set the parent span for this execution.
	var execParent *meta.SpanReference
	if isSleepResume {
		// If we're resuming a sleep here, we're also starting a new discovery
		// step here.
		execParent, err = e.tracerProvider.CreateSpan(
			meta.SpanNameStepDiscovery,
			&tracing.CreateSpanOptions{
				FollowsFrom: parentRef,
				Debug:       &tracing.SpanDebugData{Location: "executor.Execute"},
				Metadata:    &md,
				Parent:      runSpanRef,
				QueueItem:   &item,
				StartTime:   st,
			},
		)
		if err != nil {
			// return nil, fmt.Errorf("error creating discovery step span
			// after sleep resume: %w", err)
			l.Debug("error creating discovery step span after sleep resume", "error", err)
		}
	} else {
		// If we're here, we assume that the step span has already been
		// created, so add it here.
		execParent = parentRef
	}

	instance.execSpan, err = e.tracerProvider.CreateSpan(
		meta.SpanNameExecution,
		&tracing.CreateSpanOptions{
			Debug:      &tracing.SpanDebugData{Location: "executor.Execute"},
			Parent:     execParent,
			Metadata:   &md,
			QueueItem:  &item,
			Attributes: tracing.FunctionAttrs(&instance.f),
			StartTime:  st,
		},
	)
	if err != nil {
		// return nil, fmt.Errorf("error creating execution span: %w", err)
		l.Debug("error creating execution span", "error", err)
	}

	return util.CritT(ctx, "run step", func(ctx context.Context) (*state.DriverResponse, error) {
		resp, err := e.run(ctx, &instance)

		updateOpts := &tracing.UpdateSpanOptions{
			Debug:      &tracing.SpanDebugData{Location: "executor.Execute"},
			Metadata:   &md,
			QueueItem:  &item,
			TargetSpan: instance.execSpan,
			Attributes: tracing.DriverResponseAttrs(resp, nil),
		}

		// For most executions, we now set the status of the execution span.
		// For some responses, however, the execution as the user sees it is
		// still ongoing. Account for that here.
		if !resp.IsGatewayRequest() {
			updateOpts.EndTime = time.Now()

			status := enums.StepStatusCompleted
			if err != nil || resp.Err != nil || resp.UserError != nil {
				status = enums.StepStatusFailed
			}
			updateOpts.Status = status
		}

		_ = e.tracerProvider.UpdateSpan(updateOpts)

		// Now we have a response, update the run instance.  We need to do this as request
		// offloads must mutate the response directly.
		instance.resp = resp
		if resp == nil && err != nil {
			for _, e := range e.lifecycles {
				// OnStepFinished handles step success and step errors/failures.  It is
				// currently the responsibility of the lifecycle manager to handle the differing
				// step statuses when a step finishes.
				go e.OnStepFinished(context.WithoutCancel(ctx), md, item, edge, resp, err)
			}
			return nil, err
		}

		if handleErr := e.HandleResponse(ctx, &instance); handleErr != nil {
			return resp, handleErr
		}
		return resp, err
	},
		// wait up to 2h and add a short delay to allow driver implementations to
		// return a specific timeout error here
		util.WithTimeout(consts.MaxFunctionTimeout+5*time.Second),
	)
}

func (e *executor) HandleResponse(ctx context.Context, i *runInstance) error {
	l := logger.StdlibLogger(ctx).With(
		"run_id", i.md.ID.RunID.String(),
		"workflow_id", i.md.ID.FunctionID.String(),
	)

	for _, e := range e.lifecycles {
		go e.OnStepFinished(context.WithoutCancel(ctx), i.md, i.item, i.edge, i.resp, nil)
	}

	if i.resp.Err == nil && !i.resp.IsFunctionResult() {
		// Handle generator responses then return.
		if serr := e.HandleGeneratorResponse(ctx, i, i.resp); serr != nil {
			// If this is an error compiling async expressions, fail the function.
			shouldFailEarly := errors.Is(serr, &expressions.CompileError{}) || errors.Is(serr, state.ErrStateOverflowed) || errors.Is(serr, state.ErrFunctionOverflowed) || errors.Is(serr, state.ErrSignalConflict)

			if shouldFailEarly {
				var gracefulErr *state.WrappedStandardError
				if hasGracefulErr := errors.As(serr, &gracefulErr); hasGracefulErr {
					serialized := gracefulErr.Serialize(execution.StateErrorKey)
					i.resp.Output = serialized
					i.resp.Err = &gracefulErr.StandardError.Name

					// Immediately fail the function.
					i.resp.NoRetry = true

					// This is required to get old history to look correct.
					// Without it, the function run will have no output. We can
					// probably delete this when we fully remove old history.
					i.resp.Generator = []*state.GeneratorOpcode{}
				}

				if err := e.Finalize(ctx, execution.FinalizeOpts{
					Metadata: i.md,
					// Always, when called from the executor, as this handles async
					// finalization.
					RunMode:  enums.RunModeAsync,
					Response: *i.resp,
					Optional: execution.FinalizeOptional{
						FnSlug:        i.f.GetSlug(),
						InputEvents:   i.events,
						OutputSpanRef: i.execSpan,
						Reason:        "fail-early",
					},
				}); err != nil {
					l.ReportError(err, "error running finish handler")
				}

				// Can be reached multiple times for parallel discovery steps
				for _, e := range e.lifecycles {
					go e.OnFunctionFinished(context.WithoutCancel(ctx), i.md, i.item, i.events, *i.resp)
				}

				return nil
			}

			return fmt.Errorf("error handling generator response: %w", serr)
		}
	}

	// Check for temporary failures.  The outputs of transient errors are not
	// stored in the state store;  they're tracked via executor lifecycle methods
	// for logging.
	//
	// NOTE: If the SDK was running a step (NOT function code) and quit gracefully,
	// resp.UserError will always be set, even if the step itself throws a non-retriable
	// error.
	//
	// This is purely for network errors or top-level function code errors.
	if i.resp.Err != nil {
		if i.resp.Retryable() {
			// Retries are a native aspect of the queue;  returning errors always
			// retries steps if possible.
			for _, e := range e.lifecycles {
				// Run the lifecycle method for this retry, which is baked into the queue.
				i.item.Attempt += 1
				go e.OnStepScheduled(context.WithoutCancel(ctx), i.md, i.item, &i.resp.Step.Name)
			}
			return nil
		}

		// If i.resp.Err != nil, we don't know whether to invoke the fn again
		// with per-step errors, as we don't know if the intent behind this queue item
		// is a step.
		//
		// In this case, for non-retryable errors, we ignore and fail the function;
		// only OpcodeStepError causes try/catch to be handled and us to continue
		// on error.

		if err := e.Finalize(ctx, execution.FinalizeOpts{
			Metadata: i.md,
			// Always, when called from the executor, as this handles async
			// finalization.
			RunMode:  enums.RunModeAsync,
			Response: *i.resp,
			Optional: execution.FinalizeOptional{
				FnSlug:        i.f.GetSlug(),
				InputEvents:   i.events,
				OutputSpanRef: i.execSpan,
				Reason:        "resp-err",
			},
		}); err != nil {
			l.ReportError(err, "error running finish handler")
		}

		// Can be reached multiple times for parallel discovery steps
		for _, e := range e.lifecycles {
			go e.OnFunctionFinished(context.WithoutCancel(ctx), i.md, i.item, i.events, *i.resp)
		}

		return nil
	}

	// The generator length check is necessary because parallel steps in older
	// SDK versions (e.g. 2.7.2) can result in an OpcodeNone.
	if len(i.resp.Generator) == 0 && i.resp.IsFunctionResult() {
		// This is the function result.
		if err := e.Finalize(ctx, execution.FinalizeOpts{
			Metadata: i.md,
			// Always, when called from the executor, as this handles async
			// finalization.
			RunMode:  enums.RunModeAsync,
			Response: *i.resp,
			Optional: execution.FinalizeOptional{
				FnSlug:        i.f.GetSlug(),
				InputEvents:   i.events,
				OutputSpanRef: i.execSpan,
				Reason:        "opcode-none",
			},
		}); err != nil {
			l.ReportError(err, "error running finish handler")
		}

		// Can be reached multiple times for parallel discovery steps
		for _, e := range e.lifecycles {
			go e.OnFunctionFinished(context.WithoutCancel(ctx), i.md, i.item, i.events, *i.resp)
		}
	}

	return nil
}

type functionFinishedData struct {
	FunctionID          string         `json:"function_id"`
	RunID               ulid.ULID      `json:"run_id"`
	Event               map[string]any `json:"event"`
	Events              []event.Event  `json:"events"`
	Error               any            `json:"error,omitempty"`
	Result              any            `json:"result,omitempty"`
	InvokeCorrelationID *string        `json:"correlation_id,omitempty"`
}

func (f *functionFinishedData) setResponse(r state.DriverResponse) {
	if r.Err != nil {
		f.Error = r.StandardError()
	}
	if r.UserError != nil {
		f.Error = r.UserError
	}
	if r.Output != nil {
		f.Result = r.Output
	}
}

func (f functionFinishedData) Map() map[string]any {
	s := structs.New(f)
	s.TagName = "json"
	return s.Map()
}

func correlationID(event event.Event) *string {
	container, ok := event.Data[consts.InngestEventDataPrefix].(map[string]any)
	if !ok {
		return nil
	}
	if correlationID, ok := container[consts.InvokeCorrelationId].(string); ok {
		return &correlationID
	}
	return nil
}

// run executes the step with the given step ID.
//
// A nil response with an error indicates that an internal error occurred and the step
// did not run.
func (e *executor) run(ctx context.Context, i *runInstance) (*state.DriverResponse, error) {
	url := i.f.URI()
	for _, e := range e.lifecycles {
		go e.OnStepStarted(context.WithoutCancel(ctx), i.md, i.item, i.edge, url.String())
	}

	switch d := e.fnDriver(ctx, i.f).(type) {
	case driver.DriverV2:
		return e.executeDriverV2(ctx, i, d)
	case driver.DriverV1:
		{
			// Execute the actual step using V1 drivers.  The V1 driver embeds errors in driver
			// response and has generally difficult error management.
			response, err := e.executeDriverV1(ctx, i)
			if response.Err != nil && err == nil {
				// This step errored, so always return an error.
				return response, fmt.Errorf("%s", *response.Err)
			}
			return response, err
		}
	default:
		return nil, fmt.Errorf("%w: '%s'", ErrNoRuntimeDriver, inngest.Driver(i.f))
	}
}

func (e *executor) executeDriverV2(ctx context.Context, run *runInstance, d driver.DriverV2) (*state.DriverResponse, error) {
	resp, uerr, ierr := d.Do(ctx, e.smv2, driver.V2RequestOpts{
		Metadata:   *run.Metadata(),
		Fn:         run.f,
		SigningKey: []byte{}, // TODO
		Attempt:    run.AttemptCount(),
		Index:      run.stackIndex,
		StepID:     &run.edge.Outgoing,
	})

	// TODO: Handle errors appropriately.
	//
	// For now, the executor expects V1 style errors directly in state.DriverResponse.
	// We move all UserErrors into state.DriverResponse, and always return a response...
	// until we refactor the executor to handle (Option<Response>, UserError, InternalError).
	if resp == nil {
		resp = &state.DriverResponse{}
	}

	if uerr != nil {
		resp.Output = uerr.Raw()
		resp.OutputSize = len(resp.Output.([]byte))
	}

	if ierr != nil {
		str := ierr.Error()
		resp.Err = &str
	}

	return resp, ierr
}

// executeDriverV1 runs the enqueued step by invoking the driver.  It also inspects
// and normalizes responses (eg. max retry attempts).
func (e *executor) executeDriverV1(ctx context.Context, i *runInstance) (*state.DriverResponse, error) {
	driverName := inngest.Driver(i.f)

	d, ok := e.driverv1[driverName]
	if !ok {
		return nil, fmt.Errorf("%w: '%s'", ErrNoRuntimeDriver, driverName)
	}

	step := &i.f.Steps[0]

	response, err := d.Execute(ctx, e.smv2, i.md, i.item, i.edge, *step, i.stackIndex, i.item.Attempt)

	if response == nil {
		response = &state.DriverResponse{
			Step: *step,
		}
	}

	if err != nil && response.Err == nil {
		var serr syscode.Error
		if errors.As(err, &serr) {
			gracefulErr := state.StandardError{
				Error:   fmt.Sprintf("%s: %s", serr.Code, serr.Message),
				Name:    serr.Code,
				Message: serr.Message,
			}.Serialize(execution.StateErrorKey)
			response.Output = gracefulErr
			response.Err = &serr.Code
		} else {
			// Set the response error if it wasn't set, or if Execute had an internal error.
			// This ensures that we only ever need to check resp.Err to handle errors.
			byt, e := json.Marshal(err.Error())
			if e != nil {
				response.Output = err
			} else {
				response.Output = string(byt)
			}

			errstr := err.Error()
			response.Err = &errstr
		}
	}
	// Ensure that the step is always set.  This removes the need for drivers to always
	// set this.
	if response.Step.ID == "" {
		response.Step = *step
	}

	// If there's one opcode and it's of type StepError, ensure we set resp.Err to
	// a string containing the response error.
	//
	// TODO: Refactor response.Err
	if len(response.Generator) == 1 && response.Generator[0].Op == enums.OpcodeStepError {
		if !queue.ShouldRetry(nil, i.item.Attempt, step.RetryCount()+1) {
			response.NoRetry = true
		}
	}

	// Max attempts is encoded at the queue level from step configuration.  If we're at max attempts,
	// ensure the response's NoRetry flag is set, as we shouldn't retry any more.  This also ensures
	// that we properly handle this response as a Failure (permanent) vs an Error (transient).
	if response.Err != nil && !queue.ShouldRetry(nil, i.item.Attempt, step.RetryCount()+1) {
		response.NoRetry = true
	}

	return response, err
}

// HandlePauses handles pauses loaded from an incoming event.
func (e *executor) HandlePauses(ctx context.Context, evt event.TrackedEvent) (execution.HandlePauseResult, error) {
	l := e.log.With(
		"workspace_id", evt.GetWorkspaceID(),
		"event_id", evt.GetInternalID(),
	)

	idx := pauses.Index{
		WorkspaceID: evt.GetWorkspaceID(),
		EventName:   evt.GetEvent().Name,
	}

	if bufferCount, _ := e.pm.BufferLen(ctx, idx); bufferCount > 0 {
		// Log the total number of items in the buffer at any point.
		l = l.With("buffer_count", bufferCount)
	}

	aggregated, err := e.pm.Aggregated(
		ctx,
		idx,
		consts.AggregatePauseThreshold,
	)
	if err != nil {
		l.ReportError(err, "error checking pause aggregation")
	}

	// Use the aggregator for all funciton finished events, if there are more than
	// 50 waiting.  It only takes a few milliseconds to iterate and handle less
	// than 50;  anything more runs the risk of running slow.
	if aggregated {
		aggRes, err := e.handleAggregatePauses(ctx, evt)
		if err != nil {
			l.ReportError(err, "error handling aggregate pauses")
		}
		return aggRes, err
	}

	iter, err := e.pm.PausesSince(ctx, idx, time.Time{})
	if err != nil {
		return execution.HandlePauseResult{}, fmt.Errorf("error loading pause iterator: %w", err)
	}

	res, err := e.handlePausesAllNaively(ctx, iter, evt)
	if err != nil {
		l.ReportError(err, "error handling naive pauses")
	}
	return res, nil
}

//nolint:all
func (e *executor) handlePausesAllNaively(ctx context.Context, iter state.PauseIterator, evt event.TrackedEvent) (execution.HandlePauseResult, error) {
	res := execution.HandlePauseResult{0, 0}

	if e.queue == nil || e.smv2 == nil || e.pm == nil {
		return res, fmt.Errorf("no queue or state manager specified")
	}

	log := e.log.With("event_id", evt.GetInternalID().String())

	var (
		goerr error
		wg    sync.WaitGroup
	)

	evtID := evt.GetInternalID()

	// Schedule up to PauseHandleConcurrency pauses at once.
	sem := semaphore.NewWeighted(int64(PauseHandleConcurrency))

	for iter.Next(ctx) {
		pause := iter.Val(ctx)

		// Block until we have capacity
		if err := sem.Acquire(ctx, 1); err != nil {
			return res, fmt.Errorf("error blocking on semaphore: %w", err)
		}

		wg.Add(1)
		go func() {
			atomic.AddInt32(&res[0], 1)

			defer wg.Done()
			// Always release one from the capacity
			defer sem.Release(1)

			if pause == nil {
				return
			}

			l := log.With(
				"pause_id", pause.ID.String(),
				"run_id", pause.Identifier.RunID.String(),
				"workflow_id", pause.Identifier.FunctionID.String(),
				"expires", pause.Expires.String(),
				"strategy", "naive",
			)

			// If this is a cancellation, ensure that we're not handling an event that
			// was received before the run (due to eg. latency in a bad case).
			//
			// NOTE: Fast path this before handling the expression.
			if pause.Cancel && bytes.Compare(evtID[:], pause.Identifier.RunID[:]) <= 0 {
				return
			}

			// Run an expression if this exists.
			if pause.Expression != nil {
				// Precompute the expression data once, as a value (not pointer)
				data := expressions.NewData(map[string]any{
					"async": evt.GetEvent().Map(),
				})

				expr, err := expressions.NewExpressionEvaluator(ctx, *pause.Expression)
				if err != nil {
					l.Warn("error compiling pause expression", "error", err)
					return
				}

				val, _, err := expr.Evaluate(ctx, data)
				if err != nil {
					l.Warn("error evaluating pause expression", "error", err)
					return
				}
				result, _ := val.(bool)
				if !result {
					return
				}
			}

			if err := e.handlePause(ctx, evt, evtID, pause, &res, l); err != nil {
				goerr = errors.Join(goerr, err)
				l.Error("error handling pause", "error", err, "pause", pause)
			}
		}()

	}

	wg.Wait()

	if iter.Error() != context.Canceled {
		goerr = errors.Join(goerr, fmt.Errorf("pause iteration error: %w", iter.Error()))
	}

	return res, goerr
}

func (e *executor) handleAggregatePauses(ctx context.Context, evt event.TrackedEvent) (execution.HandlePauseResult, error) {
	res := execution.HandlePauseResult{0, 0}

	if e.exprAggregator == nil {
		return execution.HandlePauseResult{}, fmt.Errorf("no expression evaluator found")
	}

	log := e.log.With(
		"event_id", evt.GetInternalID().String(),
		"workspace_id", evt.GetWorkspaceID(),
		"event", evt.GetEvent().Name,
	)

	evtID := evt.GetInternalID()
	evals, count, err := e.exprAggregator.EvaluateAsyncEvent(ctx, evt)
	if err != nil {
		log.Error("error evaluating async event", "error", err)
	}

	// We only want to return an error if we have no evaluations. Since we
	// evaluate multiple expressions, a returned error means that at least one
	// expression errored -- not that all expressions errored.
	if err != nil && len(evals) == 0 {
		return execution.HandlePauseResult{count, 0}, err
	}

	var (
		goerr error
		wg    sync.WaitGroup
	)

	for _, i := range evals {
		// Copy pause into function
		pause := *i
		wg.Add(1)
		go func() {
			atomic.AddInt32(&res[0], 1)

			defer wg.Done()

			l := log.With(
				"pause_id", pause.ID.String(),
				"run_id", pause.Identifier.RunID.String(),
				"workflow_id", pause.Identifier.FunctionID.String(),
				"expires", pause.Expires.String(),
			)

			if err := e.handlePause(ctx, evt, evtID, &pause, &res, l); err != nil {
				goerr = errors.Join(goerr, err)
				l.Error("error handling pause", "error", err, "pause", pause)
			}
		}()
	}
	wg.Wait()

	return res, goerr
}

func (e *executor) handlePause(
	ctx context.Context,
	evt event.TrackedEvent,
	evtID ulid.ULID,
	pause *state.Pause,
	res *execution.HandlePauseResult,
	l logger.Logger,
) error {
	// If this is a cancellation, ensure that we're not handling an event that
	// was received before the run (due to eg. latency in a bad case).
	if pause.Cancel && bytes.Compare(evtID[:], pause.Identifier.RunID[:]) <= 0 {
		return nil
	}

	return util.Crit(ctx, "handle pause", func(ctx context.Context) error {
		cleanup := func(ctx context.Context) {
			eg := errgroup.Group{}
			eg.Go(func() error {
				return e.pm.Delete(
					context.Background(),
					pauses.Index{WorkspaceID: pause.WorkspaceID, EventName: evt.GetEvent().Name},
					*pause,
				)
			})
			eg.Go(func() error {
				return e.exprAggregator.RemovePause(ctx, pause)
			})
			_ = eg.Wait()
		}

		// NOTE: Some pauses may be nil or expired, as the iterator may take
		// time to process.  We handle that here and assume that the event
		// did not occur in time.
		if pause.Expires.Time().Before(time.Now()) {
			l.Debug("encountered expired pause")

			shouldDelete := pause.Expires.Time().Add(consts.PauseExpiredDeletionGracePeriod).Before(time.Now())
			if shouldDelete {
				// Consume this pause to remove it entirely
				l.Debug("deleting expired pause")

				cleanup(ctx)
			}
			return nil
		}

		// NOTE: Make sure the event that created the pause isn't also the one resuming it
		if pause.TriggeringEventID != nil && *pause.TriggeringEventID == evtID.String() {
			return nil
		}

		// Ensure that we store the group ID for this pause, letting us properly track cancellation
		// or continuation history
		ctx = state.WithGroupID(ctx, pause.GroupID)

		if pause.Cancel {
			// This is a cancellation signal.  Check if the function
			// has ended, and if so remove the pause.
			//
			// NOTE: Bookkeeping must be added to individual function runs and handled on
			// completion instead of here.  This is a hot path and should only exist whilst
			// bookkeeping is not implemented.
			if exists, err := e.smv2.Exists(ctx, sv2.IDFromPause(*pause)); !exists && err == nil {
				// This function has ended.  Delete the pause and continue
				cleanup(ctx)
				return nil
			}

			// Cancelling a function can happen before a lease, as it's an atomic operation that will always happen.
			err := e.Cancel(ctx, sv2.IDFromPause(*pause), execution.CancelRequest{
				EventID:    &evtID,
				Expression: pause.Expression,
			})
			if errors.Is(err, state.ErrFunctionCancelled) ||
				errors.Is(err, state.ErrFunctionComplete) ||
				errors.Is(err, state.ErrFunctionFailed) ||
				errors.Is(err, ErrFunctionEnded) {
				// Safe to ignore.
				cleanup(ctx)
				return nil
			}
			if err != nil && strings.Contains(err.Error(), "no status stored in metadata") {
				// Safe to ignore.
				cleanup(ctx)
				return nil
			}

			if err != nil {
				return fmt.Errorf("error cancelling function: %w", err)
			}

			// Ensure we consume this pause, as this isn't handled by the higher-level cancel function.
			// NOTE: cleanup closure is ignored here since there's already another one that will be called
			_, _, err = e.pm.ConsumePause(context.Background(), *pause, state.ConsumePauseOpts{
				IdempotencyKey: evtID.String(),
				Data:           nil,
			})
			if err == nil || err == state.ErrPauseLeased || err == state.ErrPauseNotFound {
				atomic.AddInt32(&res[1], 1)
				cleanup(ctx)
				return nil
			}
			return fmt.Errorf("error consuming pause after cancel: %w", err)
		}

		resumeData := pause.GetResumeData(evt.GetEvent())

		err := e.Resume(ctx, *pause, execution.ResumeRequest{
			With:           resumeData.With,
			EventID:        &evtID,
			EventName:      evt.GetEvent().Name,
			RunID:          resumeData.RunID,
			StepName:       resumeData.StepName,
			IdempotencyKey: evtID.String(),
		})
		if errors.Is(err, state.ErrPauseLeased) ||
			errors.Is(err, state.ErrPauseNotFound) ||
			errors.Is(err, state.ErrRunNotFound) {
			return nil
		}
		if err != nil {
			return fmt.Errorf("error resuming pause: %w", err)
		}

		// Add to the counter.
		atomic.AddInt32(&res[1], 1)
		if err := e.exprAggregator.RemovePause(ctx, pause); err != nil {
			l.Warn("error removing pause from aggregator", "error", err)
		}
		return nil
	})
}

func (e *executor) HandleInvokeFinish(ctx context.Context, evt event.TrackedEvent) error {
	evtID := evt.GetInternalID()
	l := e.log.With("event_id", evtID.String())

	correlationID := evt.GetEvent().CorrelationID()
	if correlationID == "" {
		return fmt.Errorf("no correlation ID found in event when trying to handle finish")
	}

	// find the pause with correlationID
	wsID := evt.GetWorkspaceID()
	pause, err := e.pm.PauseByInvokeCorrelationID(ctx, wsID, correlationID)
	if err != nil {
		return err
	}

	var eventName string
	if pause.Event != nil {
		eventName = *pause.Event
	}

	if pause.Expires.Time().Before(time.Now()) {
		l.Debug("encountered expired pause")

		shouldDelete := pause.Expires.Time().Add(consts.PauseExpiredDeletionGracePeriod).Before(time.Now())
		if shouldDelete {
			// Consume this pause to remove it entirely
			l.Debug("deleting expired pause")
			_ = e.pm.Delete(context.Background(), pauses.Index{WorkspaceID: pause.WorkspaceID, EventName: eventName}, *pause)
		}

		return nil
	}

	if pause.Cancel {
		// This is a cancellation signal.  Check if the function
		// has ended, and if so remove the pause.
		//
		// NOTE: Bookkeeping must be added to individual function runs and handled on
		// completion instead of here.  This is a hot path and should only exist whilst
		// bookkeeping is not implemented.
		if exists, err := e.smv2.Exists(ctx, sv2.IDFromPause(*pause)); !exists && err == nil {
			// This function has ended.  Delete the pause and continue
			_ = e.pm.Delete(context.Background(), pauses.Index{WorkspaceID: pause.WorkspaceID, EventName: eventName}, *pause)
			return nil
		}
	}

	resumeData := pause.GetResumeData(evt.GetEvent())
	l.Debug("resuming pause from invoke", "pause.DataKey", pause.DataKey)

	return e.Resume(ctx, *pause, execution.ResumeRequest{
		With:           resumeData.With,
		EventID:        &evtID,
		EventName:      evt.GetEvent().Name,
		RunID:          resumeData.RunID,
		StepName:       resumeData.StepName,
		IdempotencyKey: evtID.String(),
	})
}

// Cancel cancels an in-progress function.
func (e *executor) Cancel(ctx context.Context, id sv2.ID, r execution.CancelRequest) error {
	l := e.log.With(
		"run_id", id.RunID.String(),
		"workflow_id", id.FunctionID.String(),
	)

	md, err := e.smv2.LoadMetadata(ctx, id)
	if err == sv2.ErrMetadataNotFound || err == state.ErrRunNotFound {
		return nil
	}
	if err != nil {
		return fmt.Errorf("unable to load run: %w", err)
	}

	// We need events to finalize the function.
	evts, err := e.smv2.LoadEvents(ctx, id)
	if err != nil {
		return fmt.Errorf("unable to load run events: %w", err)
	}

	// We need the function slug.
	f, err := e.fl.LoadFunction(ctx, md.ID.Tenant.EnvID, md.ID.FunctionID)
	if err != nil {
		return fmt.Errorf("unable to load function: %w", err)
	}

	fnCancelledErr := state.ErrFunctionCancelled.Error()

	if err := e.Finalize(ctx, execution.FinalizeOpts{
		Metadata: md,
		// Always, when called from the executor, as this handles async
		// finalization.
		RunMode: enums.RunModeAsync,
		Response: state.DriverResponse{
			Err: &fnCancelledErr,
		},
		Optional: execution.FinalizeOptional{
			FnSlug:      f.Function.GetSlug(),
			InputEvents: evts,
			Reason:      "cancel",
		},
	}); err != nil {
		l.Error("error running finish handler", "error", err)
	}
	for _, e := range e.lifecycles {
		go e.OnFunctionCancelled(context.WithoutCancel(ctx), md, r, evts)
	}

	return nil
}

// ResumePauseTimeout times out a step.  This is used to reusme a pause from timeout when:
//
// - A waitForEvent step doesn't receive its event before the timeout
// - A waitForSignal step doesn't receive its signal before the timeout
// - An invoked function doesnt finish before the timeout
//
// Resume can also resume as a timeout.  This is a separate method so that we can resume
// the timeout without loading and leasing pauses, relying on state store atomicity to instead
// resume and cancel a pause.
func (e *executor) ResumePauseTimeout(ctx context.Context, pause state.Pause, r execution.ResumeRequest) error {
	// (tonyhb): this could be refactored to not require a pause, and instead only require the fields
	// necessary for timeouts.  This will save space in the queue.  This requires a refactor of the
	// trace lifecycles, whihc also require pauses.
	id := sv2.IDFromPause(pause)
	md, err := e.smv2.LoadMetadata(ctx, id)
	if err == state.ErrRunNotFound {
		return err
	}
	if err != nil {
		return fmt.Errorf("error loading metadata to resume from pause: %w", err)
	}

	data, err := json.Marshal(r.With)
	if err != nil {
		return fmt.Errorf("error marshalling timeout step data: %w", err)
	}

	e.log.Debug("resuming from timeout ", "identifier", id)

	hasPendingSteps, err := e.smv2.SaveStep(ctx, id, pause.DataKey, data)
	if errors.Is(err, state.ErrDuplicateResponse) {
		// cannot resume as the pause has already been resumed and consumed.
		return nil
	}
	if err != nil && !errors.Is(err, state.ErrIdempotentResponse) {
		// This is a non-idempotent error, so there was a legitimate error saving the response.
		e.log.Error("error saving timeout step", "error", err, "identifier", id)
		return err
	}

	pauseSpan := tracing.SpanRefFromPause(&pause)
	_ = e.tracerProvider.UpdateSpan(&tracing.UpdateSpanOptions{
		EndTime:    time.Now(),
		Debug:      &tracing.SpanDebugData{Location: "executor.ResumePauseTimeout"},
		Status:     enums.StepStatusTimedOut,
		TargetSpan: pauseSpan,
		Attributes: tracing.ResumeAttrs(&pause, &r),
	})

	if shouldEnqueueDiscovery(hasPendingSteps, pause.ParallelMode) {
		// If there are no parallel steps ongoing, we must enqueue the next SDK ping to continue on with
		// execution.
		jobID := fmt.Sprintf("%s-%s-timeout", md.IdempotencyKey(), pause.DataKey)
		nextItem := queue.Item{
			JobID: &jobID,
			// Add a new group ID for the child;  this will be a new step.
			GroupID:               uuid.New().String(),
			WorkspaceID:           id.Tenant.EnvID,
			Kind:                  queue.KindEdge,
			Identifier:            sv2.V1FromMetadata(md),
			PriorityFactor:        md.Config.PriorityFactor,
			CustomConcurrencyKeys: md.Config.CustomConcurrencyKeys,
			MaxAttempts:           pause.MaxAttempts,
			Payload: queue.PayloadEdge{
				Edge: inngest.Edge{
					Outgoing: pause.DataKey,
					Incoming: "step",
				},
			},
			Metadata: make(map[string]any),
		}

		nextStepSpan, err := e.tracerProvider.CreateDroppableSpan(
			meta.SpanNameStepDiscovery,
			&tracing.CreateSpanOptions{
				Carriers:    []map[string]any{nextItem.Metadata},
				FollowsFrom: pauseSpan,
				Debug:       &tracing.SpanDebugData{Location: "executor.ResumePauseTimeout"},
				Metadata:    &md,
				Parent:      tracing.RunSpanRefFromMetadata(&md),
				QueueItem:   &nextItem,
			},
		)
		if err != nil {
			// return fmt.Errorf("error creating span for next step after
			// resume timeout: %w", err)
			e.log.Error("error creating span for next step after resume timeout", "error", err)
		}

		err = e.queue.Enqueue(ctx, nextItem, time.Now(), queue.EnqueueOpts{})
		if err != nil {
			if errors.Is(err, redis_state.ErrQueueItemExists) {
				nextStepSpan.Drop()
			} else {
				_ = nextStepSpan.Send()
				return fmt.Errorf("error enqueueing after pause: %w", err)

			}
		}

		_ = nextStepSpan.Send()
	}

	// Only run lifecycles if we consumed the pause and enqueued next step.
	switch pause.GetOpcode() {
	case enums.OpcodeInvokeFunction:
		for _, e := range e.lifecycles {
			go e.OnInvokeFunctionResumed(context.WithoutCancel(ctx), md, pause, r)
		}
	case enums.OpcodeWaitForSignal:
		for _, e := range e.lifecycles {
			go e.OnWaitForSignalResumed(context.WithoutCancel(ctx), md, pause, r)
		}
	case enums.OpcodeWaitForEvent:
		for _, e := range e.lifecycles {
			go e.OnWaitForEventResumed(context.WithoutCancel(ctx), md, pause, r)
		}
	}

	// And delete the OG pause.
	if err := e.pm.Delete(ctx, pauses.PauseIndex(pause), pause); err != nil {
		return fmt.Errorf("deleting pause by ID: %w", err)
	}

	return nil
}

// Resume resumes an in-progress function from the given pause.
func (e *executor) Resume(ctx context.Context, pause state.Pause, r execution.ResumeRequest) error {
	if e.queue == nil || e.smv2 == nil || e.pm == nil {
		return fmt.Errorf("no queue or state manager specified")
	}

	md, err := e.smv2.LoadMetadata(ctx, sv2.ID{
		RunID:      pause.Identifier.RunID,
		FunctionID: pause.Identifier.FunctionID,
		Tenant: sv2.Tenant{
			EnvID:     pause.WorkspaceID,
			AccountID: pause.Identifier.AccountID,
			// NOTE: Pauses do not store app IDs.
		},
	})
	if err == state.ErrRunNotFound {
		return err
	}
	if err != nil {
		return fmt.Errorf("error loading metadata to resume from pause: %w", err)
	}

	err = util.Crit(ctx, "consume pause", func(ctx context.Context) error {
		if pause.OnTimeout && r.EventID != nil {
			// Delete this pause, as an event has occured which matches
			// the timeout.  We can do this prior to leasing a pause as it's the
			// only work that needs to happen
			_, cleanup, err := e.pm.ConsumePause(ctx, pause, state.ConsumePauseOpts{
				IdempotencyKey: r.IdempotencyKey,
				Data:           nil,
			})
			switch err {
			case nil, state.ErrPauseNotFound: // no-op
			default:
				return fmt.Errorf("error consuming pause via timeout: %w", err)
			}

			return cleanup()
		}

		consumeResult, cleanup, err := e.pm.ConsumePause(ctx, pause, state.ConsumePauseOpts{
			IdempotencyKey: r.IdempotencyKey,
			Data:           r.With,
		})
		if err != nil {
			return fmt.Errorf("error consuming pause via event: %w", err)
		}

		e.log.Debug("resuming from pause",
			"error", err,
			"pause_id", pause.ID.String(),
			"run_id", pause.Identifier.RunID.String(),
			"workflow_id", pause.Identifier.FunctionID.String(),
			"timeout", pause.OnTimeout,
			"cancel", pause.Cancel,
			"consumed", consumeResult,
		)

		if !consumeResult.DidConsume {
			// We don't need to do anything here.  This could be a dupe;  consuming a pause
			// is transactional / atomic, so ignore this.
			return nil
		}

		status := enums.StepStatusCompleted
		if r.IsTimeout {
			status = enums.StepStatusTimedOut
		}
		pauseSpan := tracing.SpanRefFromPause(&pause)
		_ = e.tracerProvider.UpdateSpan(&tracing.UpdateSpanOptions{
			EndTime:    time.Now(),
			Debug:      &tracing.SpanDebugData{Location: "executor.Resume"},
			Status:     status,
			TargetSpan: pauseSpan,
			Attributes: tracing.ResumeAttrs(&pause, &r),
		})

		if shouldEnqueueDiscovery(consumeResult.HasPendingSteps, pause.ParallelMode) {
			// Schedule an execution from the pause's entrypoint.  We do this
			// after consuming the pause to guarantee the event data is
			// stored via the pause for the next run.  If the ConsumePause
			// call comes after enqueue, the TCP conn may drop etc. and
			// running the job may occur prior to saving state data.
			//
			// NOTE: This has an "-event" prefix so that it does not conflict
			// with the timeout job ID.
			jobID := fmt.Sprintf("%s-%s-event", md.IdempotencyKey(), pause.DataKey)
			nextItem := queue.Item{
				JobID: &jobID,
				// Add a new group ID for the child;  this will be a new step.
				GroupID:               uuid.New().String(),
				WorkspaceID:           pause.WorkspaceID,
				Kind:                  queue.KindEdge,
				Identifier:            sv2.V1FromMetadata(md),
				PriorityFactor:        md.Config.PriorityFactor,
				CustomConcurrencyKeys: md.Config.CustomConcurrencyKeys,
				MaxAttempts:           pause.MaxAttempts,
				Payload: queue.PayloadEdge{
					Edge: pause.Edge(),
				},
				Metadata: make(map[string]any),
			}

			nextStepSpan, err := e.tracerProvider.CreateDroppableSpan(
				meta.SpanNameStepDiscovery,
				&tracing.CreateSpanOptions{
					Carriers:    []map[string]any{nextItem.Metadata},
					FollowsFrom: pauseSpan,
					Debug:       &tracing.SpanDebugData{Location: "executor.Resume"},
					Metadata:    &md,
					Parent:      tracing.RunSpanRefFromMetadata(&md),
					QueueItem:   &nextItem,
				},
			)
			if err != nil {
				// return fmt.Errorf("error creating span for next step
				// after resume: %w", err)
				e.log.Debug("error creating span for next step after resume", "error", err)
			}

			err = e.queue.Enqueue(ctx, nextItem, time.Now(), queue.EnqueueOpts{})
			if err != nil {
				if err == redis_state.ErrQueueItemExists {
					nextStepSpan.Drop()
				} else {
					_ = nextStepSpan.Send()
					return fmt.Errorf("error enqueueing after pause: %w", err)
				}
			}

			_ = nextStepSpan.Send()
		}

		// Only run lifecycles if we consumed the pause and enqueued next step.
		switch pause.GetOpcode() {
		case enums.OpcodeInvokeFunction:
			for _, e := range e.lifecycles {
				go e.OnInvokeFunctionResumed(context.WithoutCancel(ctx), md, pause, r)
			}
		case enums.OpcodeWaitForSignal:
			for _, e := range e.lifecycles {
				go e.OnWaitForSignalResumed(context.WithoutCancel(ctx), md, pause, r)
			}
		case enums.OpcodeWaitForEvent:
			for _, e := range e.lifecycles {
				go e.OnWaitForEventResumed(context.WithoutCancel(ctx), md, pause, r)
			}
		}

		// The timeout job is running on the queue and will Dequeue() itself. No need to continue.
		if r.IsTimeout {
			return cleanup()
		}

		// And dequeue the timeout job to remove unneeded work from the queue, etc.
		if q, ok := e.queue.(redis_state.QueueManager); ok {
			// timeout jobs are enqueued to the workflow partition (see handleGeneratorWaitForEvent)
			// this is _not_ a system partition and lives on the account shard, which we need to retrieve
			shard, err := e.shardFinder(ctx, md.ID.Tenant.AccountID, nil)
			if err != nil {
				return fmt.Errorf("could not find shard for pause timeout item for account %q: %w", md.ID.Tenant.AccountID, err)
			}

			jobID := fmt.Sprintf("%s-%s", md.IdempotencyKey(), pause.DataKey)
			err = q.Dequeue(ctx, shard, queue.QueueItem{
				ID:         queue.HashID(ctx, jobID),
				FunctionID: md.ID.FunctionID,
				Data: queue.Item{
					Kind:       queue.KindPause,
					Identifier: sv2.V1FromMetadata(md),
				},
			})
			if err != nil {
				if errors.Is(err, redis_state.ErrQueueItemNotFound) {
					logger.StdlibLogger(ctx).Warn("missing pause timeout item", "shard", shard.Name, "pause", pause)
				} else {
					logger.StdlibLogger(ctx).Error("error dequeueing consumed pause job when resuming", "error", err)
				}
			}
		}

		// clean up pause
		return cleanup()
	}, util.WithBoundaries(20*time.Second))
	if err != nil {
		return err
	}

	return nil
}

func (e *executor) HandleGeneratorResponse(ctx context.Context, i *runInstance, resp *state.DriverResponse) error {
	{
		// The following code helps with parallelism and the V2 -> V3 executor changes
		var update *sv2.MutableConfig
		// NOTE: We only need to set hash versions when handling generator responses, else the
		// fn is ending and it doesn't matter.
		if i.md.Config.RequestVersion == -1 {
			update = &sv2.MutableConfig{
				ForceStepPlan:  i.md.Config.ForceStepPlan,
				RequestVersion: resp.RequestVersion,
				StartedAt:      i.md.Config.StartedAt,
			}
		}
		if len(resp.Generator) > 1 {
			if !i.md.Config.ForceStepPlan {
				// With parallelism, we currently instruct the SDK to disable immediate execution,
				// enforcing that every step becomes pre-planned.
				if update == nil {
					update = &sv2.MutableConfig{
						ForceStepPlan:  i.md.Config.ForceStepPlan,
						RequestVersion: resp.RequestVersion,
						StartedAt:      i.md.Config.StartedAt,
					}
				}
				update.ForceStepPlan = true
			}
		}
		if resp.HasAI() {
			if update == nil {
				update = &sv2.MutableConfig{
					ForceStepPlan:  i.md.Config.ForceStepPlan,
					RequestVersion: resp.RequestVersion,
					StartedAt:      i.md.Config.StartedAt,
				}
			}
			update.HasAI = true
		}
		if update != nil {
			if err := e.smv2.UpdateMetadata(ctx, i.md.ID, *update); err != nil {
				return fmt.Errorf("error updating function metadata: %w", err)
			}
		}
	}

	stepCount := len(resp.Generator)

	if stepCount > consts.DefaultMaxStepLimit {
		// Disallow parallel plans that exceed the step limit
		return state.WrapInStandardError(
			state.ErrFunctionOverflowed,
			state.InngestErrFunctionOverflowed,
			fmt.Sprintf("The function run exceeded the step limit of %d steps.", consts.DefaultMaxStepLimit),
			"",
		)
	}

	groups := opGroups(resp.Generator)

	if stepCount > 1 && i.md.ShouldCoalesceParallelism(resp) {
		if err := e.smv2.SavePending(ctx, i.md.ID, groups.IDs()); err != nil {
			return fmt.Errorf("error saving pending steps: %w", err)
		}
	}

	for _, group := range groups.All() {
		if err := e.handleGeneratorGroup(ctx, i, group, resp); err != nil {
			return err
		}
	}

	return nil
}

func (e *executor) handleGeneratorGroup(ctx context.Context, i *runInstance, group OpcodeGroup, resp *state.DriverResponse) error {
	eg := errgroup.Group{}
	for _, op := range group.Opcodes {
		if op == nil {
			// This is clearly an error.
			if e.log != nil {
				e.log.Error("error handling generator", "error", "nil generator returned")
			}
			continue
		}
		copied := *op
		if group.ShouldStartHistoryGroup {
			// Give each opcode its own group ID, since we want to track each
			// parellel step individually.
			i.item.GroupID = uuid.New().String()
		}
		eg.Go(func() error {
			defer func() {
				if r := recover(); r != nil {
					e.log.Error(
						"panic in handleGenerator",
						"error", r,
					)
				}
			}()
			return e.HandleGenerator(ctx, i, copied)
		})
	}
	if err := eg.Wait(); err != nil {
		if errors.Is(err, state.ErrStateOverflowed) {
			return err
		}
		if resp.NoRetry {
			return queue.NeverRetryError(err)
		}
		if resp.RetryAt != nil {
			return queue.RetryAtError(err, resp.RetryAt)
		}
		return err
	}

	return nil
}

func (e *executor) HandleGenerator(ctx context.Context, runCtx execution.RunContext, gen state.GeneratorOpcode) error {
	// Grab the edge that triggered this step execution.
	lifecycleItem := runCtx.LifecycleItem()
	edge, ok := lifecycleItem.Payload.(queue.PayloadEdge)
	if !ok {
		return fmt.Errorf("unknown queue item type handling generator: %T", lifecycleItem.Payload)
	}

	switch gen.Op {
	case enums.OpcodeNone:
		// OpcodeNone essentially terminates this "thread" or execution path.  We don't need to do
		// anything - including scheduling future steps.
		//
		// This is necessary for parallelization:  we may fan out from 1 step -> 10 parallel steps,
		// then need to coalesce back to a single thread after all 10 have finished.  We expect
		// drivers/the SDK to return OpcodeNone for all but the last of parallel steps.
		return nil
	case enums.OpcodeStep, enums.OpcodeStepRun:
		return e.handleGeneratorStep(ctx, runCtx, gen, edge)
	case enums.OpcodeStepError:
		return e.handleStepError(ctx, runCtx, gen, edge)
	case enums.OpcodeStepPlanned:
		return e.handleGeneratorStepPlanned(ctx, runCtx, gen, edge)
	case enums.OpcodeSleep:
		return e.handleGeneratorSleep(ctx, runCtx, gen, edge)
	case enums.OpcodeWaitForEvent:
		return e.handleGeneratorWaitForEvent(ctx, runCtx, gen, edge)
	case enums.OpcodeInvokeFunction:
		return e.handleGeneratorInvokeFunction(ctx, runCtx, gen, edge)
	case enums.OpcodeAIGateway:
		return e.handleGeneratorAIGateway(ctx, runCtx, gen, edge)
	case enums.OpcodeGateway:
		return e.handleGeneratorGateway(ctx, runCtx, gen, edge)
	case enums.OpcodeWaitForSignal:
		return e.handleGeneratorWaitForSignal(ctx, runCtx, gen, edge)
	case enums.OpcodeRunComplete:
		// TODO: Handle finalization
		return fmt.Errorf("run complete not implemented")
	case enums.OpcodeStepFailed:
		return e.handleStepFailed(ctx, runCtx, gen, edge)
	}

	return fmt.Errorf("unknown opcode: %s", gen.Op)
}

// handleGeneratorStep handles OpcodeStep and OpcodeStepRun, both indicating that a function step
// has finished
func (e *executor) handleGeneratorStep(ctx context.Context, runCtx execution.RunContext, gen state.GeneratorOpcode, edge queue.PayloadEdge) error {
	nextEdge := inngest.Edge{
		Outgoing: gen.ID,             // Going from the current step
		Incoming: edge.Edge.Incoming, // And re-calling the incoming function in a loop
	}

	// Save the response to the state store.
	output, err := gen.Output()
	if err != nil {
		return err
	}

	if err := e.validateStateSize(len(output), *runCtx.Metadata()); err != nil {
		return err
	}

	hasPendingSteps, err := e.smv2.SaveStep(ctx, runCtx.Metadata().ID, gen.ID, []byte(output))
	if err != nil {
		return err
	}

	// Update the group ID in context;  we've already saved this step's success and we're now
	// running the step again, needing a new history group
	groupID := uuid.New().String()
	ctx = state.WithGroupID(ctx, groupID)

	// Re-enqueue the exact same edge to run now.
	jobID := fmt.Sprintf("%s-%s", runCtx.Metadata().IdempotencyKey(), gen.ID)
	now := time.Now()
	nextItem := queue.Item{
		JobID:                 &jobID,
		WorkspaceID:           runCtx.Metadata().ID.Tenant.EnvID,
		GroupID:               groupID,
		Kind:                  queue.KindEdge,
		Identifier:            sv2.V1FromMetadata(*runCtx.Metadata()), // Convert from v2 metadata
		PriorityFactor:        runCtx.PriorityFactor(),
		CustomConcurrencyKeys: runCtx.ConcurrencyKeys(),
		Attempt:               0,
		MaxAttempts:           runCtx.MaxAttempts(),
		Payload:               queue.PayloadEdge{Edge: nextEdge},
		Metadata:              make(map[string]any),
		ParallelMode:          gen.ParallelMode(),
	}

	if shouldEnqueueDiscovery(hasPendingSteps, runCtx.ParallelMode()) {
		lifecycleItem := runCtx.LifecycleItem()
		metadata := runCtx.Metadata()
		span, err := e.tracerProvider.CreateDroppableSpan(
			meta.SpanNameStepDiscovery,
			&tracing.CreateSpanOptions{
				Carriers:    []map[string]any{nextItem.Metadata},
				FollowsFrom: tracing.SpanRefFromQueueItem(&lifecycleItem),
				Debug:       &tracing.SpanDebugData{Location: "executor.handleGeneratorStep"},
				Metadata:    metadata,
				Parent:      tracing.RunSpanRefFromMetadata(metadata),
				QueueItem:   &nextItem,
			},
		)
		if err != nil {
			// return fmt.Errorf("error creating span for next step after
			// Step: %w", err)
			e.log.Debug("error creating span for next step after Step", "error", err)
		}

		err = e.queue.Enqueue(ctx, nextItem, now, queue.EnqueueOpts{})
		if err != nil {
			span.Drop()

			if err == redis_state.ErrQueueItemExists {
				return nil
			}

			logger.StdlibLogger(ctx).Error("error scheduling step queue item", "error", err)

			return err
		}

		_ = span.Send()
	}

	for _, l := range e.lifecycles {
		// We can't specify step name here since that will result in the
		// "followup discovery step" having the same name as its predecessor.
		var stepName *string = nil
		go l.OnStepScheduled(ctx, *runCtx.Metadata(), nextItem, stepName)
	}

	// NOTE: Default topics are not yet implemented and are a V2 realtime feature.
	//
	// if e.rtpub != nil {
	// 	e.rtpub.Publish(ctx, realtime.Message{
	// 		Kind:       streamingtypes.MessageKindStep,
	// 		Data:       gen.Data,
	// 		Topic:      gen.UserDefinedName(),
	// 		EnvID:      i.md.ID.Tenant.EnvID,
	// 		FnID:       i.md.ID.FunctionID,
	// 		FnSlug:     i.f.GetSlug(),
	// 		Channel:    i.md.ID.RunID.String(),
	// 		CreatedAt:  time.Now(),
	// 		RunID:      i.md.ID.RunID,
	// 	})
	// }

	return nil
}

func (e *executor) handleStepError(ctx context.Context, runCtx execution.RunContext, gen state.GeneratorOpcode, edge queue.PayloadEdge) error {
	// With the introduction of the StepError opcode, step errors are handled gracefully, and we can
	// finally distinguish between application level errors (this function) and network errors/other
	// errors (as the SDK didn't return this opcode).
	//
	// Here, we need to process the error and ensure that we reschedule the job for the future.
	//
	// Things to bear in mind:
	// - Steps throwing/returning NonRetriableErrors are still OpcodeStepError
	// - We are now in charge of rescheduling the entire function
	span := trace.SpanFromContext(ctx)
	span.SetStatus(codes.Error, gen.Error.Name)

	if gen.Error == nil {
		// This should never happen.
		logger.StdlibLogger(ctx).Error("OpcodeStepError handled without user error", "gen", gen)
		return fmt.Errorf("no user error defined in OpcodeStepError")
	}

	// If this is the last attempt, store the error in the state store, with a
	// wrapping of "error".  The wrapping allows SDKs to understand whether the
	// memoized step data is an error (and they should throw/return an error) or
	// real data.
	//
	// State stored for each step MUST always be wrapped with either "error" or "data".
	retryable := true

	if gen.Error.NoRetry {
		// This is a NonRetryableError thrown in a step.
		retryable = false
	}
	if !runCtx.ShouldRetry() {
		// This is the last attempt as per the attempt in the queue, which
		// means we've failed N times, and so it is not retryable.
		retryable = false
	}

	if retryable {
		// Return an error to trigger standard queue retries.
		runCtx.IncrementAttempt()
		for _, l := range e.lifecycles {
			lifecycleItem := runCtx.LifecycleItem()
			go l.OnStepScheduled(ctx, *runCtx.Metadata(), lifecycleItem, &gen.Name)
		}
		return ErrHandledStepError
	}

	// This was the final step attempt and we still failed, so we convert the Error to Failed
	// and use that handler.
	gen.Op = enums.OpcodeStepFailed
	return e.handleStepFailed(ctx, runCtx, gen, edge)
}

func (e *executor) handleStepFailed(ctx context.Context, runCtx execution.RunContext, gen state.GeneratorOpcode, edge queue.PayloadEdge) error {
	// First, save the error to our state store.
	output, err := gen.Output()
	if err != nil {
		return err
	}

	hasPendingSteps, err := e.smv2.SaveStep(ctx, runCtx.Metadata().ID, gen.ID, []byte(output))
	if err != nil {
		return err
	}

	// Because this is a final step error that was handled gracefully, enqueue
	// another attempt to the function with a new edge type.
	nextEdge := inngest.Edge{
		Outgoing: gen.ID,             // Going from the current step
		Incoming: edge.Edge.Incoming, // And re-calling the incoming function in a loop
	}
	groupID := uuid.New().String()
	ctx = state.WithGroupID(ctx, groupID)

	// This is the discovery step to find what happens after we error
	jobID := fmt.Sprintf("%s-%s-failure", runCtx.Metadata().IdempotencyKey(), gen.ID)
	now := time.Now()
	nextItem := queue.Item{
		JobID:                 &jobID,
		WorkspaceID:           runCtx.Metadata().ID.Tenant.EnvID,
		GroupID:               groupID,
		Kind:                  queue.KindEdgeError,
		Identifier:            sv2.V1FromMetadata(*runCtx.Metadata()),
		PriorityFactor:        runCtx.PriorityFactor(),
		CustomConcurrencyKeys: runCtx.ConcurrencyKeys(),
		Attempt:               0,
		MaxAttempts:           runCtx.MaxAttempts(),
		Payload:               queue.PayloadEdge{Edge: nextEdge},
		Metadata:              make(map[string]any),
		ParallelMode:          gen.ParallelMode(),
	}

	if shouldEnqueueDiscovery(hasPendingSteps, runCtx.ParallelMode()) {
		lifecycleItem := runCtx.LifecycleItem()
		metadata := runCtx.Metadata()
		span, err := e.tracerProvider.CreateDroppableSpan(
			meta.SpanNameStepDiscovery,
			&tracing.CreateSpanOptions{
				Carriers:    []map[string]any{nextItem.Metadata},
				FollowsFrom: tracing.SpanRefFromQueueItem(&lifecycleItem),
				Debug:       &tracing.SpanDebugData{Location: "executor.handleStepFailed"},
				Metadata:    runCtx.Metadata(),
				QueueItem:   &nextItem,
				Parent:      tracing.RunSpanRefFromMetadata(metadata),
			},
		)
		if err != nil {
			// return fmt.Errorf("error creating span for next step after
			// StepError: %w", err)
			e.log.Debug("error creating span for next step after StepFailed", "error", err)
		}

		err = e.queue.Enqueue(ctx, nextItem, now, queue.EnqueueOpts{})
		if err == redis_state.ErrQueueItemExists {
			span.Drop()
			return nil
		}

		_ = span.Send()
	}

	for _, l := range e.lifecycles {
		go l.OnStepScheduled(ctx, *runCtx.Metadata(), nextItem, nil)
	}

	return nil
}

func (e *executor) handleGeneratorStepPlanned(ctx context.Context, runCtx execution.RunContext, gen state.GeneratorOpcode, edge queue.PayloadEdge) error {
	nextEdge := inngest.Edge{
		// Planned generator IDs are the same as the actual OpcodeStep IDs.
		// We can't set edge.Edge.Outgoing here because the step hasn't yet ran.
		//
		// We do, though, want to store the incomin step ID name _without_ overriding
		// the actual DAG step, though.
		// Run the same action.
		IncomingGeneratorStep:     gen.ID,
		IncomingGeneratorStepName: gen.Name,
		Outgoing:                  edge.Edge.Outgoing,
		Incoming:                  edge.Edge.Incoming,
	}
	// prefer DisplayName if available
	if gen.DisplayName != nil {
		nextEdge.IncomingGeneratorStepName = *gen.DisplayName
	}

	// Update the group ID in context;  we're scheduling a step, and we want
	// to start a new history group for this item.
	groupID := uuid.New().String()
	ctx = state.WithGroupID(ctx, groupID)

	// Re-enqueue the exact same edge to run now.
	jobID := fmt.Sprintf("%s-%s", runCtx.Metadata().IdempotencyKey(), gen.ID+"-plan")
	now := time.Now()
	nextItem := queue.Item{
		JobID:                 &jobID,
		GroupID:               groupID, // Ensure we correlate future jobs with this group ID, eg. started/failed.
		WorkspaceID:           runCtx.Metadata().ID.Tenant.EnvID,
		Kind:                  queue.KindEdge,
		Identifier:            sv2.V1FromMetadata(*runCtx.Metadata()),
		PriorityFactor:        runCtx.PriorityFactor(),
		CustomConcurrencyKeys: runCtx.ConcurrencyKeys(),
		Attempt:               0,
		MaxAttempts:           runCtx.MaxAttempts(),
		Payload: queue.PayloadEdge{
			Edge: nextEdge,
		},
		Metadata:     make(map[string]any),
		ParallelMode: gen.ParallelMode(),
	}

	lifecycleItem := runCtx.LifecycleItem()
	span, err := e.tracerProvider.CreateDroppableSpan(
		meta.SpanNameStep,
		&tracing.CreateSpanOptions{
			Carriers:    []map[string]any{nextItem.Metadata},
			FollowsFrom: tracing.SpanRefFromQueueItem(&lifecycleItem),
			Debug:       &tracing.SpanDebugData{Location: "executor.handleGeneratorStepPlanned"},
			Metadata:    runCtx.Metadata(),
			QueueItem:   &nextItem,
			Parent:      tracing.RunSpanRefFromMetadata(runCtx.Metadata()),
			Attributes:  tracing.GeneratorAttrs(&gen),
		},
	)
	if err != nil {
		// return fmt.Errorf("error creating span for next step after
		// StepPlanned: %w", err)
		e.log.Debug("error creating span for next step after StepPlanned", "error", err)
	}

	err = e.queue.Enqueue(ctx, nextItem, now, queue.EnqueueOpts{})
	if err == redis_state.ErrQueueItemExists {
		span.Drop()
		return nil
	}

	_ = span.Send()

	for _, l := range e.lifecycles {
		go l.OnStepScheduled(ctx, *runCtx.Metadata(), nextItem, &gen.Name)
	}
	return err
}

// handleSleep handles the sleep opcode, ensuring that we enqueue the function to rerun
// at the correct time.
func (e *executor) handleGeneratorSleep(ctx context.Context, runCtx execution.RunContext, gen state.GeneratorOpcode, edge queue.PayloadEdge) error {
	dur, err := gen.SleepDuration()
	if err != nil {
		return err
	}

	nextEdge := inngest.Edge{
		Outgoing: gen.ID,             // Leaving sleep
		Incoming: edge.Edge.Incoming, // To re-call the SDK
	}

	now := time.Now()

	startedAt := now
	until := startedAt.Add(dur)

	// Create another group for the next item which will run.  We're enqueueing
	// the function to run again after sleep, so need a new group.
	groupID := uuid.New().String()
	ctx = state.WithGroupID(ctx, groupID)

	jobID := queue.HashID(ctx, fmt.Sprintf("%s-%s", runCtx.Metadata().IdempotencyKey(), gen.ID))
	nextItem := queue.Item{
		JobID:       &jobID,
		WorkspaceID: runCtx.Metadata().ID.Tenant.EnvID,
		// Sleeps re-enqueue the step so that we can mark the step as completed
		// in the executor after the sleep is complete.  This will re-call the
		// generator step, but we need the same group ID for correlation.
		GroupID:               groupID,
		Kind:                  queue.KindSleep,
		Identifier:            sv2.V1FromMetadata(*runCtx.Metadata()),
		PriorityFactor:        runCtx.PriorityFactor(),
		CustomConcurrencyKeys: runCtx.ConcurrencyKeys(),
		Attempt:               0,
		MaxAttempts:           runCtx.MaxAttempts(),
		Payload:               queue.PayloadEdge{Edge: nextEdge},
		Metadata:              make(map[string]any),
		ParallelMode:          gen.ParallelMode(),
	}

	lifecycleItem := runCtx.LifecycleItem()
	metadata := runCtx.Metadata()
	span, err := e.tracerProvider.CreateDroppableSpan(
		meta.SpanNameStep,
		&tracing.CreateSpanOptions{
			Carriers:    []map[string]any{nextItem.Metadata},
			FollowsFrom: tracing.SpanRefFromQueueItem(&lifecycleItem),
			Debug:       &tracing.SpanDebugData{Location: "executor.handleGeneratorSleep"},
			Metadata:    metadata,
			QueueItem:   &nextItem,
			Parent:      tracing.RunSpanRefFromMetadata(metadata),
			Attributes:  tracing.GeneratorAttrs(&gen),
		},
	)
	if err != nil {
		// return fmt.Errorf("error creating span for next step after Sleep:
		// %w", err)
		e.log.Debug("error creating span for next step after Sleep", "error", err)
	}

	err = e.queue.Enqueue(ctx, nextItem, until, queue.EnqueueOpts{
		PassthroughJobId: true,
	})
	if err == redis_state.ErrQueueItemExists {
		span.Drop()
		return nil
	}

	_ = span.Send()

	for _, e := range e.lifecycles {
		go e.OnSleep(context.WithoutCancel(ctx), *runCtx.Metadata(), lifecycleItem, gen, until)
	}

	return err
}

func (e *executor) handleGeneratorGateway(ctx context.Context, runCtx execution.RunContext, gen state.GeneratorOpcode, edge queue.PayloadEdge) error {
	input, err := gen.GatewayOpts()
	if err != nil {
		return fmt.Errorf("error parsing gateway step: %w", err)
	}

	req, err := input.SerializableRequest()
	if err != nil {
		return fmt.Errorf("error creating gateway request: %w", err)
	}

	// If the opcode contains streaming data, we should fetch a JWT with perms
	// for us to stream then add streaming data to the serializable request.
	//
	// Without this, publishing will not work.
	lifecycleItem := runCtx.LifecycleItem()
	e.addRequestPublishOpts(ctx, lifecycleItem, &req)
	metadata := runCtx.Metadata()
	execSpan := runCtx.ExecutionSpan()

	var output []byte

	resp, err := runCtx.HTTPClient().DoRequest(ctx, req)
	if err != nil {
		// Request failed entirely. Create an error.
		userLandErr := state.UserError{
			Name:    "GatewayError",
			Message: fmt.Sprintf("Error making gateway request: %s", err),
		}
		runCtx.UpdateOpcodeError(&gen, userLandErr)

		if spanErr := e.tracerProvider.UpdateSpan(&tracing.UpdateSpanOptions{
			Attributes: tracing.GatewayResponseAttrs(resp, &userLandErr, gen, nil),
			Debug:      &tracing.SpanDebugData{Location: "executor.handleGeneratorGateway"},
			Metadata:   metadata,
			QueueItem:  &lifecycleItem,
			TargetSpan: execSpan,
		}); spanErr != nil {
			e.log.Debug("error updating span for erroring gateway request during handleGeneratorGateway", "error", spanErr)
		}

		if runCtx.ShouldRetry() {
			runCtx.SetError(err)

			lifecycleItem := runCtx.LifecycleItem()
			for _, e := range e.lifecycles {
				go e.OnStepGatewayRequestFinished(context.WithoutCancel(ctx), *runCtx.Metadata(), lifecycleItem, edge.Edge, gen, nil, &userLandErr)
			}

			// This will retry, as it hits the queue directly.
			return fmt.Errorf("error making inference request: %w", err)
		}

		userLandErrByt, _ := json.Marshal(userLandErr)
		output, _ = json.Marshal(map[string]json.RawMessage{
			execution.StateErrorKey: userLandErrByt,
		})

		lifecycleItem := runCtx.LifecycleItem()
		for _, e := range e.lifecycles {
			go e.OnStepGatewayRequestFinished(context.WithoutCancel(ctx), *runCtx.Metadata(), lifecycleItem, edge.Edge, gen, nil, &userLandErr)
		}
	} else {
		headers := make(map[string]string)
		for k, v := range resp.Header {
			headers[k] = strings.Join(v, ",")
		}

		output, err = json.Marshal(map[string]gateway.Response{
			execution.StateDataKey: {
				URL:        req.URL,
				Headers:    headers,
				Body:       string(resp.Body),
				StatusCode: resp.StatusCode,
			},
		})
		if err != nil {
			return fmt.Errorf("error wrapping gateway result in map: %w", err)
		}

		runCtx.UpdateOpcodeOutput(&gen, output)
		lifecycleItem := runCtx.LifecycleItem()

		if spanErr := e.tracerProvider.UpdateSpan(&tracing.UpdateSpanOptions{
			Attributes: tracing.GatewayResponseAttrs(resp, nil, gen, nil),
			Debug:      &tracing.SpanDebugData{Location: "executor.handleGeneratorGateway"},
			Metadata:   metadata,
			QueueItem:  &lifecycleItem,
			TargetSpan: execSpan,
		}); spanErr != nil {
			e.log.Debug("error updating span for successful gateway request during handleGeneratorGateway", "error", spanErr)
		}

		for _, e := range e.lifecycles {
			// OnStepFinished handles step success and step errors/failures.  It is
			// currently the responsibility of the lifecycle manager to handle the differing
			// step statuses when a step finishes.
			go e.OnStepGatewayRequestFinished(context.WithoutCancel(ctx), *runCtx.Metadata(), lifecycleItem, edge.Edge, gen, nil, nil)
		}
	}

	// Save the output as the step result.
	hasPendingSteps, err := e.smv2.SaveStep(ctx, runCtx.Metadata().ID, gen.ID, output)
	if err != nil {
		return err
	}

	groupID := uuid.New().String()
	ctx = state.WithGroupID(ctx, groupID)

	// Enqueue the next step
	nextEdge := inngest.Edge{
		Outgoing: gen.ID,             // Going from the current step
		Incoming: edge.Edge.Incoming, // And re-calling the incoming function in a loop
	}
	jobID := fmt.Sprintf("%s-%s", runCtx.Metadata().IdempotencyKey(), gen.ID)
	now := time.Now()
	nextItem := queue.Item{
		JobID:                 &jobID,
		WorkspaceID:           runCtx.Metadata().ID.Tenant.EnvID,
		GroupID:               groupID,
		Kind:                  queue.KindEdge,
		Identifier:            sv2.V1FromMetadata(*runCtx.Metadata()),
		PriorityFactor:        runCtx.PriorityFactor(),
		CustomConcurrencyKeys: runCtx.ConcurrencyKeys(),
		Attempt:               0,
		MaxAttempts:           runCtx.MaxAttempts(),
		Payload:               queue.PayloadEdge{Edge: nextEdge},
		Metadata:              make(map[string]any),
		ParallelMode:          gen.ParallelMode(),
	}

	if shouldEnqueueDiscovery(hasPendingSteps, gen.ParallelMode()) {
		lifecycleItem := runCtx.LifecycleItem()
		metadata := runCtx.Metadata()
		span, err := e.tracerProvider.CreateDroppableSpan(
			meta.SpanNameStepDiscovery,
			&tracing.CreateSpanOptions{
				Carriers:    []map[string]any{nextItem.Metadata},
				FollowsFrom: tracing.SpanRefFromQueueItem(&lifecycleItem),
				Debug:       &tracing.SpanDebugData{Location: "executor.handleGeneratorGateway"},
				Metadata:    metadata,
				Parent:      tracing.RunSpanRefFromMetadata(metadata),
				QueueItem:   &nextItem,
			},
		)
		if err != nil {
			e.log.Debug("error creating span for next step after Gateway", "error", err)
		}

		err = e.queue.Enqueue(ctx, nextItem, now, queue.EnqueueOpts{})
		if err != nil {
			if span != nil {
				span.Drop()
			}

			if err == redis_state.ErrQueueItemExists {
				return nil
			}

			logger.StdlibLogger(ctx).Error("error scheduling Gateway step queue item", "error", err)
			return err
		}

		if span != nil {
			_ = span.Send()
		}
	}

	for _, l := range e.lifecycles {
		// We can't specify step name here since that will result in the
		// "followup discovery step" having the same name as its predecessor.
		var stepName *string = nil
		go l.OnStepScheduled(ctx, *runCtx.Metadata(), nextItem, stepName)
	}

	return err
}

func (e *executor) handleGeneratorAIGateway(ctx context.Context, runCtx execution.RunContext, gen state.GeneratorOpcode, edge queue.PayloadEdge) error {
	input, err := gen.AIGatewayOpts()
	if err != nil {
		return fmt.Errorf("error parsing ai gateway step: %w", err)
	}

	// NOTE:  It's the responsibility of `trace_lifecycle` to parse the gateway request,
	// then generate an aigateway.ParsedInferenceRequest to store in the history store.
	// This happens automatically within trace_lifecycle.go.

	req, err := input.SerializableRequest()
	if err != nil {
		return fmt.Errorf("error creating ai gateway request: %w", err)
	}

	lifecycleItem := runCtx.LifecycleItem()
	metadata := runCtx.Metadata()

	// If the opcode contains streaming data, we should fetch a JWT with perms
	// for us to stream then add streaming data to the serializable request.
	//
	// Without this, publishing will not work.
	e.addRequestPublishOpts(ctx, lifecycleItem, &req)

	resp, err := runCtx.HTTPClient().DoRequest(ctx, req)
	failure := err != nil || (resp != nil && resp.StatusCode > 299)

	// Update the driver response appropriately for the trace lifecycles.
	if resp == nil {
		resp = &exechttp.Response{}
	}

	runCtx.SetStatusCode(resp.StatusCode)

	// Handle errors individually, here.
	if failure {
		if len(resp.Body) == 0 {
			// Add some output for the response.
			resp.Body = []byte(`{"error":"Error making AI request"}`)
		}

		if err == nil {
			err = fmt.Errorf("unsuccessful status code: %d", resp.StatusCode)
		}

		// Ensure the opcode is treated as an error when calling OnStepFinish.
		userLandErr := state.UserError{
			Name:    "AIGatewayError",
			Message: fmt.Sprintf("Error making AI request: %s", err),
			Data:    resp.Body, // For golang's multiple returns.
			Stack:   string(resp.Body),
		}
		runCtx.UpdateOpcodeError(&gen, userLandErr)

		if spanErr := e.tracerProvider.UpdateSpan(&tracing.UpdateSpanOptions{
			Attributes: tracing.GatewayResponseAttrs(resp, &userLandErr, gen, nil),
			Debug:      &tracing.SpanDebugData{Location: "executor.handleGeneratorAIGateway"},
			Metadata:   metadata,
			QueueItem:  &lifecycleItem,
			TargetSpan: runCtx.ExecutionSpan(),
		}); spanErr != nil {
			e.log.Debug("error updating span for successful gateway request during handleGeneratorAIGateway", "error", spanErr)
		}

		// And, finally, if this is retryable return an error which will be retried.
		// Otherwise, we enqueue the next step directly so that the SDK can throw
		// an error on output.
		if runCtx.ShouldRetry() {
			// Set the response error, ensuring the response is retryable in the queue.
			runCtx.SetError(err)

			lifecycleItem := runCtx.LifecycleItem()
			for _, e := range e.lifecycles {
				// OnStepFinished handles step success and step errors/failures.  It is
				// currently the responsibility of the lifecycle manager to handle the differing
				// step statuses when a step finishes.
				go e.OnStepGatewayRequestFinished(context.WithoutCancel(ctx), *runCtx.Metadata(), lifecycleItem, edge.Edge, gen, nil, &userLandErr)
			}

			// This will retry, as it hits the queue directly.
			return fmt.Errorf("error making inference request: %w", err)
		}

		// If we can't retry, carry on by enqueueing the next step, in the same way
		// that OpcodeStepError works.
		//
		// The actual error should be wrapped with an "error" so that it respects the
		// error wrapping of step errors.
		userLandErrByt, _ := json.Marshal(userLandErr)
		resp.Body, _ = json.Marshal(map[string]json.RawMessage{
			execution.StateErrorKey: userLandErrByt,
		})

		lifecycleItem := runCtx.LifecycleItem()
		for _, e := range e.lifecycles {
			// OnStepFinished handles step success and step errors/failures.  It is
			// currently the responsibility of the lifecycle manager to handle the differing
			// step statuses when a step finishes.
			go e.OnStepGatewayRequestFinished(context.WithoutCancel(ctx), *runCtx.Metadata(), lifecycleItem, edge.Edge, gen, nil, &userLandErr)
		}
	} else {
		rawBody := resp.Body

		// The response output is actually now the result of this AI call. We need
		// to modify the opcode data so that accessing the step output is correct.
		//
		// Also note that the output is always wrapped within "data", allowing us
		// to differentiate between success and failure in the SDK in the single
		// opcode map.
		resp.Body, err = json.Marshal(map[string]json.RawMessage{
			execution.StateDataKey: rawBody,
		})
		if err != nil {
			return fmt.Errorf("error wrapping ai result in map: %w", err)
		}

		runCtx.UpdateOpcodeOutput(&gen, resp.Body)
		lifecycleItem := runCtx.LifecycleItem()

		if spanErr := e.tracerProvider.UpdateSpan(&tracing.UpdateSpanOptions{
			Attributes: tracing.GatewayResponseAttrs(resp, nil, gen, rawBody),
			Debug:      &tracing.SpanDebugData{Location: "executor.handleGeneratorAIGateway"},
			Metadata:   metadata,
			QueueItem:  &lifecycleItem,
			TargetSpan: runCtx.ExecutionSpan(),
		}); spanErr != nil {
			e.log.Debug("error updating span for successful gateway request during handleGeneratorAIGateway", "error", spanErr)
		}

		for _, e := range e.lifecycles {
			// OnStepFinished handles step success and step errors/failures.  It is
			// currently the responsibility of the lifecycle manager to handle the differing
			// step statuses when a step finishes.
			go e.OnStepGatewayRequestFinished(context.WithoutCancel(ctx), *runCtx.Metadata(), lifecycleItem, edge.Edge, gen, nil, nil)
		}
	}

	// Save the output as the step result.
	hasPendingSteps, err := e.smv2.SaveStep(ctx, runCtx.Metadata().ID, gen.ID, resp.Body)
	if err != nil {
		return err
	}

	// XXX: If auto-call is supported and a tool is provided, auto-call invokes
	// before scheduling the next step.  This can only happen if the tool is an
	// invoke.  We do not support this yet.

	// XXX: Remove once deprecated from history.
	groupID := uuid.New().String()
	ctx = state.WithGroupID(ctx, groupID)

	// Enqueue the next step
	nextEdge := inngest.Edge{
		Outgoing: gen.ID,             // Going from the current step
		Incoming: edge.Edge.Incoming, // And re-calling the incoming function in a loop
	}
	jobID := fmt.Sprintf("%s-%s", runCtx.Metadata().IdempotencyKey(), gen.ID)
	now := time.Now()
	nextItem := queue.Item{
		JobID:                 &jobID,
		WorkspaceID:           runCtx.Metadata().ID.Tenant.EnvID,
		GroupID:               groupID,
		Kind:                  queue.KindEdge,
		Identifier:            sv2.V1FromMetadata(*runCtx.Metadata()), // Convert from v2 metadata
		PriorityFactor:        runCtx.PriorityFactor(),
		CustomConcurrencyKeys: runCtx.ConcurrencyKeys(),
		Attempt:               0,
		MaxAttempts:           runCtx.MaxAttempts(),
		Payload:               queue.PayloadEdge{Edge: nextEdge},
		Metadata:              make(map[string]any),
		ParallelMode:          gen.ParallelMode(),
	}

	if shouldEnqueueDiscovery(hasPendingSteps, runCtx.ParallelMode()) {
		lifecycleItem := runCtx.LifecycleItem()
		metadata := runCtx.Metadata()
		span, err := e.tracerProvider.CreateDroppableSpan(
			meta.SpanNameStepDiscovery,
			&tracing.CreateSpanOptions{
				Carriers:    []map[string]any{nextItem.Metadata},
				FollowsFrom: tracing.SpanRefFromQueueItem(&lifecycleItem),
				Debug:       &tracing.SpanDebugData{Location: "executor.handleGeneratorAIGateway"},
				Metadata:    metadata,
				Parent:      tracing.RunSpanRefFromMetadata(metadata),
				QueueItem:   &nextItem,
			},
		)
		if err != nil {
			e.log.Debug("error creating span for next step after AI Gateway", "error", err)
		}

		err = e.queue.Enqueue(ctx, nextItem, now, queue.EnqueueOpts{})
		if err != nil {
			if span != nil {
				span.Drop()
			}

			if err == redis_state.ErrQueueItemExists {
				return nil
			}

			logger.StdlibLogger(ctx).Error("error scheduling AI Gateway step queue item", "error", err)
			return err
		}

		if span != nil {
			_ = span.Send()
		}
	}

	for _, l := range e.lifecycles {
		// We can't specify step name here since that will result in the
		// "followup discovery step" having the same name as its predecessor.
		var stepName *string = nil
		go l.OnStepScheduled(ctx, *runCtx.Metadata(), nextItem, stepName)
	}

	return err
}

func (e *executor) handleGeneratorWaitForSignal(ctx context.Context, runCtx execution.RunContext, gen state.GeneratorOpcode, edge queue.PayloadEdge) error {
	opts, err := gen.SignalOpts()
	if err != nil {
		return fmt.Errorf("unable to parse signal opts: %w", err)
	}
	if opts.Signal == "" {
		return fmt.Errorf("signal name is empty")
	}
	expires, err := opts.Expires()
	if err != nil {
		return fmt.Errorf("unable to parse signal expires: %w", err)
	}

	pauseID := inngest.DeterministicSha1UUID(runCtx.Metadata().ID.RunID.String() + gen.ID)
	opcode := gen.Op.String()
	now := time.Now()

	sid := run.NewSpanID(ctx)
	carrier := itrace.NewTraceCarrier(
		itrace.WithTraceCarrierTimestamp(now),
		itrace.WithTraceCarrierSpanID(&sid),
	)
	itrace.UserTracer().Propagator().Inject(ctx, propagation.MapCarrier(carrier.Context))

	// Default to failing if there's a conflict
	shouldReplaceSignalOnConflict := false
	if opts.OnConflict == "replace" {
		shouldReplaceSignalOnConflict = true
	}

	pause := state.Pause{
		ID:                      pauseID,
		WorkspaceID:             runCtx.Metadata().ID.Tenant.EnvID,
		Identifier:              sv2.NewPauseIdentifier(runCtx.Metadata().ID),
		GroupID:                 runCtx.GroupID(),
		Outgoing:                gen.ID,
		Incoming:                edge.Edge.Incoming,
		StepName:                gen.UserDefinedName(),
		Opcode:                  &opcode,
		Expires:                 state.Time(expires),
		DataKey:                 gen.ID,
		SignalID:                &opts.Signal,
		ReplaceSignalOnConflict: shouldReplaceSignalOnConflict,
		MaxAttempts:             runCtx.MaxAttempts(),
		Metadata: map[string]any{
			consts.OtelPropagationKey: carrier,
		},
		ParallelMode: gen.ParallelMode(),
	}

	// Enqueue a job that will timeout the pause.
	jobID := fmt.Sprintf("%s-%s", runCtx.Metadata().IdempotencyKey(), gen.ID)
	nextItem := queue.Item{
		JobID:                 &jobID,
		WorkspaceID:           runCtx.Metadata().ID.Tenant.EnvID,
		GroupID:               runCtx.GroupID(),
		Kind:                  queue.KindPause,
		Identifier:            sv2.V1FromMetadata(*runCtx.Metadata()),
		PriorityFactor:        runCtx.PriorityFactor(),
		CustomConcurrencyKeys: runCtx.ConcurrencyKeys(),
		MaxAttempts:           runCtx.MaxAttempts(),
		Payload: queue.PayloadPauseTimeout{
			PauseID: pauseID,
			Pause:   pause,
		},
		Metadata:     make(map[string]any),
		ParallelMode: gen.ParallelMode(),
	}

	lifecycleItem := runCtx.LifecycleItem()
	span, err := e.tracerProvider.CreateDroppableSpan(
		meta.SpanNameStep,
		&tracing.CreateSpanOptions{
			Carriers:    []map[string]any{pause.Metadata, nextItem.Metadata},
			FollowsFrom: tracing.SpanRefFromQueueItem(&lifecycleItem),
			Debug:       &tracing.SpanDebugData{Location: "executor.handleGeneratorWaitForSignal"},
			Metadata:    runCtx.Metadata(),
			QueueItem:   &nextItem,
			Parent:      tracing.RunSpanRefFromMetadata(runCtx.Metadata()),
			Attributes:  tracing.GeneratorAttrs(&gen),
			StartTime:   now,
		},
	)
	if err != nil {
		// return fmt.Errorf("error creating span for next step after
		// WaitForSignal: %w", err)
		e.log.Debug("error creating span for next step after WaitForSignal", "error", err)
	}

	_, err = e.pm.Write(ctx, pauses.PauseIndex(pause), &pause)
	if err == state.ErrSignalConflict {
		stdErr := state.WrapInStandardError(
			err,
			"Error",
			"Signal conflict; signal wait already exists for another run",
			"",
		)

		if span != nil {
			// Write and update the span with the failure
			_ = span.Send()

			attrs := meta.NewAttrSet()

			byt, marshalErr := json.Marshal(stdErr)
			if marshalErr != nil {
				attrs.AddErr(fmt.Errorf("error marshalling standard error: %w", marshalErr))
			} else {
				output := string(byt)
				hasOutput := true

				meta.AddAttr(attrs, meta.Attrs.StepOutput, &output)
				meta.AddAttr(attrs, meta.Attrs.StepHasOutput, &hasOutput)
			}

			if updateSpanErr := e.tracerProvider.UpdateSpan(&tracing.UpdateSpanOptions{
				EndTime:    time.Now(),
				Debug:      &tracing.SpanDebugData{Location: "executor.handleGeneratorWaitForSignal"},
				Status:     enums.StepStatusFailed,
				TargetSpan: span.Ref,
				Attributes: attrs,
				Metadata:   runCtx.Metadata(),
				QueueItem:  &nextItem,
			}); updateSpanErr != nil {
				e.log.Debug("error updating span for conflicting WaitForSignal during handleGeneratorWaitForSignal", "error", updateSpanErr)
			}
		}

		return stdErr
	}
	if err != nil {
		if errors.Is(err, state.ErrPauseAlreadyExists) {
			if span != nil {
				span.Drop()
			}
		} else {
			return fmt.Errorf("error saving pause when handling WaitForSignal opcode: %w", err)
		}
	}

	err = e.queue.Enqueue(ctx, nextItem, expires, queue.EnqueueOpts{})
	if err == redis_state.ErrQueueItemExists {
		if span != nil {
			span.Drop()
		}

		return nil
	}

	if span != nil {
		_ = span.Send()
	}

	for _, e := range e.lifecycles {
		go e.OnWaitForSignal(
			context.WithoutCancel(ctx),
			*runCtx.Metadata(),
			lifecycleItem,
			gen,
			pause,
		)
	}

	return err
}

func (e *executor) handleGeneratorInvokeFunction(ctx context.Context, runCtx execution.RunContext, gen state.GeneratorOpcode, edge queue.PayloadEdge) error {
	if e.handleSendingEvent == nil {
		return fmt.Errorf("no handleSendingEvent function specified")
	}

	opts, err := gen.InvokeFunctionOpts()
	if err != nil {
		return fmt.Errorf("unable to parse invoke function opts: %w", err)
	}
	expires, err := opts.Expires()
	if err != nil {
		return fmt.Errorf("unable to parse invoke function expires: %w", err)
	}

	eventName := event.FnFinishedName
	correlationID := runCtx.Metadata().ID.RunID.String() + "." + gen.ID
	strExpr := fmt.Sprintf("async.data.%s == %s", consts.InvokeCorrelationId, strconv.Quote(correlationID))
	_, err = e.newExpressionEvaluator(ctx, strExpr)
	if err != nil {
		return execError{err: fmt.Errorf("failed to create expression to wait for invoked function completion: %w", err)}
	}

	pauseID := inngest.DeterministicSha1UUID(runCtx.Metadata().ID.RunID.String() + gen.ID)
	opcode := gen.Op.String()
	now := time.Now()

	sid := run.NewSpanID(ctx)
	// NOTE: the context here still contains the execSpan's traceID & spanID,
	// which is what we want because that's the parent that needs to be referenced later on
	carrier := itrace.NewTraceCarrier(
		itrace.WithTraceCarrierTimestamp(now),
		itrace.WithTraceCarrierSpanID(&sid),
	)
	itrace.UserTracer().Propagator().Inject(ctx, propagation.MapCarrier(carrier.Context))

	// Always create an invocation event.
	evt := event.NewInvocationEvent(event.NewInvocationEventOpts{
		Event:           *opts.Payload,
		FnID:            opts.FunctionID,
		CorrelationID:   &correlationID,
		TraceCarrier:    carrier,
		ExpiresAt:       expires.UnixMilli(),
		GroupID:         runCtx.GroupID(),
		DisplayName:     gen.UserDefinedName(),
		SourceAppID:     runCtx.Metadata().ID.Tenant.AppID.String(),
		SourceFnID:      runCtx.Metadata().ID.FunctionID.String(),
		SourceFnVersion: runCtx.Metadata().Config.FunctionVersion,
	})

	pause := state.Pause{
		ID:                  pauseID,
		WorkspaceID:         runCtx.Metadata().ID.Tenant.EnvID,
		Identifier:          sv2.NewPauseIdentifier(runCtx.Metadata().ID),
		GroupID:             runCtx.GroupID(),
		Outgoing:            gen.ID,
		Incoming:            edge.Edge.Incoming,
		StepName:            gen.UserDefinedName(),
		Opcode:              &opcode,
		Expires:             state.Time(expires),
		Event:               &eventName,
		Expression:          &strExpr,
		DataKey:             gen.ID,
		InvokeCorrelationID: &correlationID,
		TriggeringEventID:   &evt.ID,
		InvokeTargetFnID:    &opts.FunctionID,
		MaxAttempts:         runCtx.MaxAttempts(),
		Metadata: map[string]any{
			consts.OtelPropagationKey: carrier,
		},
		ParallelMode: gen.ParallelMode(),
	}

	// Enqueue a job that will timeout the pause.
	jobID := fmt.Sprintf("%s-%s", runCtx.Metadata().IdempotencyKey(), gen.ID)
	nextItem := queue.Item{
		JobID:       &jobID,
		WorkspaceID: runCtx.Metadata().ID.Tenant.EnvID,
		// Use the same group ID, allowing us to track the cancellation of
		// the step correctly.
		GroupID:               runCtx.GroupID(),
		Kind:                  queue.KindPause,
		Identifier:            sv2.V1FromMetadata(*runCtx.Metadata()),
		PriorityFactor:        runCtx.PriorityFactor(),
		CustomConcurrencyKeys: runCtx.ConcurrencyKeys(),
		MaxAttempts:           runCtx.MaxAttempts(),
		Payload: queue.PayloadPauseTimeout{
			PauseID: pauseID,
			Pause:   pause,
		},
		Metadata:     make(map[string]any),
		ParallelMode: gen.ParallelMode(),
	}

	lifecycleItem := runCtx.LifecycleItem()
	span, err := e.tracerProvider.CreateDroppableSpan(
		meta.SpanNameStep,
		&tracing.CreateSpanOptions{
			Carriers:    []map[string]any{pause.Metadata, nextItem.Metadata},
			StartTime:   now,
			FollowsFrom: tracing.SpanRefFromQueueItem(&lifecycleItem),
			Debug:       &tracing.SpanDebugData{Location: "executor.handleGeneratorInvokeFunction"},
			Metadata:    runCtx.Metadata(),
			QueueItem:   &nextItem,
			Parent:      tracing.RunSpanRefFromMetadata(runCtx.Metadata()),
			Attributes:  tracing.GeneratorAttrs(&gen),
		},
	)
	if err != nil {
		// return fmt.Errorf("error creating span for next step after
		// InvokeFunction: %w", err)
		e.log.Debug("error creating span for next step after InvokeFunction", "error", err)
	}

	idx := pauses.Index{WorkspaceID: runCtx.Metadata().ID.Tenant.EnvID, EventName: eventName}
	_, err = e.pm.Write(ctx, idx, &pause)
	// A pause may already exist if the write succeeded but we timed out before
	// returning (MDB i/o timeouts). In that case, we ignore the
	// ErrPauseAlreadyExists error and continue. We rely on the pause enqueuing
	// to avoid duplicate invokes instead.
	if err != nil {
		if errors.Is(err, state.ErrPauseAlreadyExists) {
			if span != nil {
				span.Drop()
			}
		} else {
			return err
		}
	}

	err = e.queue.Enqueue(ctx, nextItem, expires, queue.EnqueueOpts{})
	if err == redis_state.ErrQueueItemExists {
		if span != nil {
			span.Drop()
		}

		return nil
	} else if err != nil {
		logger.StdlibLogger(ctx).Error(
			"failed to enqueue invoke function pause timeout",
			"error", err,
			"run_id", runCtx.Metadata().ID.RunID,
			"workspace_id", runCtx.Metadata().ID.Tenant.EnvID,
		)
	}

	if span != nil {
		_ = span.Send()
	}

	// Send the event.
	err = e.handleSendingEvent(ctx, evt, lifecycleItem)
	if err != nil {
		// TODO Cancel pause/timeout?
		return fmt.Errorf("error publishing internal invocation event: %w", err)
	}

	for _, e := range e.lifecycles {
		go e.OnInvokeFunction(context.WithoutCancel(ctx), *runCtx.Metadata(), lifecycleItem, gen, evt)
	}

	return err
}

func (e *executor) handleGeneratorWaitForEvent(ctx context.Context, runCtx execution.RunContext, gen state.GeneratorOpcode, edge queue.PayloadEdge) error {
	opts, err := gen.WaitForEventOpts()
	if err != nil {
		return fmt.Errorf("unable to parse wait for event opts: %w", err)
	}

	if opts.If != nil {
		if err = expressions.Validate(ctx, expressions.DefaultRestrictiveValidationPolicy(), *opts.If); err != nil {
			if errors.Is(err, expressions.ErrValidationFailed) {
				logger.StdlibLogger(ctx).
					With("err", err.Error()).
					With("expression", *opts.If).
					Warn("waitForEvent If expression failed validation")
				// "just log a warning right now, then we can collect stats and do our own alerting a week in" - Tony, 2025-05-07
				// intentionally not returning; continue handling this as before for now
			} else if errors.Is(err, expressions.ErrCompileFailed) {
				return state.WrapInStandardError(
					err,
					"InvalidExpression",
					"Wait for event If expression failed to compile",
					err.Error(),
				)
			} else {
				return state.WrapInStandardError(
					err,
					"InvalidExpression",
					"Wait for event If expression is invalid",
					err.Error(),
				)
			}
		}
	}

	expires, err := opts.Expires()
	if err != nil {
		return fmt.Errorf("unable to parse wait for event expires: %w", err)
	}

	pauseID := inngest.DeterministicSha1UUID(runCtx.Metadata().ID.RunID.String() + gen.ID)

	expr := opts.If
	if expr != nil && strings.Contains(*expr, "event.") {
		// Remove `event` data from the expression and replace with actual event
		// data as values, now that we have the event.
		//
		// This improves performance in matching, as we can then use the values within
		// aggregate trees.
		evt := event.Event{}
		if err := json.Unmarshal(runCtx.Events()[0], &evt); err != nil {
			logger.StdlibLogger(ctx).Error("error unmarshalling trigger event in waitForEvent op", "error", err)
		}

		interpolated, err := expressions.Interpolate(ctx, *opts.If, map[string]any{
			"event": evt.Map(),
		})
		if err != nil {
			var compileError *expressions.CompileError
			if errors.As(err, &compileError) {
				return fmt.Errorf("error interpolating wait for event expression: %w", state.WrapInStandardError(
					compileError,
					"CompileError",
					"Could not compile expression",
					compileError.Message(),
				))
			}

			return fmt.Errorf("error interpolating wait for event expression: %w", err)
		}
		expr = &interpolated

		// Update the generator to use the interpolated data, ensuring history is updated.
		opts.If = expr
		gen.Opts = opts
	}

	opcode := gen.Op.String()
	now := time.Now()

	sid := run.NewSpanID(ctx)
	// NOTE: the context here still contains the execSpan's traceID & spanID,
	// which is what we want because that's the parent that needs to be referenced later on
	carrier := itrace.NewTraceCarrier(
		itrace.WithTraceCarrierTimestamp(now),
		itrace.WithTraceCarrierSpanID(&sid),
	)
	itrace.UserTracer().Propagator().Inject(ctx, propagation.MapCarrier(carrier.Context))

	// SDK-based event coordination is called both when an event is received
	// OR on timeout, depending on which happens first.  Both routes consume
	// the pause so this race will conclude by calling the function once, as only
	// one thread can lease and consume a pause;  the other will find that the
	// pause is no longer available and return.
	pause := state.Pause{
		ID:          pauseID,
		WorkspaceID: runCtx.Metadata().ID.Tenant.EnvID,
		Identifier:  sv2.NewPauseIdentifier(runCtx.Metadata().ID),
		GroupID:     runCtx.GroupID(),
		Outgoing:    gen.ID,
		Incoming:    edge.Edge.Incoming,
		StepName:    gen.UserDefinedName(),
		Opcode:      &opcode,
		Expires:     state.Time(expires),
		Event:       &opts.Event,
		Expression:  expr,
		DataKey:     gen.ID,
		MaxAttempts: runCtx.MaxAttempts(),
		Metadata: map[string]any{
			consts.OtelPropagationKey: carrier,
		},
		ParallelMode: gen.ParallelMode(),
	}

	// SDK-based event coordination is called both when an event is received
	// OR on timeout, depending on which happens first.  Both routes consume
	// the pause so this race will conclude by calling the function once, as only
	// one thread can lease and consume a pause;  the other will find that the
	// pause is no longer available and return.
	jobID := fmt.Sprintf("%s-%s", runCtx.Metadata().IdempotencyKey(), gen.ID)
	nextItem := queue.Item{
		JobID:       &jobID,
		WorkspaceID: runCtx.Metadata().ID.Tenant.EnvID,
		// Use the same group ID, allowing us to track the cancellation of
		// the step correctly.
		GroupID:               runCtx.GroupID(),
		Kind:                  queue.KindPause,
		Identifier:            sv2.V1FromMetadata(*runCtx.Metadata()),
		PriorityFactor:        runCtx.PriorityFactor(),
		CustomConcurrencyKeys: runCtx.ConcurrencyKeys(),
		Payload: queue.PayloadPauseTimeout{
			PauseID: pauseID,
			Pause:   pause,
		},
		Metadata:     make(map[string]any),
		ParallelMode: gen.ParallelMode(),
	}

	lifecycleItem := runCtx.LifecycleItem()
	span, err := e.tracerProvider.CreateDroppableSpan(
		meta.SpanNameStep,
		&tracing.CreateSpanOptions{
			Carriers:    []map[string]any{pause.Metadata, nextItem.Metadata},
			FollowsFrom: tracing.SpanRefFromQueueItem(&lifecycleItem),
			Debug:       &tracing.SpanDebugData{Location: "executor.handleGeneratorWaitForEvent"},
			Metadata:    runCtx.Metadata(),
			QueueItem:   &nextItem,
			Parent:      tracing.RunSpanRefFromMetadata(runCtx.Metadata()),
			Attributes:  tracing.GeneratorAttrs(&gen),
		},
	)
	if err != nil {
		// return fmt.Errorf("error creating span for next step after
		// WaitForEvent: %w", err)
		e.log.Debug("error creating span for next step after WaitForEvent", "error", err)
	}

	idx := pauses.Index{WorkspaceID: runCtx.Metadata().ID.Tenant.EnvID, EventName: opts.Event}
	_, err = e.pm.Write(ctx, idx, &pause)
	if err != nil {
		if err == state.ErrPauseAlreadyExists {
			span.Drop()
			return nil
		}

		return err
	}

	// TODO Is this fine to leave? No attempts.
	err = e.queue.Enqueue(ctx, nextItem, expires, queue.EnqueueOpts{})
	if err == redis_state.ErrQueueItemExists {
		span.Drop()
		return nil
	}

	_ = span.Send()

	for _, e := range e.lifecycles {
		go e.OnWaitForEvent(context.WithoutCancel(ctx), *runCtx.Metadata(), lifecycleItem, gen, pause)
	}

	return err
}

func (e *executor) newExpressionEvaluator(ctx context.Context, expr string) (expressions.Evaluator, error) {
	if e.evalFactory != nil {
		return e.evalFactory(ctx, expr)
	}
	return expressions.NewExpressionEvaluator(ctx, expr)
}

// AppendAndScheduleBatch appends a new batch item. If a new batch is created, it will be scheduled to run
// after the batch timeout. If the item finalizes the batch, a function run is immediately scheduled.
func (e *executor) AppendAndScheduleBatch(ctx context.Context, fn inngest.Function, bi batch.BatchItem, opts *execution.BatchExecOpts) error {
	result, err := e.batcher.Append(ctx, bi, fn)
	if err != nil {
		return err
	}

	if opts == nil {
		opts = &execution.BatchExecOpts{}
	}

	switch result.Status {
	case enums.BatchAppend, enums.BatchItemExists:
		// noop
	case enums.BatchNew:
		dur, err := time.ParseDuration(fn.EventBatch.Timeout)
		if err != nil {
			return err
		}
		at := time.Now().Add(dur)

		if err := e.batcher.ScheduleExecution(ctx, batch.ScheduleBatchOpts{
			ScheduleBatchPayload: batch.ScheduleBatchPayload{
				BatchID:         ulid.MustParse(result.BatchID),
				AccountID:       bi.AccountID,
				WorkspaceID:     bi.WorkspaceID,
				AppID:           bi.AppID,
				FunctionID:      bi.FunctionID,
				FunctionVersion: bi.FunctionVersion,
				BatchPointer:    result.BatchPointerKey,
			},
			At: at,
		}); err != nil {
			return err
		}

		metrics.IncrBatchScheduledCounter(ctx, metrics.CounterOpt{
			PkgName: pkgName,
			Tags: map[string]any{
				"account_id":  bi.AccountID.String(),
				"function_id": bi.FunctionID.String(),
			},
		})
	case enums.BatchFull, enums.BatchMaxSize:
		// start execution immediately
		batchID := ulid.MustParse(result.BatchID)
		if err := e.RetrieveAndScheduleBatch(ctx, fn, batch.ScheduleBatchPayload{
			BatchID:         batchID,
			BatchPointer:    result.BatchPointerKey,
			AccountID:       bi.AccountID,
			WorkspaceID:     bi.WorkspaceID,
			AppID:           bi.AppID,
			FunctionID:      bi.FunctionID,
			FunctionVersion: bi.FunctionVersion,
		}, &execution.BatchExecOpts{
			FunctionPausedAt: opts.FunctionPausedAt,
		}); err != nil {
			return fmt.Errorf("could not retrieve and schedule batch items: %w", err)
		}

	default:
		return fmt.Errorf("invalid status of batch append ops: %d", result.Status)
	}

	return nil
}

// RetrieveAndScheduleBatch retrieves all items from a started batch and schedules a function run
func (e *executor) RetrieveAndScheduleBatch(ctx context.Context, fn inngest.Function, payload batch.ScheduleBatchPayload, opts *execution.BatchExecOpts) error {
	evtList, err := e.batcher.RetrieveItems(ctx, payload.FunctionID, payload.BatchID)
	if err != nil {
		return err
	}

	if opts == nil {
		opts = &execution.BatchExecOpts{}
	}

	evtIDs := make([]string, len(evtList))
	events := make([]event.TrackedEvent, len(evtList))
	for i, e := range evtList {
		events[i] = e
		evtIDs[i] = e.GetInternalID().String()
	}

	// root span for scheduling a batch
	ctx, span := run.NewSpan(ctx,
		run.WithScope(consts.OtelScopeBatch),
		run.WithName(consts.OtelSpanBatch),
		run.WithNewRoot(),
		run.WithSpanAttributes(
			attribute.String(consts.OtelSysAccountID, payload.AccountID.String()),
			attribute.String(consts.OtelSysWorkspaceID, payload.WorkspaceID.String()),
			attribute.String(consts.OtelSysAppID, payload.AppID.String()),
			attribute.String(consts.OtelSysFunctionID, fn.ID.String()),
			attribute.String(consts.OtelSysBatchID, payload.BatchID.String()),
			attribute.String(consts.OtelSysEventIDs, strings.Join(evtIDs, ",")),
		))
	defer span.End()

	// still process events in case the user disables batching while a batch is still in-flight
	if fn.EventBatch != nil {
		if len(events) == fn.EventBatch.MaxSize {
			span.SetAttributes(attribute.Bool(consts.OtelSysBatchFull, true))
		} else {
			span.SetAttributes(attribute.Bool(consts.OtelSysBatchTimeout, true))
		}
	}

	key := fmt.Sprintf("%s-%s", fn.ID, payload.BatchID)
	md, err := e.Schedule(ctx, execution.ScheduleRequest{
		AccountID:        payload.AccountID,
		WorkspaceID:      payload.WorkspaceID,
		AppID:            payload.AppID,
		Function:         fn,
		Events:           events,
		BatchID:          &payload.BatchID,
		IdempotencyKey:   &key,
		FunctionPausedAt: opts.FunctionPausedAt,
		// Batching does not work with rate limiting
		PreventRateLimit: true,
	})

	// Ensure to delete batch when Schedule worked, we already processed it, or the function was paused
	shouldDeleteBatch := err == nil ||
		err == redis_state.ErrQueueItemExists ||
		errors.Is(err, ErrFunctionSkipped) ||
		errors.Is(err, ErrFunctionSkippedIdempotency) ||
		errors.Is(err, state.ErrIdentifierExists)
	if shouldDeleteBatch {
		// TODO: check if all errors can be blindly returned
		if err := e.batcher.DeleteKeys(ctx, payload.FunctionID, payload.BatchID); err != nil {
			return err
		}
	}

	// Don't bother if it's already there
	// If function is paused, we do not schedule runs
	if err == redis_state.ErrQueueItemExists ||
		errors.Is(err, ErrFunctionSkipped) ||
		errors.Is(err, ErrFunctionSkippedIdempotency) {
		span.SetAttributes(attribute.Bool(consts.OtelSysStepDelete, true))
		return nil
	}

	if err != nil {
		span.SetStatus(codes.Error, err.Error())
		span.SetAttributes(attribute.Bool(consts.OtelSysStepDelete, true))
		return err
	}

	metrics.IncrBatchProcessStartCounter(ctx, metrics.CounterOpt{
		PkgName: pkgName,
		Tags: map[string]any{
			// whether batch was full or started by timeout
			"batch_timeout": opts == nil,
			"account_id":    payload.AccountID.String(),
		},
	})

	if md != nil {
		span.SetAttributes(attribute.String(consts.OtelAttrSDKRunID, md.ID.RunID.String()))
	}

	return nil
}

func (e *executor) GetEvent(ctx context.Context, id ulid.ULID, accountID uuid.UUID, workspaceID uuid.UUID) (any, error) {
	return e.traceReader.GetEvent(ctx, id, accountID, workspaceID)
}

func (e *executor) fnDriver(ctx context.Context, fn inngest.Function) any {
	name := inngest.Driver(fn)
	if d, ok := e.driverv1[name]; ok {
		return d
	}
	if d, ok := e.driverv2[name]; ok {
		return d
	}
	return nil
}

func (e *executor) validateStateSize(outputSize int, md sv2.Metadata) error {
	// validate state size and exit early if we're over the limit
	if e.stateSizeLimit != nil {
		stateSizeLimit := e.stateSizeLimit(md.ID)

		if stateSizeLimit == 0 {
			stateSizeLimit = consts.DefaultMaxStateSizeLimit
		}

		if outputSize+md.Metrics.StateSize > stateSizeLimit {
			return state.WrapInStandardError(
				state.ErrStateOverflowed,
				state.InngestErrStateOverflowed,
				fmt.Sprintf("The function run exceeded the state size limit of %d bytes.", stateSizeLimit),
				"",
			)
		}
	}

	return nil
}

func (e *executor) ResumeSignal(ctx context.Context, workspaceID uuid.UUID, signalID string, data json.RawMessage) (res *execution.ResumeSignalResult, err error) {
	if workspaceID == uuid.Nil {
		err = fmt.Errorf("workspace ID is empty")
		return
	}

	if signalID == "" {
		err = fmt.Errorf("signal ID is empty")
		return
	}

	sanitizedSignalID := strings.ReplaceAll(signalID, "\n", "")
	sanitizedSignalID = strings.ReplaceAll(sanitizedSignalID, "\r", "")
	l := e.log.With("signal_id", sanitizedSignalID, "workspace_id", workspaceID.String())
	defer func() {
		if err != nil {
			l.Error("error receiving signal", "error", err)
		} else {
			l.Info("signal received")
		}
	}()

	pause, err := e.pm.PauseBySignalID(ctx, workspaceID, signalID)
	if err != nil {
		err = fmt.Errorf("error getting pause by signal ID: %w", err)
		return
	}

	res = &execution.ResumeSignalResult{}

	if pause == nil {
		l.Debug("no pause found for signal")
		return
	}

	if pause.Expires.Time().Before(time.Now()) {
		l.Debug("encountered expired signal")

		shouldDelete := pause.Expires.Time().Add(consts.PauseExpiredDeletionGracePeriod).Before(time.Now())
		if shouldDelete {
			l.Debug("deleting expired pause")
			_ = e.pm.Delete(ctx, pauses.PauseIndex(*pause), *pause)
		}

		return
	}

	l.Debug("resuming pause from signal", "pause.DataKey", pause.DataKey)

	err = e.Resume(ctx, *pause, execution.ResumeRequest{
		RunID:          &pause.Identifier.RunID,
		StepName:       pause.StepName,
		IdempotencyKey: signalID,
		With: map[string]any{
			execution.StateDataKey: state.SignalStepReturn{
				Signal: signalID,
				Data:   data,
			},
		},
	})
	if err != nil {
		if errors.Is(err, state.ErrPauseLeased) ||
			errors.Is(err, state.ErrPauseNotFound) ||
			errors.Is(err, state.ErrRunNotFound) {
			// Just return that we found nothing
			err = nil
		}

		return
	}

	res.MatchedSignal = true
	res.RunID = &pause.Identifier.RunID

	return
}

type execError struct {
	err   error
	final bool
}

func (e execError) Unwrap() error {
	return e.err
}

func (e execError) Error() string {
	return e.err.Error()
}

func (e execError) Retryable() bool {
	return !e.final
}

// extractTraceCtx extracts the trace context from the given item, if it exists.
// If it doesn't it falls back to extracting the trace for the run overall.
// If neither exist or they are invalid, it returns the original context.
func extractTraceCtx(ctx context.Context, md sv2.Metadata) context.Context {
	fntrace := md.Config.FunctionTrace()
	if fntrace != nil {
		// NOTE:
		// this gymastics happens because the carrier stores the spanID separately.
		// it probably can be simplified
		tmp := itrace.UserTracer().Propagator().Extract(ctx, propagation.MapCarrier(fntrace.Context))
		spanID, err := md.Config.GetSpanID()
		if err != nil {
			return ctx
		}

		sctx := trace.SpanContextFromContext(tmp).WithSpanID(*spanID)
		return trace.ContextWithSpanContext(ctx, sctx)
	}

	return ctx
}

// addRequestPublishOpts generates a new JWT to publish gateway requests in realtime.
func (e *executor) addRequestPublishOpts(ctx context.Context, item queue.Item, sr *exechttp.SerializableRequest) {
	if e.rtconfig.PublishURL == "" {
		return
	}

	token, err := realtime.NewPublishJWT(
		ctx,
		e.rtconfig.Secret,
		item.Identifier.AccountID,
		item.WorkspaceID,
	)
	if err != nil {
		// XXX: We should be able to attach warnings to runs;  in this case, we couldn't create
		// a JWT to publish data.  However, the step should still execute without realtime publishing,
		// and the UI should show a warning for this run.
		return
	}

	sr.Publish.Token = token
	sr.Publish.PublishURL = e.rtconfig.PublishURL
}

// shouldEnqueueDiscovery returns true if the ended step should have a discovery
// step enqueued
func shouldEnqueueDiscovery(hasPendingSteps bool, mode enums.ParallelMode) bool {
	return !hasPendingSteps || mode == enums.ParallelModeRace
}<|MERGE_RESOLUTION|>--- conflicted
+++ resolved
@@ -767,11 +767,9 @@
 		// queue idempotency) and some are sad path (e.g. Executor borked)
 		sendSpans bool
 	)
+
+	// Handle span-sending
 	defer func() {
-		// Always attempt to send the spans. They may have already been dropped
-		// (e.g. if the queue item already exists), in which case `Send()` will
-		// no-op
-
 		if runSpanRef != nil {
 			if sendSpans {
 				err := runSpanRef.Send()
@@ -798,24 +796,10 @@
 					)
 				}
 			} else {
-				runSpanRef.Drop()
+				discoverySpanRef.Drop()
 			}
 		}
 	}()
-
-<<<<<<< HEAD
-=======
-	// We may need to drop the spans later, like if the queue item already
-	// exists
-	dropSpans := func() {
-		if runSpanRef != nil {
-			runSpanRef.Drop()
-		}
-
-		if discoverySpanRef != nil {
-			discoverySpanRef.Drop()
-		}
-	}
 
 	status := enums.StepStatusQueued
 	if req.SkipReason() != enums.SkipReasonNone {
@@ -829,7 +813,6 @@
 		&status,
 	)
 
->>>>>>> 4b886853
 	// Always the root span.
 	runSpanRef, err = e.tracerProvider.CreateDroppableSpan(
 		meta.SpanNameRun,
@@ -908,9 +891,6 @@
 						l.ReportError(err, "error canceling singleton run")
 					}
 				default:
-					// If the event is being rejected because there is another singleton run already in progress,
-					//  we can safely ignore the span for this schedule request
-					dropSpans()
 					// Immediately end before creating state
 					return nil, ErrFunctionSkipped
 				}
@@ -1063,6 +1043,9 @@
 	case nil:
 		// no-op
 	case redis_state.ErrQueueItemExists:
+		// If the item already exists in the queue, we can safely ignore this
+		// entire schedule request; it's basically a retry and we should not
+		// persist this for the user.
 		return nil, state.ErrIdentifierExists
 
 	case redis_state.ErrQueueItemSingletonExists:
@@ -1077,6 +1060,7 @@
 	}
 
 	for _, e := range e.lifecycles {
+		sendSpans = true
 		go e.OnFunctionScheduled(context.WithoutCancel(ctx), metadata, item, req.Events)
 	}
 
