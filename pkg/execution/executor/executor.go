--- conflicted
+++ resolved
@@ -335,13 +335,9 @@
 			Msg("executing action")
 	}
 
-<<<<<<< HEAD
 	if err := e.sm.Started(ctx, id, action.ID, attempt); err != nil {
 		return nil, fmt.Errorf("error saving started state: %w", err)
 	}
-=======
-	go e.sm.Started(ctx, id, action.Name, attempt)
->>>>>>> 22cba5f5
 
 	response, err := d.Execute(ctx, s, *definition, *action)
 	if err != nil || response == nil {
