package executor

import (
	"context"
	"crypto/rand"
	"encoding/json"
	"errors"
	"fmt"
	"strconv"
	"strings"
	"sync"
	"sync/atomic"
	"time"

	"github.com/davecgh/go-spew/spew"
	"github.com/google/uuid"
	"github.com/inngest/inngest/pkg/consts"
	"github.com/inngest/inngest/pkg/enums"
	"github.com/inngest/inngest/pkg/event"
	"github.com/inngest/inngest/pkg/execution"
	"github.com/inngest/inngest/pkg/execution/cancellation"
	"github.com/inngest/inngest/pkg/execution/debounce"
	"github.com/inngest/inngest/pkg/execution/driver"
	"github.com/inngest/inngest/pkg/execution/queue"
	"github.com/inngest/inngest/pkg/execution/state"
	"github.com/inngest/inngest/pkg/execution/state/redis_state"
	"github.com/inngest/inngest/pkg/expressions"
	"github.com/inngest/inngest/pkg/inngest"
	"github.com/inngest/inngest/pkg/logger"
	"github.com/oklog/ulid/v2"
	"github.com/rs/zerolog"
	"github.com/xhit/go-str2duration/v2"
	"golang.org/x/sync/errgroup"
	"golang.org/x/sync/semaphore"
)

var (
	ErrRuntimeRegistered = fmt.Errorf("runtime is already registered")
	ErrNoStateManager    = fmt.Errorf("no state manager provided")
	ErrNoActionLoader    = fmt.Errorf("no action loader provided")
	ErrNoRuntimeDriver   = fmt.Errorf("runtime driver for action not found")
	ErrFunctionDebounced = fmt.Errorf("function debounced")

	ErrFunctionEnded = fmt.Errorf("function already ended")

	// ErrHandledStepError is returned when an OpcodeStepError is caught and the
	// step should be safely retried.
	ErrHandledStepError = fmt.Errorf("handled step error")

	PauseHandleConcurrency = 100
)

var (
	// SourceEdgeRetries represents the number of times we'll retry running a source edge.
	// Each edge gets their own set of retries in our execution engine, embedded directly
	// in the job.  The retry count is taken from function config for every step _but_
	// initialization.
	sourceEdgeRetries = 20
)

// NewExecutor returns a new executor, responsible for running the specific step of a
// function (using the available drivers) and storing the step's output or error.
//
// Note that this only executes a single step of the function;  it returns which children
// can be directly executed next and saves a state.Pause for edges that have async conditions.
func NewExecutor(opts ...ExecutorOpt) (execution.Executor, error) {
	m := &executor{
		runtimeDrivers: map[string]driver.Driver{},
	}

	for _, o := range opts {
		if err := o(m); err != nil {
			return nil, err
		}
	}

	if m.sm == nil {
		return nil, ErrNoStateManager
	}

	return m, nil
}

// ExecutorOpt modifies the built in executor on creation.
type ExecutorOpt func(m execution.Executor) error

func WithCancellationChecker(c cancellation.Checker) ExecutorOpt {
	return func(e execution.Executor) error {
		e.(*executor).cancellationChecker = c
		return nil
	}
}

// WithStateManager sets which state manager to use when creating an executor.
func WithStateManager(sm state.Manager) ExecutorOpt {
	return func(e execution.Executor) error {
		e.(*executor).sm = sm
		return nil
	}
}

// WithQueue sets which state manager to use when creating an executor.
func WithQueue(q queue.Queue) ExecutorOpt {
	return func(e execution.Executor) error {
		e.(*executor).queue = q
		return nil
	}
}

// WithExpressionAggregator sets the expression aggregator singleton to use
// for matching events using our aggregate evaluator.
func WithExpressionAggregator(agg expressions.Aggregator) ExecutorOpt {
	return func(e execution.Executor) error {
		e.(*executor).exprAggregator = agg
		return nil
	}
}

func WithFunctionLoader(l state.FunctionLoader) ExecutorOpt {
	return func(e execution.Executor) error {
		e.(*executor).fl = l
		return nil
	}
}

func WithLogger(l *zerolog.Logger) ExecutorOpt {
	return func(e execution.Executor) error {
		e.(*executor).log = l
		return nil
	}
}

func WithFinishHandler(f execution.FinishHandler) ExecutorOpt {
	return func(e execution.Executor) error {
		e.(*executor).finishHandler = f
		return nil
	}
}

func WithInvokeNotFoundHandler(f execution.InvokeNotFoundHandler) ExecutorOpt {
	return func(e execution.Executor) error {
		e.(*executor).invokeNotFoundHandler = f
		return nil
	}
}

func WithSendingEventHandler(f execution.HandleSendingEvent) ExecutorOpt {
	return func(e execution.Executor) error {
		e.(*executor).handleSendingEvent = f
		return nil
	}
}

func WithLifecycleListeners(l ...execution.LifecycleListener) ExecutorOpt {
	return func(e execution.Executor) error {
		for _, item := range l {
			e.AddLifecycleListener(item)
		}
		return nil
	}
}

func WithStepLimits(limit uint) ExecutorOpt {
	return func(e execution.Executor) error {
		if limit > consts.AbsoluteMaxStepLimit {
			return fmt.Errorf("%d is greater than the absolute step limit of %d", limit, consts.AbsoluteMaxStepLimit)
		}
		e.(*executor).steplimit = limit
		return nil
	}
}

func WithDebouncer(d debounce.Debouncer) ExecutorOpt {
	return func(e execution.Executor) error {
		e.(*executor).debouncer = d
		return nil
	}
}

// WithEvaluatorFactory allows customizing of the expression evaluator factory function.
func WithEvaluatorFactory(f func(ctx context.Context, expr string) (expressions.Evaluator, error)) ExecutorOpt {
	return func(e execution.Executor) error {
		e.(*executor).evalFactory = f
		return nil
	}
}

// WithRuntimeDrivers specifies the drivers available to use when executing steps
// of a function.
//
// When invoking a step in a function, we find the registered driver with the step's
// RuntimeType() and use that driver to execute the step.
func WithRuntimeDrivers(drivers ...driver.Driver) ExecutorOpt {
	return func(exec execution.Executor) error {
		e := exec.(*executor)
		for _, d := range drivers {
			if _, ok := e.runtimeDrivers[d.RuntimeType()]; ok {
				return ErrRuntimeRegistered
			}
			e.runtimeDrivers[d.RuntimeType()] = d

		}
		return nil
	}
}

// executor represents a built-in executor for running workflows.
type executor struct {
	log *zerolog.Logger

	// exprAggregator is an expression aggregator used to parse and aggregate expressions
	// using trees.
	exprAggregator expressions.Aggregator

	sm                    state.Manager
	queue                 queue.Queue
	debouncer             debounce.Debouncer
	fl                    state.FunctionLoader
	evalFactory           func(ctx context.Context, expr string) (expressions.Evaluator, error)
	runtimeDrivers        map[string]driver.Driver
	finishHandler         execution.FinishHandler
	invokeNotFoundHandler execution.InvokeNotFoundHandler
	handleSendingEvent    execution.HandleSendingEvent
	cancellationChecker   cancellation.Checker

	lifecycles []execution.LifecycleListener

	steplimit uint
}

func (e *executor) SetFinishHandler(f execution.FinishHandler) {
	e.finishHandler = f
}

func (e *executor) SetInvokeNotFoundHandler(f execution.InvokeNotFoundHandler) {
	e.invokeNotFoundHandler = f
}

func (e *executor) InvokeNotFoundHandler(ctx context.Context, opts execution.InvokeNotFoundHandlerOpts) error {
	if e.invokeNotFoundHandler == nil {
		return nil
	}

	evt := CreateInvokeNotFoundEvent(ctx, opts)

	return e.invokeNotFoundHandler(ctx, opts, []event.Event{evt})
}

func (e *executor) AddLifecycleListener(l execution.LifecycleListener) {
	e.lifecycles = append(e.lifecycles, l)
}

// Execute loads a workflow and the current run state, then executes the
// function's step via the necessary driver.
//
// If this function has a debounce config, this will return ErrFunctionDebounced instead
// of an identifier as the function is not scheduled immediately.
func (e *executor) Schedule(ctx context.Context, req execution.ScheduleRequest) (*state.Identifier, error) {
	if req.Function.Debounce != nil && !req.PreventDebounce {
		err := e.debouncer.Debounce(ctx, debounce.DebounceItem{
			AccountID:       req.AccountID,
			WorkspaceID:     req.WorkspaceID,
			FunctionID:      req.Function.ID,
			FunctionVersion: req.Function.FunctionVersion,
			EventID:         req.Events[0].GetInternalID(),
			Event:           req.Events[0].GetEvent(),
		}, req.Function)
		if err != nil {
			return nil, err
		}
		return nil, ErrFunctionDebounced
	}

	// Run IDs are created embedding the timestamp now, when the function is being scheduled.
	// When running a cancellation, functions are cancelled at scheduling time based off of
	// this run ID.
	runID := ulid.MustNew(ulid.Now(), rand.Reader)
	var key string
	if req.IdempotencyKey != nil {
		// Use the given idempotency key
		key = *req.IdempotencyKey
	}
	if req.OriginalRunID != nil {
		// If this is a rerun then we want to use the run ID as the key. If we
		// used the event or batch ID as the key then we wouldn't be able to
		// rerun multiple times.
		key = runID.String()
	}
	if key == "" && len(req.Events) == 1 {
		// If not provided, use the incoming event ID if there's not a batch.
		key = req.Events[0].GetInternalID().String()
	}
	if key == "" && req.BatchID != nil {
		// Finally, if there is a batch use the batch ID as the idempotency key.
		key = req.BatchID.String()
	}

	id := state.Identifier{
		WorkflowID:      req.Function.ID,
		WorkflowVersion: req.Function.FunctionVersion,
		StaticVersion:   req.StaticVersion,
		RunID:           runID,
		BatchID:         req.BatchID,
		EventID:         req.Events[0].GetInternalID(),
		Key:             key,
		AccountID:       req.AccountID,
		WorkspaceID:     req.WorkspaceID,
		OriginalRunID:   req.OriginalRunID,
		ReplayID:        req.ReplayID,
	}

	mapped := make([]map[string]any, len(req.Events))
	for n, item := range req.Events {
		mapped[n] = item.GetEvent().Map()
	}

	if req.Function.Concurrency != nil {
		// Ensure we evaluate concurrency keys when scheduling the function.
		for _, limit := range req.Function.Concurrency.Limits {
			if !limit.IsCustomLimit() {
				continue
			}

			// Ensure we bind the limit to the correct scope.
			scopeID := req.Function.ID
			switch limit.Scope {
			case enums.ConcurrencyScopeAccount:
				scopeID = req.AccountID
			case enums.ConcurrencyScopeEnv:
				scopeID = req.WorkspaceID
			}

			// Store the concurrency limit in the function.  By copying in the raw expression hash,
			// we can update the concurrency limits for in-progress runs as new function versions
			// are stored.
			//
			// The raw keys are stored in the function state so that we don't need to re-evaluate
			// keys and input each time, as they're constant through the function run.
			id.CustomConcurrencyKeys = append(id.CustomConcurrencyKeys, state.CustomConcurrency{
				Key:   limit.Evaluate(ctx, scopeID, mapped[0]),
				Hash:  limit.Hash,
				Limit: limit.Limit,
			})
		}
	}

	// Evaluate the run priority based off of the input event data.
	factor, err := req.Function.RunPriorityFactor(ctx, mapped[0])
	if err != nil && e.log != nil {
		e.log.Warn().Err(err).Msg("run priority errored")
	}
	if factor != 0 {
		id.PriorityFactor = &factor
	}

	// Create a new function.
	s, err := e.sm.New(ctx, state.Input{
		Identifier:     id,
		EventBatchData: mapped,
		Context:        req.Context,
	})
	if err == state.ErrIdentifierExists {
		// This function was already created.
		return nil, state.ErrIdentifierExists
	}

	if err != nil {
		return nil, fmt.Errorf("error creating run state: %w", err)
	}

	// Create cancellation pauses immediately, only if this is a non-batch event.
	if req.BatchID == nil {
		for _, c := range req.Function.Cancel {
			pauseID := uuid.New()
			expires := time.Now().Add(consts.CancelTimeout)
			if c.Timeout != nil {
				dur, err := str2duration.ParseDuration(*c.Timeout)
				if err != nil {
					return &id, fmt.Errorf("error parsing cancel duration: %w", err)
				}
				expires = time.Now().Add(dur)
			}

			// Ensure that we only listen to cancellation events that occur
			// after the initial event is received.
			expr := "(async.ts == null || async.ts > event.ts)"
			if c.If != nil {
				expr = expr + " && " + *c.If
			}

			// Evaluate the expression.  This lets us inspect the expression's attributes
			// so that we can store only the attrs used in the expression in the pause,
			// saving space, bandwidth, etc.
			eval, err := expressions.NewExpressionEvaluator(ctx, expr)
			if err != nil {
				return &id, err
			}
			ed := expressions.NewData(map[string]any{"event": req.Events[0].GetEvent().Map()})
			data := eval.FilteredAttributes(ctx, ed).Map()

			// The triggering event ID should be the first ID in the batch.
			triggeringID := req.Events[0].GetInternalID().String()

			// Remove `event` data from the expression and replace with actual event
			// data as values, now that we have the event.
			//
			// This improves performance in matching, as we can then use the values within
			// aggregate trees.
			interpolated, err := expressions.Interpolate(ctx, expr, map[string]any{
				"event": mapped[0],
			})
			if err != nil {
				logger.StdlibLogger(ctx).Warn(
					"error interpolating cancellation expression",
					"error", err,
					"expression", expr,
				)
			}

			pause := state.Pause{
				WorkspaceID:       req.WorkspaceID,
				Identifier:        id,
				ID:                pauseID,
				Expires:           state.Time(expires),
				Event:             &c.Event,
				Expression:        &interpolated,
				ExpressionData:    data,
				Cancel:            true,
				TriggeringEventID: &triggeringID,
			}
			err = e.sm.SavePause(ctx, pause)
			if err != nil {
				return &id, fmt.Errorf("error saving pause: %w", err)
			}
		}
	}

	at := time.Now()
	if req.BatchID == nil {
		evtTs := time.UnixMilli(req.Events[0].GetEvent().Timestamp)
		if evtTs.After(at) {
			// Schedule functions in the future if there's a future
			// event `ts` field.
			at = evtTs
		}
	}
	if req.At != nil {
		at = *req.At
	}

	// Prefix the workflow to the job ID so that no invocation can accidentally
	// cause idempotency issues across users/functions.
	//
	// This enures that we only ever enqueue the start job for this function once.
	queueKey := fmt.Sprintf("%s:%s", req.Function.ID, key)
	item := queue.Item{
		JobID:       &queueKey,
		GroupID:     uuid.New().String(),
		WorkspaceID: req.WorkspaceID,
		Kind:        queue.KindStart,
		Identifier:  id,
		Attempt:     0,
		MaxAttempts: &sourceEdgeRetries,
		Payload: queue.PayloadEdge{
			Edge: inngest.SourceEdge,
		},
	}
	err = e.queue.Enqueue(ctx, item, at)
	if err == redis_state.ErrQueueItemExists {
		return nil, state.ErrIdentifierExists
	}
	if err != nil {
		return nil, fmt.Errorf("error enqueueing source edge '%v': %w", queueKey, err)
	}

	for _, e := range e.lifecycles {
		go e.OnFunctionScheduled(context.WithoutCancel(ctx), id, item, s)
	}

	return &id, nil
}

// Execute loads a workflow and the current run state, then executes the
// function's step via the necessary driver.
func (e *executor) Execute(ctx context.Context, id state.Identifier, item queue.Item, edge inngest.Edge, stackIndex int) (*state.DriverResponse, error) {
	if e.fl == nil {
		return nil, fmt.Errorf("no function loader specified running step")
	}

	s, err := e.sm.Load(ctx, id.RunID)
	if err != nil {
		return nil, err
	}

	md := s.Metadata()

	// Store the metadata in context for future use.  This can be used to reduce
	// reads in the future.
	ctx = WithContextMetadata(ctx, md)

	if md.Status == enums.RunStatusCancelled {
		return nil, state.ErrFunctionCancelled
	}

	if e.steplimit != 0 && len(s.Actions()) >= int(e.steplimit) {
		// Update this function's state to overflowed, if running.
		if md.Status == enums.RunStatusRunning {
			// XXX: Update error to failed, set error message
			if err := e.sm.SetStatus(ctx, id, enums.RunStatusFailed); err != nil {
				return nil, err
			}

			// Create a new driver response to map as the function finished error.
			resp := state.DriverResponse{}
			resp.SetError(state.ErrFunctionOverflowed)
			resp.SetFinal()

			if err := e.runFinishHandler(ctx, id, s, resp); err != nil {
				logger.From(ctx).Error().Err(err).Msg("error running finish handler")
			}

			for _, e := range e.lifecycles {
				go e.OnFunctionFinished(context.WithoutCancel(ctx), id, item, resp, s)
			}
		}
		return nil, state.ErrFunctionOverflowed
	}

	// Check if the function is cancelled.
	if e.cancellationChecker != nil {
		cancel, err := e.cancellationChecker.IsCancelled(
			ctx,
			md.Identifier.WorkspaceID,
			md.Identifier.WorkflowID,
			md.Identifier.RunID,
			s.Event(),
		)
		if err != nil {
			logger.StdlibLogger(ctx).Error(
				"error checking cancellation",
				"error", err.Error(),
				"run_id", md.Identifier.RunID,
				"function_id", md.Identifier.WorkflowID,
				"workspace_id", md.Identifier.WorkspaceID,
			)
		}
		if cancel != nil {
			return nil, e.Cancel(ctx, md.Identifier.RunID, execution.CancelRequest{
				CancellationID: &cancel.ID,
			})
		}
	}

	// If this is the trigger, check if we only have one child.  If so, skip to directly executing
	// that child;  we don't need to handle the trigger individually.
	//
	// This cuts down on queue churn.
	//
	// NOTE: This is a holdover from treating functions as a *series* of DAG calls.  In that case,
	// we automatically enqueue all children of the dag from the root node.
	// This can be cleaned up.
	if edge.Incoming == inngest.TriggerName {
		f, err := e.fl.LoadFunction(ctx, id)
		if err != nil {
			return nil, fmt.Errorf("error loading function for run: %w", err)
		}
		// We only support functions with a single step, as we've removed the DAG based approach.
		// This means that we always execute the first step.
		if len(f.Steps) > 1 {
			return nil, fmt.Errorf("DAG-based steps are no longer supported")
		}
		edge.Outgoing = inngest.TriggerName
		edge.Incoming = f.Steps[0].ID
		// Update the payload
		payload := item.Payload.(queue.PayloadEdge)
		payload.Edge = edge
		item.Payload = payload
		// Add retries from the step to our queue item.  Increase as retries is
		// always one less than attempts.
		retries := f.Steps[0].RetryCount() + 1
		item.MaxAttempts = &retries

		// Only just starting:  run lifecycles on first attempt.
		if item.Attempt == 0 {
			for _, e := range e.lifecycles {
				go e.OnFunctionStarted(context.WithoutCancel(ctx), id, item, s)
			}
		}
	}

	// Ensure that if users requeue steps we never re-execute.
	incoming := edge.Incoming
	if edge.IncomingGeneratorStep != "" {
		incoming = edge.IncomingGeneratorStep
	}
	if resp, _ := s.ActionID(incoming); resp != nil {
		// This has already successfully been executed.
		return &state.DriverResponse{
			Output: resp,
			Err:    nil,
		}, nil
	}

	resp, err := e.run(ctx, id, item, edge, s, stackIndex)
	if resp == nil && err != nil {
		return nil, err
	}

	err = e.HandleResponse(ctx, id, item, edge, resp)
	return resp, err
}

func init() {
	spew.Config.DisableMethods = true
}

func (e *executor) HandleResponse(ctx context.Context, id state.Identifier, item queue.Item, edge inngest.Edge, resp *state.DriverResponse) error {
	for _, e := range e.lifecycles {
		// OnStepFinished handles step success and step errors/failures.  It is
		// currently the responsibility of the lifecycle manager to handle the differing
		// step statuses when a step finishes.
		//
		// TODO (tonyhb): This should probably change, as each lifecycle listener has to
		// do the same parsing & conditional checks.
		go e.OnStepFinished(context.WithoutCancel(ctx), id, item, edge, resp.Step, *resp)
	}

	// Check for temporary failures.  The outputs of transient errors are not
	// stored in the state store;  they're tracked via executor lifecycle methods
	// for logging.
	//
	// NOTE: If the SDK was running a step (NOT function code) and quit gracefully,
	// resp.UserError will always be set, even if the step itself throws a non-retriable
	// error.
	//
	// This is purely for network errors or top-level function code errors.
	if resp.Err != nil {
		if resp.Retryable() {
			// Retries are a native aspect of the queue;  returning errors always
			// retries steps if possible.
			for _, e := range e.lifecycles {
				// Run the lifecycle method for this retry, which is baked into the queue.
				item.Attempt += 1
				go e.OnStepScheduled(context.WithoutCancel(ctx), id, item, &resp.Step.Name)
			}

			return resp
		}

		// If resp.Err != nil, we don't know whether to invoke the fn again
		// with per-step errors, as we don't know if the intent behind this queue item
		// is a step.
		//
		// In this case, for non-retryable errors, we ignore and fail the function;
		// only OpcodeStepError causes try/catch to be handled and us to continue
		// on error.
		//
		// TODO: Improve this.

		// Check if this step permanently failed.  If so, the function is a failure.
		if !resp.Retryable() {
			if serr := e.sm.SetStatus(ctx, id, enums.RunStatusFailed); serr != nil {
				return fmt.Errorf("error marking function as complete: %w", serr)
			}
			s, err := e.sm.Load(ctx, id.RunID)
			if err != nil {
				return fmt.Errorf("unable to load run: %w", err)
			}

			if err := e.runFinishHandler(ctx, id, s, *resp); err != nil {
				logger.From(ctx).Error().Err(err).Msg("error running finish handler")
			}

			for _, e := range e.lifecycles {
				go e.OnFunctionFinished(context.WithoutCancel(ctx), id, item, *resp, s)
			}
			return resp
		}
	}

	// This is a success, which means either a generator or a function result.
	if len(resp.Generator) > 0 {
		// Handle generator responses then return.
		if serr := e.HandleGeneratorResponse(ctx, resp, item); serr != nil {
			// If this is an error compiling async expressions, fail the function.
			if strings.Contains(serr.Error(), "error compiling expression") {
<<<<<<< HEAD
				resp.SetError(serr)
				resp.SetFinal()
				_, _ = e.sm.SaveResponse(ctx, id, *resp, item.Attempt)
=======
				_ = e.sm.SaveResponse(ctx, id, resp.Step.ID, resp.Error())
>>>>>>> 6b8c571a
				// XXX: failureHandler is legacy.
				if serr := e.sm.SetStatus(ctx, id, enums.RunStatusFailed); serr != nil {
					return fmt.Errorf("error marking function as complete: %w", serr)
				}
				s, err := e.sm.Load(ctx, id.RunID)
				if err != nil {
					return fmt.Errorf("unable to load run: %w", err)
				}
				if err := e.runFinishHandler(ctx, id, s, *resp); err != nil {
					logger.From(ctx).Error().Err(err).Msg("error running finish handler")
				}
				for _, e := range e.lifecycles {
					go e.OnFunctionFinished(context.WithoutCancel(ctx), id, item, *resp, s)
				}
				return nil
			}
			return fmt.Errorf("error handling generator response: %w", serr)
		}
		return nil
	}

	// This is the function result.

	// TODO: Use state loaded before function call instead of loading once again
	// to reduce load.  That way, we never need to call SaveResponse and Load().
	//
	// Save this in the state store (which will inevitably be GC'd), and end
	output, err := json.Marshal(resp.Output)
	if err != nil {
		return err
	}

	if serr := e.sm.SaveResponse(ctx, id, resp.Step.ID, string(output)); serr != nil {
		// Final function responses can be duplicated if multiple parallel
		// executions reach the end at the same time. Steps themselves are
		// de-duplicated in the queue.
		if serr == state.ErrDuplicateResponse {
			return resp
		}
		return fmt.Errorf("error saving function output: %w", serr)
	}
	s, err := e.sm.Load(ctx, id.RunID)
	if err != nil {
		return fmt.Errorf("unable to load run: %w", err)
	}
	// end todo

	if err := e.runFinishHandler(ctx, id, s, *resp); err != nil {
		logger.From(ctx).Error().Err(err).Msg("error running finish handler")
	}

	for _, e := range e.lifecycles {
		go e.OnFunctionFinished(context.WithoutCancel(ctx), id, item, *resp, s)
	}

	if serr := e.sm.SetStatus(ctx, id, enums.RunStatusCompleted); serr != nil {
		return fmt.Errorf("error marking function as complete: %w", serr)
	}

	return nil
}

func (e *executor) runFinishHandler(ctx context.Context, id state.Identifier, s state.State, resp state.DriverResponse) error {
	if e.finishHandler == nil {
		return nil
	}

	triggerEvt := s.Event()
	if name, ok := triggerEvt["name"].(string); ok && (name == event.FnFailedName || name == event.FnFinishedName) {
		// Don't recursively trigger internal finish handlers.
		logger.From(ctx).Debug().Str("name", name).Msg("not triggering finish handler for internal event")
		return nil
	}

	// Prepare events that we must send
	var events []event.Event
	now := time.Now()

	var (
		output    any
		errorData map[string]any
	)

	// normalize repsonses :grimace:
	output = resp.Output
	if v, ok := output.(map[string]any); ok {
		errorData = v
		if resp.Err != nil {
			if msg, ok := errorData["message"].(string); !ok || msg == "" {
				errorData["message"] = *resp.Err
			}
			if _, ok := errorData["error"]; !ok && resp.Err != nil {
				errorData["error"] = *resp.Err
			}
		}
	} else {
		errorData = map[string]any{
			"error": resp.Err,
		}
	}

	// Legacy - send inngest/function.failed
	if resp.Err != nil && !strings.Contains(*resp.Err, state.ErrFunctionCancelled.Error()) {
		// TODO: Refactor inngest/function.failed.
		events = append(events, event.Event{
			ID:        ulid.MustNew(uint64(now.UnixMilli()), rand.Reader).String(),
			Name:      event.FnFailedName,
			Timestamp: now.UnixMilli(),
			Data: map[string]interface{}{
				"function_id": s.Function().Slug,
				"run_id":      id.RunID.String(),
				"error":       errorData,
				"output":      resp.Output,
				"event":       triggerEvt,
			},
		})
	}

	// send inngest/function.finished
	data := map[string]interface{}{
		"function_id": s.Function().Slug,
		"run_id":      id.RunID.String(),
	}

	if dataMap, ok := triggerEvt["data"].(map[string]interface{}); ok {
		if inngestObj, ok := dataMap[consts.InngestEventDataPrefix].(map[string]interface{}); ok {
			if dataValue, ok := inngestObj[consts.InvokeCorrelationId].(string); ok {
				logger.From(ctx).Debug().Str("data_value_str", dataValue).Msg("data_value")
				data[consts.InvokeCorrelationId] = dataValue
			}
		}
	}

	if resp.Err != nil {
		// Some normalization to user error.
		data["error"] = errorData
	}
	if resp.UserError != nil {
		// Takes precedence
		data["error"] = resp.UserError
	}
	if resp.Err == nil && resp.UserError == nil {
		data["result"] = resp.Output
	}

	events = append(events, event.Event{
		ID:        ulid.MustNew(uint64(now.UnixMilli()), rand.Reader).String(),
		Name:      event.FnFinishedName,
		Timestamp: now.UnixMilli(),
		Data:      data,
	})

	return e.finishHandler(ctx, s, events)
}

// run executes the step with the given step ID.
//
// A nil response with an error indicates that an internal error occurred and the step
// did not run.
func (e *executor) run(ctx context.Context, id state.Identifier, item queue.Item, edge inngest.Edge, s state.State, stackIndex int) (*state.DriverResponse, error) {
	f, err := e.fl.LoadFunction(ctx, id)
	if err != nil {
		return nil, fmt.Errorf("error loading function for run: %w", err)
	}

	var step *inngest.Step
	for _, s := range f.Steps {
		if s.ID == edge.Incoming {
			step = &s
			break
		}
	}
	if step == nil {
		// Sanity check we've enqueued the right step.
		return nil, newFinalError(fmt.Errorf("unknown vertex: %s", edge.Incoming))
	}

	for _, e := range e.lifecycles {
		go e.OnStepStarted(context.WithoutCancel(ctx), id, item, edge, *step, s)
	}

	// Execute the actual step.
	response, err := e.executeDriverForStep(ctx, id, item, step, s, edge, stackIndex)

	if response.Err != nil && err == nil {
		// This step errored, so always return an error.
		return response, fmt.Errorf("%s", *response.Err)
	}
	return response, err
}

// executeDriverForStep runs the enqueued step by invoking the driver.  It also inspects
// and normalizes responses (eg. max retry attempts).
func (e *executor) executeDriverForStep(ctx context.Context, id state.Identifier, item queue.Item, step *inngest.Step, s state.State, edge inngest.Edge, stackIndex int) (*state.DriverResponse, error) {
	d, ok := e.runtimeDrivers[step.Driver()]
	if !ok {
		return nil, fmt.Errorf("%w: '%s'", ErrNoRuntimeDriver, step.Driver())
	}

	response, err := d.Execute(ctx, s, item, edge, *step, stackIndex, item.Attempt)

	if response == nil {
		response = &state.DriverResponse{
			Step: *step,
		}
	}
	if err != nil && response.Err == nil {
		// Set the response error if it wasn't set, or if Execute had an internal error.
		// This ensures that we only ever need to check resp.Err to handle errors.
		errstr := err.Error()
		response.Err = &errstr
	}
	// Ensure that the step is always set.  This removes the need for drivers to always
	// set this.
	if response.Step.ID == "" {
		response.Step = *step
	}

	// If there's one opcode and it's of type StepError, ensure we set resp.Err to
	// a string containing the response error.
	//
	// TODO: Refactor response.Err
	if len(response.Generator) == 1 && response.Generator[0].Op == enums.OpcodeStepError {
		if !queue.ShouldRetry(nil, item.Attempt, step.RetryCount()+1) {
			response.NoRetry = true
		}
	}

	// Max attempts is encoded at the queue level from step configuration.  If we're at max attempts,
	// ensure the response's NoRetry flag is set, as we shouldn't retry any more.  This also ensures
	// that we properly handle this response as a Failure (permanent) vs an Error (transient).
	if response.Err != nil && !queue.ShouldRetry(nil, item.Attempt, step.RetryCount()+1) {
		response.NoRetry = true
	}

	return response, err
}

// HandlePauses handles pauses loaded from an incoming event.
func (e *executor) HandlePauses(ctx context.Context, iter state.PauseIterator, evt event.TrackedEvent) (execution.HandlePauseResult, error) {
	// TODO: Switch to aggregate pauses on release.
	res, err := e.handlePausesAllNaively(ctx, iter, evt)
	return res, err
}

//nolint:all
func (e *executor) handleAggregatePauses(ctx context.Context, evt event.TrackedEvent) (execution.HandlePauseResult, error) {
	if e.exprAggregator == nil {
		return execution.HandlePauseResult{}, nil
	}

	evals, count, err := e.exprAggregator.EvaluateAsyncEvent(ctx, evt)
	// For each matching eval, consume the pause.
	// TODO: Replicate what we had down in naive.
	return execution.HandlePauseResult{count, int32(len(evals))}, err
}

func (e *executor) handlePausesAllNaively(ctx context.Context, iter state.PauseIterator, evt event.TrackedEvent) (execution.HandlePauseResult, error) {
	res := execution.HandlePauseResult{0, 0}

	if e.queue == nil || e.sm == nil {
		return res, fmt.Errorf("No queue or state manager specified")
	}

	log := e.log
	if log == nil {
		log = logger.From(ctx)
	}
	base := log.With().Str("event_id", evt.GetInternalID().String()).Logger()

	var (
		goerr error
		wg    sync.WaitGroup
	)

	evtID := evt.GetInternalID()
	evtIDStr := evtID.String()

	// Schedule up to PauseHandleConcurrency pauses at once.
	sem := semaphore.NewWeighted(int64(PauseHandleConcurrency))

	for iter.Next(ctx) {
		pause := iter.Val(ctx)

		// Block until we have capacity
		if err := sem.Acquire(ctx, 1); err != nil {
			return res, fmt.Errorf("error blocking on semaphore: %w", err)
		}

		wg.Add(1)
		go func() {
			atomic.AddInt32(&res[0], 1)

			defer wg.Done()
			// Always release one from the capacity
			defer sem.Release(1)

			if pause == nil {
				return
			}

			l := base.With().
				Str("pause_id", pause.ID.String()).
				Str("run_id", pause.Identifier.RunID.String()).
				Str("workflow_id", pause.Identifier.WorkflowID.String()).
				Str("expires", pause.Expires.String()).
				Logger()

			// NOTE: Some pauses may be nil or expired, as the iterator may take
			// time to process.  We handle that here and assume that the event
			// did not occur in time.
			if pause.Expires.Time().Before(time.Now()) {
				// Consume this pause to remove it entirely
				l.Debug().Msg("deleting expired pause")
				_ = e.sm.DeletePause(context.Background(), *pause)
				return
			}

			if pause.TriggeringEventID != nil && *pause.TriggeringEventID == evtIDStr {
				return
			}

			if pause.Cancel {
				// This is a cancellation signal.  Check if the function
				// has ended, and if so remove the pause.
				//
				// NOTE: Bookkeeping must be added to individual function runs and handled on
				// completion instead of here.  This is a hot path and should only exist whilst
				// bookkeeping is not implemented.
				if exists, err := e.sm.Exists(ctx, pause.Identifier.RunID); !exists && err == nil {
					// This function has ended.  Delete the pause and continue
					_ = e.sm.DeletePause(context.Background(), *pause)
					return
				}
			}

			// Ensure that we store the group ID for this pause, letting us properly track cancellation
			// or continuation history
			ctx = state.WithGroupID(ctx, pause.GroupID)

			// Run an expression if this exists.
			if pause.Expression != nil {
				// Precompute the expression data once, as a value (not pointer)
				data := expressions.NewData(map[string]any{
					"async": evt.GetEvent().Map(),
				})

				if len(pause.ExpressionData) > 0 {
					// If we have cached data for the expression (eg. the expression is evaluating workflow
					// state which we don't have access to here), unmarshal the data and add it to our
					// event data.
					data.Add(pause.ExpressionData)
				}

				expr, err := expressions.NewExpressionEvaluator(ctx, *pause.Expression)
				if err != nil {
					l.Error().Err(err).Msg("error compiling pause expression")
					return
				}

				val, _, err := expr.Evaluate(ctx, data)
				if err != nil {
					l.Warn().Err(err).Msg("error evaluating pause expression")
					return
				}
				result, _ := val.(bool)
				if !result {
					l.Trace().Msg("pause did not match expression")
					return
				}
			}

			// Cancelling a function can happen before a lease, as it's an atomic operation that will always happen.
			if pause.Cancel {
				err := e.Cancel(ctx, pause.Identifier.RunID, execution.CancelRequest{
					EventID:    &evtID,
					Expression: pause.Expression,
				})
				if errors.Is(err, state.ErrFunctionCancelled) ||
					errors.Is(err, state.ErrFunctionComplete) ||
					errors.Is(err, state.ErrFunctionFailed) ||
					errors.Is(err, ErrFunctionEnded) {
					// Safe to ignore.
					return
				}
				if err != nil && !strings.Contains(err.Error(), "no status stored in metadata") {
					goerr = errors.Join(goerr, fmt.Errorf("error cancelling function: %w", err))
					return
				}
				// Ensure we consume this pause, as this isn't handled by the higher-level cancel function.
				err = e.sm.ConsumePause(ctx, pause.ID, nil)
				if err == nil || err == state.ErrPauseLeased || err == state.ErrPauseNotFound {
					// Done. Add to the counter.
					atomic.AddInt32(&res[1], 1)
					return
				}
				goerr = errors.Join(goerr, fmt.Errorf("error consuming pause after cancel: %w", err))
				return
			}

			resumeData := pause.GetResumeData(evt.GetEvent())

			if e.log != nil {
				e.log.
					Debug().
					Interface("with", resumeData.With).
					Str("pause.DataKey", pause.DataKey).
					Msg("resuming pause")
			}

			err := e.Resume(ctx, *pause, execution.ResumeRequest{
				With:     resumeData.With,
				EventID:  &evtID,
				RunID:    resumeData.RunID,
				StepName: resumeData.StepName,
			})
			if err != nil {
				goerr = errors.Join(goerr, fmt.Errorf("error consuming pause after cancel: %w", err))
				return
			}
			// Add to the counter.
			atomic.AddInt32(&res[1], 1)
		}()

	}

	wg.Wait()

	if iter.Error() != context.Canceled {
		goerr = errors.Join(goerr, fmt.Errorf("pause iteration error: %w", iter.Error()))
	}

	return res, goerr
}

// Cancel cancels an in-progress function.
func (e *executor) Cancel(ctx context.Context, runID ulid.ULID, r execution.CancelRequest) error {
	s, err := e.sm.Load(ctx, runID)
	if err != nil {
		return fmt.Errorf("unable to load run: %w", err)
	}
	md := s.Metadata()

	switch md.Status {
	case enums.RunStatusFailed, enums.RunStatusCompleted, enums.RunStatusOverflowed:
		return ErrFunctionEnded
	case enums.RunStatusCancelled:
		return nil
	}

	if err := e.sm.Cancel(ctx, md.Identifier); err != nil {
		return fmt.Errorf("error cancelling function: %w", err)
	}

	// TODO: Load all pauses for the function and remove, once we index pauses.

	fnCancelledErr := state.ErrFunctionCancelled.Error()
	if err := e.runFinishHandler(ctx, s.Identifier(), s, state.DriverResponse{
		Err: &fnCancelledErr,
	}); err != nil {
		logger.From(ctx).Error().Err(err).Msg("error running finish handler")
	}

	for _, e := range e.lifecycles {
		go e.OnFunctionCancelled(context.WithoutCancel(ctx), md.Identifier, r, s)
	}

	return nil
}

// Resume resumes an in-progress function from the given waitForEvent pause.
func (e *executor) Resume(ctx context.Context, pause state.Pause, r execution.ResumeRequest) error {
	if e.queue == nil || e.sm == nil {
		return fmt.Errorf("No queue or state manager specified")
	}

	// Lease this pause so that only this thread can schedule the execution.
	//
	// If we don't do this, there's a chance that two concurrent runners
	// attempt to enqueue the next step of the workflow.
	err := e.sm.LeasePause(ctx, pause.ID)
	if err == state.ErrPauseLeased || err == state.ErrPauseNotFound {
		// Ignore;  this is being handled by another runner.
		return nil
	}

	if pause.OnTimeout && r.EventID != nil {
		// Delete this pause, as an event has occured which matches
		// the timeout.  We can do this prior to leasing a pause as it's the
		// only work that needs to happen
		err := e.sm.ConsumePause(ctx, pause.ID, nil)
		if err == nil || err == state.ErrPauseNotFound {
			return nil
		}
		return err
	}

	if err = e.sm.ConsumePause(ctx, pause.ID, r.With); err != nil {
		return fmt.Errorf("error consuming pause via event: %w", err)
	}

	if e.log != nil {
		e.log.Debug().
			Str("pause_id", pause.ID.String()).
			Str("run_id", pause.Identifier.RunID.String()).
			Str("workflow_id", pause.Identifier.WorkflowID.String()).
			Bool("timeout", pause.OnTimeout).
			Bool("cancel", pause.Cancel).
			Msg("resuming from pause")
	}

	// Schedule an execution from the pause's entrypoint.  We do this after
	// consuming the pause to guarantee the event data is stored via the pause
	// for the next run.  If the ConsumePause call comes after enqueue, the TCP
	// conn may drop etc. and running the job may occur prior to saving state data.
	// jobID := fmt.Sprintf("%s-%s", pause.Identifier.IdempotencyKey(), pause.DataKey+"-pause")
	jobID := fmt.Sprintf("%s-%s", pause.Identifier.IdempotencyKey(), pause.DataKey)
	err = e.queue.Enqueue(
		ctx,
		queue.Item{
			JobID: &jobID,
			// Add a new group ID for the child;  this will be a new step.
			GroupID:     uuid.New().String(),
			WorkspaceID: pause.WorkspaceID,
			Kind:        queue.KindEdge,
			Identifier:  pause.Identifier,
			Payload: queue.PayloadEdge{
				Edge: pause.Edge(),
			},
		},
		time.Now(),
	)
	if err != nil && err != redis_state.ErrQueueItemExists {
		return fmt.Errorf("error enqueueing after pause: %w", err)
	}

	if pause.Opcode != nil && *pause.Opcode == enums.OpcodeInvokeFunction.String() {
		for _, e := range e.lifecycles {
			go e.OnInvokeFunctionResumed(context.WithoutCancel(ctx), pause.Identifier, r, pause.GroupID)
		}
	} else {
		for _, e := range e.lifecycles {
			go e.OnWaitForEventResumed(context.WithoutCancel(ctx), pause.Identifier, r, pause.GroupID)
		}
	}

	return nil
}

func (e *executor) HandleGeneratorResponse(ctx context.Context, resp *state.DriverResponse, item queue.Item) error {
	md, err := GetFunctionRunMetadata(ctx, e.sm, item.Identifier.RunID)
	if err != nil || md == nil {
		return fmt.Errorf("error loading function metadata: %w", err)
	}

	{
		// The following code helps with parallelism and the V2 -> V3 executor changes
		var update *state.MetadataUpdate
		// NOTE: We only need to set hash versions when handling generator responses, else the
		// fn is ending and it doesn't matter.
		if md.RequestVersion == -1 {
			update = &state.MetadataUpdate{
				Context:                   md.Context,
				Debugger:                  md.Debugger,
				DisableImmediateExecution: md.DisableImmediateExecution,
				RequestVersion:            resp.RequestVersion,
			}
		}
		if len(resp.Generator) > 1 {
			if !md.DisableImmediateExecution {
				// With parallelism, we currently instruct the SDK to disable immediate execution,
				// enforcing that every step becomes pre-planned.
				if update == nil {
					update = &state.MetadataUpdate{
						Context:                   md.Context,
						Debugger:                  md.Debugger,
						DisableImmediateExecution: true,
						RequestVersion:            resp.RequestVersion,
					}
				}
				update.DisableImmediateExecution = true
			}
		}
		if update != nil {
			if err := e.sm.UpdateMetadata(ctx, item.Identifier.RunID, *update); err != nil {
				return fmt.Errorf("error updating function metadata: %w", err)
			}
		}
	}

	// Ensure that we process waitForEvents first, as these are highest priority.
	isParallel := len(resp.Generator) > 1
	groups := opGroups(resp.Generator)
	for _, group := range groups {
		eg := errgroup.Group{}
		for _, op := range group {
			if op == nil {
				// This is clearly an error.
				if e.log != nil {
					e.log.Error().Err(fmt.Errorf("nil generator returned")).Msg("error handling generator")
				}
				continue
			}
			copied := *op

			newItem := item
			if isParallel {
				// Give each opcode its own group ID, since we want to track each
				// parellel step individually.
				newItem.GroupID = uuid.New().String()
			}

			eg.Go(func() error { return e.HandleGenerator(ctx, copied, newItem) })
		}
		err = eg.Wait()
		if err != nil {
			return err
		}
	}

<<<<<<< HEAD
=======
	if err := eg.Wait(); err != nil {
		if resp.NoRetry {
			return queue.NeverRetryError(err)
		}
		if resp.RetryAt != nil {
			return queue.RetryAtError(err, resp.RetryAt)
		}
		return err
	}

>>>>>>> 6b8c571a
	return nil
}

func (e *executor) HandleGenerator(ctx context.Context, gen state.GeneratorOpcode, item queue.Item) error {
	// Grab the edge that triggered this step execution.
	edge, ok := item.Payload.(queue.PayloadEdge)
	if !ok {
		return fmt.Errorf("unknown queue item type handling generator: %T", item.Payload)
	}

	switch gen.Op {
	case enums.OpcodeNone:
		// OpcodeNone essentially terminates this "thread" or execution path.  We don't need to do
		// anything - including scheduling future steps.
		//
		// This is necessary for parallelization:  we may fan out from 1 step -> 10 parallel steps,
		// then need to coalesce back to a single thread after all 10 have finished.  We expect
		// drivers/the SDK to return OpcodeNone for all but the last of parallel steps.
		return nil
	case enums.OpcodeStep, enums.OpcodeStepRun:
		return e.handleGeneratorStep(ctx, gen, item, edge)
	case enums.OpcodeStepError:
		return e.handleStepError(ctx, gen, item, edge)
	case enums.OpcodeStepPlanned:
		return e.handleGeneratorStepPlanned(ctx, gen, item, edge)
	case enums.OpcodeSleep:
		return e.handleGeneratorSleep(ctx, gen, item, edge)
	case enums.OpcodeWaitForEvent:
		return e.handleGeneratorWaitForEvent(ctx, gen, item, edge)
	case enums.OpcodeInvokeFunction:
		return e.handleGeneratorInvokeFunction(ctx, gen, item, edge)
	}

	return fmt.Errorf("unknown opcode: %s", gen.Op)
}

// handleGeneratorStep handles OpcodeStep and OpcodeStepRun, both indicating that a function step
// has finished
func (e *executor) handleGeneratorStep(ctx context.Context, gen state.GeneratorOpcode, item queue.Item, edge queue.PayloadEdge) error {
	nextEdge := inngest.Edge{
		Outgoing: gen.ID,             // Going from the current step
		Incoming: edge.Edge.Incoming, // And re-calling the incoming function in a loop
	}

	// Save the response to the state store.
	output, err := gen.Output()
	if err != nil {
		return err
	}

	if err := e.sm.SaveResponse(ctx, item.Identifier, gen.ID, output); err != nil {
		return err
	}

	// Update the group ID in context;  we've already saved this step's success and we're now
	// running the step again, needing a new history group
	groupID := uuid.New().String()
	ctx = state.WithGroupID(ctx, groupID)

	// Re-enqueue the exact same edge to run now.
	jobID := fmt.Sprintf("%s-%s", item.Identifier.IdempotencyKey(), gen.ID)
	nextItem := queue.Item{
		JobID:       &jobID,
		WorkspaceID: item.WorkspaceID,
		GroupID:     groupID,
		Kind:        queue.KindEdge,
		Identifier:  item.Identifier,
		Attempt:     0,
		MaxAttempts: item.MaxAttempts,
		Payload:     queue.PayloadEdge{Edge: nextEdge},
	}
	err = e.queue.Enqueue(ctx, nextItem, time.Now())
	if err == redis_state.ErrQueueItemExists {
		return nil
	}

	for _, l := range e.lifecycles {
		// We can't specify step name here since that will result in the
		// "followup discovery step" having the same name as its predecessor.
		var stepName *string = nil
		go l.OnStepScheduled(ctx, item.Identifier, nextItem, stepName)
	}

	return err
}

func (e *executor) handleStepError(ctx context.Context, gen state.GeneratorOpcode, item queue.Item, edge queue.PayloadEdge) error {
	// With the introduction of the StepError opcode, step errors are handled graceully and we can
	// finally distinguish between application level errors (this function) and network errors/other
	// errors (as the SDK didn't return this opcode).
	//
	// Here, we need to process the error and ensure that we reschedule the job for the future.
	//
	// Things to bear in mind:
	// - Steps throwing/returning NonRetriableErrors are still OpcodeStepError
	// - We are now in charge of rescheduling the entire function

	if gen.Error == nil {
		// This should never happen.
		logger.StdlibLogger(ctx).Error("OpcodeStepError handled without user error", "gen", gen)
		return fmt.Errorf("no user error defined in OpcodeStepError")
	}

	// If this is the last attempt, store the error in the state store, with a
	// wrapping of "error".  The wrapping allows SDKs to understand whether the
	// memoized step data is an error (and they should throw/return an error) or
	// real data.
	//
	// State stored for each step MUST always be wrapped with either "error" or "data".
	retryable := true

	if gen.Error.NoRetry {
		// This is a NonRetryableError thrown in a step.
		retryable = false
	}
	if !queue.ShouldRetry(nil, item.Attempt, item.GetMaxAttempts()) {
		// This is the last attempt as per the attempt in the queue, which
		// means we've failed N times, and so it is not retryable.
		retryable = false
	}

	if retryable {
		// Return an error to trigger standard queue retries.
		for _, l := range e.lifecycles {
			item.Attempt += 1
			go l.OnStepScheduled(ctx, item.Identifier, item, &gen.Name)
		}
		return ErrHandledStepError
	}

	// This was the final step attempt and we still failed.
	//
	// First, save the error to our state store.
	//
	// Note that `onStepFinished` is called immediately after a step response is returned, so
	// the history for this error will have already been handled.
	output, err := gen.Output()
	if err != nil {
		return err
	}
	if err := e.sm.SaveResponse(ctx, item.Identifier, gen.ID, output); err != nil {
		return err
	}

	// Because this is a final step error that was handled gracefully, enqueue
	// another attempt to the function with a new edge type.
	nextEdge := inngest.Edge{
		Outgoing: gen.ID,             // Going from the current step
		Incoming: edge.Edge.Incoming, // And re-calling the incoming function in a loop
	}
	groupID := uuid.New().String()
	ctx = state.WithGroupID(ctx, groupID)
	jobID := fmt.Sprintf("%s-%s-failure", item.Identifier.IdempotencyKey(), gen.ID)

	nextItem := queue.Item{
		JobID:       &jobID,
		WorkspaceID: item.WorkspaceID,
		GroupID:     groupID,
		Kind:        queue.KindEdgeError,
		Identifier:  item.Identifier,
		Attempt:     0,
		MaxAttempts: item.MaxAttempts,
		Payload:     queue.PayloadEdge{Edge: nextEdge},
	}
	err = e.queue.Enqueue(ctx, nextItem, time.Now())
	if err == redis_state.ErrQueueItemExists {
		return nil
	}

	for _, l := range e.lifecycles {
		go l.OnStepScheduled(ctx, item.Identifier, nextItem, nil)
	}

	return nil
}

func (e *executor) handleGeneratorStepPlanned(ctx context.Context, gen state.GeneratorOpcode, item queue.Item, edge queue.PayloadEdge) error {
	nextEdge := inngest.Edge{
		// Planned generator IDs are the same as the actual OpcodeStep IDs.
		// We can't set edge.Edge.Outgoing here because the step hasn't yet ran.
		//
		// We do, though, want to store the incomin step ID name _without_ overriding
		// the actual DAG step, though.
		// Run the same action.
		IncomingGeneratorStep: gen.ID,
		Outgoing:              edge.Edge.Outgoing,
		Incoming:              edge.Edge.Incoming,
	}

	// Update the group ID in context;  we're scheduling a step, and we want
	// to start a new history group for this item.
	groupID := uuid.New().String()
	ctx = state.WithGroupID(ctx, groupID)

	// Re-enqueue the exact same edge to run now.
	jobID := fmt.Sprintf("%s-%s", item.Identifier.IdempotencyKey(), gen.ID+"-plan")
	nextItem := queue.Item{
		JobID:       &jobID,
		GroupID:     groupID, // Ensure we correlate future jobs with this group ID, eg. started/failed.
		WorkspaceID: item.WorkspaceID,
		Kind:        queue.KindEdge,
		Identifier:  item.Identifier,
		Attempt:     0,
		MaxAttempts: item.MaxAttempts,
		Payload: queue.PayloadEdge{
			Edge: nextEdge,
		},
	}
	err := e.queue.Enqueue(ctx, nextItem, time.Now())
	if err == redis_state.ErrQueueItemExists {
		return nil
	}

	for _, l := range e.lifecycles {
		go l.OnStepScheduled(ctx, item.Identifier, nextItem, &gen.Name)
	}
	return err
}

// handleSleep handles the sleep opcode, ensuring that we enqueue the function to rerun
// at the correct time.
func (e *executor) handleGeneratorSleep(ctx context.Context, gen state.GeneratorOpcode, item queue.Item, edge queue.PayloadEdge) error {
	dur, err := gen.SleepDuration()
	if err != nil {
		return err
	}

	nextEdge := inngest.Edge{
		Outgoing: gen.ID,             // Leaving sleep
		Incoming: edge.Edge.Incoming, // To re-call the SDK
	}

	// Create another group for the next item which will run.  We're enqueueing
	// the function to run again after sleep, so need a new group.
	groupID := uuid.New().String()
	ctx = state.WithGroupID(ctx, groupID)

	until := time.Now().Add(dur)

	jobID := fmt.Sprintf("%s-%s", item.Identifier.IdempotencyKey(), gen.ID)
	err = e.queue.Enqueue(ctx, queue.Item{
		JobID:       &jobID,
		WorkspaceID: item.WorkspaceID,
		// Sleeps re-enqueue the step so that we can mark the step as completed
		// in the executor after the sleep is complete.  This will re-call the
		// generator step, but we need the same group ID for correlation.
		GroupID:     groupID,
		Kind:        queue.KindSleep,
		Identifier:  item.Identifier,
		Attempt:     0,
		MaxAttempts: item.MaxAttempts,
		Payload:     queue.PayloadEdge{Edge: nextEdge},
	}, until)
	if err == redis_state.ErrQueueItemExists {
		// Safely ignore this error.
		return nil
	}

	for _, e := range e.lifecycles {
		go e.OnSleep(context.WithoutCancel(ctx), item.Identifier, item, gen, until)
	}

	return err
}

func (e *executor) handleGeneratorInvokeFunction(ctx context.Context, gen state.GeneratorOpcode, item queue.Item, edge queue.PayloadEdge) error {
	logger.From(ctx).Info().Msg("handling invoke function")
	if e.handleSendingEvent == nil {
		return fmt.Errorf("no handleSendingEvent function specified")
	}

	opts, err := gen.InvokeFunctionOpts()
	if err != nil {
		return fmt.Errorf("unable to parse invoke function opts: %w", err)
	}
	expires, err := opts.Expires()
	if err != nil {
		return fmt.Errorf("unable to parse invoke function expires: %w", err)
	}

	eventName := event.FnFinishedName
	correlationID := item.Identifier.RunID.String() + "." + gen.ID
	strExpr := fmt.Sprintf("async.data.%s == %s", consts.InvokeCorrelationId, strconv.Quote(correlationID))
	_, err = e.newExpressionEvaluator(ctx, strExpr)
	if err != nil {
		return execError{err: fmt.Errorf("failed to create expression to wait for invoked function completion: %w", err)}
	}

	logger.From(ctx).Info().Interface("opts", opts).Time("expires", expires).Str("event", eventName).Str("expr", strExpr).Msg("parsed invoke function opts")

	pauseID := uuid.NewSHA1(
		uuid.NameSpaceOID,
		[]byte(item.Identifier.RunID.String()+gen.ID),
	)

	opcode := gen.Op.String()
	err = e.sm.SavePause(ctx, state.Pause{
		ID:          pauseID,
		WorkspaceID: item.WorkspaceID,
		Identifier:  item.Identifier,
		GroupID:     item.GroupID,
		Outgoing:    gen.ID,
		Incoming:    edge.Edge.Incoming,
		StepName:    gen.UserDefinedName(),
		Opcode:      &opcode,
		Expires:     state.Time(expires),
		Event:       &eventName,
		Expression:  &strExpr,
		DataKey:     gen.ID,
	})
	if err == state.ErrPauseAlreadyExists {
		if e.log != nil {
			e.log.Warn().
				Str("pause_id", pauseID.String()).
				Str("run_id", item.Identifier.RunID.String()).
				Str("workflow_id", item.Identifier.WorkflowID.String()).
				Msg("created duplicate pause")
		}
		return nil
	}
	if err != nil {
		return err
	}

	// Enqueue a job that will timeout the pause.
	jobID := fmt.Sprintf("%s-%s-%s", item.Identifier.IdempotencyKey(), gen.ID, "invoke")
	err = e.queue.Enqueue(ctx, queue.Item{
		JobID:       &jobID,
		WorkspaceID: item.WorkspaceID,
		// Use the same group ID, allowing us to track the cancellation of
		// the step correctly.
		GroupID:    item.GroupID,
		Kind:       queue.KindPause,
		Identifier: item.Identifier,
		Payload: queue.PayloadPauseTimeout{
			PauseID:   pauseID,
			OnTimeout: true,
		},
	}, expires)
	if err == redis_state.ErrQueueItemExists {
		return nil
	}

	// Always create an invocation event.
	evt := event.NewInvocationEvent(event.NewInvocationEventOpts{
		Event:         *opts.Payload,
		FnID:          opts.FunctionID,
		CorrelationID: &correlationID,
	})

	logger.From(ctx).Debug().Interface("evt", evt).Str("gen.ID", gen.ID).Msg("created invocation event")

	err = e.handleSendingEvent(ctx, evt, item)
	if err != nil {
		// TODO Cancel pause/timeout?
		return fmt.Errorf("error publishing internal invocation event: %w", err)
	}

	for _, e := range e.lifecycles {
		go e.OnInvokeFunction(context.WithoutCancel(ctx), item.Identifier, item, gen, ulid.MustParse(evt.ID), correlationID)
	}

	return err
}

func (e *executor) handleGeneratorWaitForEvent(ctx context.Context, gen state.GeneratorOpcode, item queue.Item, edge queue.PayloadEdge) error {
	opts, err := gen.WaitForEventOpts()
	if err != nil {
		return fmt.Errorf("unable to parse wait for event opts: %w", err)
	}
	expires, err := opts.Expires()
	if err != nil {
		return fmt.Errorf("unable to parse wait for event expires: %w", err)
	}

	// Filter the expression data such that it contains only the variables used
	// in the expression.
	data := map[string]any{}
	if opts.If != nil {
		if err := expressions.Validate(ctx, *opts.If); err != nil {
			return execError{err, true}
		}

		expr, err := e.newExpressionEvaluator(ctx, *opts.If)
		if err != nil {
			return execError{err, true}
		}

		run, err := e.sm.Load(ctx, item.Identifier.RunID)
		if err != nil {
			return execError{err: fmt.Errorf("unable to load run after execution: %w", err)}
		}

		// Take the data for expressions based off of state.
		ed := expressions.NewData(state.ExpressionData(ctx, run))
		data = expr.FilteredAttributes(ctx, ed).Map()
	}

	pauseID := uuid.NewSHA1(
		uuid.NameSpaceOID,
		[]byte(item.Identifier.RunID.String()+gen.ID),
	)

	expr := opts.If
	if expr != nil && strings.Contains(*expr, "event.") {
		// Remove `event` data from the expression and replace with actual event
		// data as values, now that we have the event.
		//
		// This improves performance in matching, as we can then use the values within
		// aggregate trees.
		if state, err := e.sm.Load(ctx, item.Identifier.RunID); err != nil {
			logger.StdlibLogger(ctx).Error(
				"error loading state to interpolate waitForEvent",
				"error", err,
				"run_id", item.Identifier.RunID,
			)
		} else {
			interpolated, err := expressions.Interpolate(ctx, *opts.If, map[string]any{
				"event": state.Event(),
			})
			if err != nil {
				logger.StdlibLogger(ctx).Warn(
					"error interpolating waitForEvent expression",
					"error", err,
					"expression", *opts.If,
				)
			}
			expr = &interpolated
		}
	}

	opcode := gen.Op.String()
	err = e.sm.SavePause(ctx, state.Pause{
		ID:             pauseID,
		WorkspaceID:    item.WorkspaceID,
		Identifier:     item.Identifier,
		GroupID:        item.GroupID,
		Outgoing:       gen.ID,
		Incoming:       edge.Edge.Incoming,
		StepName:       gen.UserDefinedName(),
		Opcode:         &opcode,
		Expires:        state.Time(expires),
		Event:          &opts.Event,
		Expression:     expr,
		ExpressionData: data,
		DataKey:        gen.ID,
	})
	if err == state.ErrPauseAlreadyExists {
		if e.log != nil {
			e.log.Warn().
				Str("pause_id", pauseID.String()).
				Str("run_id", item.Identifier.RunID.String()).
				Str("workflow_id", item.Identifier.WorkflowID.String()).
				Msg("created duplicate pause")
		}
		return nil
	}
	if err != nil {
		return err
	}

	// SDK-based event coordination is called both when an event is received
	// OR on timeout, depending on which happens first.  Both routes consume
	// the pause so this race will conclude by calling the function once, as only
	// one thread can lease and consume a pause;  the other will find that the
	// pause is no longer available and return.
	jobID := fmt.Sprintf("%s-%s-%s", item.Identifier.IdempotencyKey(), gen.ID, "wait")
	err = e.queue.Enqueue(ctx, queue.Item{
		JobID:       &jobID,
		WorkspaceID: item.WorkspaceID,
		// Use the same group ID, allowing us to track the cancellation of
		// the step correctly.
		GroupID:    item.GroupID,
		Kind:       queue.KindPause,
		Identifier: item.Identifier,
		Payload: queue.PayloadPauseTimeout{
			PauseID:   pauseID,
			OnTimeout: true,
		},
	}, expires)
	if err == redis_state.ErrQueueItemExists {
		return nil
	}

	for _, e := range e.lifecycles {
		go e.OnWaitForEvent(context.WithoutCancel(ctx), item.Identifier, item, gen)
	}

	return err
}

func (e *executor) newExpressionEvaluator(ctx context.Context, expr string) (expressions.Evaluator, error) {
	if e.evalFactory != nil {
		return e.evalFactory(ctx, expr)
	}
	return expressions.NewExpressionEvaluator(ctx, expr)
}

type execError struct {
	err   error
	final bool
}

func (e execError) Unwrap() error {
	return e.err
}

func (e execError) Error() string {
	return e.err.Error()
}

func (e execError) Retryable() bool {
	return !e.final
}

func newFinalError(err error) error {
	return execError{err: err, final: true}
}<|MERGE_RESOLUTION|>--- conflicted
+++ resolved
@@ -684,13 +684,9 @@
 		if serr := e.HandleGeneratorResponse(ctx, resp, item); serr != nil {
 			// If this is an error compiling async expressions, fail the function.
 			if strings.Contains(serr.Error(), "error compiling expression") {
-<<<<<<< HEAD
 				resp.SetError(serr)
 				resp.SetFinal()
-				_, _ = e.sm.SaveResponse(ctx, id, *resp, item.Attempt)
-=======
 				_ = e.sm.SaveResponse(ctx, id, resp.Step.ID, resp.Error())
->>>>>>> 6b8c571a
 				// XXX: failureHandler is legacy.
 				if serr := e.sm.SetStatus(ctx, id, enums.RunStatusFailed); serr != nil {
 					return fmt.Errorf("error marking function as complete: %w", serr)
@@ -1306,24 +1302,17 @@
 			eg.Go(func() error { return e.HandleGenerator(ctx, copied, newItem) })
 		}
 		err = eg.Wait()
-		if err != nil {
+		if err := eg.Wait(); err != nil {
+			if resp.NoRetry {
+				return queue.NeverRetryError(err)
+			}
+			if resp.RetryAt != nil {
+				return queue.RetryAtError(err, resp.RetryAt)
+			}
 			return err
 		}
 	}
 
-<<<<<<< HEAD
-=======
-	if err := eg.Wait(); err != nil {
-		if resp.NoRetry {
-			return queue.NeverRetryError(err)
-		}
-		if resp.RetryAt != nil {
-			return queue.RetryAtError(err, resp.RetryAt)
-		}
-		return err
-	}
-
->>>>>>> 6b8c571a
 	return nil
 }
 
