package executor

import (
	"context"
	"crypto/rand"
	"encoding/json"
	"errors"
	"fmt"
	"strconv"
	"strings"
	"sync"
	"sync/atomic"
	"time"

	"github.com/fatih/structs"
	"github.com/google/uuid"
	"github.com/inngest/inngest/pkg/consts"
	"github.com/inngest/inngest/pkg/enums"
	"github.com/inngest/inngest/pkg/event"
	"github.com/inngest/inngest/pkg/execution"
	"github.com/inngest/inngest/pkg/execution/batch"
	"github.com/inngest/inngest/pkg/execution/cancellation"
	"github.com/inngest/inngest/pkg/execution/debounce"
	"github.com/inngest/inngest/pkg/execution/driver"
	"github.com/inngest/inngest/pkg/execution/queue"
	"github.com/inngest/inngest/pkg/execution/state"
	"github.com/inngest/inngest/pkg/execution/state/redis_state"
	sv2 "github.com/inngest/inngest/pkg/execution/state/v2"
	"github.com/inngest/inngest/pkg/expressions"
	"github.com/inngest/inngest/pkg/inngest"
	"github.com/inngest/inngest/pkg/inngest/log"
	"github.com/inngest/inngest/pkg/logger"
	"github.com/inngest/inngest/pkg/run"
	"github.com/inngest/inngest/pkg/telemetry/metrics"
	itrace "github.com/inngest/inngest/pkg/telemetry/trace"
	"github.com/inngest/inngest/pkg/util"
	"github.com/oklog/ulid/v2"
	"github.com/rs/zerolog"
	"github.com/xhit/go-str2duration/v2"
	"go.opentelemetry.io/otel/attribute"
	"go.opentelemetry.io/otel/codes"
	"go.opentelemetry.io/otel/propagation"
	"go.opentelemetry.io/otel/trace"
	"golang.org/x/sync/errgroup"
	"golang.org/x/sync/semaphore"
)

const (
	pkgName = "executor.execution.inngest"
)

var (
	ErrRuntimeRegistered = fmt.Errorf("runtime is already registered")
	ErrNoStateManager    = fmt.Errorf("no state manager provided")
	ErrNoPauseManager    = fmt.Errorf("no pause manager provided")
	ErrNoActionLoader    = fmt.Errorf("no action loader provided")
	ErrNoRuntimeDriver   = fmt.Errorf("runtime driver for action not found")
	ErrFunctionDebounced = fmt.Errorf("function debounced")
	ErrFunctionSkipped   = fmt.Errorf("function skipped")

	ErrFunctionEnded = fmt.Errorf("function already ended")

	// ErrHandledStepError is returned when an OpcodeStepError is caught and the
	// step should be safely retried.
	ErrHandledStepError = fmt.Errorf("handled step error")

	PauseHandleConcurrency = 100
)

var (
	// SourceEdgeRetries represents the number of times we'll retry running a source edge.
	// Each edge gets their own set of retries in our execution engine, embedded directly
	// in the job.  The retry count is taken from function config for every step _but_
	// initialization.
	sourceEdgeRetries = 20
)

// NewExecutor returns a new executor, responsible for running the specific step of a
// function (using the available drivers) and storing the step's output or error.
//
// Note that this only executes a single step of the function;  it returns which children
// can be directly executed next and saves a state.Pause for edges that have async conditions.
func NewExecutor(opts ...ExecutorOpt) (execution.Executor, error) {
	m := &executor{
		runtimeDrivers: map[string]driver.Driver{},
	}

	for _, o := range opts {
		if err := o(m); err != nil {
			return nil, err
		}
	}

	if m.smv2 == nil {
		return nil, ErrNoStateManager
	}

	if m.pm == nil {
		return nil, ErrNoPauseManager
	}

	return m, nil
}

// ExecutorOpt modifies the built-in executor on creation.
type ExecutorOpt func(m execution.Executor) error

func WithCancellationChecker(c cancellation.Checker) ExecutorOpt {
	return func(e execution.Executor) error {
		e.(*executor).cancellationChecker = c
		return nil
	}
}

// WithStateManager sets which state manager to use when creating an executor.
func WithStateManager(sm sv2.RunService) ExecutorOpt {
	return func(e execution.Executor) error {
		e.(*executor).smv2 = sm
		return nil
	}
}

// WithQueue sets which state manager to use when creating an executor.
func WithQueue(q queue.Queue) ExecutorOpt {
	return func(e execution.Executor) error {
		e.(*executor).queue = q
		return nil
	}
}

// WithPauseManager sets which pause manager to use when creating an executor.
func WithPauseManager(pm state.PauseManager) ExecutorOpt {
	return func(e execution.Executor) error {
		e.(*executor).pm = pm
		return nil
	}
}

// WithExpressionAggregator sets the expression aggregator singleton to use
// for matching events using our aggregate evaluator.
func WithExpressionAggregator(agg expressions.Aggregator) ExecutorOpt {
	return func(e execution.Executor) error {
		e.(*executor).exprAggregator = agg
		return nil
	}
}

func WithFunctionLoader(l state.FunctionLoader) ExecutorOpt {
	return func(e execution.Executor) error {
		e.(*executor).fl = l
		return nil
	}
}

func WithLogger(l *zerolog.Logger) ExecutorOpt {
	return func(e execution.Executor) error {
		e.(*executor).log = l
		return nil
	}
}

func WithFinalizer(f execution.FinalizePublisher) ExecutorOpt {
	return func(e execution.Executor) error {
		e.(*executor).SetFinalizer(f)
		return nil
	}
}

func WithInvokeFailHandler(f execution.InvokeFailHandler) ExecutorOpt {
	return func(e execution.Executor) error {
		e.(*executor).invokeFailHandler = f
		return nil
	}
}

func WithSendingEventHandler(f execution.HandleSendingEvent) ExecutorOpt {
	return func(e execution.Executor) error {
		e.(*executor).handleSendingEvent = f
		return nil
	}
}

func WithLifecycleListeners(l ...execution.LifecycleListener) ExecutorOpt {
	return func(e execution.Executor) error {
		for _, item := range l {
			e.AddLifecycleListener(item)
		}
		return nil
	}
}

func WithStepLimits(limit func(id sv2.ID) int) ExecutorOpt {
	return func(e execution.Executor) error {
		e.(*executor).steplimit = limit
		return nil
	}
}

func WithStateSizeLimits(limit func(id sv2.ID) int) ExecutorOpt {
	return func(e execution.Executor) error {
		e.(*executor).stateSizeLimit = limit
		return nil
	}
}

func WithDebouncer(d debounce.Debouncer) ExecutorOpt {
	return func(e execution.Executor) error {
		e.(*executor).debouncer = d
		return nil
	}
}

func WithBatcher(b batch.BatchManager) ExecutorOpt {
	return func(e execution.Executor) error {
		e.(*executor).batcher = b
		return nil
	}
}

// WithEvaluatorFactory allows customizing of the expression evaluator factory function.
func WithEvaluatorFactory(f func(ctx context.Context, expr string) (expressions.Evaluator, error)) ExecutorOpt {
	return func(e execution.Executor) error {
		e.(*executor).evalFactory = f
		return nil
	}
}

// WithRuntimeDrivers specifies the drivers available to use when executing steps
// of a function.
//
// When invoking a step in a function, we find the registered driver with the step's
// RuntimeType() and use that driver to execute the step.
func WithRuntimeDrivers(drivers ...driver.Driver) ExecutorOpt {
	return func(exec execution.Executor) error {
		e := exec.(*executor)
		for _, d := range drivers {
			if _, ok := e.runtimeDrivers[d.RuntimeType()]; ok {
				return ErrRuntimeRegistered
			}
			e.runtimeDrivers[d.RuntimeType()] = d

		}
		return nil
	}
}

func WithPreDeleteStateSizeReporter(f execution.PreDeleteStateSizeReporter) ExecutorOpt {
	return func(e execution.Executor) error {
		e.(*executor).preDeleteStateSizeReporter = f
		return nil
	}
}

// executor represents a built-in executor for running workflows.
type executor struct {
	log *zerolog.Logger

	// exprAggregator is an expression aggregator used to parse and aggregate expressions
	// using trees.
	exprAggregator expressions.Aggregator

	pm   state.PauseManager
	smv2 sv2.RunService

	queue               queue.Queue
	debouncer           debounce.Debouncer
	batcher             batch.BatchManager
	fl                  state.FunctionLoader
	evalFactory         func(ctx context.Context, expr string) (expressions.Evaluator, error)
	runtimeDrivers      map[string]driver.Driver
	finishHandler       execution.FinalizePublisher
	invokeFailHandler   execution.InvokeFailHandler
	handleSendingEvent  execution.HandleSendingEvent
	cancellationChecker cancellation.Checker

	lifecycles []execution.LifecycleListener

	// steplimit finds step limits for a given run.
	steplimit func(sv2.ID) int

	// stateSizeLimit finds state size limits for a given run
	stateSizeLimit func(sv2.ID) int

	preDeleteStateSizeReporter execution.PreDeleteStateSizeReporter
}

func (e *executor) SetFinalizer(f execution.FinalizePublisher) {
	e.finishHandler = f
}

func (e *executor) SetInvokeFailHandler(f execution.InvokeFailHandler) {
	e.invokeFailHandler = f
}

func (e *executor) InvokeFailHandler(ctx context.Context, opts execution.InvokeFailHandlerOpts) error {
	if e.invokeFailHandler == nil {
		return nil
	}

	evt := CreateInvokeFailedEvent(ctx, opts)

	return e.invokeFailHandler(ctx, opts, []event.Event{evt})
}

func (e *executor) AddLifecycleListener(l execution.LifecycleListener) {
	e.lifecycles = append(e.lifecycles, l)
}

func (e *executor) CloseLifecycleListeners(ctx context.Context) {
	var eg errgroup.Group

	for _, l := range e.lifecycles {
		ll := l
		eg.Go(func() error {
			return ll.Close(ctx)
		})
	}

	if err := eg.Wait(); err != nil {
		log.From(ctx).Error().Err(err).Msg("error closing lifecycle listeners")
	}
}

func idempotencyKey(req execution.ScheduleRequest, runID ulid.ULID) string {
	var key string
	if req.IdempotencyKey != nil {
		// Use the given idempotency key
		key = *req.IdempotencyKey
	}
	if req.OriginalRunID != nil {
		// If this is a rerun then we want to use the run ID as the key. If we
		// used the event or batch ID as the key then we wouldn't be able to
		// rerun multiple times.
		key = runID.String()
	}
	if key == "" && len(req.Events) == 1 {
		// If not provided, use the incoming event ID if there's not a batch.
		key = req.Events[0].GetInternalID().String()
	}
	if key == "" && req.BatchID != nil {
		// Finally, if there is a batch use the batch ID as the idempotency key.
		key = req.BatchID.String()
	}

	// The idempotency key is always prefixed by the function ID.
	return fmt.Sprintf("%s-%s", util.XXHash(req.Function.ID.String()), util.XXHash(key))
}

// Execute loads a workflow and the current run state, then executes the
// function's step via the necessary driver.
//
// If this function has a debounce config, this will return ErrFunctionDebounced instead
// of an identifier as the function is not scheduled immediately.
func (e *executor) Schedule(ctx context.Context, req execution.ScheduleRequest) (*sv2.Metadata, error) {
	if req.AppID == uuid.Nil {
		return nil, fmt.Errorf("app ID is required to schedule a run")
	}

	if req.Function.Debounce != nil && !req.PreventDebounce {
		err := e.debouncer.Debounce(ctx, debounce.DebounceItem{
			AccountID:        req.AccountID,
			WorkspaceID:      req.WorkspaceID,
			AppID:            req.AppID,
			FunctionID:       req.Function.ID,
			FunctionVersion:  req.Function.FunctionVersion,
			EventID:          req.Events[0].GetInternalID(),
			Event:            req.Events[0].GetEvent(),
			FunctionPausedAt: req.FunctionPausedAt,
		}, req.Function)
		if err != nil {
			return nil, err
		}
		return nil, ErrFunctionDebounced
	}

	// Run IDs are created embedding the timestamp now, when the function is being scheduled.
	// When running a cancellation, functions are cancelled at scheduling time based off of
	// this run ID.
	runID := ulid.MustNew(ulid.Now(), rand.Reader)

	key := idempotencyKey(req, runID)

	if req.Context == nil {
		req.Context = map[string]any{}
	}

	// Normalization
	eventIDs := []ulid.ULID{}
	for _, e := range req.Events {
		id := e.GetInternalID()
		eventIDs = append(eventIDs, id)
	}

	evts := make([]json.RawMessage, len(req.Events))
	for n, item := range req.Events {
		evt := item.GetEvent()
		// serialize this data to the span at the same time
		byt, err := json.Marshal(evt)
		if err != nil {
			return nil, fmt.Errorf("error marshalling event: %w", err)
		}
		evts[n] = byt
	}
	// Evaluate the run priority based off of the input event data.
	evtMap := req.Events[0].GetEvent().Map()
	factor, _ := req.Function.RunPriorityFactor(ctx, evtMap)
	// function run spanID
	spanID := run.NewSpanID(ctx)

	config := sv2.Config{
		FunctionVersion: req.Function.FunctionVersion,
		SpanID:          spanID.String(),
		EventIDs:        eventIDs,
		Idempotency:     key,
		ReplayID:        req.ReplayID,
		OriginalRunID:   req.OriginalRunID,
		PriorityFactor:  &factor,
		BatchID:         req.BatchID,
		Context:         req.Context,
	}

	// Grab the cron schedule for function config.  This is necessary for fast
	// lookups, trace info, etc.
	if len(req.Events) == 1 && req.Events[0].GetEvent().Name == event.FnCronName {
		if cron, ok := req.Events[0].GetEvent().Data["cron"].(string); ok {
			config.SetCronSchedule(cron)
		}
	}

	// FunctionSlug is not stored in V1 format, so needs to be stored in Context
	config.SetFunctionSlug(req.Function.GetSlug())
	config.SetDebounceFlag(req.PreventDebounce)
	config.SetEventIDMapping(req.Events)

	carrier := itrace.NewTraceCarrier(itrace.WithTraceCarrierSpanID(&spanID))
	itrace.UserTracer().Propagator().Inject(ctx, propagation.MapCarrier(carrier.Context))
	config.SetFunctionTrace(carrier)

	metadata := sv2.Metadata{
		ID: sv2.ID{
			RunID:      runID,
			FunctionID: req.Function.ID,
			Tenant: sv2.Tenant{
				AppID:     req.AppID,
				EnvID:     req.WorkspaceID,
				AccountID: req.AccountID,
			},
		},
		Config: config,
	}

	// If this is paused, immediately end just before creating state.
	isPaused := req.FunctionPausedAt != nil && req.FunctionPausedAt.Before(time.Now())
	if isPaused {
		for _, e := range e.lifecycles {
			go e.OnFunctionSkipped(context.WithoutCancel(ctx), metadata, execution.SkipState{
				CronSchedule: req.Events[0].GetEvent().CronSchedule(),
				Reason:       enums.SkipReasonFunctionPaused,
				Events:       evts,
			})
		}
		return nil, ErrFunctionSkipped
	}

	mapped := make([]map[string]any, len(req.Events))
	for n, item := range req.Events {
		mapped[n] = item.GetEvent().Map()
	}

	if req.Function.Concurrency != nil {
		// Ensure we evaluate concurrency keys when scheduling the function.
		for _, limit := range req.Function.Concurrency.Limits {
			if !limit.IsCustomLimit() {
				continue
			}

			// Ensure we bind the limit to the correct scope.
			scopeID := req.Function.ID
			switch limit.Scope {
			case enums.ConcurrencyScopeAccount:
				scopeID = req.AccountID
			case enums.ConcurrencyScopeEnv:
				scopeID = req.WorkspaceID
			}

			// Store the concurrency limit in the function.  By copying in the raw expression hash,
			// we can update the concurrency limits for in-progress runs as new function versions
			// are stored.
			//
			// The raw keys are stored in the function state so that we don't need to re-evaluate
			// keys and input each time, as they're constant through the function run.
			metadata.Config.CustomConcurrencyKeys = append(
				metadata.Config.CustomConcurrencyKeys,
				sv2.CustomConcurrency{
					Key:   limit.Evaluate(ctx, scopeID, evtMap),
					Hash:  limit.Hash,
					Limit: limit.Limit,
				},
			)
		}
	}

	//
	// Create throttle information prior to creating state.  This is used in the queue.
	//
	var throttle *queue.Throttle
	if req.Function.Throttle != nil {
		throttleKey := redis_state.HashID(ctx, req.Function.ID.String())
		if req.Function.Throttle.Key != nil {
			val, _, _ := expressions.Evaluate(ctx, *req.Function.Throttle.Key, map[string]any{
				"event": evtMap,
			})
			throttleKey = throttleKey + "-" + redis_state.HashID(ctx, fmt.Sprintf("%v", val))
		}
		throttle = &queue.Throttle{
			Key:    throttleKey,
			Limit:  int(req.Function.Throttle.Limit),
			Burst:  int(req.Function.Throttle.Burst),
			Period: int(req.Function.Throttle.Period.Seconds()),
		}
	}

	//
	// Create the run state.
	//

	err := e.smv2.Create(ctx, sv2.CreateState{
		Metadata: metadata,
		Events:   evts,
	})
	if err == state.ErrIdentifierExists {
		// This function was already created.
		return nil, state.ErrIdentifierExists
	}
	if err != nil {
		return nil, fmt.Errorf("error creating run state: %w", err)
	}

	//
	// Create cancellation pauses immediately, only if this is a non-batch event.
	//
	if req.BatchID == nil {
		for _, c := range req.Function.Cancel {
			pauseID := uuid.New()
			expires := time.Now().Add(consts.CancelTimeout)
			if c.Timeout != nil {
				dur, err := str2duration.ParseDuration(*c.Timeout)
				if err != nil {
					return &metadata, fmt.Errorf("error parsing cancel duration: %w", err)
				}
				expires = time.Now().Add(dur)
			}

			// Evaluate the expression.  This lets us inspect the expression's attributes
			// so that we can store only the attrs used in the expression in the pause,
			// saving space, bandwidth, etc.
			expr := generateCancelExpression(eventIDs[0], c.If)
			eval, err := expressions.NewExpressionEvaluator(ctx, expr)
			if err != nil {
				return &metadata, err
			}
			ed := expressions.NewData(map[string]any{"event": req.Events[0].GetEvent().Map()})
			data := eval.FilteredAttributes(ctx, ed).Map()

			// The triggering event ID should be the first ID in the batch.
			triggeringID := req.Events[0].GetInternalID().String()

			// Remove `event` data from the expression and replace with actual event
			// data as values, now that we have the event.
			//
			// This improves performance in matching, as we can then use the values within
			// aggregate trees.
			interpolated, err := expressions.Interpolate(ctx, expr, map[string]any{
				"event": evtMap,
			})
			if err != nil {
				logger.StdlibLogger(ctx).Warn(
					"error interpolating cancellation expression",
					"error", err,
					"expression", expr,
				)
			}

			pause := state.Pause{
				WorkspaceID: req.WorkspaceID,
				Identifier: state.Identifier{
					RunID:       runID,
					WorkflowID:  req.Function.ID,
					WorkspaceID: req.WorkspaceID,
					AccountID:   req.AccountID,
					AppID:       req.AppID,
					EventID:     metadata.Config.EventID(),
					EventIDs:    metadata.Config.EventIDs,
				},
				ID:                pauseID,
				Expires:           state.Time(expires),
				Event:             &c.Event,
				Expression:        &interpolated,
				ExpressionData:    data,
				Cancel:            true,
				TriggeringEventID: &triggeringID,
			}
			err = e.pm.SavePause(ctx, pause)
			if err != nil {
				return &metadata, fmt.Errorf("error saving pause: %w", err)
			}
		}
	}

	at := time.Now()
	if req.BatchID == nil {
		evtTs := time.UnixMilli(req.Events[0].GetEvent().Timestamp)
		if evtTs.After(at) {
			// Schedule functions in the future if there's a future
			// event `ts` field.
			at = evtTs
		}
	}
	if req.At != nil {
		at = *req.At
	}

	// Prefix the workflow to the job ID so that no invocation can accidentally
	// cause idempotency issues across users/functions.
	//
	// This enures that we only ever enqueue the start job for this function once.
	queueKey := fmt.Sprintf("%s:%s", req.Function.ID, key)
	item := queue.Item{
		JobID:       &queueKey,
		GroupID:     uuid.New().String(),
		WorkspaceID: req.WorkspaceID,
		Kind:        queue.KindStart,
		Identifier: state.Identifier{
			RunID:       runID,
			WorkflowID:  req.Function.ID,
			WorkspaceID: req.WorkspaceID,
			AccountID:   req.AccountID,
			AppID:       req.AppID,
			EventID:     metadata.Config.EventID(),
			EventIDs:    metadata.Config.EventIDs,
		},
		CustomConcurrencyKeys: metadata.Config.CustomConcurrencyKeys,
		PriorityFactor:        metadata.Config.PriorityFactor,
		Attempt:               0,
		MaxAttempts:           &sourceEdgeRetries,
		Payload: queue.PayloadEdge{
			Edge: inngest.SourceEdge,
		},
		Throttle: throttle,
	}
	err = e.queue.Enqueue(ctx, item, at)
	if err == redis_state.ErrQueueItemExists {
		return nil, state.ErrIdentifierExists
	}
	if err != nil {
		return nil, fmt.Errorf("error enqueueing source edge '%v': %w", queueKey, err)
	}

	for _, e := range e.lifecycles {
		go e.OnFunctionScheduled(context.WithoutCancel(ctx), metadata, item, req.Events)
	}

	return &metadata, nil
}

type runInstance struct {
	md         sv2.Metadata
	f          inngest.Function
	events     []json.RawMessage
	item       queue.Item
	edge       inngest.Edge
	stackIndex int
}

// Execute loads a workflow and the current run state, then executes the
// function's step via the necessary driver.
func (e *executor) Execute(ctx context.Context, id state.Identifier, item queue.Item, edge inngest.Edge) (*state.DriverResponse, error) {
	if e.fl == nil {
		return nil, fmt.Errorf("no function loader specified running step")
	}

	// If this is of type sleep, ensure that we save "nil" within the state store
	// for the outgoing edge ID.  This ensures that we properly increase the stack
	// for `tools.sleep` within generator functions.
	if item.Kind == queue.KindSleep && item.Attempt == 0 {
		err := e.smv2.SaveStep(ctx, sv2.ID{
			RunID:      id.RunID,
			FunctionID: id.WorkflowID,
			Tenant: sv2.Tenant{
				AppID:     id.AppID,
				EnvID:     id.WorkspaceID,
				AccountID: id.AccountID,
			},
		}, edge.Outgoing, []byte("null"))
		if !errors.Is(err, state.ErrDuplicateResponse) && err != nil {
			return nil, err
		}
		// After the sleep, we start a new step.  This means we also want to start a new
		// group ID, ensuring that we correlate the next step _after_ this sleep (to be
		// scheduled in this executor run)
		ctx = state.WithGroupID(ctx, uuid.New().String())
	}

	md, err := e.smv2.LoadMetadata(ctx, sv2.ID{
		RunID:      id.RunID,
		FunctionID: id.WorkflowID,
		Tenant: sv2.Tenant{
			AppID:     id.AppID,
			EnvID:     id.WorkspaceID,
			AccountID: id.AccountID,
		},
	})
	// XXX: MetadataNotFound -> assume fn is deleted.
	if err != nil {
		return nil, fmt.Errorf("cannot load metadata to execute run: %w", err)
	}

	ef, err := e.fl.LoadFunction(ctx, md.ID.Tenant.EnvID, md.ID.FunctionID)
	if err != nil {
		return nil, fmt.Errorf("error loading function for run: %w", err)
	}
	if ef.Paused {
		return nil, state.ErrFunctionPaused
	}

	// Find the stack index for the incoming step.
	//
	// stackIndex represents the stack pointer at the time this step was scheduled.
	// This lets SDKs correctly evaluate parallelism by replaying generated steps in the
	// right order.
	var stackIndex int
	for n, id := range md.Stack {
		if id == edge.Outgoing {
			stackIndex = n + 1
			break
		}
	}

	events, err := e.smv2.LoadEvents(ctx, md.ID)
	if err != nil {
		return nil, fmt.Errorf("cannot load run events: %w", err)
	}

	// for recording function start time after a successful step.
	if md.Config.StartedAt.IsZero() {
		md.Config.StartedAt = time.Now()
	}

	// Validate that the run can execute.
	v := newRunValidator(e, ef.Function, md, events, item) // TODO: Load events for this.
	if err := v.validate(ctx); err != nil {
		return nil, err
	}
	if v.stopWithoutRetry {
		if e.preDeleteStateSizeReporter != nil {
			e.preDeleteStateSizeReporter(ctx, md)
		}

		// Validation prevented execution and doesn't want the executor to retry, so
		// don't return an error - assume the function finishes and delete state.
		_, err := e.smv2.Delete(ctx, md.ID)
		return nil, err
	}

	evtIDs := make([]string, len(id.EventIDs))
	for i, eid := range id.EventIDs {
		evtIDs[i] = eid.String()
	}

	// TODO: find a way to remove this
	// set function trace context so downstream execution have the function trace context set
	ctx = extractTraceCtx(ctx, md)

	// If this is the trigger, check if we only have one child.  If so, skip to directly executing
	// that child;  we don't need to handle the trigger individually.
	//
	// This cuts down on queue churn.
	//
	// NOTE: This is a holdover from treating functions as a *series* of DAG calls.  In that case,
	// we automatically enqueue all children of the dag from the root node.
	// This can be cleaned up.
	if edge.Incoming == inngest.TriggerName {
		// We only support functions with a single step, as we've removed the DAG based approach.
		// This means that we always execute the first step.
		if len(ef.Function.Steps) > 1 {
			return nil, fmt.Errorf("DAG-based steps are no longer supported")
		}

		edge.Outgoing = inngest.TriggerName
		edge.Incoming = ef.Function.Steps[0].ID
		// Update the payload
		payload := item.Payload.(queue.PayloadEdge)
		payload.Edge = edge
		item.Payload = payload
		// Add retries from the step to our queue item.  Increase as retries is
		// always one less than attempts.
		retries := ef.Function.Steps[0].RetryCount() + 1
		item.MaxAttempts = &retries

		// Only just starting:  run lifecycles on first attempt.
		if item.Attempt == 0 {
			// Set the start time and spanID in metadata for subsequent runs
			// This should be an one time operation and is never updated after,
			// which is enforced on the Lua script.
			if err := e.smv2.UpdateMetadata(ctx, md.ID, sv2.MutableConfig{
				StartedAt:      md.Config.StartedAt,
				ForceStepPlan:  md.Config.ForceStepPlan,
				RequestVersion: md.Config.RequestVersion,
			}); err != nil {
				log.From(ctx).Error().Err(err).Msg("error updating metadata on function start")
			}

			for _, e := range e.lifecycles {
				go e.OnFunctionStarted(context.WithoutCancel(ctx), md, item, events)
			}
		}
	}

	instance := runInstance{
		md:         md,
		f:          *ef.Function,
		events:     events,
		item:       item,
		edge:       edge,
		stackIndex: stackIndex,
	}

	resp, err := e.run(ctx, &instance)
	if resp == nil && err != nil {
		for _, e := range e.lifecycles {
			// OnStepFinished handles step success and step errors/failures.  It is
			// currently the responsibility of the lifecycle manager to handle the differing
			// step statuses when a step finishes.
			go e.OnStepFinished(context.WithoutCancel(ctx), md, item, edge, resp, err)
		}
		return nil, err
	}

	err = e.HandleResponse(ctx, &instance, resp)
	return resp, err
}

func (e *executor) HandleResponse(ctx context.Context, i *runInstance, resp *state.DriverResponse) error {
	l := logger.StdlibLogger(ctx).With(
		"run_id", i.md.ID.RunID.String(),
		"workflow_id", i.md.ID.FunctionID.String(),
	)

	for _, e := range e.lifecycles {
		// OnStepFinished handles step success and step errors/failures.  It is
		// currently the responsibility of the lifecycle manager to handle the differing
		// step statuses when a step finishes.
		//
		// TODO (tonyhb): This should probably change, as each lifecycle listener has to
		// do the same parsing & conditional checks.
		go e.OnStepFinished(context.WithoutCancel(ctx), i.md, i.item, i.edge, resp, nil)
	}

	// Check for temporary failures.  The outputs of transient errors are not
	// stored in the state store;  they're tracked via executor lifecycle methods
	// for logging.
	//
	// NOTE: If the SDK was running a step (NOT function code) and quit gracefully,
	// resp.UserError will always be set, even if the step itself throws a non-retriable
	// error.
	//
	// This is purely for network errors or top-level function code errors.
	if resp.Err != nil {
		if resp.Retryable() {
			// Retries are a native aspect of the queue;  returning errors always
			// retries steps if possible.
			for _, e := range e.lifecycles {
				// Run the lifecycle method for this retry, which is baked into the queue.
				i.item.Attempt += 1
				go e.OnStepScheduled(context.WithoutCancel(ctx), i.md, i.item, &resp.Step.Name)
			}

			return resp
		}

		// If resp.Err != nil, we don't know whether to invoke the fn again
		// with per-step errors, as we don't know if the intent behind this queue item
		// is a step.
		//
		// In this case, for non-retryable errors, we ignore and fail the function;
		// only OpcodeStepError causes try/catch to be handled and us to continue
		// on error.
		//
		// TODO: Improve this.

		// Check if this step permanently failed.  If so, the function is a failure.
		if !resp.Retryable() {
			// TODO: Refactor state input
<<<<<<< HEAD
			if performedFinalization, err := e.finalize(ctx, i.md, i.events, i.f.GetSlug(), *resp); err != nil {
				l.Error("error running finish handler", "error", err)
			} else if performedFinalization {
				for _, e := range e.lifecycles {
					go e.OnFunctionFinished(context.WithoutCancel(ctx), i.md, i.item, i.events, *resp)
				}
			} else {
				l.Info("run finished but did not finalize")
=======
			if err := e.finalize(ctx, i.md, i.events, i.f.GetSlug(), *resp); err != nil {
				l.Error().Err(err).Msg("error running finish handler")
			}

			// Can be reached multiple times for parallel discovery steps
			for _, e := range e.lifecycles {
				go e.OnFunctionFinished(context.WithoutCancel(ctx), i.md, i.item, i.events, *resp)
>>>>>>> 0e581f47
			}

			return resp
		}
	}

	// This is a success, which means either a generator or a function result.
	if len(resp.Generator) > 0 {
		// Handle generator responses then return.
		if serr := e.HandleGeneratorResponse(ctx, i, resp); serr != nil {

			// If this is an error compiling async expressions, fail the function.
			shouldFailEarly := errors.Is(serr, &expressions.CompileError{}) || errors.Is(serr, state.ErrStateOverflowed) || errors.Is(serr, state.ErrFunctionOverflowed)
			if shouldFailEarly {
				var gracefulErr *state.WrappedStandardError
				if hasGracefulErr := errors.As(serr, &gracefulErr); hasGracefulErr {
					serialized := gracefulErr.Serialize(execution.StateErrorKey)
					resp.Output = nil
					resp.Err = &serialized
				}

<<<<<<< HEAD
				if performedFinalization, err := e.finalize(ctx, i.md, i.events, i.f.GetSlug(), *resp); err != nil {
					l.Error("error running finish handler", "error", err)
				} else if performedFinalization {
					for _, e := range e.lifecycles {
						go e.OnFunctionFinished(context.WithoutCancel(ctx), i.md, i.item, i.events, *resp)
					}
				} else {
					l.Info("run finished but did not finalize")
=======
				if err := e.finalize(ctx, i.md, i.events, i.f.GetSlug(), *resp); err != nil {
					l.Error().Err(err).Msg("error running finish handler")
				}

				// Can be reached multiple times for parallel discovery steps
				for _, e := range e.lifecycles {
					go e.OnFunctionFinished(context.WithoutCancel(ctx), i.md, i.item, i.events, *resp)
>>>>>>> 0e581f47
				}

				return nil
			}
			return fmt.Errorf("error handling generator response: %w", serr)
		}
		return nil
	}

	// This is the function result.
<<<<<<< HEAD
	if performedFinalization, err := e.finalize(ctx, i.md, i.events, i.f.GetSlug(), *resp); err != nil {
		l.Error("error running finish handler", "error", err)
	} else if performedFinalization {
		for _, e := range e.lifecycles {
			go e.OnFunctionFinished(context.WithoutCancel(ctx), i.md, i.item, i.events, *resp)
		}
	} else {
		l.Info("run finished but did not finalize")
=======
	if err := e.finalize(ctx, i.md, i.events, i.f.GetSlug(), *resp); err != nil {
		l.Error().Err(err).Msg("error running finish handler")
	}

	// Can be reached multiple times for parallel discovery steps
	for _, e := range e.lifecycles {
		go e.OnFunctionFinished(context.WithoutCancel(ctx), i.md, i.item, i.events, *resp)
>>>>>>> 0e581f47
	}

	return nil
}

type functionFinishedData struct {
	FunctionID          string         `json:"function_id"`
	RunID               ulid.ULID      `json:"run_id"`
	Event               map[string]any `json:"event"`
	Events              []event.Event  `json:"events"`
	Error               any            `json:"error,omitempty"`
	Result              any            `json:"result,omitempty"`
	InvokeCorrelationID *string        `json:"correlation_id,omitempty"`
}

func (f *functionFinishedData) setResponse(r state.DriverResponse) {
	if r.Err != nil {
		f.Error = r.StandardError()
	}
	if r.UserError != nil {
		f.Error = r.UserError
	}
	if r.Output != nil {
		f.Result = r.Output
	}
}

func (f functionFinishedData) Map() map[string]any {
	s := structs.New(f)
	s.TagName = "json"
	return s.Map()
}

// finalize performs run finalization, which involves sending the function
// finished/failed event and deleting state.
//
// Returns a boolean indicating whether it performed finalization. If the run
// had parallel steps then it may be false, since parallel steps cause the
// function end to be reached multiple times in a single run
func (e *executor) finalize(ctx context.Context, md sv2.Metadata, evts []json.RawMessage, fnSlug string, resp state.DriverResponse) error {
	// Parse events for the fail handler before deleting state.
	inputEvents := make([]event.Event, len(evts))
	for n, e := range evts {
		evt, err := event.NewEvent(e)
		if err != nil {
			return err
		}
		inputEvents[n] = *evt
	}

	if e.preDeleteStateSizeReporter != nil {
		e.preDeleteStateSizeReporter(ctx, md)
	}

	// Delete the function state in every case.
	_, err := e.smv2.Delete(ctx, md.ID)
	if err != nil {
		logger.StdlibLogger(ctx).Error("error deleting state in finalize", "error", err)
	}

	// We may be cancelling an in-progress run.  If that's the case, we want to delete any
	// outstanding jobs from the queue, if possible.
	//
	// XXX: Remove this typecast and normalize queue interface to a single package
	q, ok := e.queue.(redis_state.QueueManager)
	if ok {
		// Find all items for the current function run.
		jobs, err := q.RunJobs(
			ctx,
			md.ID.Tenant.EnvID,
			md.ID.FunctionID,
			md.ID.RunID,
			1000,
			0,
		)
		if err != nil {
			logger.StdlibLogger(ctx).Error("error fetching run jobs", "error", err)
		}

		for _, j := range jobs {
			qi, _ := j.Raw.(*redis_state.QueueItem)
			if qi == nil {
				continue
			}

			jobID := queue.JobIDFromContext(ctx)
			if jobID != "" && qi.ID == jobID {
				// Do not dequeue the current job that we're working on.
				continue
			}

			err := q.Dequeue(ctx, *qi)
			if err != nil {
				logger.StdlibLogger(ctx).Error("error dequeueing run job", "error", err)
			}
		}
	}

	// TODO: Load all pauses for the function and remove, also.

	if e.finishHandler == nil {
		return nil
	}

	// Prepare events that we must send
	now := time.Now()
	base := &functionFinishedData{
		FunctionID: fnSlug,
		RunID:      md.ID.RunID,
		Events:     inputEvents,
	}
	base.setResponse(resp)

	// We'll send many events - some for each items in the batch.  This ensures that invoke works
	// for batched functions.
	freshEvents := []event.Event{}
	for n, runEvt := range inputEvents {
		if runEvt.Name == event.FnFailedName || runEvt.Name == event.FnFinishedName {
			// Don't recursively trigger internal finish handlers.
			continue
		}

		invokeID := correlationID(runEvt)
		if invokeID == nil && n > 0 {
			// We only send function finish events for either the first event in a batch or for
			// all events with a correlation ID.
			continue
		}

		// Copy the base data to set the event.
		copied := *base
		copied.Event = runEvt.Map()
		copied.InvokeCorrelationID = invokeID
		data := copied.Map()

		// Add an `inngest/function.finished` event.
		freshEvents = append(freshEvents, event.Event{
			ID:        ulid.MustNew(uint64(now.UnixMilli()), rand.Reader).String(),
			Name:      event.FnFinishedName,
			Timestamp: now.UnixMilli(),
			Data:      data,
		})

		// Legacy - send inngest/function.failed, except for when the function has been cancelled.
		if resp.Err != nil && !strings.Contains(*resp.Err, state.ErrFunctionCancelled.Error()) {
			freshEvents = append(freshEvents, event.Event{
				ID:        ulid.MustNew(uint64(now.UnixMilli()), rand.Reader).String(),
				Name:      event.FnFailedName,
				Timestamp: now.UnixMilli(),
				Data:      data,
			})
		}
	}

	return e.finishHandler(ctx, md.ID, freshEvents)
}

func correlationID(event event.Event) *string {
	container, ok := event.Data[consts.InngestEventDataPrefix].(map[string]any)
	if !ok {
		return nil
	}
	if correlationID, ok := container[consts.InvokeCorrelationId].(string); ok {
		return &correlationID
	}
	return nil
}

// run executes the step with the given step ID.
//
// A nil response with an error indicates that an internal error occurred and the step
// did not run.
func (e *executor) run(ctx context.Context, i *runInstance) (*state.DriverResponse, error) {
	url, _ := i.f.URI()
	for _, e := range e.lifecycles {
		go e.OnStepStarted(context.WithoutCancel(ctx), i.md, i.item, i.edge, url.String())
	}

	// Execute the actual step.
	response, err := e.executeDriverForStep(ctx, i)

	if response.Err != nil && err == nil {
		// This step errored, so always return an error.
		return response, fmt.Errorf("%s", *response.Err)
	}
	return response, err
}

// executeDriverForStep runs the enqueued step by invoking the driver.  It also inspects
// and normalizes responses (eg. max retry attempts).
func (e *executor) executeDriverForStep(ctx context.Context, i *runInstance) (*state.DriverResponse, error) {
	url, _ := i.f.URI()

	driverName := inngest.SchemeDriver(url.Scheme)
	d, ok := e.runtimeDrivers[driverName]
	if !ok {
		return nil, fmt.Errorf("%w: '%s'", ErrNoRuntimeDriver, driverName)
	}

	step := &i.f.Steps[0]

	response, err := d.Execute(ctx, e.smv2, i.md, i.item, i.edge, *step, i.stackIndex, i.item.Attempt)

	// TODO: Steps.
	if response == nil {
		response = &state.DriverResponse{
			Step: *step,
		}
	}
	if err != nil && response.Err == nil {
		// Set the response error if it wasn't set, or if Execute had an internal error.
		// This ensures that we only ever need to check resp.Err to handle errors.
		errstr := err.Error()
		response.Err = &errstr
	}
	// Ensure that the step is always set.  This removes the need for drivers to always
	// set this.
	if response.Step.ID == "" {
		response.Step = *step
	}

	// If there's one opcode and it's of type StepError, ensure we set resp.Err to
	// a string containing the response error.
	//
	// TODO: Refactor response.Err
	if len(response.Generator) == 1 && response.Generator[0].Op == enums.OpcodeStepError {
		if !queue.ShouldRetry(nil, i.item.Attempt, step.RetryCount()+1) {
			response.NoRetry = true
		}
	}

	// Max attempts is encoded at the queue level from step configuration.  If we're at max attempts,
	// ensure the response's NoRetry flag is set, as we shouldn't retry any more.  This also ensures
	// that we properly handle this response as a Failure (permanent) vs an Error (transient).
	if response.Err != nil && !queue.ShouldRetry(nil, i.item.Attempt, step.RetryCount()+1) {
		response.NoRetry = true
	}

	return response, err
}

// HandlePauses handles pauses loaded from an incoming event.
func (e *executor) HandlePauses(ctx context.Context, iter state.PauseIterator, evt event.TrackedEvent) (execution.HandlePauseResult, error) {
	// Use the aggregator for all funciton finished events, if there are more than
	// 50 waiting.  It only takes a few milliseconds to iterate and handle less
	// than 50;  anything more runs the risk of running slow.
	if iter.Count() > 10 {
		aggRes, err := e.handleAggregatePauses(ctx, evt)
		if err != nil {
			log.From(ctx).Error().Err(err).Msg("error handling aggregate pauses")
		}
		return aggRes, err
	}

	res, err := e.handlePausesAllNaively(ctx, iter, evt)
	if err != nil {
		log.From(ctx).Error().Err(err).Msg("error handling naive pauses")
	}
	return res, nil
}

//nolint:all
func (e *executor) handlePausesAllNaively(ctx context.Context, iter state.PauseIterator, evt event.TrackedEvent) (execution.HandlePauseResult, error) {
	res := execution.HandlePauseResult{0, 0}

	if e.queue == nil || e.smv2 == nil || e.pm == nil {
		return res, fmt.Errorf("No queue or state manager specified")
	}

	log := e.log
	if log == nil {
		log = logger.From(ctx)
	}
	base := log.With().Str("event_id", evt.GetInternalID().String()).Logger()

	var (
		goerr error
		wg    sync.WaitGroup
	)

	evtID := evt.GetInternalID()
	evtIDStr := evtID.String()

	// Schedule up to PauseHandleConcurrency pauses at once.
	sem := semaphore.NewWeighted(int64(PauseHandleConcurrency))

	for iter.Next(ctx) {
		pause := iter.Val(ctx)

		// Block until we have capacity
		if err := sem.Acquire(ctx, 1); err != nil {
			return res, fmt.Errorf("error blocking on semaphore: %w", err)
		}

		wg.Add(1)
		go func() {
			atomic.AddInt32(&res[0], 1)

			defer wg.Done()
			// Always release one from the capacity
			defer sem.Release(1)

			if pause == nil {
				return
			}

			l := base.With().
				Str("pause_id", pause.ID.String()).
				Str("run_id", pause.Identifier.RunID.String()).
				Str("workflow_id", pause.Identifier.WorkflowID.String()).
				Str("expires", pause.Expires.String()).
				Logger()

			// NOTE: Some pauses may be nil or expired, as the iterator may take
			// time to process.  We handle that here and assume that the event
			// did not occur in time.
			if pause.Expires.Time().Before(time.Now()) {
				l.Debug().Msg("encountered expired pause")

				shouldDelete := pause.Expires.Time().Add(consts.PauseExpiredDeletionGracePeriod).Before(time.Now())
				if shouldDelete {
					// Consume this pause to remove it entirely
					l.Debug().Msg("deleting expired pause")
					_ = e.pm.DeletePause(context.Background(), *pause)
				}

				return
			}

			if pause.TriggeringEventID != nil && *pause.TriggeringEventID == evtIDStr {
				return
			}

			if pause.Cancel {
				// This is a cancellation signal.  Check if the function
				// has ended, and if so remove the pause.
				//
				// NOTE: Bookkeeping must be added to individual function runs and handled on
				// completion instead of here.  This is a hot path and should only exist whilst
				// bookkeeping is not implemented.
				if exists, err := e.smv2.Exists(ctx, sv2.IDFromV1(pause.Identifier)); !exists && err == nil {
					// This function has ended.  Delete the pause and continue
					_ = e.pm.DeletePause(context.Background(), *pause)
					return
				}
			}

			// Run an expression if this exists.
			if pause.Expression != nil {
				// Precompute the expression data once, as a value (not pointer)
				data := expressions.NewData(map[string]any{
					"async": evt.GetEvent().Map(),
				})

				if len(pause.ExpressionData) > 0 {
					// If we have cached data for the expression (eg. the expression is evaluating workflow
					// state which we don't have access to here), unmarshal the data and add it to our
					// event data.
					data.Add(pause.ExpressionData)
				}

				expr, err := expressions.NewExpressionEvaluator(ctx, *pause.Expression)
				if err != nil {
					l.Error().Err(err).Msg("error compiling pause expression")
					return
				}

				val, _, err := expr.Evaluate(ctx, data)
				if err != nil {
					l.Warn().Err(err).Msg("error evaluating pause expression")
					return
				}
				result, _ := val.(bool)
				if !result {
					l.Trace().Msg("pause did not match expression")
					return
				}
			}

			// Ensure that we store the group ID for this pause, letting us properly track cancellation
			// or continuation history
			ctx = state.WithGroupID(ctx, pause.GroupID)

			// Cancelling a function can happen before a lease, as it's an atomic operation that will always happen.
			if pause.Cancel {
				err := e.Cancel(ctx, sv2.IDFromV1(pause.Identifier), execution.CancelRequest{
					EventID:    &evtID,
					Expression: pause.Expression,
				})
				if errors.Is(err, state.ErrFunctionCancelled) ||
					errors.Is(err, state.ErrFunctionComplete) ||
					errors.Is(err, state.ErrFunctionFailed) ||
					errors.Is(err, ErrFunctionEnded) {
					// Safe to ignore.
					return
				}
				if err != nil && !strings.Contains(err.Error(), "no status stored in metadata") {
					goerr = errors.Join(goerr, fmt.Errorf("error cancelling function: %w", err))
					return
				}
				// Ensure we consume this pause, as this isn't handled by the higher-level cancel function.
				err = e.pm.ConsumePause(ctx, pause.ID, nil)
				if err == nil || err == state.ErrPauseLeased || err == state.ErrPauseNotFound || err == state.ErrRunNotFound {
					// Done. Add to the counter.
					_ = e.pm.DeletePause(context.Background(), *pause)
					atomic.AddInt32(&res[1], 1)
					return
				}
				goerr = errors.Join(goerr, fmt.Errorf("error consuming pause after cancel: %w", err))
				return
			}

			resumeData := pause.GetResumeData(evt.GetEvent())

			if e.log != nil {
				e.log.
					Debug().
					Interface("with", resumeData.With).
					Str("pause.DataKey", pause.DataKey).
					Msg("resuming pause")
			}

			err := e.Resume(ctx, *pause, execution.ResumeRequest{
				With:     resumeData.With,
				EventID:  &evtID,
				RunID:    resumeData.RunID,
				StepName: resumeData.StepName,
			})
			if errors.Is(err, state.ErrPauseLeased) ||
				errors.Is(err, state.ErrPauseNotFound) ||
				errors.Is(err, state.ErrRunNotFound) {
				return
			}
			if err != nil {
				goerr = errors.Join(goerr, fmt.Errorf("error resuming pause: %w", err))
				return
			}
			// Add to the counter.
			atomic.AddInt32(&res[1], 1)
		}()

	}

	wg.Wait()

	if iter.Error() != context.Canceled {
		goerr = errors.Join(goerr, fmt.Errorf("pause iteration error: %w", iter.Error()))
	}

	return res, goerr
}

func (e *executor) handleAggregatePauses(ctx context.Context, evt event.TrackedEvent) (execution.HandlePauseResult, error) {
	res := execution.HandlePauseResult{0, 0}

	if e.exprAggregator == nil {
		return execution.HandlePauseResult{}, fmt.Errorf("no expression evaluator found")
	}

	log := logger.StdlibLogger(ctx).With("event_id", evt.GetInternalID().String())
	evtID := evt.GetInternalID()
	evtIDStr := evtID.String()

	evals, count, err := e.exprAggregator.EvaluateAsyncEvent(ctx, evt)
	if err != nil {
		return execution.HandlePauseResult{count, 0}, err
	}

	var (
		goerr error
		wg    sync.WaitGroup
	)

	for _, i := range evals {
		found, ok := i.(*state.Pause)
		if !ok || found == nil {
			continue
		}

		// Copy pause into function
		pause := *found
		wg.Add(1)
		go func() {
			atomic.AddInt32(&res[0], 1)

			defer wg.Done()

			l := log.With(
				"pause_id", pause.ID.String(),
				"run_id", pause.Identifier.RunID.String(),
				"workflow_id", pause.Identifier.WorkflowID.String(),
				"expires", pause.Expires.String(),
			)

			// NOTE: Some pauses may be nil or expired, as the iterator may take
			// time to process.  We handle that here and assume that the event
			// did not occur in time.
			if pause.Expires.Time().Before(time.Now()) {
				l.Debug("encountered expired pause")

				shouldDelete := pause.Expires.Time().Add(consts.PauseExpiredDeletionGracePeriod).Before(time.Now())
				if shouldDelete {
					// Consume this pause to remove it entirely
					l.Debug("deleting expired pause")
					_ = e.pm.DeletePause(context.Background(), pause)
					_ = e.exprAggregator.RemovePause(ctx, pause)
				}

				return
			}

			if pause.TriggeringEventID != nil && *pause.TriggeringEventID == evtIDStr {
				return
			}

			if pause.Cancel {
				// This is a cancellation signal.  Check if the function
				// has ended, and if so remove the pause.
				//
				// NOTE: Bookkeeping must be added to individual function runs and handled on
				// completion instead of here.  This is a hot path and should only exist whilst
				// bookkeeping is not implemented.
				if exists, err := e.smv2.Exists(ctx, sv2.IDFromV1(pause.Identifier)); !exists && err == nil {
					// This function has ended.  Delete the pause and continue
					_ = e.pm.DeletePause(context.Background(), pause)
					_ = e.exprAggregator.RemovePause(ctx, pause)
					return
				}
			}

			// Ensure that we store the group ID for this pause, letting us properly track cancellation
			// or continuation history
			ctx = state.WithGroupID(ctx, pause.GroupID)

			// Cancelling a function can happen before a lease, as it's an atomic operation that will always happen.
			if pause.Cancel {
				err := e.Cancel(ctx, sv2.IDFromV1(pause.Identifier), execution.CancelRequest{
					EventID:    &evtID,
					Expression: pause.Expression,
				})
				if errors.Is(err, state.ErrFunctionCancelled) ||
					errors.Is(err, state.ErrFunctionComplete) ||
					errors.Is(err, state.ErrFunctionFailed) ||
					errors.Is(err, ErrFunctionEnded) {
					// Safe to ignore.
					_ = e.exprAggregator.RemovePause(ctx, pause)
					return
				}
				if err != nil && strings.Contains(err.Error(), "no status stored in metadata") {
					// Safe to ignore.
					_ = e.exprAggregator.RemovePause(ctx, pause)
					return
				}

				if err != nil {
					goerr = errors.Join(goerr, fmt.Errorf("error cancelling function: %w", err))
					return
				}
				// Ensure we consume this pause, as this isn't handled by the higher-level cancel function.
				err = e.pm.ConsumePause(ctx, pause.ID, nil)
				if err == nil || err == state.ErrPauseLeased || err == state.ErrPauseNotFound {
					// Done. Add to the counter.
					atomic.AddInt32(&res[1], 1)
					_ = e.exprAggregator.RemovePause(ctx, pause)
					return
				}
				goerr = errors.Join(goerr, fmt.Errorf("error consuming pause after cancel: %w", err))
				return
			}

			resumeData := pause.GetResumeData(evt.GetEvent())

			err := e.Resume(ctx, pause, execution.ResumeRequest{
				With:     resumeData.With,
				EventID:  &evtID,
				RunID:    resumeData.RunID,
				StepName: resumeData.StepName,
			})
			if errors.Is(err, state.ErrPauseLeased) ||
				errors.Is(err, state.ErrPauseNotFound) ||
				errors.Is(err, state.ErrRunNotFound) {
				return
			}
			if err != nil {
				goerr = errors.Join(goerr, fmt.Errorf("error resuming pause: %w", err))
				return
			}
			// Add to the counter.
			atomic.AddInt32(&res[1], 1)
			if err := e.exprAggregator.RemovePause(ctx, pause); err != nil {
				l.Warn("error removing pause from aggregator", "error", err)
			}
		}()
	}
	wg.Wait()

	return res, goerr
}

func (e *executor) HandleInvokeFinish(ctx context.Context, evt event.TrackedEvent) error {
	evtID := evt.GetInternalID()

	log := e.log
	if log == nil {
		log = logger.From(ctx)
	}
	l := log.With().Str("event_id", evtID.String()).Logger()

	correlationID := evt.GetEvent().CorrelationID()
	if correlationID == "" {
		return fmt.Errorf("no correlation ID found in event when trying to handle finish")
	}

	// find the pause with correlationID
	wsID := evt.GetWorkspaceID()
	pause, err := e.pm.PauseByInvokeCorrelationID(ctx, wsID, correlationID)
	if err != nil {
		return err
	}

	if pause.Expires.Time().Before(time.Now()) {
		l.Debug().Msg("encountered expired pause")

		shouldDelete := pause.Expires.Time().Add(consts.PauseExpiredDeletionGracePeriod).Before(time.Now())
		if shouldDelete {
			// Consume this pause to remove it entirely
			l.Debug().Msg("deleting expired pause")
			_ = e.pm.DeletePause(context.Background(), *pause)
		}

		return nil
	}

	if pause.Cancel {
		// This is a cancellation signal.  Check if the function
		// has ended, and if so remove the pause.
		//
		// NOTE: Bookkeeping must be added to individual function runs and handled on
		// completion instead of here.  This is a hot path and should only exist whilst
		// bookkeeping is not implemented.
		if exists, err := e.smv2.Exists(ctx, sv2.IDFromV1(pause.Identifier)); !exists && err == nil {
			// This function has ended.  Delete the pause and continue
			_ = e.pm.DeletePause(context.Background(), *pause)
			return nil
		}
	}

	resumeData := pause.GetResumeData(evt.GetEvent())
	if e.log != nil {
		e.log.
			Debug().
			Interface("with", resumeData.With).
			Str("pause.DataKey", pause.DataKey).
			Msg("resuming pause from invoke")
	}

	return e.Resume(ctx, *pause, execution.ResumeRequest{
		With:     resumeData.With,
		EventID:  &evtID,
		RunID:    resumeData.RunID,
		StepName: resumeData.StepName,
	})
}

// Cancel cancels an in-progress function.
func (e *executor) Cancel(ctx context.Context, id sv2.ID, r execution.CancelRequest) error {
	l := logger.StdlibLogger(ctx).With(
		"run_id", id.RunID.String(),
		"workflow_id", id.FunctionID.String(),
	)

	md, err := e.smv2.LoadMetadata(ctx, id)
	if err == sv2.ErrMetadataNotFound || err == state.ErrRunNotFound {
		return nil
	}
	if err != nil {
		return fmt.Errorf("unable to load run: %w", err)
	}

	// We need events to finalize the function.
	evts, err := e.smv2.LoadEvents(ctx, id)
	if err != nil {
		return fmt.Errorf("unable to load run events: %w", err)
	}

	// We need the function slug.
	f, err := e.fl.LoadFunction(ctx, md.ID.Tenant.EnvID, md.ID.FunctionID)
	if err != nil {
		return fmt.Errorf("unable to load function: %w", err)
	}

	fnCancelledErr := state.ErrFunctionCancelled.Error()
	if err := e.finalize(ctx, md, evts, f.Function.GetSlug(), state.DriverResponse{
		Err: &fnCancelledErr,
	}); err != nil {
<<<<<<< HEAD
		l.Error("error running finish handler", "error", err)
	} else if performedFinalization || r.ForceLifecycleHook {
		for _, e := range e.lifecycles {
			go e.OnFunctionCancelled(context.WithoutCancel(ctx), md, r, evts)
		}
	} else {
		l.Info("run cancelled but did not finalize")
=======
		l.Error().Err(err).Msg("error running finish handler")
	}
	for _, e := range e.lifecycles {
		go e.OnFunctionCancelled(context.WithoutCancel(ctx), md, r, evts)
>>>>>>> 0e581f47
	}

	return nil
}

// Resume resumes an in-progress function from the given pause.
func (e *executor) Resume(ctx context.Context, pause state.Pause, r execution.ResumeRequest) error {
	if e.queue == nil || e.smv2 == nil || e.pm == nil {
		return fmt.Errorf("No queue or state manager specified")
	}

	md, err := e.smv2.LoadMetadata(ctx, sv2.ID{
		RunID:      pause.Identifier.RunID,
		FunctionID: pause.Identifier.WorkflowID,
		Tenant: sv2.Tenant{
			AppID:     pause.Identifier.AppID,
			EnvID:     pause.Identifier.WorkspaceID,
			AccountID: pause.Identifier.AccountID,
		},
	})
	if err == state.ErrRunNotFound {
		return err
	}
	if err != nil {
		return fmt.Errorf("error loading metadata to resume from pause: %w", err)
	}

	// Lease this pause so that only this thread can schedule the execution.
	//
	// If we don't do this, there's a chance that two concurrent runners
	// attempt to enqueue the next step of the workflow.
	err = e.pm.LeasePause(ctx, pause.ID)
	if err == state.ErrPauseLeased || err == state.ErrPauseNotFound {
		// Ignore;  this is being handled by another runner.
		return nil
	}

	if pause.OnTimeout && r.EventID != nil {
		// Delete this pause, as an event has occured which matches
		// the timeout.  We can do this prior to leasing a pause as it's the
		// only work that needs to happen
		err := e.pm.ConsumePause(ctx, pause.ID, nil)
		if err == nil || err == state.ErrPauseNotFound {
			return nil
		}
		return fmt.Errorf("error consuming pause via timeout: %w", err)
	}

	if err = e.pm.ConsumePause(ctx, pause.ID, r.With); err != nil {
		return fmt.Errorf("error consuming pause via event: %w", err)
	}

	if e.log != nil {
		e.log.Debug().
			Str("pause_id", pause.ID.String()).
			Str("run_id", pause.Identifier.RunID.String()).
			Str("workflow_id", pause.Identifier.WorkflowID.String()).
			Bool("timeout", pause.OnTimeout).
			Bool("cancel", pause.Cancel).
			Msg("resuming from pause")
	}

	// Schedule an execution from the pause's entrypoint.  We do this after
	// consuming the pause to guarantee the event data is stored via the pause
	// for the next run.  If the ConsumePause call comes after enqueue, the TCP
	// conn may drop etc. and running the job may occur prior to saving state data.
	jobID := fmt.Sprintf("%s-%s", pause.Identifier.IdempotencyKey(), pause.DataKey)
	err = e.queue.Enqueue(
		ctx,
		queue.Item{
			JobID: &jobID,
			// Add a new group ID for the child;  this will be a new step.
			GroupID:               uuid.New().String(),
			WorkspaceID:           pause.WorkspaceID,
			Kind:                  queue.KindEdge,
			Identifier:            pause.Identifier,
			PriorityFactor:        md.Config.PriorityFactor,
			CustomConcurrencyKeys: md.Config.CustomConcurrencyKeys,
			MaxAttempts:           pause.MaxAttempts,
			Payload: queue.PayloadEdge{
				Edge: pause.Edge(),
			},
		},
		time.Now(),
	)
	if err != nil && err != redis_state.ErrQueueItemExists {
		return fmt.Errorf("error enqueueing after pause: %w", err)
	}

	// And dequeue the timeout job to remove unneeded work from the queue, etc.
	if q, ok := e.queue.(redis_state.QueueManager); ok {
		jobID := fmt.Sprintf("%s-%s", md.IdempotencyKey(), pause.DataKey)
		err := q.Dequeue(ctx, redis_state.QueueItem{
			ID:         redis_state.HashID(ctx, jobID),
			FunctionID: md.ID.FunctionID,
			Data: queue.Item{
				Kind: queue.KindPause,
			},
		})
		if err != nil {
			logger.StdlibLogger(ctx).Error("error dequeueing consumed pause job when resuming", "error", err)
		}
	}

	if pause.IsInvoke() {
		for _, e := range e.lifecycles {
			go e.OnInvokeFunctionResumed(context.WithoutCancel(ctx), md, pause, r)
		}
	} else {
		for _, e := range e.lifecycles {
			go e.OnWaitForEventResumed(context.WithoutCancel(ctx), md, pause, r)
		}
	}

	return nil
}

func (e *executor) HandleGeneratorResponse(ctx context.Context, i *runInstance, resp *state.DriverResponse) error {
	{
		// The following code helps with parallelism and the V2 -> V3 executor changes
		var update *sv2.MutableConfig
		// NOTE: We only need to set hash versions when handling generator responses, else the
		// fn is ending and it doesn't matter.
		if i.md.Config.RequestVersion == -1 {
			update = &sv2.MutableConfig{
				ForceStepPlan:  i.md.Config.ForceStepPlan,
				RequestVersion: resp.RequestVersion,
				StartedAt:      i.md.Config.StartedAt,
			}
		}
		if len(resp.Generator) > 1 {
			if !i.md.Config.ForceStepPlan {
				// With parallelism, we currently instruct the SDK to disable immediate execution,
				// enforcing that every step becomes pre-planned.
				if update == nil {
					update = &sv2.MutableConfig{
						ForceStepPlan:  i.md.Config.ForceStepPlan,
						RequestVersion: resp.RequestVersion,
						StartedAt:      i.md.Config.StartedAt,
					}
				}
				update.ForceStepPlan = true
			}
		}
		if update != nil {
			if err := e.smv2.UpdateMetadata(ctx, i.md.ID, *update); err != nil {
				return fmt.Errorf("error updating function metadata: %w", err)
			}
		}
	}

	if len(resp.Generator) > consts.DefaultMaxStepLimit {
		// Disallow parallel plans that exceed the step limit
		return state.WrapInStandardError(
			state.ErrFunctionOverflowed,
			state.InngestErrFunctionOverflowed,
			fmt.Sprintf("The function run exceeded the step limit of %d steps.", consts.DefaultMaxStepLimit),
			"",
		)
	}

	groups := opGroups(resp.Generator).All()
	for _, group := range groups {
		if err := e.handleGeneratorGroup(ctx, i, group, resp); err != nil {
			return err
		}
	}

	return nil
}

func (e *executor) handleGeneratorGroup(ctx context.Context, i *runInstance, group OpcodeGroup, resp *state.DriverResponse) error {
	eg := errgroup.Group{}
	for _, op := range group.Opcodes {
		if op == nil {
			// This is clearly an error.
			if e.log != nil {
				e.log.Error().Err(fmt.Errorf("nil generator returned")).Msg("error handling generator")
			}
			continue
		}
		copied := *op
		newItem := i.item
		if group.ShouldStartHistoryGroup {
			// Give each opcode its own group ID, since we want to track each
			// parellel step individually.
			newItem.GroupID = uuid.New().String()
		}
		eg.Go(func() error { return e.handleGenerator(ctx, i, copied) })
	}
	if err := eg.Wait(); err != nil {
		if errors.Is(err, state.ErrStateOverflowed) {
			return err
		}
		if resp.NoRetry {
			return queue.NeverRetryError(err)
		}
		if resp.RetryAt != nil {
			return queue.RetryAtError(err, resp.RetryAt)
		}
		return err
	}

	return nil
}

func (e *executor) handleGenerator(ctx context.Context, i *runInstance, gen state.GeneratorOpcode) error {
	// Grab the edge that triggered this step execution.
	edge, ok := i.item.Payload.(queue.PayloadEdge)
	if !ok {
		return fmt.Errorf("unknown queue item type handling generator: %T", i.item.Payload)
	}

	switch gen.Op {
	case enums.OpcodeNone:
		// OpcodeNone essentially terminates this "thread" or execution path.  We don't need to do
		// anything - including scheduling future steps.
		//
		// This is necessary for parallelization:  we may fan out from 1 step -> 10 parallel steps,
		// then need to coalesce back to a single thread after all 10 have finished.  We expect
		// drivers/the SDK to return OpcodeNone for all but the last of parallel steps.
		return nil
	case enums.OpcodeStep, enums.OpcodeStepRun:
		return e.handleGeneratorStep(ctx, i, gen, edge)
	case enums.OpcodeStepError:
		return e.handleStepError(ctx, i, gen, edge)
	case enums.OpcodeStepPlanned:
		return e.handleGeneratorStepPlanned(ctx, i, gen, edge)
	case enums.OpcodeSleep:
		return e.handleGeneratorSleep(ctx, i, gen, edge)
	case enums.OpcodeWaitForEvent:
		return e.handleGeneratorWaitForEvent(ctx, i, gen, edge)
	case enums.OpcodeInvokeFunction:
		return e.handleGeneratorInvokeFunction(ctx, i, gen, edge)
	}

	return fmt.Errorf("unknown opcode: %s", gen.Op)
}

// handleGeneratorStep handles OpcodeStep and OpcodeStepRun, both indicating that a function step
// has finished
func (e *executor) handleGeneratorStep(ctx context.Context, i *runInstance, gen state.GeneratorOpcode, edge queue.PayloadEdge) error {
	nextEdge := inngest.Edge{
		Outgoing: gen.ID,             // Going from the current step
		Incoming: edge.Edge.Incoming, // And re-calling the incoming function in a loop
	}

	// Save the response to the state store.
	output, err := gen.Output()
	if err != nil {
		return err
	}

	if err := e.validateStateSize(len(output), i.md); err != nil {
		return err
	}

	if err := e.smv2.SaveStep(ctx, i.md.ID, gen.ID, []byte(output)); err != nil {
		return err
	}

	// Update the group ID in context;  we've already saved this step's success and we're now
	// running the step again, needing a new history group
	groupID := uuid.New().String()
	ctx = state.WithGroupID(ctx, groupID)

	// Re-enqueue the exact same edge to run now.
	jobID := fmt.Sprintf("%s-%s", i.md.IdempotencyKey(), gen.ID)
	now := time.Now()
	nextItem := queue.Item{
		JobID:                 &jobID,
		WorkspaceID:           i.md.ID.Tenant.EnvID,
		GroupID:               groupID,
		Kind:                  queue.KindEdge,
		Identifier:            i.item.Identifier, // TODO: Refactor
		PriorityFactor:        i.item.PriorityFactor,
		CustomConcurrencyKeys: i.item.CustomConcurrencyKeys,
		Attempt:               0,
		MaxAttempts:           i.item.MaxAttempts,
		Payload:               queue.PayloadEdge{Edge: nextEdge},
	}
	err = e.queue.Enqueue(ctx, nextItem, now)
	if err == redis_state.ErrQueueItemExists {
		return nil
	}

	for _, l := range e.lifecycles {
		// We can't specify step name here since that will result in the
		// "followup discovery step" having the same name as its predecessor.
		var stepName *string = nil
		go l.OnStepScheduled(ctx, i.md, nextItem, stepName)
	}

	return err
}

func (e *executor) handleStepError(ctx context.Context, i *runInstance, gen state.GeneratorOpcode, edge queue.PayloadEdge) error {
	// With the introduction of the StepError opcode, step errors are handled graceully and we can
	// finally distinguish between application level errors (this function) and network errors/other
	// errors (as the SDK didn't return this opcode).
	//
	// Here, we need to process the error and ensure that we reschedule the job for the future.
	//
	// Things to bear in mind:
	// - Steps throwing/returning NonRetriableErrors are still OpcodeStepError
	// - We are now in charge of rescheduling the entire function
	span := trace.SpanFromContext(ctx)
	span.SetStatus(codes.Error, gen.Error.Name)

	if gen.Error == nil {
		// This should never happen.
		logger.StdlibLogger(ctx).Error("OpcodeStepError handled without user error", "gen", gen)
		return fmt.Errorf("no user error defined in OpcodeStepError")
	}

	// If this is the last attempt, store the error in the state store, with a
	// wrapping of "error".  The wrapping allows SDKs to understand whether the
	// memoized step data is an error (and they should throw/return an error) or
	// real data.
	//
	// State stored for each step MUST always be wrapped with either "error" or "data".
	retryable := true

	if gen.Error.NoRetry {
		// This is a NonRetryableError thrown in a step.
		retryable = false
	}
	if !queue.ShouldRetry(nil, i.item.Attempt, i.item.GetMaxAttempts()) {
		// This is the last attempt as per the attempt in the queue, which
		// means we've failed N times, and so it is not retryable.
		retryable = false
	}

	if retryable {
		// Return an error to trigger standard queue retries.
		for _, l := range e.lifecycles {
			i.item.Attempt += 1
			go l.OnStepScheduled(ctx, i.md, i.item, &gen.Name)
		}
		return ErrHandledStepError
	}

	// This was the final step attempt and we still failed.
	//
	// First, save the error to our state store.
	//
	// Note that `onStepFinished` is called immediately after a step response is returned, so
	// the history for this error will have already been handled.
	output, err := gen.Output()
	if err != nil {
		return err
	}
	if err := e.smv2.SaveStep(ctx, i.md.ID, gen.ID, []byte(output)); err != nil {
		return err
	}

	// Because this is a final step error that was handled gracefully, enqueue
	// another attempt to the function with a new edge type.
	nextEdge := inngest.Edge{
		Outgoing: gen.ID,             // Going from the current step
		Incoming: edge.Edge.Incoming, // And re-calling the incoming function in a loop
	}
	groupID := uuid.New().String()
	ctx = state.WithGroupID(ctx, groupID)

	// This is the discovery step to find what happens after we error
	jobID := fmt.Sprintf("%s-%s-failure", i.md.IdempotencyKey(), gen.ID)
	now := time.Now()
	nextItem := queue.Item{
		JobID:                 &jobID,
		WorkspaceID:           i.md.ID.Tenant.EnvID,
		GroupID:               groupID,
		Kind:                  queue.KindEdgeError,
		Identifier:            i.item.Identifier,
		PriorityFactor:        i.item.PriorityFactor,
		CustomConcurrencyKeys: i.item.CustomConcurrencyKeys,
		Attempt:               0,
		MaxAttempts:           i.item.MaxAttempts,
		Payload:               queue.PayloadEdge{Edge: nextEdge},
	}
	err = e.queue.Enqueue(ctx, nextItem, now)
	if err == redis_state.ErrQueueItemExists {
		return nil
	}

	for _, l := range e.lifecycles {
		go l.OnStepScheduled(ctx, i.md, nextItem, nil)
	}

	return nil
}

func (e *executor) handleGeneratorStepPlanned(ctx context.Context, i *runInstance, gen state.GeneratorOpcode, edge queue.PayloadEdge) error {
	nextEdge := inngest.Edge{
		// Planned generator IDs are the same as the actual OpcodeStep IDs.
		// We can't set edge.Edge.Outgoing here because the step hasn't yet ran.
		//
		// We do, though, want to store the incomin step ID name _without_ overriding
		// the actual DAG step, though.
		// Run the same action.
		IncomingGeneratorStep: gen.ID,
		Outgoing:              edge.Edge.Outgoing,
		Incoming:              edge.Edge.Incoming,
	}

	// Update the group ID in context;  we're scheduling a step, and we want
	// to start a new history group for this item.
	groupID := uuid.New().String()
	ctx = state.WithGroupID(ctx, groupID)

	// Re-enqueue the exact same edge to run now.
	jobID := fmt.Sprintf("%s-%s", i.item.Identifier.IdempotencyKey(), gen.ID+"-plan")
	now := time.Now()
	nextItem := queue.Item{
		JobID:                 &jobID,
		GroupID:               groupID, // Ensure we correlate future jobs with this group ID, eg. started/failed.
		WorkspaceID:           i.md.ID.Tenant.EnvID,
		Kind:                  queue.KindEdge,
		Identifier:            i.item.Identifier,
		PriorityFactor:        i.item.PriorityFactor,
		CustomConcurrencyKeys: i.item.CustomConcurrencyKeys,
		Attempt:               0,
		MaxAttempts:           i.item.MaxAttempts,
		Payload: queue.PayloadEdge{
			Edge: nextEdge,
		},
	}
	err := e.queue.Enqueue(ctx, nextItem, now)
	if err == redis_state.ErrQueueItemExists {
		return nil
	}

	for _, l := range e.lifecycles {
		go l.OnStepScheduled(ctx, i.md, nextItem, &gen.Name)
	}
	return err
}

// handleSleep handles the sleep opcode, ensuring that we enqueue the function to rerun
// at the correct time.
func (e *executor) handleGeneratorSleep(ctx context.Context, i *runInstance, gen state.GeneratorOpcode, edge queue.PayloadEdge) error {
	dur, err := gen.SleepDuration()
	if err != nil {
		return err
	}

	nextEdge := inngest.Edge{
		Outgoing: gen.ID,             // Leaving sleep
		Incoming: edge.Edge.Incoming, // To re-call the SDK
	}

	startedAt := time.Now()
	until := startedAt.Add(dur)

	// Create another group for the next item which will run.  We're enqueueing
	// the function to run again after sleep, so need a new group.
	groupID := uuid.New().String()
	ctx = state.WithGroupID(ctx, groupID)

	jobID := fmt.Sprintf("%s-%s", i.md.IdempotencyKey(), gen.ID)
	// TODO Should this also include a parent step span? It will never have attempts.
	err = e.queue.Enqueue(ctx, queue.Item{
		JobID:       &jobID,
		WorkspaceID: i.md.ID.Tenant.EnvID,
		// Sleeps re-enqueue the step so that we can mark the step as completed
		// in the executor after the sleep is complete.  This will re-call the
		// generator step, but we need the same group ID for correlation.
		GroupID:               groupID,
		Kind:                  queue.KindSleep,
		Identifier:            i.item.Identifier,
		PriorityFactor:        i.item.PriorityFactor,
		CustomConcurrencyKeys: i.item.CustomConcurrencyKeys,
		Attempt:               0,
		MaxAttempts:           i.item.MaxAttempts,
		Payload:               queue.PayloadEdge{Edge: nextEdge},
	}, until)
	if err == redis_state.ErrQueueItemExists {
		return nil
	}

	for _, e := range e.lifecycles {
		go e.OnSleep(context.WithoutCancel(ctx), i.md, i.item, gen, until)
	}

	return err
}

func (e *executor) handleGeneratorInvokeFunction(ctx context.Context, i *runInstance, gen state.GeneratorOpcode, edge queue.PayloadEdge) error {
	if e.handleSendingEvent == nil {
		return fmt.Errorf("no handleSendingEvent function specified")
	}

	opts, err := gen.InvokeFunctionOpts()
	if err != nil {
		return fmt.Errorf("unable to parse invoke function opts: %w", err)
	}
	expires, err := opts.Expires()
	if err != nil {
		return fmt.Errorf("unable to parse invoke function expires: %w", err)
	}

	eventName := event.FnFinishedName
	correlationID := i.md.ID.RunID.String() + "." + gen.ID
	strExpr := fmt.Sprintf("async.data.%s == %s", consts.InvokeCorrelationId, strconv.Quote(correlationID))
	_, err = e.newExpressionEvaluator(ctx, strExpr)
	if err != nil {
		return execError{err: fmt.Errorf("failed to create expression to wait for invoked function completion: %w", err)}
	}

	pauseID := inngest.DeterministicSha1UUID(i.md.ID.RunID.String() + gen.ID)
	opcode := gen.Op.String()
	now := time.Now()

	sid := run.NewSpanID(ctx)
	// NOTE: the context here still contains the execSpan's traceID & spanID,
	// which is what we want because that's the parent that needs to be referenced later on
	carrier := itrace.NewTraceCarrier(
		itrace.WithTraceCarrierTimestamp(now),
		itrace.WithTraceCarrierSpanID(&sid),
	)
	itrace.UserTracer().Propagator().Inject(ctx, propagation.MapCarrier(carrier.Context))

	// Always create an invocation event.
	evt := event.NewInvocationEvent(event.NewInvocationEventOpts{
		Event:           *opts.Payload,
		FnID:            opts.FunctionID,
		CorrelationID:   &correlationID,
		TraceCarrier:    carrier,
		ExpiresAt:       expires.UnixMilli(),
		GroupID:         i.item.GroupID,
		DisplayName:     gen.UserDefinedName(),
		SourceAppID:     i.item.Identifier.AppID.String(),
		SourceFnID:      i.item.Identifier.WorkflowID.String(),
		SourceFnVersion: i.item.Identifier.WorkflowVersion,
	})

	err = e.pm.SavePause(ctx, state.Pause{
		ID:                  pauseID,
		WorkspaceID:         i.md.ID.Tenant.EnvID,
		Identifier:          i.item.Identifier,
		GroupID:             i.item.GroupID,
		Outgoing:            gen.ID,
		Incoming:            edge.Edge.Incoming,
		StepName:            gen.UserDefinedName(),
		Opcode:              &opcode,
		Expires:             state.Time(expires),
		Event:               &eventName,
		Expression:          &strExpr,
		DataKey:             gen.ID,
		InvokeCorrelationID: &correlationID,
		TriggeringEventID:   &evt.ID,
		InvokeTargetFnID:    &opts.FunctionID,
		MaxAttempts:         i.item.MaxAttempts,
		Metadata: map[string]any{
			consts.OtelPropagationKey: carrier,
		},
	})
	if err == state.ErrPauseAlreadyExists {
		return nil
	}
	if err != nil {
		return err
	}

	// Enqueue a job that will timeout the pause.
	jobID := fmt.Sprintf("%s-%s", i.md.IdempotencyKey(), gen.ID)
	// TODO I think this is fine sending no metadata, as we have no attempts.
	err = e.queue.Enqueue(ctx, queue.Item{
		JobID:       &jobID,
		WorkspaceID: i.md.ID.Tenant.EnvID,
		// Use the same group ID, allowing us to track the cancellation of
		// the step correctly.
		GroupID:               i.item.GroupID,
		Kind:                  queue.KindPause,
		Identifier:            i.item.Identifier,
		PriorityFactor:        i.item.PriorityFactor,
		CustomConcurrencyKeys: i.item.CustomConcurrencyKeys,
		MaxAttempts:           i.item.MaxAttempts,
		Payload: queue.PayloadPauseTimeout{
			PauseID:   pauseID,
			OnTimeout: true,
		},
	}, expires)
	if err == redis_state.ErrQueueItemExists {
		return nil
	}

	// Send the event.
	err = e.handleSendingEvent(ctx, evt, i.item)
	if err != nil {
		// TODO Cancel pause/timeout?
		return fmt.Errorf("error publishing internal invocation event: %w", err)
	}

	for _, e := range e.lifecycles {
		go e.OnInvokeFunction(context.WithoutCancel(ctx), i.md, i.item, gen, evt)
	}

	return err
}

func (e *executor) handleGeneratorWaitForEvent(ctx context.Context, i *runInstance, gen state.GeneratorOpcode, edge queue.PayloadEdge) error {
	opts, err := gen.WaitForEventOpts()
	if err != nil {
		return fmt.Errorf("unable to parse wait for event opts: %w", err)
	}
	expires, err := opts.Expires()
	if err != nil {
		return fmt.Errorf("unable to parse wait for event expires: %w", err)
	}

	pauseID := inngest.DeterministicSha1UUID(i.md.ID.RunID.String() + gen.ID)

	expr := opts.If
	if expr != nil && strings.Contains(*expr, "event.") {
		// Remove `event` data from the expression and replace with actual event
		// data as values, now that we have the event.
		//
		// This improves performance in matching, as we can then use the values within
		// aggregate trees.
		evt := event.Event{}
		if err := json.Unmarshal(i.events[0], &evt); err != nil {
			logger.StdlibLogger(ctx).Error("error unmarshalling trigger event in waitForEvent op", "error", err)
		}

		interpolated, err := expressions.Interpolate(ctx, *opts.If, map[string]any{
			"event": evt.Map(),
		})
		if err != nil {
			var compileError *expressions.CompileError
			if errors.As(err, &compileError) {
				return fmt.Errorf("error interpolating wait for event expression: %w", state.WrapInStandardError(
					compileError,
					"CompileError",
					"Could not compile expression",
					compileError.Message(),
				))
			}

			return fmt.Errorf("error interpolating wait for event expression: %w", err)
		}
		expr = &interpolated

		// Update the generator to use the interpolated data, ensuring history is updated.
		opts.If = expr
		gen.Opts = opts
	}

	opcode := gen.Op.String()
	now := time.Now()

	sid := run.NewSpanID(ctx)
	// NOTE: the context here still contains the execSpan's traceID & spanID,
	// which is what we want because that's the parent that needs to be referenced later on
	carrier := itrace.NewTraceCarrier(
		itrace.WithTraceCarrierTimestamp(now),
		itrace.WithTraceCarrierSpanID(&sid),
	)
	itrace.UserTracer().Propagator().Inject(ctx, propagation.MapCarrier(carrier.Context))

	pause := state.Pause{
		ID:          pauseID,
		WorkspaceID: i.md.ID.Tenant.EnvID,
		Identifier:  i.item.Identifier,
		GroupID:     i.item.GroupID,
		Outgoing:    gen.ID,
		Incoming:    edge.Edge.Incoming,
		StepName:    gen.UserDefinedName(),
		Opcode:      &opcode,
		Expires:     state.Time(expires),
		Event:       &opts.Event,
		Expression:  expr,
		DataKey:     gen.ID,
		MaxAttempts: i.item.MaxAttempts,
		Metadata: map[string]any{
			consts.OtelPropagationKey: carrier,
		},
	}
	err = e.pm.SavePause(ctx, pause)
	if err != nil {
		if err == state.ErrPauseAlreadyExists {
			return nil
		}

		return err
	}

	// SDK-based event coordination is called both when an event is received
	// OR on timeout, depending on which happens first.  Both routes consume
	// the pause so this race will conclude by calling the function once, as only
	// one thread can lease and consume a pause;  the other will find that the
	// pause is no longer available and return.
	jobID := fmt.Sprintf("%s-%s", i.md.IdempotencyKey(), gen.ID)
	// TODO Is this fine to leave? No attempts.
	err = e.queue.Enqueue(ctx, queue.Item{
		JobID:       &jobID,
		WorkspaceID: i.md.ID.Tenant.EnvID,
		// Use the same group ID, allowing us to track the cancellation of
		// the step correctly.
		GroupID:               i.item.GroupID,
		Kind:                  queue.KindPause,
		Identifier:            i.item.Identifier,
		PriorityFactor:        i.item.PriorityFactor,
		CustomConcurrencyKeys: i.item.CustomConcurrencyKeys,
		Payload: queue.PayloadPauseTimeout{
			PauseID:   pauseID,
			OnTimeout: true,
		},
	}, expires)
	if err == redis_state.ErrQueueItemExists {
		return nil
	}

	for _, e := range e.lifecycles {
		go e.OnWaitForEvent(context.WithoutCancel(ctx), i.md, i.item, gen, pause)
	}

	return err
}

func (e *executor) newExpressionEvaluator(ctx context.Context, expr string) (expressions.Evaluator, error) {
	if e.evalFactory != nil {
		return e.evalFactory(ctx, expr)
	}
	return expressions.NewExpressionEvaluator(ctx, expr)
}

// AppendAndScheduleBatch appends a new batch item. If a new batch is created, it will be scheduled to run
// after the batch timeout. If the item finalizes the batch, a function run is immediately scheduled.
func (e *executor) AppendAndScheduleBatch(ctx context.Context, fn inngest.Function, bi batch.BatchItem, opts *execution.BatchExecOpts) error {
	result, err := e.batcher.Append(ctx, bi, fn)
	if err != nil {
		return err
	}

	if opts == nil {
		opts = &execution.BatchExecOpts{}
	}

	switch result.Status {
	case enums.BatchAppend:
		// noop
	case enums.BatchNew:
		dur, err := time.ParseDuration(fn.EventBatch.Timeout)
		if err != nil {
			return err
		}
		at := time.Now().Add(dur)

		if err := e.batcher.ScheduleExecution(ctx, batch.ScheduleBatchOpts{
			ScheduleBatchPayload: batch.ScheduleBatchPayload{
				BatchID:         ulid.MustParse(result.BatchID),
				AccountID:       bi.AccountID,
				WorkspaceID:     bi.WorkspaceID,
				AppID:           bi.AppID,
				FunctionID:      bi.FunctionID,
				FunctionVersion: bi.FunctionVersion,
				BatchPointer:    result.BatchPointerKey,
			},
			At: at,
		}); err != nil {
			return err
		}

		metrics.IncrBatchScheduledCounter(ctx, metrics.CounterOpt{
			PkgName: pkgName,
			Tags: map[string]any{
				"account_id":  bi.AccountID.String(),
				"function_id": bi.FunctionID.String(),
			},
		})
	case enums.BatchFull:
		// start execution immediately
		batchID := ulid.MustParse(result.BatchID)
		if err := e.RetrieveAndScheduleBatch(ctx, fn, batch.ScheduleBatchPayload{
			BatchID:         batchID,
			BatchPointer:    result.BatchPointerKey,
			AccountID:       bi.AccountID,
			WorkspaceID:     bi.WorkspaceID,
			AppID:           bi.AppID,
			FunctionID:      bi.FunctionID,
			FunctionVersion: bi.FunctionVersion,
		}, &execution.BatchExecOpts{
			FunctionPausedAt: opts.FunctionPausedAt,
		}); err != nil {
			return fmt.Errorf("could not retrieve and schedule batch items: %w", err)
		}

	default:
		return fmt.Errorf("invalid status of batch append ops: %d", result.Status)
	}

	return nil
}

// RetrieveAndScheduleBatch retrieves all items from a started batch and schedules a function run
func (e *executor) RetrieveAndScheduleBatch(ctx context.Context, fn inngest.Function, payload batch.ScheduleBatchPayload, opts *execution.BatchExecOpts) error {
	evtList, err := e.batcher.RetrieveItems(ctx, payload.FunctionID, payload.BatchID)
	if err != nil {
		return err
	}

	if opts == nil {
		opts = &execution.BatchExecOpts{}
	}

	evtIDs := make([]string, len(evtList))
	events := make([]event.TrackedEvent, len(evtList))
	for i, e := range evtList {
		events[i] = e
		evtIDs[i] = e.GetInternalID().String()
	}

	// root span for scheduling a batch
	ctx, span := run.NewSpan(ctx,
		run.WithScope(consts.OtelScopeBatch),
		run.WithName(consts.OtelSpanBatch),
		run.WithNewRoot(),
		run.WithSpanAttributes(
			attribute.String(consts.OtelSysAccountID, payload.AccountID.String()),
			attribute.String(consts.OtelSysWorkspaceID, payload.WorkspaceID.String()),
			attribute.String(consts.OtelSysAppID, payload.AppID.String()),
			attribute.String(consts.OtelSysFunctionID, fn.ID.String()),
			attribute.String(consts.OtelSysBatchID, payload.BatchID.String()),
			attribute.String(consts.OtelSysEventIDs, strings.Join(evtIDs, ",")),
		))
	defer span.End()

	// still process events in case the user disables batching while a batch is still in-flight
	if fn.EventBatch != nil {
		if len(events) == fn.EventBatch.MaxSize {
			span.SetAttributes(attribute.Bool(consts.OtelSysBatchFull, true))
		} else {
			span.SetAttributes(attribute.Bool(consts.OtelSysBatchTimeout, true))
		}
	}

	key := fmt.Sprintf("%s-%s", fn.ID, payload.BatchID)
	md, err := e.Schedule(ctx, execution.ScheduleRequest{
		AccountID:        payload.AccountID,
		WorkspaceID:      payload.WorkspaceID,
		AppID:            payload.AppID,
		Function:         fn,
		Events:           events,
		BatchID:          &payload.BatchID,
		IdempotencyKey:   &key,
		FunctionPausedAt: opts.FunctionPausedAt,
	})

	// Ensure to delete batch when Schedule worked, we already processed it, or the function was paused
	shouldDeleteBatch := err == nil ||
		err == redis_state.ErrQueueItemExists ||
		errors.Is(err, ErrFunctionSkipped) ||
		errors.Is(err, state.ErrIdentifierExists)
	if shouldDeleteBatch {
		// TODO: check if all errors can be blindly returned
		if err := e.batcher.DeleteKeys(ctx, payload.FunctionID, payload.BatchID); err != nil {
			return err
		}
	}

	// Don't bother if it's already there
	if err == redis_state.ErrQueueItemExists {
		return nil
	}
	// TODO: check for known errors
	if err != nil {
		span.SetStatus(codes.Error, err.Error())
		return err
	}

	metrics.IncrBatchProcessStartCounter(ctx, metrics.CounterOpt{
		PkgName: pkgName,
		Tags: map[string]any{
			// whether batch was full or started by timeout
			"batch_timeout": opts == nil,
			"account_id":    payload.AccountID.String(),
		},
	})

	if md != nil {
		span.SetAttributes(attribute.String(consts.OtelAttrSDKRunID, md.ID.RunID.String()))
	} else {
		span.SetAttributes(attribute.Bool(consts.OtelSysStepDelete, true))
	}

	return nil
}

func (e *executor) validateStateSize(outputSize int, md sv2.Metadata) error {
	// validate state size and exit early if we're over the limit
	if e.stateSizeLimit != nil {
		stateSizeLimit := e.stateSizeLimit(md.ID)

		if stateSizeLimit == 0 {
			stateSizeLimit = consts.DefaultMaxStateSizeLimit
		}

		if outputSize+md.Metrics.StateSize > stateSizeLimit {
			return state.WrapInStandardError(
				state.ErrStateOverflowed,
				state.InngestErrStateOverflowed,
				fmt.Sprintf("The function run exceeded the state size limit of %d bytes.", stateSizeLimit),
				"",
			)
		}
	}

	return nil
}

type execError struct {
	err   error
	final bool
}

func (e execError) Unwrap() error {
	return e.err
}

func (e execError) Error() string {
	return e.err.Error()
}

func (e execError) Retryable() bool {
	return !e.final
}

func generateCancelExpression(eventID ulid.ULID, expr *string) string {
	// Ensure that we only listen to cancellation events that occur
	// after the initial event is received.
	//
	// NOTE: We don't use `event.ts` here as people can use a future-TS date
	// to schedule future runs.  Events received between now and that date should
	// still cancel the run.
	res := fmt.Sprintf("(async.ts == null || async.ts > %d)", eventID.Time())
	if expr != nil {
		res = *expr + " && " + res
	}
	return res
}

// extractTraceCtx extracts the trace context from the given item, if it exists.
// If it doesn't it falls back to extracting the trace for the run overall.
// If neither exist or they are invalid, it returns the original context.
func extractTraceCtx(ctx context.Context, md sv2.Metadata) context.Context {
	fntrace := md.Config.FunctionTrace()
	if fntrace != nil {
		// NOTE:
		// this gymastics happens because the carrier stores the spanID separately.
		// it probably can be simplified
		tmp := itrace.UserTracer().Propagator().Extract(ctx, propagation.MapCarrier(fntrace.Context))
		spanID, err := md.Config.GetSpanID()
		if err != nil {
			return ctx
		}

		sctx := trace.SpanContextFromContext(tmp).WithSpanID(*spanID)
		return trace.ContextWithSpanContext(ctx, sctx)
	}

	return ctx
}<|MERGE_RESOLUTION|>--- conflicted
+++ resolved
@@ -891,24 +891,13 @@
 		// Check if this step permanently failed.  If so, the function is a failure.
 		if !resp.Retryable() {
 			// TODO: Refactor state input
-<<<<<<< HEAD
-			if performedFinalization, err := e.finalize(ctx, i.md, i.events, i.f.GetSlug(), *resp); err != nil {
+			if err := e.finalize(ctx, i.md, i.events, i.f.GetSlug(), *resp); err != nil {
 				l.Error("error running finish handler", "error", err)
-			} else if performedFinalization {
-				for _, e := range e.lifecycles {
-					go e.OnFunctionFinished(context.WithoutCancel(ctx), i.md, i.item, i.events, *resp)
-				}
-			} else {
-				l.Info("run finished but did not finalize")
-=======
-			if err := e.finalize(ctx, i.md, i.events, i.f.GetSlug(), *resp); err != nil {
-				l.Error().Err(err).Msg("error running finish handler")
 			}
 
 			// Can be reached multiple times for parallel discovery steps
 			for _, e := range e.lifecycles {
 				go e.OnFunctionFinished(context.WithoutCancel(ctx), i.md, i.item, i.events, *resp)
->>>>>>> 0e581f47
 			}
 
 			return resp
@@ -930,24 +919,13 @@
 					resp.Err = &serialized
 				}
 
-<<<<<<< HEAD
-				if performedFinalization, err := e.finalize(ctx, i.md, i.events, i.f.GetSlug(), *resp); err != nil {
+				if err := e.finalize(ctx, i.md, i.events, i.f.GetSlug(), *resp); err != nil {
 					l.Error("error running finish handler", "error", err)
-				} else if performedFinalization {
-					for _, e := range e.lifecycles {
-						go e.OnFunctionFinished(context.WithoutCancel(ctx), i.md, i.item, i.events, *resp)
-					}
-				} else {
-					l.Info("run finished but did not finalize")
-=======
-				if err := e.finalize(ctx, i.md, i.events, i.f.GetSlug(), *resp); err != nil {
-					l.Error().Err(err).Msg("error running finish handler")
 				}
 
 				// Can be reached multiple times for parallel discovery steps
 				for _, e := range e.lifecycles {
 					go e.OnFunctionFinished(context.WithoutCancel(ctx), i.md, i.item, i.events, *resp)
->>>>>>> 0e581f47
 				}
 
 				return nil
@@ -958,24 +936,13 @@
 	}
 
 	// This is the function result.
-<<<<<<< HEAD
-	if performedFinalization, err := e.finalize(ctx, i.md, i.events, i.f.GetSlug(), *resp); err != nil {
+	if err := e.finalize(ctx, i.md, i.events, i.f.GetSlug(), *resp); err != nil {
 		l.Error("error running finish handler", "error", err)
-	} else if performedFinalization {
-		for _, e := range e.lifecycles {
-			go e.OnFunctionFinished(context.WithoutCancel(ctx), i.md, i.item, i.events, *resp)
-		}
-	} else {
-		l.Info("run finished but did not finalize")
-=======
-	if err := e.finalize(ctx, i.md, i.events, i.f.GetSlug(), *resp); err != nil {
-		l.Error().Err(err).Msg("error running finish handler")
 	}
 
 	// Can be reached multiple times for parallel discovery steps
 	for _, e := range e.lifecycles {
 		go e.OnFunctionFinished(context.WithoutCancel(ctx), i.md, i.item, i.events, *resp)
->>>>>>> 0e581f47
 	}
 
 	return nil
@@ -1671,20 +1638,10 @@
 	if err := e.finalize(ctx, md, evts, f.Function.GetSlug(), state.DriverResponse{
 		Err: &fnCancelledErr,
 	}); err != nil {
-<<<<<<< HEAD
 		l.Error("error running finish handler", "error", err)
-	} else if performedFinalization || r.ForceLifecycleHook {
-		for _, e := range e.lifecycles {
-			go e.OnFunctionCancelled(context.WithoutCancel(ctx), md, r, evts)
-		}
-	} else {
-		l.Info("run cancelled but did not finalize")
-=======
-		l.Error().Err(err).Msg("error running finish handler")
 	}
 	for _, e := range e.lifecycles {
 		go e.OnFunctionCancelled(context.WithoutCancel(ctx), md, r, evts)
->>>>>>> 0e581f47
 	}
 
 	return nil
