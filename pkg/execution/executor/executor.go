package executor

import (
	"context"
	"crypto/rand"
	"encoding/json"
	"errors"
	"fmt"
	"strings"
	"sync"
	"time"

	"github.com/google/uuid"
	"github.com/inngest/inngest/pkg/consts"
	"github.com/inngest/inngest/pkg/enums"
	"github.com/inngest/inngest/pkg/event"
	"github.com/inngest/inngest/pkg/execution"
	"github.com/inngest/inngest/pkg/execution/debounce"
	"github.com/inngest/inngest/pkg/execution/driver"
	"github.com/inngest/inngest/pkg/execution/queue"
	"github.com/inngest/inngest/pkg/execution/state"
	"github.com/inngest/inngest/pkg/execution/state/redis_state"
	"github.com/inngest/inngest/pkg/expressions"
	"github.com/inngest/inngest/pkg/inngest"
	"github.com/oklog/ulid/v2"
	"github.com/rs/zerolog"
	"github.com/xhit/go-str2duration/v2"
	"golang.org/x/sync/errgroup"
	"golang.org/x/sync/semaphore"
)

var (
	ErrRuntimeRegistered = fmt.Errorf("runtime is already registered")
	ErrNoStateManager    = fmt.Errorf("no state manager provided")
	ErrNoActionLoader    = fmt.Errorf("no action loader provided")
	ErrNoRuntimeDriver   = fmt.Errorf("runtime driver for action not found")
	ErrFunctionDebounced = fmt.Errorf("function debounced")

	ErrFunctionEnded = fmt.Errorf("function already ended")

	PauseHandleConcurrency = 100
)

var (
	// SourceEdgeRetries represents the number of times we'll retry running a source edge.
	// Each edge gets their own set of retries in our execution engine, embedded directly
	// in the job.  The retry count is taken from function config for every step _but_
	// initialization.
	sourceEdgeRetries = 20
)

// NewExecutor returns a new executor, responsible for running the specific step of a
// function (using the available drivers) and storing the step's output or error.
//
// Note that this only executes a single step of the function;  it returns which children
// can be directly executed next and saves a state.Pause for edges that have async conditions.
func NewExecutor(opts ...ExecutorOpt) (execution.Executor, error) {
	m := &executor{
		runtimeDrivers: map[string]driver.Driver{},
	}

	for _, o := range opts {
		if err := o(m); err != nil {
			return nil, err
		}
	}

	if m.sm == nil {
		return nil, ErrNoStateManager
	}

	return m, nil
}

// ExecutorOpt modifies the built in executor on creation.
type ExecutorOpt func(m execution.Executor) error

// WithStateManager sets which state manager to use when creating an executor.
func WithStateManager(sm state.Manager) ExecutorOpt {
	return func(e execution.Executor) error {
		e.(*executor).sm = sm
		return nil
	}
}

// WithQueue sets which state manager to use when creating an executor.
func WithQueue(q queue.Queue) ExecutorOpt {
	return func(e execution.Executor) error {
		e.(*executor).queue = q
		return nil
	}
}

func WithFunctionLoader(l state.FunctionLoader) ExecutorOpt {
	return func(e execution.Executor) error {
		e.(*executor).fl = l
		return nil
	}
}

func WithLogger(l *zerolog.Logger) ExecutorOpt {
	return func(e execution.Executor) error {
		e.(*executor).log = l
		return nil
	}
}

func WithFailureHandler(f execution.FailureHandler) ExecutorOpt {
	return func(e execution.Executor) error {
		e.(*executor).failureHandler = f
		return nil
	}
}

func WithLifecycleListeners(l ...execution.LifecycleListener) ExecutorOpt {
	return func(e execution.Executor) error {
		for _, item := range l {
			e.AddLifecycleListener(item)
		}
		return nil
	}
}

func WithStepLimits(limit uint) ExecutorOpt {
	return func(e execution.Executor) error {
		if limit > consts.AbsoluteMaxStepLimit {
			return fmt.Errorf("%d is greater than the absolute step limit of %d", limit, consts.AbsoluteMaxStepLimit)
		}
		e.(*executor).steplimit = limit
		return nil
	}
}

func WithDebouncer(d debounce.Debouncer) ExecutorOpt {
	return func(e execution.Executor) error {
		e.(*executor).debouncer = d
		return nil
	}
}

// WithEvaluatorFactory allows customizing of the expression evaluator factory function.
func WithEvaluatorFactory(f func(ctx context.Context, expr string) (expressions.Evaluator, error)) ExecutorOpt {
	return func(e execution.Executor) error {
		e.(*executor).evalFactory = f
		return nil
	}
}

// WithRuntimeDrivers specifies the drivers available to use when executing steps
// of a function.
//
// When invoking a step in a function, we find the registered driver with the step's
// RuntimeType() and use that driver to execute the step.
func WithRuntimeDrivers(drivers ...driver.Driver) ExecutorOpt {
	return func(exec execution.Executor) error {
		e := exec.(*executor)
		for _, d := range drivers {
			if _, ok := e.runtimeDrivers[d.RuntimeType()]; ok {
				return ErrRuntimeRegistered
			}
			e.runtimeDrivers[d.RuntimeType()] = d

		}
		return nil
	}
}

// executor represents a built-in executor for running workflows.
type executor struct {
	log *zerolog.Logger

	sm             state.Manager
	queue          queue.Queue
	debouncer      debounce.Debouncer
	fl             state.FunctionLoader
	evalFactory    func(ctx context.Context, expr string) (expressions.Evaluator, error)
	runtimeDrivers map[string]driver.Driver
	failureHandler execution.FailureHandler

	lifecycles []execution.LifecycleListener

	steplimit uint
}

func (e *executor) SetFailureHandler(f execution.FailureHandler) {
	e.failureHandler = f
}

func (e *executor) AddLifecycleListener(l execution.LifecycleListener) {
	e.lifecycles = append(e.lifecycles, l)
}

// Execute loads a workflow and the current run state, then executes the
// function's step via the necessary driver.
//
// If this function has a debounce config, this will return ErrFunctionDebounced instead
// of an identifier as the function is not scheduled immediately.
func (e *executor) Schedule(ctx context.Context, req execution.ScheduleRequest) (*state.Identifier, error) {
	if req.Function.Debounce != nil && !req.PreventDebounce {
		err := e.debouncer.Debounce(ctx, debounce.DebounceItem{
			AccountID:       req.AccountID,
			WorkspaceID:     req.WorkspaceID,
			FunctionID:      req.Function.ID,
			FunctionVersion: req.Function.FunctionVersion,
			EventID:         req.Events[0].GetInternalID(),
			Event:           req.Events[0].GetEvent(),
		}, req.Function)
		if err != nil {
			return nil, err
		}
		return nil, ErrFunctionDebounced
	}

	runID := ulid.MustNew(ulid.Now(), rand.Reader)
	var key string
	if req.IdempotencyKey != nil {
		// Use the given idempotency key
		key = *req.IdempotencyKey
	}
	if req.OriginalRunID != nil {
		// If this is a rerun then we want to use the run ID as the key. If we
		// used the event or batch ID as the key then we wouldn't be able to
		// rerun multiple times.
		key = runID.String()
	}
	if key == "" && len(req.Events) == 1 {
		// If not provided, use the incoming event ID if there's not a batch.
		key = req.Events[0].GetInternalID().String()
	}
	if key == "" && req.BatchID != nil {
		// Finally, if there is a batch use the batch ID as the idempotency key.
		key = req.BatchID.String()
	}

	id := state.Identifier{
		WorkflowID:      req.Function.ID,
		WorkflowVersion: req.Function.FunctionVersion,
		StaticVersion:   req.StaticVersion,
		RunID:           runID,
		BatchID:         req.BatchID,
		EventID:         req.Events[0].GetInternalID(),
		Key:             key,
		AccountID:       req.AccountID,
		WorkspaceID:     req.WorkspaceID,
		OriginalRunID:   req.OriginalRunID,
	}

	mapped := make([]map[string]any, len(req.Events))
	for n, item := range req.Events {
		mapped[n] = item.GetEvent().Map()
	}

	if req.Function.Concurrency != nil {
		// Ensure we evaluate concurrency keys when scheduling the function.
		for _, limit := range req.Function.Concurrency.Limits {
			if !limit.IsCustomLimit() {
				continue
			}

			// Ensure we bind the limit to the correct scope.
			scopeID := req.Function.ID
			switch limit.Scope {
			case enums.ConcurrencyScopeAccount:
				scopeID = req.AccountID
			case enums.ConcurrencyScopeEnv:
				scopeID = req.WorkspaceID
			}

			// Store the concurrency limit in the function.  By copying in the raw expression hash,
			// we can update the concurrency limits for in-progress runs as new function versions
			// are stored.
			//
			// The raw keys are stored in the function state so that we don't need to re-evaluate
			// keys and input each time, as they're constant through the function run.
			id.CustomConcurrencyKeys = append(id.CustomConcurrencyKeys, state.CustomConcurrency{
				Key:   limit.Evaluate(ctx, scopeID, mapped[0]),
				Hash:  limit.Hash,
				Limit: limit.Limit,
			})
		}
	}

	// Evaluate the run priority based off of the input event data.
	factor, err := req.Function.RunPriorityFactor(ctx, mapped[0])
	if err != nil && e.log != nil {
		e.log.Warn().Err(err).Msg("run priority errored")
	}
	if factor != 0 {
		id.PriorityFactor = &factor
	}

<<<<<<< HEAD
	s, err := e.sm.New(ctx, state.Input{
=======
	// Create a new function.
	_, err = e.sm.New(ctx, state.Input{
>>>>>>> 23106898
		Identifier:     id,
		EventBatchData: mapped,
		Context:        req.Context,
	})
	if err == state.ErrIdentifierExists {
		// This function was already created.
		return nil, state.ErrIdentifierExists
	}

	if err != nil {
		return nil, fmt.Errorf("error creating run state: %w", err)
	}

	// Create cancellation pauses immediately, only if this is a non-batch event.
	if req.BatchID == nil {
		for _, c := range req.Function.Cancel {
			pauseID := uuid.New()
			expires := time.Now().Add(consts.CancelTimeout)
			if c.Timeout != nil {
				dur, err := str2duration.ParseDuration(*c.Timeout)
				if err != nil {
					return &id, fmt.Errorf("error parsing cancel duration: %w", err)
				}
				expires = time.Now().Add(dur)
			}

			// Ensure that we only listen to cancellation events that occur
			// after the initial event is received.
			expr := "(async.ts == null || async.ts > event.ts)"
			if c.If != nil {
				expr = expr + " && " + *c.If
			}

			// Evaluate the expression.  This lets us inspect the expression's attributes
			// so that we can store only the attrs used in the expression in the pause,
			// saving space, bandwidth, etc.
			eval, err := expressions.NewExpressionEvaluator(ctx, expr)
			if err != nil {
				return &id, err
			}
			ed := expressions.NewData(map[string]any{"event": req.Events[0].GetEvent().Map()})
			data := eval.FilteredAttributes(ctx, ed).Map()

			// The triggering event ID should be the first ID in the batch.
			triggeringID := req.Events[0].GetInternalID().String()

			pause := state.Pause{
				WorkspaceID:       req.WorkspaceID,
				Identifier:        id,
				ID:                pauseID,
				Expires:           state.Time(expires),
				Event:             &c.Event,
				Expression:        c.If,
				ExpressionData:    data,
				Cancel:            true,
				TriggeringEventID: &triggeringID,
			}
			err = e.sm.SavePause(ctx, pause)
			if err != nil {
				return &id, fmt.Errorf("error saving pause: %w", err)
			}
		}
	}

	at := time.Now()
	if req.BatchID == nil {
		evtTs := time.UnixMilli(req.Events[0].GetEvent().Timestamp)
		if evtTs.After(at) {
			// Schedule functions in the future if there's a future
			// event `ts` field.
			at = evtTs
		}
	}
	if req.At != nil {
		at = *req.At
	}

	// Prefix the workflow to the job ID so that no invocation can accidentally
	// cause idempotency issues across users/functions.
	//
	// This enures that we only ever enqueue the start job for this function once.
	queueKey := fmt.Sprintf("%s:%s", req.Function.ID, key)
	item := queue.Item{
		JobID:       &queueKey,
		GroupID:     uuid.New().String(),
		WorkspaceID: req.WorkspaceID,
		Kind:        queue.KindEdge,
		Identifier:  id,
		Attempt:     0,
		MaxAttempts: &sourceEdgeRetries,
		Payload: queue.PayloadEdge{
			Edge: inngest.SourceEdge,
		},
	}
	err = e.queue.Enqueue(ctx, item, at)
	if err == redis_state.ErrQueueItemExists {
		return nil, state.ErrIdentifierExists
	}
	if err != nil {
		return nil, fmt.Errorf("error enqueueing source edge '%v': %w", queueKey, err)
	}

	for _, e := range e.lifecycles {
		go e.OnFunctionScheduled(context.WithoutCancel(ctx), id, item, s)
	}

	return &id, nil
}

// Execute loads a workflow and the current run state, then executes the
// function's step via the necessary driver.
func (e *executor) Execute(ctx context.Context, id state.Identifier, item queue.Item, edge inngest.Edge, stackIndex int) (*state.DriverResponse, error) {
	if e.fl == nil {
		return nil, fmt.Errorf("no function loader specified running step")
	}

	s, err := e.sm.Load(ctx, id.RunID)
	if err != nil {
		return nil, err
	}

	md := s.Metadata()

	// Store the metadata in context for future use.  This can be used to reduce
	// reads in the future.
	ctx = WithContextMetadata(ctx, md)

	if md.Status == enums.RunStatusCancelled {
		return nil, state.ErrFunctionCancelled
	}

	if e.steplimit != 0 && len(s.Actions()) >= int(e.steplimit) {
		// Update this function's state to overflowed, if running.
		if md.Status == enums.RunStatusRunning {
			_ = e.sm.Finalized(ctx, id, edge.Incoming, item.Attempt, enums.RunStatusFailed)
			// XXX: Update error to failed, set error message
			if err := e.sm.SetStatus(ctx, id, enums.RunStatusFailed); err != nil {
				return nil, err
			}

			// Create a new driver response to map as the function finished error.
			resp := state.DriverResponse{}
			resp.SetError(state.ErrFunctionOverflowed)
			resp.SetFinal()

			_ = e.failureHandler(ctx, id, s, resp)
			for _, e := range e.lifecycles {
				go e.OnFunctionFinished(context.WithoutCancel(ctx), id, item, resp, s)
			}
		}
		return nil, state.ErrFunctionOverflowed
	}

	// If this is the trigger, check if we only have one child.  If so, skip to directly executing
	// that child;  we don't need to handle the trigger individually.
	//
	// This cuts down on queue churn.
	if edge.Incoming == inngest.TriggerName {
		f, err := e.fl.LoadFunction(ctx, id)
		if err != nil {
			return nil, fmt.Errorf("error loading function for run: %w", err)
		}
		// We only support functions with a single step, as we've removed the DAG based approach.
		// This means that we always execute the first step.
		if len(f.Steps) > 1 {
			return nil, fmt.Errorf("DAG-based steps are no longer supported")
		}
		edge.Outgoing = inngest.TriggerName
		edge.Incoming = f.Steps[0].ID
		// Update the payload
		payload := item.Payload.(queue.PayloadEdge)
		payload.Edge = edge
		item.Payload = payload
		// Add retries from the step to our queue item
		retries := f.Steps[0].RetryCount()
		item.MaxAttempts = &retries

		// Only just starting:  run lifecycles on first attempt.
		if item.Attempt == 0 {
			for _, e := range e.lifecycles {
				go e.OnFunctionStarted(context.WithoutCancel(ctx), id, item, s)
			}
		}
	}

	// Ensure that if users requeue steps we never re-execute.
	incoming := edge.Incoming
	if edge.IncomingGeneratorStep != "" {
		incoming = edge.IncomingGeneratorStep
	}
	if resp, _ := s.ActionID(incoming); resp != nil {
		// This has already successfully been executed.
		return &state.DriverResponse{
			Scheduled: false,
			Output:    resp,
			Err:       nil,
		}, nil
	}

	resp, err := e.run(ctx, id, item, edge, s, stackIndex)
	if resp == nil && err != nil {
		return nil, err
	}

	if resp.Scheduled {
		return resp, nil
	}

	err = e.HandleResponse(ctx, id, item, edge, resp)
	return resp, err
}

func (e *executor) HandleResponse(ctx context.Context, id state.Identifier, item queue.Item, edge inngest.Edge, resp *state.DriverResponse) error {
	if resp.Err != nil {
		// Ensure that we parse output and error messages correctly prior to handling.
		resp.Output = resp.UserError()
	}

	for _, e := range e.lifecycles {
		go e.OnStepFinished(context.WithoutCancel(ctx), id, item, edge, resp.Step, *resp)
	}

	if resp.Err != nil {
		if _, serr := e.sm.SaveResponse(ctx, id, *resp, item.Attempt); serr != nil {
			return fmt.Errorf("error saving function output: %w", serr)
		}
	}

	// Check for temporary failures.  The outputs of transient errors are not
	// stored in the state store;  they're tracked via executor lifecycle methods
	// for logging.
	if resp.Err != nil && resp.Retryable() {
		// Retries are a native aspect of the queue;  returning errors always
		// retries steps if possible.

		for _, e := range e.lifecycles {
			// Run the lifecycle method for this retry, which is baked into the queue.
			item.Attempt += 1
			go e.OnStepScheduled(context.WithoutCancel(ctx), id, item, &resp.Step.Name)
		}

		return resp
	}

	// Check if this step permanently failed.  If so, the function is a failure.
	if resp.Err != nil && !resp.Retryable() {
		_ = e.sm.Finalized(ctx, id, edge.Incoming, item.Attempt, enums.RunStatusFailed)
		if serr := e.sm.SetStatus(ctx, id, enums.RunStatusFailed); serr != nil {
			return fmt.Errorf("error marking function as complete: %w", serr)
		}
		s, _ := e.sm.Load(ctx, id.RunID)
		if ferr := e.failureHandler(ctx, id, s, *resp); ferr != nil {
			// XXX: log
			_ = ferr
		}
		for _, e := range e.lifecycles {
			go e.OnFunctionFinished(context.WithoutCancel(ctx), id, item, *resp, s)
		}
		return resp
	}

	// This is a success, which means either a generator or a function result.
	if len(resp.Generator) > 0 {
		// Handle generator responses then return.
		if serr := e.HandleGeneratorResponse(ctx, resp, item); serr != nil {
			// If this is an error compiling async expressions, fail the function.
			if strings.Contains(serr.Error(), "error compiling expression") {
				_, _ = e.sm.SaveResponse(ctx, id, *resp, item.Attempt)
				// XXX: failureHandler is legacy.
				if serr := e.sm.SetStatus(ctx, id, enums.RunStatusFailed); serr != nil {
					return fmt.Errorf("error marking function as complete: %w", serr)
				}
				s, _ := e.sm.Load(ctx, id.RunID)
				_ = e.failureHandler(ctx, id, s, *resp)
				for _, e := range e.lifecycles {
					go e.OnFunctionFinished(context.WithoutCancel(ctx), id, item, *resp, s)
				}
				return nil
			}

			return fmt.Errorf("error handling generator response: %w", serr)
		}
		_ = e.sm.Finalized(ctx, id, edge.Incoming, item.Attempt)
		return nil
	}

	// This is the function result.  Save this in the state store (which will inevitably
	// be GC'd), and end.
	if _, serr := e.sm.SaveResponse(ctx, id, *resp, item.Attempt); serr != nil {
		// Final function responses can be duplicated if multiple parallel
		// executions reach the end at the same time. Steps themselves are
		// de-duplicated in the queue.
		if serr == state.ErrDuplicateResponse {
			return resp
		}
		return fmt.Errorf("error saving function output: %w", serr)
	}

	_ = e.sm.Finalized(ctx, id, edge.Incoming, item.Attempt)
	s, _ := e.sm.Load(ctx, id.RunID)

	for _, e := range e.lifecycles {
		go e.OnFunctionFinished(context.WithoutCancel(ctx), id, item, *resp, s)
	}

	if serr := e.sm.SetStatus(ctx, id, enums.RunStatusCompleted); serr != nil {
		return fmt.Errorf("error marking function as complete: %w", serr)
	}

	return nil
}

// run executes the step with the given step ID.
//
// A nil response with an error indicates that an internal error occurred and the step
// did not run.
func (e *executor) run(ctx context.Context, id state.Identifier, item queue.Item, edge inngest.Edge, s state.State, stackIndex int) (*state.DriverResponse, error) {
	f, err := e.fl.LoadFunction(ctx, id)
	if err != nil {
		return nil, fmt.Errorf("error loading function for run: %w", err)
	}

	var step *inngest.Step
	for _, s := range f.Steps {
		if s.ID == edge.Incoming {
			step = &s
			break
		}
	}
	if step == nil {
		// Sanity check we've enqueued the right step.
		return nil, newFinalError(fmt.Errorf("unknown vertex: %s", edge.Incoming))
	}

	for _, e := range e.lifecycles {
		go e.OnStepStarted(context.WithoutCancel(ctx), id, item, edge, *step, s)
	}

	// Execute the actual step.
	response, err := e.executeDriverForStep(ctx, id, item, step, s, edge, stackIndex)

	if response != nil && response.Scheduled {
		return response, err
	}

	if response.Err != nil && err == nil {
		// This step errored, so always return an error.
		return response, fmt.Errorf("%s", *response.Err)
	}
	return response, err
}

// executeDriverForStep runs the enqueued step by invoking the driver.  It also inspects
// and normalizes responses (eg. max retry attempts).
func (e *executor) executeDriverForStep(ctx context.Context, id state.Identifier, item queue.Item, step *inngest.Step, s state.State, edge inngest.Edge, stackIndex int) (*state.DriverResponse, error) {
	d, ok := e.runtimeDrivers[step.Driver()]
	if !ok {
		return nil, fmt.Errorf("%w: '%s'", ErrNoRuntimeDriver, step.Driver())
	}
	// TODO: Remove.  This is unnecessary.
	if err := e.sm.Started(ctx, id, step.ID, item.Attempt); err != nil {
		return nil, fmt.Errorf("error saving started state: %w", err)
	}

	response, err := d.Execute(ctx, s, item, edge, *step, stackIndex, item.Attempt)
	if response == nil {
		response = &state.DriverResponse{
			Step: *step,
		}
	}
	if err != nil && response.Err == nil {
		// Set the response error if it wasn't set, or if Execute had an internal error.
		// This ensures that we only ever need to check resp.Err to handle errors.
		errstr := err.Error()
		response.Err = &errstr
	}
	// Ensure that the step is always set.  This removes the need for drivers to always
	// set this.
	if response.Step.ID == "" {
		response.Step = *step
	}
	// Max attempts is encoded at the queue level from step configuration.  If we're at max attempts,
	// ensure the response's NoRetry flag is set, as we shouldn't retry any more.  This also ensures
	// that we properly handle this response as a Failure (permanent) vs an Error (transient).
	if response.Err != nil && !queue.ShouldRetry(nil, item.Attempt, step.RetryCount()) {
		response.NoRetry = true
	}
	return response, err
}

// HandlePauses handles pauses loaded from an incoming event.
func (e *executor) HandlePauses(ctx context.Context, iter state.PauseIterator, evt event.TrackedEvent) error {
	if e.queue == nil || e.sm == nil {
		return fmt.Errorf("No queue or state manager specified")
	}

	var (
		goerr error
		wg    sync.WaitGroup
	)

	evtID := evt.GetInternalID()
	evtIDStr := evtID.String()

	// Schedule up to PauseHandleConcurrency pauses at once.
	sem := semaphore.NewWeighted(int64(PauseHandleConcurrency))

	for iter.Next(ctx) {
		if goerr != nil {
			break
		}

		pause := iter.Val(ctx)

		// Block until we have capacity
		if err := sem.Acquire(ctx, 1); err != nil {
			return fmt.Errorf("error blocking on semaphore: %w", err)
		}

		wg.Add(1)
		go func() {
			defer wg.Done()
			// Always release one from the capacity
			defer sem.Release(1)

			if pause == nil {
				return
			}

			// NOTE: Some pauses may be nil or expired, as the iterator may take
			// time to process.  We handle that here and assume that the event
			// did not occur in time.
			if pause.Expires.Time().Before(time.Now()) {
				// Consume this pause to remove it entirely
				_ = e.sm.DeletePause(context.Background(), *pause)
				return
			}

			if pause.TriggeringEventID != nil && *pause.TriggeringEventID == evtIDStr {
				return
			}

			if pause.Cancel {
				// This is a cancellation signal.  Check if the function
				// has ended, and if so remove the pause.
				//
				// NOTE: Bookkeeping must be added to individual function runs and handled on
				// completion instead of here.  This is a hot path and should only exist whilst
				// bookkeeping is not implemented.
				if exists, err := e.sm.Exists(ctx, pause.Identifier.RunID); !exists && err == nil {
					// This function has ended.  Delete the pause and continue
					_ = e.sm.DeletePause(context.Background(), *pause)
					return
				}
			}

			// Ensure that we store the group ID for this pause, letting us properly track cancellation
			// or continuation history
			ctx = state.WithGroupID(ctx, pause.GroupID)

			// Run an expression if this exists.
			if pause.Expression != nil {
				// Precompute the expression data once, as a value (not pointer)
				data := expressions.NewData(map[string]any{
					"async": evt.GetEvent().Map(),
				})

				if len(pause.ExpressionData) > 0 {
					// If we have cached data for the expression (eg. the expression is evaluating workflow
					// state which we don't have access to here), unmarshal the data and add it to our
					// event data.
					data.Add(pause.ExpressionData)
				}

				expr, err := expressions.NewExpressionEvaluator(ctx, *pause.Expression)
				if err != nil {
					return
				}

				val, _, err := expr.Evaluate(ctx, data)
				if err != nil {
					// XXX: Track error here.
					return
				}
				result, _ := val.(bool)
				if !result {
					return
				}
			}

			// Cancelling a function can happen before a lease, as it's an atomic operation that will always happen.
			if pause.Cancel {
				err := e.Cancel(ctx, pause.Identifier, execution.CancelRequest{
					EventID:    &evtID,
					Expression: pause.Expression,
				})
				if err == state.ErrFunctionCancelled || err == state.ErrFunctionComplete || err == state.ErrFunctionFailed {
					// Safe to ignore.
					return
				}
				if err != nil && err != ErrFunctionEnded && !strings.Contains(err.Error(), "no status stored in metadata") {
					goerr = errors.Join(goerr, fmt.Errorf("error cancelling function: %w", err))
					return
				}
				// Ensure we consume this pause, as this isn't handled by the higher-level cancel function.
				err = e.sm.ConsumePause(ctx, pause.ID, nil)
				if err == nil || err == state.ErrPauseLeased || err == state.ErrPauseNotFound {
					// Done.
					return
				}
				goerr = errors.Join(goerr, fmt.Errorf("error consuming pause after cancel: %w", err))
				return
			}

			err := e.Resume(ctx, *pause, execution.ResumeRequest{
				With:    evt.GetEvent().Map(),
				EventID: &evtID,
			})
			if err != nil {
				goerr = errors.Join(goerr, fmt.Errorf("error consuming pause after cancel: %w", err))
			}
		}()

	}

	wg.Wait()
	return goerr
}

// Cancel cancels an in-progress function.
func (e *executor) Cancel(ctx context.Context, id state.Identifier, r execution.CancelRequest) error {
	md, err := e.sm.Metadata(ctx, id.RunID)
	if err != nil {
		return err
	}

	switch md.Status {
	case enums.RunStatusFailed, enums.RunStatusCompleted, enums.RunStatusOverflowed:
		return ErrFunctionEnded
	case enums.RunStatusCancelled:
		return nil
	}

	// TODO: Load all pauses for the function and remove.

	if err := e.sm.Cancel(ctx, md.Identifier); err != nil {
		return fmt.Errorf("error cancelling function: %w", err)
	}

	s, _ := e.sm.Load(ctx, id.RunID)

	for _, e := range e.lifecycles {
		go e.OnFunctionCancelled(context.WithoutCancel(ctx), id, r, s)
	}

	return nil
}

// Resume resumes an in-progress function from the given waitForEvent pause.
func (e *executor) Resume(ctx context.Context, pause state.Pause, r execution.ResumeRequest) error {
	if e.queue == nil || e.sm == nil {
		return fmt.Errorf("No queue or state manager specified")
	}

	// Lease this pause so that only this thread can schedule the execution.
	//
	// If we don't do this, there's a chance that two concurrent runners
	// attempt to enqueue the next step of the workflow.
	err := e.sm.LeasePause(ctx, pause.ID)
	if err == state.ErrPauseLeased || err == state.ErrPauseNotFound {
		// Ignore;  this is being handled by another runner.
		return nil
	}

	if pause.OnTimeout && r.EventID != nil {
		// Delete this pause, as an event has occured which matches
		// the timeout.  We can do this prior to leasing a pause as it's the
		// only work that needs to happen
		err := e.sm.ConsumePause(ctx, pause.ID, nil)
		if err == nil || err == state.ErrPauseNotFound {
			return nil
		}
		return err
	}

	if err = e.sm.ConsumePause(ctx, pause.ID, r.With); err != nil {
		return fmt.Errorf("error consuming pause via event: %w", err)
	}

	// Schedule an execution from the pause's entrypoint.  We do this after
	// consuming the pause to guarantee the event data is stored via the pause
	// for the next run.  If the ConsumePause call comes after enqueue, the TCP
	// conn may drop etc. and running the job may occur prior to saving state data.
	// jobID := fmt.Sprintf("%s-%s", pause.Identifier.IdempotencyKey(), pause.DataKey+"-pause")
	jobID := fmt.Sprintf("%s-%s", pause.Identifier.IdempotencyKey(), pause.DataKey)
	err = e.queue.Enqueue(
		ctx,
		queue.Item{
			JobID: &jobID,
			// Add a new group ID for the child;  this will be a new step.
			GroupID:     uuid.New().String(),
			WorkspaceID: pause.WorkspaceID,
			Kind:        queue.KindEdge,
			Identifier:  pause.Identifier,
			Payload: queue.PayloadEdge{
				Edge: pause.Edge(),
			},
		},
		time.Now(),
	)
	if err != nil && err != redis_state.ErrQueueItemExists {
		return fmt.Errorf("error enqueueing after pause: %w", err)
	}

	for _, e := range e.lifecycles {
		go e.OnWaitForEventResumed(context.WithoutCancel(ctx), pause.Identifier, r, pause.GroupID)
	}

	return nil
}

func (e *executor) HandleGeneratorResponse(ctx context.Context, resp *state.DriverResponse, item queue.Item) error {
	md, err := GetFunctionRunMetadata(ctx, e.sm, item.Identifier.RunID)
	if err != nil || md == nil {
		return fmt.Errorf("error loading function metadata: %w", err)
	}

	var update *state.MetadataUpdate
	// NOTE: We only need to set hash versions when handling generator responses, else the
	// fn is ending and it doesn't matter.
	if md.RequestVersion == -1 {
		update = &state.MetadataUpdate{
			Context:                   md.Context,
			Debugger:                  md.Debugger,
			DisableImmediateExecution: md.DisableImmediateExecution,
			RequestVersion:            resp.RequestVersion,
		}
	}

	if len(resp.Generator) > 1 {
		if !md.DisableImmediateExecution {
			// With parallelism, we currently instruct the SDK to disable immediate execution,
			// enforcing that every step becomes pre-planned.
			if update == nil {
				update = &state.MetadataUpdate{
					Context:                   md.Context,
					Debugger:                  md.Debugger,
					DisableImmediateExecution: true,
					RequestVersion:            resp.RequestVersion,
				}
			}
			update.DisableImmediateExecution = true
		}
	}

	if update != nil {
		if err := e.sm.UpdateMetadata(ctx, item.Identifier.RunID, *update); err != nil {
			return fmt.Errorf("error updating function metadata: %w", err)
		}
	}

	// Ensure that we process waitForEvents first, as these are highest priority.
	sortOps(resp.Generator)

	isParallel := len(resp.Generator) > 1
	eg := errgroup.Group{}
	for _, op := range resp.Generator {
		if op == nil {
			// This is clearly an error.
			if e.log != nil {
				e.log.Error().Err(fmt.Errorf("nil generator returned")).Msg("error handling generator")
			}
			continue
		}
		copied := *op

		newItem := item
		if isParallel {
			// Give each opcode its own group ID, since we want to track each
			// parellel step individually.
			newItem.GroupID = uuid.New().String()
		}

		eg.Go(func() error { return e.HandleGenerator(ctx, copied, newItem) })
	}

	return eg.Wait()
}

func (e *executor) HandleGenerator(ctx context.Context, gen state.GeneratorOpcode, item queue.Item) error {
	// Grab the edge that triggered this step execution.
	edge, ok := item.Payload.(queue.PayloadEdge)
	if !ok {
		return fmt.Errorf("unknown queue item type handling generator: %T", item.Payload)
	}

	switch gen.Op {
	case enums.OpcodeNone:
		// OpcodeNone essentially terminates this "thread" or execution path.  We don't need to do
		// anything - including scheduling future steps.
		//
		// This is necessary for parallelization:  we may fan out from 1 step -> 10 parallel steps,
		// then need to coalesce back to a single thread after all 10 have finished.  We expect
		// drivers/the SDK to return OpcodeNone for all but the last of parallel steps.
		return nil
	case enums.OpcodeStep:
		return e.handleGeneratorStep(ctx, gen, item, edge)
	case enums.OpcodeStepPlanned:
		return e.handleGeneratorStepPlanned(ctx, gen, item, edge)
	case enums.OpcodeSleep:
		return e.handleGeneratorSleep(ctx, gen, item, edge)
	case enums.OpcodeWaitForEvent:
		return e.handleGeneratorWaitForEvent(ctx, gen, item, edge)
	}

	return fmt.Errorf("unknown opcode: %s", gen.Op)
}

func (e *executor) handleGeneratorStep(ctx context.Context, gen state.GeneratorOpcode, item queue.Item, edge queue.PayloadEdge) error {
	nextEdge := inngest.Edge{
		Outgoing: gen.ID,             // Going from the current step
		Incoming: edge.Edge.Incoming, // And re-calling the incoming function in a loop
	}

	resp := state.DriverResponse{
		Step: inngest.Step{
			ID:   gen.ID,
			Name: gen.Name,
		},
	}
	if gen.Data != nil {
		if err := json.Unmarshal(gen.Data, &resp.Output); err != nil {
			resp.Output = gen.Data
		}
	}

	// Save the response to the state store.
	if _, err := e.sm.SaveResponse(ctx, item.Identifier, resp, item.Attempt); err != nil {
		return err
	}

	// Update the group ID in context;  we've already saved this step's success and we're now
	// running the step again, needing a new history group
	groupID := uuid.New().String()
	ctx = state.WithGroupID(ctx, groupID)

	// Re-enqueue the exact same edge to run now.
	if err := e.sm.Scheduled(ctx, item.Identifier, nextEdge.Incoming, 0, nil); err != nil {
		return err
	}

	jobID := fmt.Sprintf("%s-%s", item.Identifier.IdempotencyKey(), gen.ID)
	nextItem := queue.Item{
		JobID:       &jobID,
		WorkspaceID: item.WorkspaceID,
		GroupID:     groupID,
		Kind:        queue.KindEdge,
		Identifier:  item.Identifier,
		Attempt:     0,
		MaxAttempts: item.MaxAttempts,
		Payload:     queue.PayloadEdge{Edge: nextEdge},
	}
	err := e.queue.Enqueue(ctx, nextItem, time.Now())
	if err == redis_state.ErrQueueItemExists {
		return nil
	}

	for _, l := range e.lifecycles {
		// We can't specify step name here since that will result in the
		// "followup discovery step" having the same name as its predecessor.
		var stepName *string = nil

		go l.OnStepScheduled(ctx, item.Identifier, nextItem, stepName)
	}

	return err
}

func (e *executor) handleGeneratorStepPlanned(ctx context.Context, gen state.GeneratorOpcode, item queue.Item, edge queue.PayloadEdge) error {
	nextEdge := inngest.Edge{
		// Planned generator IDs are the same as the actual OpcodeStep IDs.
		// We can't set edge.Edge.Outgoing here because the step hasn't yet ran.
		//
		// We do, though, want to store the incomin step ID name _without_ overriding
		// the actual DAG step, though.
		// Run the same action.
		IncomingGeneratorStep: gen.ID,
		Outgoing:              edge.Edge.Outgoing,
		Incoming:              edge.Edge.Incoming,
	}

	// Update the group ID in context;  we're scheduling a step, and we want
	// to start a new history group for this item.
	groupID := uuid.New().String()
	ctx = state.WithGroupID(ctx, groupID)

	// Re-enqueue the exact same edge to run now.
	if err := e.sm.Scheduled(ctx, item.Identifier, edge.Edge.Incoming, 0, nil); err != nil {
		return err
	}

	jobID := fmt.Sprintf("%s-%s", item.Identifier.IdempotencyKey(), gen.ID+"-plan")
	nextItem := queue.Item{
		JobID:       &jobID,
		GroupID:     groupID, // Ensure we correlate future jobs with this group ID, eg. started/failed.
		WorkspaceID: item.WorkspaceID,
		Kind:        queue.KindEdge,
		Identifier:  item.Identifier,
		Attempt:     0,
		MaxAttempts: item.MaxAttempts,
		Payload: queue.PayloadEdge{
			Edge: nextEdge,
		},
	}
	err := e.queue.Enqueue(ctx, nextItem, time.Now())
	if err == redis_state.ErrQueueItemExists {
		return nil
	}

	for _, l := range e.lifecycles {
		go l.OnStepScheduled(ctx, item.Identifier, nextItem, &gen.Name)
	}
	return err
}

// handleSleep handles the sleep opcode, ensuring that we enqueue the function to rerun
// at the correct time.
func (e *executor) handleGeneratorSleep(ctx context.Context, gen state.GeneratorOpcode, item queue.Item, edge queue.PayloadEdge) error {
	dur, err := gen.SleepDuration()
	if err != nil {
		return err
	}
	at := time.Now().Add(dur)

	nextEdge := inngest.Edge{
		Outgoing: gen.ID,             // Leaving sleep
		Incoming: edge.Edge.Incoming, // To re-call the SDK
	}

	// Create another group for the next item which will run.  We're enqueueing
	// the function to run again after sleep, so need a new group.
	groupID := uuid.New().String()
	ctx = state.WithGroupID(ctx, groupID)

	// XXX: Remove this after we create queues for function runs.
	if err := e.sm.Scheduled(ctx, item.Identifier, nextEdge.Incoming, 0, &at); err != nil {
		return err
	}

	until := time.Now().Add(dur)

	jobID := fmt.Sprintf("%s-%s", item.Identifier.IdempotencyKey(), gen.ID)
	err = e.queue.Enqueue(ctx, queue.Item{
		JobID:       &jobID,
		WorkspaceID: item.WorkspaceID,
		// Sleeps re-enqueue the step so that we can mark the step as completed
		// in the executor after the sleep is complete.  This will re-call the
		// generator step, but we need the same group ID for correlation.
		GroupID:     groupID,
		Kind:        queue.KindSleep,
		Identifier:  item.Identifier,
		Attempt:     0,
		MaxAttempts: item.MaxAttempts,
		Payload:     queue.PayloadEdge{Edge: nextEdge},
	}, until)
	if err == redis_state.ErrQueueItemExists {
		// Safely ignore this error.
		return nil
	}

	for _, e := range e.lifecycles {
		go e.OnSleep(context.WithoutCancel(ctx), item.Identifier, item, gen, until)
	}

	return err
}

func (e *executor) handleGeneratorWaitForEvent(ctx context.Context, gen state.GeneratorOpcode, item queue.Item, edge queue.PayloadEdge) error {
	opts, err := gen.WaitForEventOpts()
	if err != nil {
		return fmt.Errorf("unable to parse wait for event opts: %w", err)
	}
	expires, err := opts.Expires()
	if err != nil {
		return fmt.Errorf("unable to parse wait for event expires: %w", err)
	}

	// Filter the expression data such that it contains only the variables used
	// in the expression.
	data := map[string]any{}
	if opts.If != nil {
		expr, err := e.newExpressionEvaluator(ctx, *opts.If)
		if err != nil {
			return execError{err, true}
		}

		run, err := e.sm.Load(ctx, item.Identifier.RunID)
		if err != nil {
			return execError{err: fmt.Errorf("unable to load run after execution: %w", err)}
		}

		// Take the data for expressions based off of state.
		ed := expressions.NewData(state.EdgeExpressionData(ctx, run, ""))
		data = expr.FilteredAttributes(ctx, ed).Map()
	}

	pauseID := uuid.New()
	err = e.sm.SavePause(ctx, state.Pause{
		ID:             pauseID,
		WorkspaceID:    item.WorkspaceID,
		Identifier:     item.Identifier,
		GroupID:        item.GroupID,
		Outgoing:       gen.ID,
		Incoming:       edge.Edge.Incoming,
		StepName:       gen.Name,
		Expires:        state.Time(expires),
		Event:          &opts.Event,
		Expression:     opts.If,
		ExpressionData: data,
		DataKey:        gen.ID,
	})
	if err != nil {
		return err
	}

	// This should also increase the waitgroup count, as we have an
	// edge that is outstanding.
	//
	// TODO: Remove with function run specific queues
	if err := e.sm.Scheduled(ctx, item.Identifier, edge.Edge.IncomingGeneratorStep, 0, nil); err != nil {
		return fmt.Errorf("unable to schedule wait for event: %w", err)
	}

	// SDK-based event coordination is called both when an event is received
	// OR on timeout, depending on which happens first.  Both routes consume
	// the pause so this race will conclude by calling the function once, as only
	// one thread can lease and consume a pause;  the other will find that the
	// pause is no longer available and return.
	err = e.queue.Enqueue(ctx, queue.Item{
		WorkspaceID: item.WorkspaceID,
		// Use the same group ID, allowing us to track the cancellation of
		// the step correctly.
		GroupID:    item.GroupID,
		Kind:       queue.KindPause,
		Identifier: item.Identifier,
		Payload: queue.PayloadPauseTimeout{
			PauseID:   pauseID,
			OnTimeout: true,
		},
	}, expires)
	if err == redis_state.ErrQueueItemExists {
		return nil
	}

	for _, e := range e.lifecycles {
		go e.OnWaitForEvent(context.WithoutCancel(ctx), item.Identifier, item, gen)
	}

	return err
}

func (e *executor) newExpressionEvaluator(ctx context.Context, expr string) (expressions.Evaluator, error) {
	if e.evalFactory != nil {
		return e.evalFactory(ctx, expr)
	}
	return expressions.NewExpressionEvaluator(ctx, expr)
}

type execError struct {
	err   error
	final bool
}

func (e execError) Unwrap() error {
	return e.err
}

func (e execError) Error() string {
	return e.err.Error()
}

func (e execError) Retryable() bool {
	return !e.final
}

func newFinalError(err error) error {
	return execError{err: err, final: true}
}<|MERGE_RESOLUTION|>--- conflicted
+++ resolved
@@ -289,12 +289,8 @@
 		id.PriorityFactor = &factor
 	}
 
-<<<<<<< HEAD
+	// Create a new function.
 	s, err := e.sm.New(ctx, state.Input{
-=======
-	// Create a new function.
-	_, err = e.sm.New(ctx, state.Input{
->>>>>>> 23106898
 		Identifier:     id,
 		EventBatchData: mapped,
 		Context:        req.Context,
