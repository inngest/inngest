package executor

import (
	"bytes"
	"context"
	"crypto/rand"
	"encoding/json"
	"errors"
	"fmt"
	"strconv"
	"strings"
	"sync"
	"sync/atomic"
	"time"

	"github.com/fatih/structs"
	"github.com/google/uuid"
	"github.com/inngest/inngest/pkg/consts"
	"github.com/inngest/inngest/pkg/cqrs"
	"github.com/inngest/inngest/pkg/enums"
	"github.com/inngest/inngest/pkg/event"
	"github.com/inngest/inngest/pkg/execution"
	"github.com/inngest/inngest/pkg/execution/batch"
	"github.com/inngest/inngest/pkg/execution/cancellation"
	"github.com/inngest/inngest/pkg/execution/debounce"
	"github.com/inngest/inngest/pkg/execution/driver"
	"github.com/inngest/inngest/pkg/execution/driver/httpdriver"
	"github.com/inngest/inngest/pkg/execution/pauses"
	"github.com/inngest/inngest/pkg/execution/queue"
	"github.com/inngest/inngest/pkg/execution/realtime"
	"github.com/inngest/inngest/pkg/execution/singleton"
	"github.com/inngest/inngest/pkg/execution/state"
	"github.com/inngest/inngest/pkg/execution/state/redis_state"
	sv2 "github.com/inngest/inngest/pkg/execution/state/v2"
	"github.com/inngest/inngest/pkg/expressions"
	"github.com/inngest/inngest/pkg/expressions/expragg"
	"github.com/inngest/inngest/pkg/inngest"
	"github.com/inngest/inngest/pkg/logger"
	"github.com/inngest/inngest/pkg/run"
	"github.com/inngest/inngest/pkg/syscode"
	"github.com/inngest/inngest/pkg/telemetry/metrics"
	itrace "github.com/inngest/inngest/pkg/telemetry/trace"
	"github.com/inngest/inngest/pkg/tracing"
	"github.com/inngest/inngest/pkg/tracing/meta"
	"github.com/inngest/inngest/pkg/util"
	"github.com/inngest/inngest/pkg/util/gateway"
	"github.com/oklog/ulid/v2"
	"github.com/xhit/go-str2duration/v2"
	"go.opentelemetry.io/otel/attribute"
	"go.opentelemetry.io/otel/codes"
	"go.opentelemetry.io/otel/propagation"
	"go.opentelemetry.io/otel/trace"
	"golang.org/x/sync/errgroup"
	"golang.org/x/sync/semaphore"
)

const (
	pkgName = "executor.execution.inngest"
)

var (
	ErrRuntimeRegistered          = fmt.Errorf("runtime is already registered")
	ErrNoStateManager             = fmt.Errorf("no state manager provided")
	ErrNoPauseManager             = fmt.Errorf("no pause manager provided")
	ErrNoActionLoader             = fmt.Errorf("no action loader provided")
	ErrNoRuntimeDriver            = fmt.Errorf("runtime driver for action not found")
	ErrFunctionDebounced          = fmt.Errorf("function debounced")
	ErrFunctionSkipped            = fmt.Errorf("function skipped")
	ErrFunctionSkippedIdempotency = fmt.Errorf("function skipped due to idempotency")

	ErrFunctionEnded = fmt.Errorf("function already ended")

	// ErrHandledStepError is returned when an OpcodeStepError is caught and the
	// step should be safely retried.
	ErrHandledStepError = fmt.Errorf("handled step error")

	PauseHandleConcurrency = 100
)

// NewExecutor returns a new executor, responsible for running the specific step of a
// function (using the available drivers) and storing the step's output or error.
//
// Note that this only executes a single step of the function;  it returns which children
// can be directly executed next and saves a state.Pause for edges that have async conditions.
func NewExecutor(opts ...ExecutorOpt) (execution.Executor, error) {
	m := &executor{
		runtimeDrivers: map[string]driver.Driver{},
	}

	for _, o := range opts {
		if err := o(m); err != nil {
			return nil, err
		}
	}

	if m.smv2 == nil {
		return nil, ErrNoStateManager
	}

	if m.pm == nil {
		return nil, ErrNoPauseManager
	}

	if m.httpClient == nil {
		// Default to the secure client.
		m.httpClient = httpdriver.Client(httpdriver.SecureDialerOpts{})
	}

	return m, nil
}

// ExecutorOpt modifies the built-in executor on creation.
type ExecutorOpt func(m execution.Executor) error

func WithHTTPClient(c util.HTTPDoer) ExecutorOpt {
	return func(e execution.Executor) error {
		e.(*executor).httpClient = c
		return nil
	}
}

func WithCancellationChecker(c cancellation.Checker) ExecutorOpt {
	return func(e execution.Executor) error {
		e.(*executor).cancellationChecker = c
		return nil
	}
}

// WithStateManager sets which state manager to use when creating an executor.
func WithStateManager(sm sv2.RunService) ExecutorOpt {
	return func(e execution.Executor) error {
		e.(*executor).smv2 = sm
		return nil
	}
}

// WithQueue sets which state manager to use when creating an executor.
func WithQueue(q queue.Queue) ExecutorOpt {
	return func(e execution.Executor) error {
		e.(*executor).queue = q
		return nil
	}
}

// WithPauseManager sets which pause manager to use when creating an executor.
func WithPauseManager(pm pauses.Manager) ExecutorOpt {
	return func(e execution.Executor) error {
		e.(*executor).pm = pm
		return nil
	}
}

// WithExpressionAggregator sets the expression aggregator singleton to use
// for matching events using our aggregate evaluator.
func WithExpressionAggregator(agg expragg.Aggregator) ExecutorOpt {
	return func(e execution.Executor) error {
		e.(*executor).exprAggregator = agg
		return nil
	}
}

func WithFunctionLoader(l state.FunctionLoader) ExecutorOpt {
	return func(e execution.Executor) error {
		e.(*executor).fl = l
		return nil
	}
}

func WithLogger(l logger.Logger) ExecutorOpt {
	return func(e execution.Executor) error {
		e.(*executor).log = l
		return nil
	}
}

func WithFinalizer(f execution.FinalizePublisher) ExecutorOpt {
	return func(e execution.Executor) error {
		e.(*executor).SetFinalizer(f)
		return nil
	}
}

func WithInvokeFailHandler(f execution.InvokeFailHandler) ExecutorOpt {
	return func(e execution.Executor) error {
		e.(*executor).invokeFailHandler = f
		return nil
	}
}

func WithSendingEventHandler(f execution.HandleSendingEvent) ExecutorOpt {
	return func(e execution.Executor) error {
		e.(*executor).handleSendingEvent = f
		return nil
	}
}

func WithLifecycleListeners(l ...execution.LifecycleListener) ExecutorOpt {
	return func(e execution.Executor) error {
		for _, item := range l {
			e.AddLifecycleListener(item)
		}
		return nil
	}
}

func WithStepLimits(limit func(id sv2.ID) int) ExecutorOpt {
	return func(e execution.Executor) error {
		e.(*executor).steplimit = limit
		return nil
	}
}

func WithStateSizeLimits(limit func(id sv2.ID) int) ExecutorOpt {
	return func(e execution.Executor) error {
		e.(*executor).stateSizeLimit = limit
		return nil
	}
}

func WithDebouncer(d debounce.Debouncer) ExecutorOpt {
	return func(e execution.Executor) error {
		e.(*executor).debouncer = d
		return nil
	}
}

func WithSingletonManager(sn singleton.Singleton) ExecutorOpt {
	return func(e execution.Executor) error {
		e.(*executor).singletonMgr = sn
		return nil
	}
}

func WithBatcher(b batch.BatchManager) ExecutorOpt {
	return func(e execution.Executor) error {
		e.(*executor).batcher = b
		return nil
	}
}

// WithEvaluatorFactory allows customizing of the expression evaluator factory function.
func WithEvaluatorFactory(f func(ctx context.Context, expr string) (expressions.Evaluator, error)) ExecutorOpt {
	return func(e execution.Executor) error {
		e.(*executor).evalFactory = f
		return nil
	}
}

// WithRuntimeDrivers specifies the drivers available to use when executing steps
// of a function.
//
// When invoking a step in a function, we find the registered driver with the step's
// RuntimeType() and use that driver to execute the step.
func WithRuntimeDrivers(drivers ...driver.Driver) ExecutorOpt {
	return func(exec execution.Executor) error {
		e := exec.(*executor)
		for _, d := range drivers {
			if _, ok := e.runtimeDrivers[d.RuntimeType()]; ok {
				return ErrRuntimeRegistered
			}
			e.runtimeDrivers[d.RuntimeType()] = d

		}
		return nil
	}
}

func WithPreDeleteStateSizeReporter(f execution.PreDeleteStateSizeReporter) ExecutorOpt {
	return func(e execution.Executor) error {
		e.(*executor).preDeleteStateSizeReporter = f
		return nil
	}
}

func WithAssignedQueueShard(shard redis_state.QueueShard) ExecutorOpt {
	return func(e execution.Executor) error {
		e.(*executor).assignedQueueShard = shard
		return nil
	}
}

func WithShardSelector(selector redis_state.ShardSelector) ExecutorOpt {
	return func(e execution.Executor) error {
		e.(*executor).shardFinder = selector
		return nil
	}
}

func WithTraceReader(m cqrs.TraceReader) ExecutorOpt {
	return func(e execution.Executor) error {
		e.(*executor).traceReader = m
		return nil
	}
}

func WithTracerProvider(t *tracing.TracerProvider) ExecutorOpt {
	return func(e execution.Executor) error {
		e.(*executor).tracerProvider = t
		return nil
	}
}

func WithRealtimePublisher(b realtime.Publisher) ExecutorOpt {
	return func(e execution.Executor) error {
		e.(*executor).rtpub = b
		return nil
	}
}

// executor represents a built-in executor for running workflows.
type executor struct {
	log logger.Logger

	// exprAggregator is an expression aggregator used to parse and aggregate expressions
	// using trees.
	exprAggregator expragg.Aggregator

	pm   pauses.Manager
	smv2 sv2.RunService

	queue               queue.Queue
	debouncer           debounce.Debouncer
	batcher             batch.BatchManager
	singletonMgr        singleton.Singleton
	fl                  state.FunctionLoader
	evalFactory         func(ctx context.Context, expr string) (expressions.Evaluator, error)
	runtimeDrivers      map[string]driver.Driver
	finishHandler       execution.FinalizePublisher
	invokeFailHandler   execution.InvokeFailHandler
	handleSendingEvent  execution.HandleSendingEvent
	cancellationChecker cancellation.Checker
	httpClient          util.HTTPDoer

	lifecycles []execution.LifecycleListener

	// rtpub represents teh realtime publisher used to broadcast notifications
	// on run execution.
	rtpub realtime.Publisher

	// steplimit finds step limits for a given run.
	steplimit func(sv2.ID) int

	// stateSizeLimit finds state size limits for a given run
	stateSizeLimit func(sv2.ID) int

	preDeleteStateSizeReporter execution.PreDeleteStateSizeReporter

	assignedQueueShard redis_state.QueueShard
	shardFinder        redis_state.ShardSelector

	traceReader    cqrs.TraceReader
	tracerProvider *tracing.TracerProvider
}

func (e *executor) SetFinalizer(f execution.FinalizePublisher) {
	e.finishHandler = f
}

func (e *executor) SetInvokeFailHandler(f execution.InvokeFailHandler) {
	e.invokeFailHandler = f
}

func (e *executor) InvokeFailHandler(ctx context.Context, opts execution.InvokeFailHandlerOpts) error {
	if e.invokeFailHandler == nil {
		return nil
	}

	evt := CreateInvokeFailedEvent(ctx, opts)

	return e.invokeFailHandler(ctx, opts, []event.Event{evt})
}

func (e *executor) AddLifecycleListener(l execution.LifecycleListener) {
	e.lifecycles = append(e.lifecycles, l)
}

func (e *executor) CloseLifecycleListeners(ctx context.Context) {
	var eg errgroup.Group

	for _, l := range e.lifecycles {
		ll := l
		eg.Go(func() error {
			return ll.Close(ctx)
		})
	}

	if err := eg.Wait(); err != nil {
		e.log.Error("error closing lifecycle listeners", "error", err)
	}
}

func idempotencyKey(req execution.ScheduleRequest, runID ulid.ULID) string {
	var key string
	if req.IdempotencyKey != nil {
		// Use the given idempotency key
		key = *req.IdempotencyKey
	}
	if req.OriginalRunID != nil {
		// If this is a rerun then we want to use the run ID as the key. If we
		// used the event or batch ID as the key then we wouldn't be able to
		// rerun multiple times.
		key = runID.String()
	}
	if key == "" && len(req.Events) == 1 {
		// If not provided, use the incoming event ID if there's not a batch.
		key = req.Events[0].GetInternalID().String()
	}
	if key == "" && req.BatchID != nil {
		// Finally, if there is a batch use the batch ID as the idempotency key.
		key = req.BatchID.String()
	}

	// The idempotency key is always prefixed by the function ID.
	return fmt.Sprintf("%s-%s", util.XXHash(req.Function.ID.String()), util.XXHash(key))
}

// Execute loads a workflow and the current run state, then executes the
// function's step via the necessary driver.
//
// If this function has a debounce config, this will return ErrFunctionDebounced instead
// of an identifier as the function is not scheduled immediately.
func (e *executor) Schedule(ctx context.Context, req execution.ScheduleRequest) (*sv2.Metadata, error) {
	if req.AppID == uuid.Nil {
		return nil, fmt.Errorf("app ID is required to schedule a run")
	}

	if req.Function.Debounce != nil && !req.PreventDebounce {
		err := e.debouncer.Debounce(ctx, debounce.DebounceItem{
			AccountID:        req.AccountID,
			WorkspaceID:      req.WorkspaceID,
			AppID:            req.AppID,
			FunctionID:       req.Function.ID,
			FunctionVersion:  req.Function.FunctionVersion,
			EventID:          req.Events[0].GetInternalID(),
			Event:            req.Events[0].GetEvent(),
			FunctionPausedAt: req.FunctionPausedAt,
		}, req.Function)
		if err != nil {
			return nil, err
		}
		return nil, ErrFunctionDebounced
	}

	// Run IDs are created embedding the timestamp now, when the function is being scheduled.
	// When running a cancellation, functions are cancelled at scheduling time based off of
	// this run ID.
	runID := ulid.MustNew(ulid.Now(), rand.Reader)

	key := idempotencyKey(req, runID)

	if req.Context == nil {
		req.Context = map[string]any{}
	}

	// Normalization
	eventIDs := []ulid.ULID{}
	for _, e := range req.Events {
		id := e.GetInternalID()
		eventIDs = append(eventIDs, id)
	}

	evts := make([]json.RawMessage, len(req.Events))
	for n, item := range req.Events {
		evt := item.GetEvent()
		// serialize this data to the span at the same time
		byt, err := json.Marshal(evt)
		if err != nil {
			return nil, fmt.Errorf("error marshalling event: %w", err)
		}
		evts[n] = byt
	}

	// Evaluate the run priority based off of the input event data.
	evtMap := req.Events[0].GetEvent().Map()
	factor, _ := req.Function.RunPriorityFactor(ctx, evtMap)
	// function run spanID
	spanID := run.NewSpanID(ctx)

	config := *sv2.InitConfig(&sv2.Config{
		FunctionVersion: req.Function.FunctionVersion,
		SpanID:          spanID.String(),
		EventIDs:        eventIDs,
		Idempotency:     key,
		ReplayID:        req.ReplayID,
		OriginalRunID:   req.OriginalRunID,
		PriorityFactor:  &factor,
		BatchID:         req.BatchID,
		Context:         req.Context,
	})

	// Grab the cron schedule for function config.  This is necessary for fast
	// lookups, trace info, etc.
	if len(req.Events) == 1 && req.Events[0].GetEvent().Name == event.FnCronName {
		if cron, ok := req.Events[0].GetEvent().Data["cron"].(string); ok {
			config.SetCronSchedule(cron)
		}
	}

	// FunctionSlug is not stored in V1 format, so needs to be stored in Context
	config.SetFunctionSlug(req.Function.GetSlug())
	config.SetDebounceFlag(req.PreventDebounce)
	config.SetEventIDMapping(req.Events)

	carrier := itrace.NewTraceCarrier(itrace.WithTraceCarrierSpanID(&spanID))
	itrace.UserTracer().Propagator().Inject(ctx, propagation.MapCarrier(carrier.Context))
	config.SetFunctionTrace(carrier)

	metadata := sv2.Metadata{
		ID: sv2.ID{
			RunID:      runID,
			FunctionID: req.Function.ID,
			Tenant: sv2.Tenant{
				AppID:     req.AppID,
				EnvID:     req.WorkspaceID,
				AccountID: req.AccountID,
			},
		},
		Config: config,
	}

	// Always the root span.
	runSpanRef, err := e.tracerProvider.CreateSpan(
		meta.SpanNameRun,
		&tracing.CreateSpanOptions{
			Location: "executor.Schedule",
			Metadata: &metadata,
		},
	)
	if err != nil {
		return nil, fmt.Errorf("error creating run span: %w", err)
	}

	config.NewSetFunctionTrace(runSpanRef)

	// If this is paused, immediately end just before creating state.
	isPaused := req.FunctionPausedAt != nil && req.FunctionPausedAt.Before(time.Now())
	if isPaused {
		return e.handleFunctionSkipped(ctx, req, metadata, evts, enums.SkipReasonFunctionPaused)
	}

	mapped := make([]map[string]any, len(req.Events))
	for n, item := range req.Events {
		mapped[n] = item.GetEvent().Map()
	}

	// Evaluate concurrency keys to use initially
	if req.Function.Concurrency != nil {
		metadata.Config.CustomConcurrencyKeys = queue.GetCustomConcurrencyKeys(ctx, metadata.ID, req.Function.Concurrency.Limits, evtMap)
	}

	//
	// Create throttle information prior to creating state.  This is used in the queue.
	//
	throttle := queue.GetThrottleConfig(ctx, req.Function.ID, req.Function.Throttle, evtMap)

	//
	// Create singleton information and try to handle it prior to creating state.
	//
	var singletonConfig *queue.Singleton
	data := req.Events[0].GetEvent().Map()

	// Ignores Cancel mode for now
	if req.Function.Singleton != nil && req.Function.Singleton.Mode == enums.SingletonModeSkip {
		singletonKey, err := singleton.SingletonKey(ctx, req.Function.ID, *req.Function.Singleton, data)
		switch {
		case err == nil:
			// Attempt to early handle function singletons, function runs could still fail
			// to enqueue later on when it atomically tries to acquire a function mutex.
			alreadyRunning, err := e.singletonMgr.Singleton(ctx, singletonKey, *req.Function.Singleton)
			if err != nil {
				return nil, err
			}

			if alreadyRunning {
				// TODO: Handle cancellation mode

				// Immediately end before creating state
				return nil, ErrFunctionSkipped
			}

			singletonConfig = &queue.Singleton{Key: singletonKey}
		case errors.Is(err, singleton.ErrNotASingleton):
			// We no-op, and we run the function normally not as a singleton
		default:
			return nil, err
		}
	}

	//
	// Create the run state.
	//

	newState := sv2.CreateState{
		Events:   evts,
		Metadata: metadata,
		Steps:    []state.MemoizedStep{},
	}

	if req.OriginalRunID != nil && req.FromStep != nil && req.FromStep.StepID != "" {
		if err := reconstruct(ctx, e.traceReader, req, &newState); err != nil {
			return nil, fmt.Errorf("error reconstructing input state: %w", err)
		}
	}

	st, err := e.smv2.Create(ctx, newState)
	switch err {
	case nil, state.ErrIdentifierExists: // no-op
	case state.ErrIdentifierTomestone:
		return nil, ErrFunctionSkippedIdempotency
	default:
		return nil, fmt.Errorf("error creating run state: %w", err)
	}
	if st == nil {
		return nil, fmt.Errorf("missing state after create: %w", err)
	}

	// NOTE: if the runID mismatches, it means there's already a state available
	// and we need to override the one we already have to make sure we're using
	// the correct metedata values
	if metadata.ID.RunID != st.Identifier().RunID {
		id := sv2.IDFromV1(st.Identifier())
		metadata, err = e.smv2.LoadMetadata(ctx, id)
		if err != nil {
			return nil, err
		}
	}

	//
	// Create cancellation pauses immediately, only if this is a non-batch event.
	//
	if req.BatchID == nil {
		for _, c := range req.Function.Cancel {
			expires := time.Now().Add(consts.CancelTimeout)
			if c.Timeout != nil {
				dur, err := str2duration.ParseDuration(*c.Timeout)
				if err != nil {
					return &metadata, fmt.Errorf("error parsing cancel duration: %w", err)
				}
				expires = time.Now().Add(dur)
			}

			// The triggering event ID should be the first ID in the batch.
			triggeringID := req.Events[0].GetInternalID().String()
			idSrc := fmt.Sprintf("%s-%s", key, c.Event)

			var expr *string
			// Evaluate the expression.  This lets us inspect the expression's attributes
			// so that we can store only the attrs used in the expression in the pause,
			// saving space, bandwidth, etc.
			if c.If != nil {

				// Remove `event` data from the expression and replace with actual event
				// data as values, now that we have the event.
				//
				// This improves performance in matching, as we can then use the values within
				// aggregate trees.
				interpolated, err := expressions.Interpolate(ctx, *c.If, map[string]any{
					"event": evtMap,
				})
				if err != nil {
					logger.StdlibLogger(ctx).Warn(
						"error interpolating cancellation expression",
						"error", err,
						"expression", expr,
					)
				}
				expr = &interpolated
				idSrc = fmt.Sprintf("%s-%s", idSrc, interpolated)
			}

			// NOTE: making this deterministic so pause creation is also idempotent
			pauseID := inngest.DeterministicSha1UUID(idSrc)
			pause := state.Pause{
				WorkspaceID:       st.Identifier().WorkspaceID,
				Identifier:        sv2.NewPauseIdentifier(metadata.ID),
				ID:                pauseID,
				Expires:           state.Time(expires),
				Event:             &c.Event,
				Expression:        expr,
				Cancel:            true,
				TriggeringEventID: &triggeringID,
			}
			_, err = e.pm.Write(ctx, pauses.Index{WorkspaceID: req.WorkspaceID, EventName: c.Event}, &pause)
			switch err {
			case nil, state.ErrPauseAlreadyExists: // no-op
			default:
				return &metadata, fmt.Errorf("error saving pause: %w", err)
			}
		}
	}

	at := time.Now()
	if req.BatchID == nil {
		evtTs := time.UnixMilli(req.Events[0].GetEvent().Timestamp)
		if evtTs.After(at) {
			// Schedule functions in the future if there's a future
			// event `ts` field.
			at = evtTs
		}
	}
	if req.At != nil {
		at = *req.At
	}

	// Prefix the workflow to the job ID so that no invocation can accidentally
	// cause idempotency issues across users/functions.
	//
	// This enures that we only ever enqueue the start job for this function once.
	queueKey := fmt.Sprintf("%s:%s", req.Function.ID, key)
	maxAttempts := consts.MaxRetries + 1
	item := queue.Item{
		JobID:                 &queueKey,
		GroupID:               uuid.New().String(),
		WorkspaceID:           st.Identifier().WorkspaceID,
		Kind:                  queue.KindStart,
		Identifier:            st.Identifier(),
		CustomConcurrencyKeys: metadata.Config.CustomConcurrencyKeys,
		PriorityFactor:        metadata.Config.PriorityFactor,
		Attempt:               0,
		MaxAttempts:           &maxAttempts,
		Payload: queue.PayloadEdge{
			Edge: inngest.SourceEdge,
		},
		Throttle:  throttle,
		Metadata:  map[string]any{},
		Singleton: singletonConfig,
	}

	err = e.queue.Enqueue(ctx, item, at, queue.EnqueueOpts{})

	switch err {
	case nil:
		// no-op
	case redis_state.ErrQueueItemExists:
		return nil, state.ErrIdentifierExists

	case redis_state.ErrQueueItemSingletonExists:
		_, err := e.smv2.Delete(ctx, sv2.IDFromV1(st.Identifier()))
		if err != nil {
			logger.StdlibLogger(ctx).Error(
				"error deleting function state",
				"error", err,
			)
		}
		return nil, ErrFunctionSkipped

	default:
		return nil, fmt.Errorf("error enqueueing source edge '%v': %w", queueKey, err)
	}

	for _, e := range e.lifecycles {
		go e.OnFunctionScheduled(context.WithoutCancel(ctx), metadata, item, req.Events)
	}

	return &metadata, nil
}

func (e *executor) handleFunctionSkipped(ctx context.Context, req execution.ScheduleRequest, metadata sv2.Metadata, evts []json.RawMessage, reason enums.SkipReason) (*sv2.Metadata, error) {
	for _, e := range e.lifecycles {
		go e.OnFunctionSkipped(context.WithoutCancel(ctx), metadata, execution.SkipState{
			CronSchedule: req.Events[0].GetEvent().CronSchedule(),
			Reason:       reason,
			Events:       evts,
		})
	}
	return nil, ErrFunctionSkipped
}

type runInstance struct {
	md         sv2.Metadata
	f          inngest.Function
	events     []json.RawMessage
	item       queue.Item
	edge       inngest.Edge
	resp       *state.DriverResponse
	httpClient util.HTTPDoer
	stackIndex int
}

// Execute loads a workflow and the current run state, then executes the
// function's step via the necessary driver.
func (e *executor) Execute(ctx context.Context, id state.Identifier, item queue.Item, edge inngest.Edge) (*state.DriverResponse, error) {
	if e.fl == nil {
		return nil, fmt.Errorf("no function loader specified running step")
	}

	// If this is of type sleep, ensure that we save "nil" within the state store
	// for the outgoing edge ID.  This ensures that we properly increase the stack
	// for `tools.sleep` within generator functions.
	isSleepResume := item.Kind == queue.KindSleep && item.Attempt == 0
	if isSleepResume {
		// tCtx, _ := e.tracerProvider.NewTracer(ctx, md, &item)
		// e.tracerProvider.UpdateSpanEnd(tCtx, time.Now(),
		// []attribute.KeyValue{})
		err := e.tracerProvider.UpdateSpan(&tracing.UpdateSpanOptions{
			EndTime:    time.Now(),
			Location:   "executor.Execute",
			QueueItem:  &item,
			Status:     codes.Ok,
			TargetSpan: tracing.SpanRefFromQueueItem(&item),
		})
		if err != nil {
			return nil, fmt.Errorf("error updating sleep resume span: %w", err)
		}

		hasPendingSteps, err := e.smv2.SaveStep(ctx, sv2.ID{
			RunID:      id.RunID,
			FunctionID: id.WorkflowID,
			Tenant: sv2.Tenant{
				AppID:     id.AppID,
				EnvID:     id.WorkspaceID,
				AccountID: id.AccountID,
			},
		}, edge.Outgoing, []byte("null"))
		if !errors.Is(err, state.ErrDuplicateResponse) && err != nil {
			return nil, err
		}

		if hasPendingSteps {
			// Other steps are pending before we re-enter the function, so
			// we're now done with this execution.
			return nil, nil
		}
		// After the sleep, we start a new step.  This means we also want to start a new
		// group ID, ensuring that we correlate the next step _after_ this sleep (to be
		// scheduled in this executor run)
		ctx = state.WithGroupID(ctx, uuid.New().String())
	}

	md, err := e.smv2.LoadMetadata(ctx, sv2.ID{
		RunID:      id.RunID,
		FunctionID: id.WorkflowID,
		Tenant: sv2.Tenant{
			AppID:     id.AppID,
			EnvID:     id.WorkspaceID,
			AccountID: id.AccountID,
		},
	})
	// XXX: MetadataNotFound -> assume fn is deleted.
	if err != nil {
		return nil, fmt.Errorf("cannot load metadata to execute run: %w", err)
	}

	ef, err := e.fl.LoadFunction(ctx, md.ID.Tenant.EnvID, md.ID.FunctionID)
	if err != nil {
		return nil, fmt.Errorf("error loading function for run: %w", err)
	}
	if ef.Paused {
		return nil, state.ErrFunctionPaused
	}

	// Find the stack index for the incoming step.
	//
	// stackIndex represents the stack pointer at the time this step was scheduled.
	// This lets SDKs correctly evaluate parallelism by replaying generated steps in the
	// right order.
	var stackIndex int
	for n, id := range md.Stack {
		if id == edge.Outgoing {
			stackIndex = n + 1
			break
		}
	}

	events, err := e.smv2.LoadEvents(ctx, md.ID)
	if err != nil {
		return nil, fmt.Errorf("cannot load run events: %w", err)
	}

	// Validate that the run can execute.
	v := newRunValidator(e, ef.Function, md, events, item) // TODO: Load events for this.
	if err := v.validate(ctx); err != nil {
		return nil, err
	}

	//
	// record function start time using the same method as step started,
	// ensures ui timeline alignment
	start, ok := redis_state.GetItemStart(ctx)
	if !ok {
		start = time.Now()
	}

	if md.Config.StartedAt.IsZero() {
		md.Config.StartedAt = start
	}

	if v.stopWithoutRetry {
		if e.preDeleteStateSizeReporter != nil {
			e.preDeleteStateSizeReporter(ctx, md)
		}

		// Validation prevented execution and doesn't want the executor to retry, so
		// don't return an error - assume the function finishes and delete state.
		_, err := e.smv2.Delete(ctx, md.ID)
		return nil, err
	}

	evtIDs := make([]string, len(id.EventIDs))
	for i, eid := range id.EventIDs {
		evtIDs[i] = eid.String()
	}

	// TODO: find a way to remove this
	// set function trace context so downstream execution have the function
	// trace context set
	ctx = extractTraceCtx(ctx, md)

	isFirstExecution := edge.Incoming == inngest.TriggerName && item.Attempt == 0

	// If this is the trigger, check if we only have one child.  If so, skip to directly executing
	// that child;  we don't need to handle the trigger individually.
	//
	// This cuts down on queue churn.
	//
	// NOTE: This is a holdover from treating functions as a *series* of DAG calls.  In that case,
	// we automatically enqueue all children of the dag from the root node.
	// This can be cleaned up.
	if edge.Incoming == inngest.TriggerName {
		// We only support functions with a single step, as we've removed the DAG based approach.
		// This means that we always execute the first step.
		if len(ef.Function.Steps) > 1 {
			return nil, fmt.Errorf("DAG-based steps are no longer supported")
		}

		edge.Outgoing = inngest.TriggerName
		edge.Incoming = ef.Function.Steps[0].ID
		// Update the payload
		payload := item.Payload.(queue.PayloadEdge)
		payload.Edge = edge
		item.Payload = payload
		// Add retries from the step to our queue item.  Increase as retries is
		// always one less than attempts.
		retries := ef.Function.Steps[0].RetryCount() + 1
		item.MaxAttempts = &retries

		// Only just starting:  run lifecycles on first attempt.
		if item.Attempt == 0 {
			// Set the start time and spanID in metadata for subsequent runs
			// This should be an one time operation and is never updated after,
			// which is enforced on the Lua script.
			if err := e.smv2.UpdateMetadata(ctx, md.ID, sv2.MutableConfig{
				StartedAt:      md.Config.StartedAt,
				ForceStepPlan:  md.Config.ForceStepPlan,
				RequestVersion: md.Config.RequestVersion,
			}); err != nil {
				e.log.Error("error updating metadata on function start", "error", err)
			}

			for _, e := range e.lifecycles {
				go e.OnFunctionStarted(context.WithoutCancel(ctx), md, item, events)
			}
		}
	}

	instance := runInstance{
		md:         md,
		f:          *ef.Function,
		events:     events,
		item:       item,
		edge:       edge,
		stackIndex: stackIndex,
		httpClient: e.httpClient,
	}

	// Set the parent span for this execution.
	var execParent *meta.SpanReference
	if isFirstExecution {
		// If this is the first ever attempt, we haven't created a step yet. If
		// this is not the first attempt, the step span is created when it is
		// enqueued, so we don't need to create one here.
		execParent, err = e.tracerProvider.CreateSpan(
			meta.SpanNameStepDiscovery,
			&tracing.CreateSpanOptions{
				Location:  "executor.Execute",
				Parent:    tracing.RunSpanRefFromMetadata(&md),
				Metadata:  &md,
				QueueItem: &item,
			},
		)
		if err != nil {
			return nil, fmt.Errorf("error creating initial step span: %w", err)
		}

	} else if isSleepResume {
		// If we're resuming a sleep here, we're also starting a new discovery
		// step here.
		execParent, err = e.tracerProvider.CreateSpan(
			meta.SpanNameStepDiscovery,
			&tracing.CreateSpanOptions{
				FollowsFrom: tracing.SpanRefFromQueueItem(&item),
				Location:    "executor.Execute",
				Metadata:    &md,
				Parent:      tracing.RunSpanRefFromMetadata(&md),
				QueueItem:   &item,
			},
		)
		if err != nil {
			return nil, fmt.Errorf("error creating discovery step span after sleep resume: %w", err)
		}
	} else {
		// If we're here, we assume that the step span has already been
		// created, so add it here.
		execParent = tracing.SpanRefFromQueueItem(&item)
	}

	execSpan, err := e.tracerProvider.CreateSpan(
		meta.SpanNameExecution,
		&tracing.CreateSpanOptions{
			Location:  "executor.Execute",
			Parent:    execParent,
			Metadata:  &md,
			QueueItem: &item,
			SpanOptions: []trace.SpanStartOption{
				tracing.WithFunctionAttrs(&instance.f),
			},
		},
	)
	if err != nil {
		return nil, fmt.Errorf("error creating execution span: %w", err)
	}

	return util.CritT(ctx, "run step", func(ctx context.Context) (*state.DriverResponse, error) {
		resp, err := e.run(ctx, &instance)

		status := codes.Ok
		if err != nil {
			status = codes.Error
		}
		e.tracerProvider.UpdateSpan(
			&tracing.UpdateSpanOptions{
				EndTime:    time.Now(),
				Location:   "executor.Execute",
				Metadata:   &md,
				QueueItem:  &item,
				TargetSpan: execSpan,
				SpanOptions: []trace.SpanStartOption{
					tracing.WithDriverResponseAttrs(resp),
				},
				Status: status,
			},
		)

		// Now we have a response, update the run instance.  We need to do this as request
		// offloads must mutate the response directly.
		instance.resp = resp
		if resp == nil && err != nil {
			for _, e := range e.lifecycles {
				// OnStepFinished handles step success and step errors/failures.  It is
				// currently the responsibility of the lifecycle manager to handle the differing
				// step statuses when a step finishes.
				go e.OnStepFinished(context.WithoutCancel(ctx), md, item, edge, resp, err)
			}
			return nil, err
		}

		if handleErr := e.HandleResponse(ctx, &instance); handleErr != nil {
			return resp, handleErr
		}
		return resp, err
	},
		// wait up to 2h and add a short delay to allow driver implementations to
		// return a specific timeout error here
		util.WithTimeout(consts.MaxFunctionTimeout+5*time.Second),
	)
}

func (e *executor) HandleResponse(ctx context.Context, i *runInstance) error {
	l := logger.StdlibLogger(ctx).With(
		"run_id", i.md.ID.RunID.String(),
		"workflow_id", i.md.ID.FunctionID.String(),
	)

	for _, e := range e.lifecycles {
		go e.OnStepFinished(context.WithoutCancel(ctx), i.md, i.item, i.edge, i.resp, nil)
	}

	if i.resp.Err == nil && !i.resp.IsFunctionResult() {
		// Handle generator responses then return.
		if serr := e.HandleGeneratorResponse(ctx, i, i.resp); serr != nil {
			// If this is an error compiling async expressions, fail the function.
			shouldFailEarly := errors.Is(serr, &expressions.CompileError{}) || errors.Is(serr, state.ErrStateOverflowed) || errors.Is(serr, state.ErrFunctionOverflowed) || errors.Is(serr, state.ErrSignalConflict)

			if shouldFailEarly {
				var gracefulErr *state.WrappedStandardError
				if hasGracefulErr := errors.As(serr, &gracefulErr); hasGracefulErr {
					serialized := gracefulErr.Serialize(execution.StateErrorKey)
					i.resp.Output = serialized
					i.resp.Err = &gracefulErr.StandardError.Name

					// Immediately fail the function.
					i.resp.NoRetry = true

					// This is required to get old history to look correct.
					// Without it, the function run will have no output. We can
					// probably delete this when we fully remove old history.
					i.resp.Generator = []*state.GeneratorOpcode{}
				}

				if err := e.finalize(ctx, i.md, i.events, i.f.GetSlug(), e.assignedQueueShard, *i.resp); err != nil {
					l.Error("error running finish handler", "error", err)
				}

				// Can be reached multiple times for parallel discovery steps
				for _, e := range e.lifecycles {
					go e.OnFunctionFinished(context.WithoutCancel(ctx), i.md, i.item, i.events, *i.resp)
				}

				return nil
			}

			return fmt.Errorf("error handling generator response: %w", serr)
		}
	}

	// Check for temporary failures.  The outputs of transient errors are not
	// stored in the state store;  they're tracked via executor lifecycle methods
	// for logging.
	//
	// NOTE: If the SDK was running a step (NOT function code) and quit gracefully,
	// resp.UserError will always be set, even if the step itself throws a non-retriable
	// error.
	//
	// This is purely for network errors or top-level function code errors.
	if i.resp.Err != nil {
		if i.resp.Retryable() {
			// Retries are a native aspect of the queue;  returning errors always
			// retries steps if possible.
			for _, e := range e.lifecycles {
				// Run the lifecycle method for this retry, which is baked into the queue.
				i.item.Attempt += 1
				go e.OnStepScheduled(context.WithoutCancel(ctx), i.md, i.item, &i.resp.Step.Name)
			}
			return nil
		}

		// If i.resp.Err != nil, we don't know whether to invoke the fn again
		// with per-step errors, as we don't know if the intent behind this queue item
		// is a step.
		//
		// In this case, for non-retryable errors, we ignore and fail the function;
		// only OpcodeStepError causes try/catch to be handled and us to continue
		// on error.

		// TODO: Refactor state input
		if err := e.finalize(ctx, i.md, i.events, i.f.GetSlug(), e.assignedQueueShard, *i.resp); err != nil {
			l.Error("error running finish handler", "error", err)
		}

		// Can be reached multiple times for parallel discovery steps
		for _, e := range e.lifecycles {
			go e.OnFunctionFinished(context.WithoutCancel(ctx), i.md, i.item, i.events, *i.resp)
		}

		return nil
	}

	// The generator length check is necessary because parallel steps in older
	// SDK versions (e.g. 2.7.2) can result in an OpcodeNone.
	if len(i.resp.Generator) == 0 && i.resp.IsFunctionResult() {
		// This is the function result.
		if err := e.finalize(ctx, i.md, i.events, i.f.GetSlug(), e.assignedQueueShard, *i.resp); err != nil {
			l.Error("error running finish handler", "error", err)
		}

		// Can be reached multiple times for parallel discovery steps
		for _, e := range e.lifecycles {
			go e.OnFunctionFinished(context.WithoutCancel(ctx), i.md, i.item, i.events, *i.resp)
		}
	}

	return nil
}

type functionFinishedData struct {
	FunctionID          string         `json:"function_id"`
	RunID               ulid.ULID      `json:"run_id"`
	Event               map[string]any `json:"event"`
	Events              []event.Event  `json:"events"`
	Error               any            `json:"error,omitempty"`
	Result              any            `json:"result,omitempty"`
	InvokeCorrelationID *string        `json:"correlation_id,omitempty"`
}

func (f *functionFinishedData) setResponse(r state.DriverResponse) {
	if r.Err != nil {
		f.Error = r.StandardError()
	}
	if r.UserError != nil {
		f.Error = r.UserError
	}
	if r.Output != nil {
		f.Result = r.Output
	}
}

func (f functionFinishedData) Map() map[string]any {
	s := structs.New(f)
	s.TagName = "json"
	return s.Map()
}

// finalize performs run finalization, which involves sending the function
// finished/failed event and deleting state.
//
// Returns a boolean indicating whether it performed finalization. If the run
// had parallel steps then it may be false, since parallel steps cause the
// function end to be reached multiple times in a single run
func (e *executor) finalize(ctx context.Context, md sv2.Metadata, evts []json.RawMessage, fnSlug string, queueShard redis_state.QueueShard, resp state.DriverResponse) error {
	ctx = context.WithoutCancel(ctx)

	err := e.tracerProvider.UpdateSpan(&tracing.UpdateSpanOptions{
		EndTime:    time.Now(),
		Location:   "executor.finalize",
		Metadata:   &md,
		TargetSpan: tracing.RunSpanRefFromMetadata(&md),
		Status:     codes.Ok, // TODO
	})
	if err != nil {
		logger.StdlibLogger(ctx).Error(
			"error updating run span end time",
			"error", err,
			"run_id", md.ID.RunID.String(),
		)
	}

	// Parse events for the fail handler before deleting state.
	inputEvents := make([]event.Event, len(evts))
	for n, e := range evts {
		evt, err := event.NewEvent(e)
		if err != nil {
			return err
		}
		inputEvents[n] = *evt
	}

	if e.preDeleteStateSizeReporter != nil {
		e.preDeleteStateSizeReporter(ctx, md)
	}

	// Delete the function state in every case.
	_, err = e.smv2.Delete(ctx, md.ID)
	if err != nil {
		logger.StdlibLogger(ctx).Error(
			"error deleting state in finalize",
			"error", err,
			"run_id", md.ID.RunID.String(),
		)
	}

	// We may be cancelling an in-progress run.  If that's the case, we want to delete any
	// outstanding jobs from the queue, if possible.
	//
	// XXX: Remove this typecast and normalize queue interface to a single package
	q, ok := e.queue.(redis_state.QueueManager)
	if ok {
		// Find all items for the current function run.
		jobs, err := q.RunJobs(
			ctx,
			queueShard.Name,
			md.ID.Tenant.EnvID,
			md.ID.FunctionID,
			md.ID.RunID,
			1000,
			0,
		)
		if err != nil {
			logger.StdlibLogger(ctx).Error(
				"error fetching run jobs",
				"error", err,
				"run_id", md.ID.RunID.String(),
			)
		}

		for _, j := range jobs {
			qi, _ := j.Raw.(*queue.QueueItem)
			if qi == nil {
				continue
			}

			jobID := queue.JobIDFromContext(ctx)
			if jobID != "" && qi.ID == jobID {
				// Do not dequeue the current job that we're working on.
				continue
			}

			err := q.Dequeue(ctx, queueShard, *qi)
			if err != nil && !errors.Is(err, redis_state.ErrQueueItemNotFound) {
				logger.StdlibLogger(ctx).Error(
					"error dequeueing run job",
					"error", err,
					"run_id", md.ID.RunID.String(),
				)
			}
		}
	}

	if e.finishHandler == nil {
		return nil
	}

	// Prepare events that we must send
	now := time.Now()
	base := &functionFinishedData{
		FunctionID: fnSlug,
		RunID:      md.ID.RunID,
		Events:     inputEvents,
	}
	base.setResponse(resp)

	// We'll send many events - some for each items in the batch.  This ensures that invoke works
	// for batched functions.
	freshEvents := []event.Event{}
	for n, runEvt := range inputEvents {
		if runEvt.Name == event.FnFailedName || runEvt.Name == event.FnFinishedName {
			// Don't recursively trigger internal finish handlers.
			continue
		}

		invokeID := correlationID(runEvt)
		if invokeID == nil && n > 0 {
			// We only send function finish events for either the first event in a batch or for
			// all events with a correlation ID.
			continue
		}

		// Copy the base data to set the event.
		copied := *base
		copied.Event = runEvt.Map()
		copied.InvokeCorrelationID = invokeID
		data := copied.Map()

		// Add an `inngest/function.finished` event.
		freshEvents = append(freshEvents, event.Event{
			ID:        ulid.MustNew(uint64(now.UnixMilli()), rand.Reader).String(),
			Name:      event.FnFinishedName,
			Timestamp: now.UnixMilli(),
			Data:      data,
		})

		if resp.Err != nil {
			// Legacy - send inngest/function.failed, except for when the function has been cancelled.
			if !strings.Contains(*resp.Err, state.ErrFunctionCancelled.Error()) {
				freshEvents = append(freshEvents, event.Event{
					ID:        ulid.MustNew(uint64(now.UnixMilli()), rand.Reader).String(),
					Name:      event.FnFailedName,
					Timestamp: now.UnixMilli(),
					Data:      data,
				})
			}

			// Add function cancelled event
			if *resp.Err == state.ErrFunctionCancelled.Error() {
				freshEvents = append(freshEvents, event.Event{
					ID:        ulid.MustNew(uint64(now.UnixMilli()), rand.Reader).String(),
					Name:      event.FnCancelledName,
					Timestamp: now.UnixMilli(),
					Data:      data,
				})
			}
		}
	}

	return e.finishHandler(ctx, md.ID, freshEvents)
}

func correlationID(event event.Event) *string {
	container, ok := event.Data[consts.InngestEventDataPrefix].(map[string]any)
	if !ok {
		return nil
	}
	if correlationID, ok := container[consts.InvokeCorrelationId].(string); ok {
		return &correlationID
	}
	return nil
}

// run executes the step with the given step ID.
//
// A nil response with an error indicates that an internal error occurred and the step
// did not run.
func (e *executor) run(ctx context.Context, i *runInstance) (*state.DriverResponse, error) {
	url, _ := i.f.URI()
	for _, e := range e.lifecycles {
		go e.OnStepStarted(context.WithoutCancel(ctx), i.md, i.item, i.edge, url.String())
	}

	// Execute the actual step.
	response, err := e.executeDriverForStep(ctx, i)
	if response.Err != nil && err == nil {
		// This step errored, so always return an error.
		return response, fmt.Errorf("%s", *response.Err)
	}
	return response, err
}

// executeDriverForStep runs the enqueued step by invoking the driver.  It also inspects
// and normalizes responses (eg. max retry attempts).
func (e *executor) executeDriverForStep(ctx context.Context, i *runInstance) (*state.DriverResponse, error) {
	url, _ := i.f.URI()

	driverName := inngest.SchemeDriver(url.Scheme)

	d, ok := e.runtimeDrivers[driverName]
	if !ok {
		return nil, fmt.Errorf("%w: '%s'", ErrNoRuntimeDriver, driverName)
	}

	step := &i.f.Steps[0]

	response, err := d.Execute(ctx, e.smv2, i.md, i.item, i.edge, *step, i.stackIndex, i.item.Attempt)

	// TODO: Steps.
	if response == nil {
		response = &state.DriverResponse{
			Step: *step,
		}
	}
	if err != nil && response.Err == nil {
		var serr syscode.Error
		if errors.As(err, &serr) {
			gracefulErr := state.StandardError{
				Error:   fmt.Sprintf("%s: %s", serr.Code, serr.Message),
				Name:    serr.Code,
				Message: serr.Message,
			}.Serialize(execution.StateErrorKey)
			response.Output = gracefulErr
			response.Err = &serr.Code
		} else {
			// Set the response error if it wasn't set, or if Execute had an internal error.
			// This ensures that we only ever need to check resp.Err to handle errors.
			byt, e := json.Marshal(err.Error())
			if e != nil {
				response.Output = err
			} else {
				response.Output = string(byt)
			}

			errstr := err.Error()
			response.Err = &errstr
		}
	}
	// Ensure that the step is always set.  This removes the need for drivers to always
	// set this.
	if response.Step.ID == "" {
		response.Step = *step
	}

	// If there's one opcode and it's of type StepError, ensure we set resp.Err to
	// a string containing the response error.
	//
	// TODO: Refactor response.Err
	if len(response.Generator) == 1 && response.Generator[0].Op == enums.OpcodeStepError {
		if !queue.ShouldRetry(nil, i.item.Attempt, step.RetryCount()+1) {
			response.NoRetry = true
		}
	}

	// Max attempts is encoded at the queue level from step configuration.  If we're at max attempts,
	// ensure the response's NoRetry flag is set, as we shouldn't retry any more.  This also ensures
	// that we properly handle this response as a Failure (permanent) vs an Error (transient).
	if response.Err != nil && !queue.ShouldRetry(nil, i.item.Attempt, step.RetryCount()+1) {
		response.NoRetry = true
	}

	return response, err
}

// HandlePauses handles pauses loaded from an incoming event.
func (e *executor) HandlePauses(ctx context.Context, evt event.TrackedEvent) (execution.HandlePauseResult, error) {
	idx := pauses.Index{
		WorkspaceID: evt.GetWorkspaceID(),
		EventName:   evt.GetEvent().Name,
	}

	aggregated, err := e.pm.Aggregated(
		ctx,
		idx,
		consts.AggregatePauseThreshold,
	)
	if err != nil {
		e.log.Error("error checking pause aggregation", "error", err)
	}

	// Use the aggregator for all funciton finished events, if there are more than
	// 50 waiting.  It only takes a few milliseconds to iterate and handle less
	// than 50;  anything more runs the risk of running slow.
	if aggregated {
		aggRes, err := e.handleAggregatePauses(ctx, evt)
		if err != nil {
			e.log.Error("error handling aggregate pauses", "error", err)
		}
		return aggRes, err
	}

	iter, err := e.pm.PausesSince(ctx, idx, time.Time{})
	if err != nil {
		return execution.HandlePauseResult{}, fmt.Errorf("error loading pause iterator: %w", err)
	}

	res, err := e.handlePausesAllNaively(ctx, iter, evt)
	if err != nil {
		e.log.Error("error handling naive pauses", "error", err)
	}
	return res, nil
}

//nolint:all
func (e *executor) handlePausesAllNaively(ctx context.Context, iter state.PauseIterator, evt event.TrackedEvent) (execution.HandlePauseResult, error) {
	res := execution.HandlePauseResult{0, 0}

	if e.queue == nil || e.smv2 == nil || e.pm == nil {
		return res, fmt.Errorf("no queue or state manager specified")
	}

	log := e.log.With("event_id", evt.GetInternalID().String())

	var (
		goerr error
		wg    sync.WaitGroup
	)

	evtID := evt.GetInternalID()

	// Schedule up to PauseHandleConcurrency pauses at once.
	sem := semaphore.NewWeighted(int64(PauseHandleConcurrency))

	for iter.Next(ctx) {
		pause := iter.Val(ctx)

		// Block until we have capacity
		if err := sem.Acquire(ctx, 1); err != nil {
			return res, fmt.Errorf("error blocking on semaphore: %w", err)
		}

		wg.Add(1)
		go func() {
			atomic.AddInt32(&res[0], 1)

			defer wg.Done()
			// Always release one from the capacity
			defer sem.Release(1)

			if pause == nil {
				return
			}

			l := log.With(
				"pause_id", pause.ID.String(),
				"run_id", pause.Identifier.RunID.String(),
				"workflow_id", pause.Identifier.FunctionID.String(),
				"expires", pause.Expires.String(),
				"strategy", "naive",
			)

			// If this is a cancellation, ensure that we're not handling an event that
			// was received before the run (due to eg. latency in a bad case).
			//
			// NOTE: Fast path this before handling the expression.
			if pause.Cancel && bytes.Compare(evtID[:], pause.Identifier.RunID[:]) <= 0 {
				return
			}

			// Run an expression if this exists.
			if pause.Expression != nil {
				// Precompute the expression data once, as a value (not pointer)
				data := expressions.NewData(map[string]any{
					"async": evt.GetEvent().Map(),
				})

				expr, err := expressions.NewExpressionEvaluator(ctx, *pause.Expression)
				if err != nil {
					l.Error("error compiling pause expression", "error", err)
					return
				}

				val, _, err := expr.Evaluate(ctx, data)
				if err != nil {
					l.Warn("error evaluating pause expression", "error", err)
					return
				}
				result, _ := val.(bool)
				if !result {
					return
				}
			}

			if err := e.handlePause(ctx, evt, evtID, pause, &res, l); err != nil {
				goerr = errors.Join(goerr, err)
				l.Error("error handling pause", "error", err, "pause", pause)
			}
		}()

	}

	wg.Wait()

	if iter.Error() != context.Canceled {
		goerr = errors.Join(goerr, fmt.Errorf("pause iteration error: %w", iter.Error()))
	}

	return res, goerr
}

func (e *executor) handleAggregatePauses(ctx context.Context, evt event.TrackedEvent) (execution.HandlePauseResult, error) {
	res := execution.HandlePauseResult{0, 0}

	if e.exprAggregator == nil {
		return execution.HandlePauseResult{}, fmt.Errorf("no expression evaluator found")
	}

	log := e.log.With(
		"event_id", evt.GetInternalID().String(),
		"workspace_id", evt.GetWorkspaceID(),
		"event", evt.GetEvent().Name,
	)

	evtID := evt.GetInternalID()
	evals, count, err := e.exprAggregator.EvaluateAsyncEvent(ctx, evt)
	if err != nil {
		log.Error("error evaluating async event", "error", err)
	}

	// We only want to return an error if we have no evaluations. Since we
	// evaluate multiple expressions, a returned error means that at least one
	// expression errored -- not that all expressions errored.
	if err != nil && len(evals) == 0 {
		return execution.HandlePauseResult{count, 0}, err
	}

	var (
		goerr error
		wg    sync.WaitGroup
	)

	for _, i := range evals {
		// Copy pause into function
		pause := *i
		wg.Add(1)
		go func() {
			atomic.AddInt32(&res[0], 1)

			defer wg.Done()

			l := log.With(
				"pause_id", pause.ID.String(),
				"run_id", pause.Identifier.RunID.String(),
				"workflow_id", pause.Identifier.FunctionID.String(),
				"expires", pause.Expires.String(),
			)

			if err := e.handlePause(ctx, evt, evtID, &pause, &res, l); err != nil {
				goerr = errors.Join(goerr, err)
				l.Error("error handling pause", "error", err, "pause", pause)
			}
		}()
	}
	wg.Wait()

	return res, goerr
}

func (e *executor) handlePause(
	ctx context.Context,
	evt event.TrackedEvent,
	evtID ulid.ULID,
	pause *state.Pause,
	res *execution.HandlePauseResult,
	l logger.Logger,
) error {
	// If this is a cancellation, ensure that we're not handling an event that
	// was received before the run (due to eg. latency in a bad case).
	if pause.Cancel && bytes.Compare(evtID[:], pause.Identifier.RunID[:]) <= 0 {
		return nil
	}

	return util.Crit(ctx, "handle pause", func(ctx context.Context) error {
		cleanup := func(ctx context.Context) {
			eg := errgroup.Group{}
			eg.Go(func() error {
				return e.pm.Delete(
					context.Background(),
					pauses.Index{WorkspaceID: pause.WorkspaceID, EventName: evt.GetEvent().Name},
					*pause,
				)
			})
			eg.Go(func() error {
				return e.exprAggregator.RemovePause(ctx, pause)
			})
			_ = eg.Wait()
		}

		// NOTE: Some pauses may be nil or expired, as the iterator may take
		// time to process.  We handle that here and assume that the event
		// did not occur in time.
		if pause.Expires.Time().Before(time.Now()) {
			l.Debug("encountered expired pause")

			shouldDelete := pause.Expires.Time().Add(consts.PauseExpiredDeletionGracePeriod).Before(time.Now())
			if shouldDelete {
				// Consume this pause to remove it entirely
				l.Debug("deleting expired pause")

				cleanup(ctx)
			}
			return nil
		}

		// NOTE: Make sure the event that created the pause isn't also the one resuming it
		if pause.TriggeringEventID != nil && *pause.TriggeringEventID == evtID.String() {
			return nil
		}

		// Ensure that we store the group ID for this pause, letting us properly track cancellation
		// or continuation history
		ctx = state.WithGroupID(ctx, pause.GroupID)

		if pause.Cancel {
			// This is a cancellation signal.  Check if the function
			// has ended, and if so remove the pause.
			//
			// NOTE: Bookkeeping must be added to individual function runs and handled on
			// completion instead of here.  This is a hot path and should only exist whilst
			// bookkeeping is not implemented.
			if exists, err := e.smv2.Exists(ctx, sv2.IDFromPause(*pause)); !exists && err == nil {
				// This function has ended.  Delete the pause and continue
				cleanup(ctx)
				return nil
			}

			// Cancelling a function can happen before a lease, as it's an atomic operation that will always happen.
			err := e.Cancel(ctx, sv2.IDFromPause(*pause), execution.CancelRequest{
				EventID:    &evtID,
				Expression: pause.Expression,
			})
			if errors.Is(err, state.ErrFunctionCancelled) ||
				errors.Is(err, state.ErrFunctionComplete) ||
				errors.Is(err, state.ErrFunctionFailed) ||
				errors.Is(err, ErrFunctionEnded) {
				// Safe to ignore.
				cleanup(ctx)
				return nil
			}
			if err != nil && strings.Contains(err.Error(), "no status stored in metadata") {
				// Safe to ignore.
				cleanup(ctx)
				return nil
			}

			if err != nil {
				return fmt.Errorf("error cancelling function: %w", err)
			}

			// Ensure we consume this pause, as this isn't handled by the higher-level cancel function.
			// NOTE: cleanup closure is ignored here since there's already another one that will be called
			_, _, err = e.pm.ConsumePause(context.Background(), *pause, state.ConsumePauseOpts{
				IdempotencyKey: evtID.String(),
				Data:           nil,
			})
			if err == nil || err == state.ErrPauseLeased || err == state.ErrPauseNotFound {
				atomic.AddInt32(&res[1], 1)
				cleanup(ctx)
				return nil
			}
			return fmt.Errorf("error consuming pause after cancel: %w", err)
		}

		resumeData := pause.GetResumeData(evt.GetEvent())

		err := e.Resume(ctx, *pause, execution.ResumeRequest{
			With:           resumeData.With,
			EventID:        &evtID,
			EventName:      evt.GetEvent().Name,
			RunID:          resumeData.RunID,
			StepName:       resumeData.StepName,
			IdempotencyKey: evtID.String(),
		})
		if errors.Is(err, state.ErrPauseLeased) ||
			errors.Is(err, state.ErrPauseNotFound) ||
			errors.Is(err, state.ErrRunNotFound) {
			return nil
		}
		if err != nil {
			return fmt.Errorf("error resuming pause: %w", err)
		}

		// Add to the counter.
		atomic.AddInt32(&res[1], 1)
		if err := e.exprAggregator.RemovePause(ctx, pause); err != nil {
			l.Warn("error removing pause from aggregator", "error", err)
		}
		return nil
	})
}

func (e *executor) HandleInvokeFinish(ctx context.Context, evt event.TrackedEvent) error {
	evtID := evt.GetInternalID()
	l := e.log.With("event_id", evtID.String())

	correlationID := evt.GetEvent().CorrelationID()
	if correlationID == "" {
		return fmt.Errorf("no correlation ID found in event when trying to handle finish")
	}

	// find the pause with correlationID
	wsID := evt.GetWorkspaceID()
	pause, err := e.pm.PauseByInvokeCorrelationID(ctx, wsID, correlationID)
	if err != nil {
		return err
	}

	var eventName string
	if pause.Event != nil {
		eventName = *pause.Event
	}

	if pause.Expires.Time().Before(time.Now()) {
		l.Debug("encountered expired pause")

		shouldDelete := pause.Expires.Time().Add(consts.PauseExpiredDeletionGracePeriod).Before(time.Now())
		if shouldDelete {
			// Consume this pause to remove it entirely
			l.Debug("deleting expired pause")
			_ = e.pm.Delete(context.Background(), pauses.Index{WorkspaceID: pause.WorkspaceID, EventName: eventName}, *pause)
		}

		return nil
	}

	if pause.Cancel {
		// This is a cancellation signal.  Check if the function
		// has ended, and if so remove the pause.
		//
		// NOTE: Bookkeeping must be added to individual function runs and handled on
		// completion instead of here.  This is a hot path and should only exist whilst
		// bookkeeping is not implemented.
		if exists, err := e.smv2.Exists(ctx, sv2.IDFromPause(*pause)); !exists && err == nil {
			// This function has ended.  Delete the pause and continue
			_ = e.pm.Delete(context.Background(), pauses.Index{WorkspaceID: pause.WorkspaceID, EventName: eventName}, *pause)
			return nil
		}
	}

	resumeData := pause.GetResumeData(evt.GetEvent())
	l.Debug("resuming pause from invoke", "pause.DataKey", pause.DataKey)

	return e.Resume(ctx, *pause, execution.ResumeRequest{
		With:           resumeData.With,
		EventID:        &evtID,
		EventName:      evt.GetEvent().Name,
		RunID:          resumeData.RunID,
		StepName:       resumeData.StepName,
		IdempotencyKey: evtID.String(),
	})
}

// Cancel cancels an in-progress function.
func (e *executor) Cancel(ctx context.Context, id sv2.ID, r execution.CancelRequest) error {
	l := e.log.With(
		"run_id", id.RunID.String(),
		"workflow_id", id.FunctionID.String(),
	)

	md, err := e.smv2.LoadMetadata(ctx, id)
	if err == sv2.ErrMetadataNotFound || err == state.ErrRunNotFound {
		return nil
	}
	if err != nil {
		return fmt.Errorf("unable to load run: %w", err)
	}

	// We need events to finalize the function.
	evts, err := e.smv2.LoadEvents(ctx, id)
	if err != nil {
		return fmt.Errorf("unable to load run events: %w", err)
	}

	// We need the function slug.
	f, err := e.fl.LoadFunction(ctx, md.ID.Tenant.EnvID, md.ID.FunctionID)
	if err != nil {
		return fmt.Errorf("unable to load function: %w", err)
	}

	shard, err := e.shardFinder(ctx, md.ID.Tenant.AccountID, nil)
	if err != nil {
		return fmt.Errorf("could not find shard for account %q: %w", md.ID.Tenant, err)
	}

	fnCancelledErr := state.ErrFunctionCancelled.Error()
	if err := e.finalize(ctx, md, evts, f.Function.GetSlug(), shard, state.DriverResponse{
		Err: &fnCancelledErr,
	}); err != nil {
		l.Error("error running finish handler", "error", err)
	}
	for _, e := range e.lifecycles {
		go e.OnFunctionCancelled(context.WithoutCancel(ctx), md, r, evts)
	}

	return nil
}

// ResumePauseTimeout times out a step.  This is used to reusme a pause from timeout when:
//
// - A waitForEvent step doesn't receive its event before the timeout
// - A waitForSignal step doesn't receive its signal before the timeout
// - An invoked function doesnt finish before the timeout
//
// Resume can also resume as a timeout.  This is a separate method so that we can resume
// the timeout without loading and leasing pauses, relying on state store atomicity to instead
// resume and cancel a pause.
func (e *executor) ResumePauseTimeout(ctx context.Context, pause state.Pause, r execution.ResumeRequest) error {
	// (tonyhb): this could be refactored to not require a pause, and instead only require the fields
	// necessary for timeouts.  This will save space in the queue.  This requires a refactor of the
	// trace lifecycles, whihc also require pauses.
	id := sv2.IDFromPause(pause)
	md, err := e.smv2.LoadMetadata(ctx, id)
	if err == state.ErrRunNotFound {
		return err
	}
	if err != nil {
		return fmt.Errorf("error loading metadata to resume from pause: %w", err)
	}

	data, err := json.Marshal(r.With)
	if err != nil {
		return fmt.Errorf("error marshalling timeout step data: %w", err)
	}

	e.log.Debug("resuming from timeout ", "identifier", id)

	pending, err := e.smv2.SaveStep(ctx, id, pause.DataKey, data)
	if errors.Is(err, state.ErrDuplicateResponse) {
		// cannot resume as the pause has already been resumed and consumed.
		return nil
	}
	if err != nil && !errors.Is(err, state.ErrIdempotentResponse) {
		// This is a non-idempotent error, so there was a legitimate error saving the response.
		e.log.Error("error saving timeout step", "error", err, "identifier", id)
		return err
	}

	if !pending {
		// If there are no parallel steps ongoing, we must enqueue the next SDK ping to continue on with
		// execution.
		jobID := fmt.Sprintf("%s-%s-timeout", md.IdempotencyKey(), pause.DataKey)

		err = e.queue.Enqueue(ctx, queue.Item{
			JobID: &jobID,
			// Add a new group ID for the child;  this will be a new step.
			GroupID:               uuid.New().String(),
			WorkspaceID:           id.Tenant.EnvID,
			Kind:                  queue.KindEdge,
			Identifier:            sv2.V1FromMetadata(md),
			PriorityFactor:        md.Config.PriorityFactor,
			CustomConcurrencyKeys: md.Config.CustomConcurrencyKeys,
			MaxAttempts:           pause.MaxAttempts,
			Payload: queue.PayloadEdge{
				Edge: inngest.Edge{
					Outgoing: pause.DataKey,
					Incoming: "step",
				},
			},
		}, time.Now(), queue.EnqueueOpts{})
		if err != nil && err != redis_state.ErrQueueItemExists {
			return fmt.Errorf("error enqueueing after pause: %w", err)
		}
	}

	// Only run lifecycles if we consumed the pause and enqueued next step.
	switch pause.GetOpcode() {
	case enums.OpcodeInvokeFunction:
		for _, e := range e.lifecycles {
			go e.OnInvokeFunctionResumed(context.WithoutCancel(ctx), md, pause, r)
		}
	case enums.OpcodeWaitForSignal:
		for _, e := range e.lifecycles {
			go e.OnWaitForSignalResumed(context.WithoutCancel(ctx), md, pause, r)
		}
	case enums.OpcodeWaitForEvent:
		for _, e := range e.lifecycles {
			go e.OnWaitForEventResumed(context.WithoutCancel(ctx), md, pause, r)
		}
	}

	// And delete the OG pause.
	if err := e.pm.Delete(ctx, pauses.PauseIndex(pause), pause); err != nil {
		return fmt.Errorf("deleting pause by ID: %w", err)
	}

	return nil
}

// Resume resumes an in-progress function from the given pause.
func (e *executor) Resume(ctx context.Context, pause state.Pause, r execution.ResumeRequest) error {
	if e.queue == nil || e.smv2 == nil || e.pm == nil {
		return fmt.Errorf("no queue or state manager specified")
	}

	md, err := e.smv2.LoadMetadata(ctx, sv2.ID{
		RunID:      pause.Identifier.RunID,
		FunctionID: pause.Identifier.FunctionID,
		Tenant: sv2.Tenant{
			EnvID:     pause.WorkspaceID,
			AccountID: pause.Identifier.AccountID,
			// NOTE: Pauses do not store app IDs.
		},
	})
	if err == state.ErrRunNotFound {
		return err
	}
	if err != nil {
		return fmt.Errorf("error loading metadata to resume from pause: %w", err)
	}

	err = util.Crit(ctx, "consume pause", func(ctx context.Context) error {
<<<<<<< HEAD
		// Lease this pause so that only this thread can schedule the execution.
		//
		// If we don't do this, there's a chance that two concurrent runners
		// attempt to enqueue the next step of the workflow.
		err = e.pm.LeasePause(ctx, pause.ID)
		if err == state.ErrPauseLeased || err == state.ErrPauseNotFound {
			// Ignore;  this is being handled by another runner.
			return nil
		}

		status := codes.Ok
		if r.IsTimeout {
			status = codes.Error // TODO Our own codes pls; this is not an error
		}
		pauseSpan := tracing.SpanRefFromPause(&pause)
		e.tracerProvider.UpdateSpan(&tracing.UpdateSpanOptions{
			EndTime:    time.Now(),
			Location:   "executor.Resume",
			Status:     status,
			TargetSpan: pauseSpan,
			SpanOptions: []trace.SpanStartOption{
				tracing.WithResumeAttrs(&pause, &r),
			},
		})

=======
>>>>>>> 97cbc3db
		if pause.OnTimeout && r.EventID != nil {
			// Delete this pause, as an event has occured which matches
			// the timeout.  We can do this prior to leasing a pause as it's the
			// only work that needs to happen
			_, cleanup, err := e.pm.ConsumePause(ctx, pause, state.ConsumePauseOpts{
				IdempotencyKey: r.IdempotencyKey,
				Data:           nil,
			})
			switch err {
			case nil, state.ErrPauseNotFound: // no-op
			default:
				return fmt.Errorf("error consuming pause via timeout: %w", err)
			}

			return cleanup()
		}

		consumeResult, cleanup, err := e.pm.ConsumePause(ctx, pause, state.ConsumePauseOpts{
			IdempotencyKey: r.IdempotencyKey,
			Data:           r.With,
		})
		if err != nil {
			return fmt.Errorf("error consuming pause via event: %w", err)
		}

		e.log.Debug("resuming from pause",
			"error", err,
			"pause_id", pause.ID.String(),
			"run_id", pause.Identifier.RunID.String(),
			"workflow_id", pause.Identifier.FunctionID.String(),
			"timeout", pause.OnTimeout,
			"cancel", pause.Cancel,
			"consumed", consumeResult,
		)

		if !consumeResult.DidConsume {
			// We don't need to do anything here.  This could be a dupe;  consuming a pause
			// is transactional / atomic, so ignore this.
			return nil
		}

		if !consumeResult.HasPendingSteps {
			// Schedule an execution from the pause's entrypoint.  We do this
			// after consuming the pause to guarantee the event data is
			// stored via the pause for the next run.  If the ConsumePause
			// call comes after enqueue, the TCP conn may drop etc. and
			// running the job may occur prior to saving state data.
			//
			// NOTE: This has an "-event" prefix so that it does not conflict
			// with the timeout job ID.
			jobID := fmt.Sprintf("%s-%s-event", md.IdempotencyKey(), pause.DataKey)
			nextItem := queue.Item{
				JobID: &jobID,
				// Add a new group ID for the child;  this will be a new step.
				GroupID:               uuid.New().String(),
				WorkspaceID:           pause.WorkspaceID,
				Kind:                  queue.KindEdge,
				Identifier:            sv2.V1FromMetadata(md),
				PriorityFactor:        md.Config.PriorityFactor,
				CustomConcurrencyKeys: md.Config.CustomConcurrencyKeys,
				MaxAttempts:           pause.MaxAttempts,
				Payload: queue.PayloadEdge{
					Edge: pause.Edge(),
				},
				Metadata: make(map[string]any),
			}

			nextStepSpan, err := e.tracerProvider.CreateDroppableSpan(
				meta.SpanNameStepDiscovery,
				&tracing.CreateSpanOptions{
					Carriers:    []map[string]any{nextItem.Metadata},
					FollowsFrom: pauseSpan,
					Location:    "executor.Resume",
					Metadata:    &md,
					Parent:      tracing.RunSpanRefFromMetadata(&md),
					QueueItem:   &nextItem,
				},
			)
			if err != nil {
				return fmt.Errorf("error creating span for next step after resume: %w", err)
			}

			err = e.queue.Enqueue(ctx, nextItem, time.Now(), queue.EnqueueOpts{})
			if err != nil {
				if err == redis_state.ErrQueueItemExists {
					nextStepSpan.Drop()
				} else {
					nextStepSpan.Send()
					return fmt.Errorf("error enqueueing after pause: %w", err)
				}
			}

			nextStepSpan.Send()
		}

		// Only run lifecycles if we consumed the pause and enqueued next step.
		switch pause.GetOpcode() {
		case enums.OpcodeInvokeFunction:
			for _, e := range e.lifecycles {
				go e.OnInvokeFunctionResumed(context.WithoutCancel(ctx), md, pause, r)
			}
		case enums.OpcodeWaitForSignal:
			for _, e := range e.lifecycles {
				go e.OnWaitForSignalResumed(context.WithoutCancel(ctx), md, pause, r)
			}
		case enums.OpcodeWaitForEvent:
			for _, e := range e.lifecycles {
				go e.OnWaitForEventResumed(context.WithoutCancel(ctx), md, pause, r)
			}
		}

		// The timeout job is running on the queue and will Dequeue() itself. No need to continue.
		if r.IsTimeout {
			return cleanup()
		}

		// And dequeue the timeout job to remove unneeded work from the queue, etc.
		if q, ok := e.queue.(redis_state.QueueManager); ok {
			// timeout jobs are enqueued to the workflow partition (see handleGeneratorWaitForEvent)
			// this is _not_ a system partition and lives on the account shard, which we need to retrieve
			shard, err := e.shardFinder(ctx, md.ID.Tenant.AccountID, nil)
			if err != nil {
				return fmt.Errorf("could not find shard for pause timeout item for account %q: %w", md.ID.Tenant.AccountID, err)
			}

			jobID := fmt.Sprintf("%s-%s", md.IdempotencyKey(), pause.DataKey)
			err = q.Dequeue(ctx, shard, queue.QueueItem{
				ID:         queue.HashID(ctx, jobID),
				FunctionID: md.ID.FunctionID,
				Data: queue.Item{
					Kind:       queue.KindPause,
					Identifier: sv2.V1FromMetadata(md),
				},
			})
			if err != nil {
				if errors.Is(err, redis_state.ErrQueueItemNotFound) {
					logger.StdlibLogger(ctx).Warn("missing pause timeout item", "shard", shard.Name, "pause", pause)
				} else {
					logger.StdlibLogger(ctx).Error("error dequeueing consumed pause job when resuming", "error", err)
				}
			}
		}

		// clean up pause
		return cleanup()
	}, util.WithBoundaries(20*time.Second))
	if err != nil {
		return err
	}

	return nil
}

func (e *executor) HandleGeneratorResponse(ctx context.Context, i *runInstance, resp *state.DriverResponse) error {
	{
		// The following code helps with parallelism and the V2 -> V3 executor changes
		var update *sv2.MutableConfig
		// NOTE: We only need to set hash versions when handling generator responses, else the
		// fn is ending and it doesn't matter.
		if i.md.Config.RequestVersion == -1 {
			update = &sv2.MutableConfig{
				ForceStepPlan:  i.md.Config.ForceStepPlan,
				RequestVersion: resp.RequestVersion,
				StartedAt:      i.md.Config.StartedAt,
			}
		}
		if len(resp.Generator) > 1 {
			if !i.md.Config.ForceStepPlan {
				// With parallelism, we currently instruct the SDK to disable immediate execution,
				// enforcing that every step becomes pre-planned.
				if update == nil {
					update = &sv2.MutableConfig{
						ForceStepPlan:  i.md.Config.ForceStepPlan,
						RequestVersion: resp.RequestVersion,
						StartedAt:      i.md.Config.StartedAt,
					}
				}
				update.ForceStepPlan = true
			}
		}
		if resp.HasAI() {
			if update == nil {
				update = &sv2.MutableConfig{
					ForceStepPlan:  i.md.Config.ForceStepPlan,
					RequestVersion: resp.RequestVersion,
					StartedAt:      i.md.Config.StartedAt,
				}
			}
			update.HasAI = true
		}
		if update != nil {
			if err := e.smv2.UpdateMetadata(ctx, i.md.ID, *update); err != nil {
				return fmt.Errorf("error updating function metadata: %w", err)
			}
		}
	}

	stepCount := len(resp.Generator)

	if stepCount > consts.DefaultMaxStepLimit {
		// Disallow parallel plans that exceed the step limit
		return state.WrapInStandardError(
			state.ErrFunctionOverflowed,
			state.InngestErrFunctionOverflowed,
			fmt.Sprintf("The function run exceeded the step limit of %d steps.", consts.DefaultMaxStepLimit),
			"",
		)
	}

	groups := opGroups(resp.Generator)

	if stepCount > 1 && i.md.ShouldCoalesceParallelism(resp) {
		if err := e.smv2.SavePending(ctx, i.md.ID, groups.IDs()); err != nil {
			return fmt.Errorf("error saving pending steps: %w", err)
		}
	}

	for _, group := range groups.All() {
		if err := e.handleGeneratorGroup(ctx, i, group, resp); err != nil {
			return err
		}
	}

	return nil
}

func (e *executor) handleGeneratorGroup(ctx context.Context, i *runInstance, group OpcodeGroup, resp *state.DriverResponse) error {
	eg := errgroup.Group{}
	for _, op := range group.Opcodes {
		if op == nil {
			// This is clearly an error.
			if e.log != nil {
				e.log.Error("error handling generator", "error", "nil generator returned")
			}
			continue
		}
		copied := *op
		if group.ShouldStartHistoryGroup {
			// Give each opcode its own group ID, since we want to track each
			// parellel step individually.
			i.item.GroupID = uuid.New().String()
		}
		eg.Go(func() error {
			defer func() {
				if r := recover(); r != nil {
					e.log.Error(
						"panic in handleGenerator",
						"error", r,
					)
				}
			}()
			return e.handleGenerator(ctx, i, copied)
		})
	}
	if err := eg.Wait(); err != nil {
		if errors.Is(err, state.ErrStateOverflowed) {
			return err
		}
		if resp.NoRetry {
			return queue.NeverRetryError(err)
		}
		if resp.RetryAt != nil {
			return queue.RetryAtError(err, resp.RetryAt)
		}
		return err
	}

	return nil
}

func (e *executor) handleGenerator(ctx context.Context, i *runInstance, gen state.GeneratorOpcode) error {
	// Grab the edge that triggered this step execution.
	edge, ok := i.item.Payload.(queue.PayloadEdge)
	if !ok {
		return fmt.Errorf("unknown queue item type handling generator: %T", i.item.Payload)
	}

	switch gen.Op {
	case enums.OpcodeNone:
		// OpcodeNone essentially terminates this "thread" or execution path.  We don't need to do
		// anything - including scheduling future steps.
		//
		// This is necessary for parallelization:  we may fan out from 1 step -> 10 parallel steps,
		// then need to coalesce back to a single thread after all 10 have finished.  We expect
		// drivers/the SDK to return OpcodeNone for all but the last of parallel steps.
		return nil
	case enums.OpcodeStep, enums.OpcodeStepRun:
		return e.handleGeneratorStep(ctx, i, gen, edge)
	case enums.OpcodeStepError:
		return e.handleStepError(ctx, i, gen, edge)
	case enums.OpcodeStepPlanned:
		return e.handleGeneratorStepPlanned(ctx, i, gen, edge)
	case enums.OpcodeSleep:
		return e.handleGeneratorSleep(ctx, i, gen, edge)
	case enums.OpcodeWaitForEvent:
		return e.handleGeneratorWaitForEvent(ctx, i, gen, edge)
	case enums.OpcodeInvokeFunction:
		return e.handleGeneratorInvokeFunction(ctx, i, gen, edge)
	case enums.OpcodeAIGateway:
		return e.handleGeneratorAIGateway(ctx, i, gen, edge)
	case enums.OpcodeGateway:
		return e.handleGeneratorGateway(ctx, i, gen, edge)
	case enums.OpcodeWaitForSignal:
		return e.handleGeneratorWaitForSignal(ctx, i, gen, edge)
	}

	return fmt.Errorf("unknown opcode: %s", gen.Op)
}

// handleGeneratorStep handles OpcodeStep and OpcodeStepRun, both indicating that a function step
// has finished
func (e *executor) handleGeneratorStep(ctx context.Context, i *runInstance, gen state.GeneratorOpcode, edge queue.PayloadEdge) error {
	nextEdge := inngest.Edge{
		Outgoing: gen.ID,             // Going from the current step
		Incoming: edge.Edge.Incoming, // And re-calling the incoming function in a loop
	}

	// Save the response to the state store.
	output, err := gen.Output()
	if err != nil {
		return err
	}

	if err := e.validateStateSize(len(output), i.md); err != nil {
		return err
	}

	hasPendingSteps, err := e.smv2.SaveStep(ctx, i.md.ID, gen.ID, []byte(output))
	if err != nil {
		return err
	}

	// Update the group ID in context;  we've already saved this step's success and we're now
	// running the step again, needing a new history group
	groupID := uuid.New().String()
	ctx = state.WithGroupID(ctx, groupID)

	// Re-enqueue the exact same edge to run now.
	jobID := fmt.Sprintf("%s-%s", i.md.IdempotencyKey(), gen.ID)
	now := time.Now()
	nextItem := queue.Item{
		JobID:                 &jobID,
		WorkspaceID:           i.md.ID.Tenant.EnvID,
		GroupID:               groupID,
		Kind:                  queue.KindEdge,
		Identifier:            i.item.Identifier, // TODO: Refactor
		PriorityFactor:        i.item.PriorityFactor,
		CustomConcurrencyKeys: i.item.CustomConcurrencyKeys,
		Attempt:               0,
		MaxAttempts:           i.item.MaxAttempts,
		Payload:               queue.PayloadEdge{Edge: nextEdge},
		Metadata:              make(map[string]any),
	}

	if !hasPendingSteps {
		span, err := e.tracerProvider.CreateDroppableSpan(
			meta.SpanNameStepDiscovery,
			&tracing.CreateSpanOptions{
				Carriers:    []map[string]any{nextItem.Metadata},
				FollowsFrom: tracing.SpanRefFromQueueItem(&i.item),
				Location:    "executor.handleGeneratorStep",
				Metadata:    &i.md,
				Parent:      tracing.RunSpanRefFromMetadata(&i.md),
				QueueItem:   &nextItem,
			},
		)
		if err != nil {
			return fmt.Errorf("error creating span for next step after Step: %w", err)
		}

		err = e.queue.Enqueue(ctx, nextItem, now, queue.EnqueueOpts{})
		if err != nil {
			span.Drop()

			if err == redis_state.ErrQueueItemExists {
				return nil
			}

			logger.StdlibLogger(ctx).Error("error scheduling step queue item", "error", err)

			return err
		}

		span.Send()
	}

	for _, l := range e.lifecycles {
		// We can't specify step name here since that will result in the
		// "followup discovery step" having the same name as its predecessor.
		var stepName *string = nil
		go l.OnStepScheduled(ctx, i.md, nextItem, stepName)
	}

	// NOTE: Default topics are not yet implemented and are a V2 realtime feature.
	//
	// if e.rtpub != nil {
	// 	e.rtpub.Publish(ctx, realtime.Message{
	// 		Kind:       streamingtypes.MessageKindStep,
	// 		Data:       gen.Data,
	// 		Topic:      gen.UserDefinedName(),
	// 		EnvID:      i.md.ID.Tenant.EnvID,
	// 		FnID:       i.md.ID.FunctionID,
	// 		FnSlug:     i.f.GetSlug(),
	// 		Channel:    i.md.ID.RunID.String(),
	// 		CreatedAt:  time.Now(),
	// 		RunID:      i.md.ID.RunID,
	// 	})
	// }

	return nil
}

func (e *executor) handleStepError(ctx context.Context, i *runInstance, gen state.GeneratorOpcode, edge queue.PayloadEdge) error {
	// With the introduction of the StepError opcode, step errors are handled gracefully, and we can
	// finally distinguish between application level errors (this function) and network errors/other
	// errors (as the SDK didn't return this opcode).
	//
	// Here, we need to process the error and ensure that we reschedule the job for the future.
	//
	// Things to bear in mind:
	// - Steps throwing/returning NonRetriableErrors are still OpcodeStepError
	// - We are now in charge of rescheduling the entire function
	span := trace.SpanFromContext(ctx)
	span.SetStatus(codes.Error, gen.Error.Name)

	if gen.Error == nil {
		// This should never happen.
		logger.StdlibLogger(ctx).Error("OpcodeStepError handled without user error", "gen", gen)
		return fmt.Errorf("no user error defined in OpcodeStepError")
	}

	// If this is the last attempt, store the error in the state store, with a
	// wrapping of "error".  The wrapping allows SDKs to understand whether the
	// memoized step data is an error (and they should throw/return an error) or
	// real data.
	//
	// State stored for each step MUST always be wrapped with either "error" or "data".
	retryable := true

	if gen.Error.NoRetry {
		// This is a NonRetryableError thrown in a step.
		retryable = false
	}
	if !queue.ShouldRetry(nil, i.item.Attempt, i.item.GetMaxAttempts()) {
		// This is the last attempt as per the attempt in the queue, which
		// means we've failed N times, and so it is not retryable.
		retryable = false
	}

	if retryable {
		// Return an error to trigger standard queue retries.
		for _, l := range e.lifecycles {
			i.item.Attempt += 1
			go l.OnStepScheduled(ctx, i.md, i.item, &gen.Name)
		}
		return ErrHandledStepError
	}

	// This was the final step attempt and we still failed.
	//
	// First, save the error to our state store.
	output, err := gen.Output()
	if err != nil {
		return err
	}

	hasPendingSteps, err := e.smv2.SaveStep(ctx, i.md.ID, gen.ID, []byte(output))
	if err != nil {
		return err
	}

	// Because this is a final step error that was handled gracefully, enqueue
	// another attempt to the function with a new edge type.
	nextEdge := inngest.Edge{
		Outgoing: gen.ID,             // Going from the current step
		Incoming: edge.Edge.Incoming, // And re-calling the incoming function in a loop
	}
	groupID := uuid.New().String()
	ctx = state.WithGroupID(ctx, groupID)

	// This is the discovery step to find what happens after we error
	jobID := fmt.Sprintf("%s-%s-failure", i.md.IdempotencyKey(), gen.ID)
	now := time.Now()
	nextItem := queue.Item{
		JobID:                 &jobID,
		WorkspaceID:           i.md.ID.Tenant.EnvID,
		GroupID:               groupID,
		Kind:                  queue.KindEdgeError,
		Identifier:            i.item.Identifier,
		PriorityFactor:        i.item.PriorityFactor,
		CustomConcurrencyKeys: i.item.CustomConcurrencyKeys,
		Attempt:               0,
		MaxAttempts:           i.item.MaxAttempts,
		Payload:               queue.PayloadEdge{Edge: nextEdge},
		Metadata:              make(map[string]any),
	}

	if !hasPendingSteps {
		span, err := e.tracerProvider.CreateDroppableSpan(
			meta.SpanNameStepDiscovery,
			&tracing.CreateSpanOptions{
				Carriers:    []map[string]any{nextItem.Metadata},
				FollowsFrom: tracing.SpanRefFromQueueItem(&i.item),
				Location:    "executor.handleStepError",
				Metadata:    &i.md,
				QueueItem:   &nextItem,
				Parent:      tracing.RunSpanRefFromMetadata(&i.md),
			},
		)
		if err != nil {
			return fmt.Errorf("error creating span for next step after StepError: %w", err)
		}

		err = e.queue.Enqueue(ctx, nextItem, now, queue.EnqueueOpts{})
		if err == redis_state.ErrQueueItemExists {
			span.Drop()
			return nil
		}

		span.Send()
	}

	for _, l := range e.lifecycles {
		go l.OnStepScheduled(ctx, i.md, nextItem, nil)
	}

	return nil
}

func (e *executor) handleGeneratorStepPlanned(ctx context.Context, i *runInstance, gen state.GeneratorOpcode, edge queue.PayloadEdge) error {
	nextEdge := inngest.Edge{
		// Planned generator IDs are the same as the actual OpcodeStep IDs.
		// We can't set edge.Edge.Outgoing here because the step hasn't yet ran.
		//
		// We do, though, want to store the incomin step ID name _without_ overriding
		// the actual DAG step, though.
		// Run the same action.
		IncomingGeneratorStep:     gen.ID,
		IncomingGeneratorStepName: gen.Name,
		Outgoing:                  edge.Edge.Outgoing,
		Incoming:                  edge.Edge.Incoming,
	}
	// prefer DisplayName if available
	if gen.DisplayName != nil {
		nextEdge.IncomingGeneratorStepName = *gen.DisplayName
	}

	// Update the group ID in context;  we're scheduling a step, and we want
	// to start a new history group for this item.
	groupID := uuid.New().String()
	ctx = state.WithGroupID(ctx, groupID)

	// Re-enqueue the exact same edge to run now.
	jobID := fmt.Sprintf("%s-%s", i.item.Identifier.IdempotencyKey(), gen.ID+"-plan")
	now := time.Now()
	nextItem := queue.Item{
		JobID:                 &jobID,
		GroupID:               groupID, // Ensure we correlate future jobs with this group ID, eg. started/failed.
		WorkspaceID:           i.md.ID.Tenant.EnvID,
		Kind:                  queue.KindEdge,
		Identifier:            i.item.Identifier,
		PriorityFactor:        i.item.PriorityFactor,
		CustomConcurrencyKeys: i.item.CustomConcurrencyKeys,
		Attempt:               0,
		MaxAttempts:           i.item.MaxAttempts,
		Payload: queue.PayloadEdge{
			Edge: nextEdge,
		},
		Metadata: make(map[string]any),
	}

	span, err := e.tracerProvider.CreateDroppableSpan(
		meta.SpanNameStep,
		&tracing.CreateSpanOptions{
			Carriers:    []map[string]any{nextItem.Metadata},
			FollowsFrom: tracing.SpanRefFromQueueItem(&i.item),
			Location:    "executor.handleGeneratorStepPlanned",
			Metadata:    &i.md,
			QueueItem:   &nextItem,
			Parent:      tracing.RunSpanRefFromMetadata(&i.md),
			SpanOptions: []trace.SpanStartOption{
				tracing.WithGeneratorAttrs(&gen),
			},
		},
	)
	if err != nil {
		return fmt.Errorf("error creating span for next step after StepPlanned: %w", err)
	}

	err = e.queue.Enqueue(ctx, nextItem, now, queue.EnqueueOpts{})
	if err == redis_state.ErrQueueItemExists {
		span.Drop()
		return nil
	}

	span.Send()

	for _, l := range e.lifecycles {
		go l.OnStepScheduled(ctx, i.md, nextItem, &gen.Name)
	}
	return err
}

// handleSleep handles the sleep opcode, ensuring that we enqueue the function to rerun
// at the correct time.
func (e *executor) handleGeneratorSleep(ctx context.Context, i *runInstance, gen state.GeneratorOpcode, edge queue.PayloadEdge) error {
	dur, err := gen.SleepDuration()
	if err != nil {
		return err
	}

	nextEdge := inngest.Edge{
		Outgoing: gen.ID,             // Leaving sleep
		Incoming: edge.Edge.Incoming, // To re-call the SDK
	}

	startedAt := time.Now()
	until := startedAt.Add(dur)

	// Create another group for the next item which will run.  We're enqueueing
	// the function to run again after sleep, so need a new group.
	groupID := uuid.New().String()
	ctx = state.WithGroupID(ctx, groupID)

	jobID := fmt.Sprintf("%s-%s", i.md.IdempotencyKey(), gen.ID)
	nextItem := queue.Item{
		JobID:       &jobID,
		WorkspaceID: i.md.ID.Tenant.EnvID,
		// Sleeps re-enqueue the step so that we can mark the step as completed
		// in the executor after the sleep is complete.  This will re-call the
		// generator step, but we need the same group ID for correlation.
		GroupID:               groupID,
		Kind:                  queue.KindSleep,
		Identifier:            i.item.Identifier,
		PriorityFactor:        i.item.PriorityFactor,
		CustomConcurrencyKeys: i.item.CustomConcurrencyKeys,
		Attempt:               0,
		MaxAttempts:           i.item.MaxAttempts,
		Payload:               queue.PayloadEdge{Edge: nextEdge},
		Metadata:              make(map[string]any),
	}

	span, err := e.tracerProvider.CreateDroppableSpan(
		meta.SpanNameStep,
		&tracing.CreateSpanOptions{
			Carriers:    []map[string]any{nextItem.Metadata},
			FollowsFrom: tracing.SpanRefFromQueueItem(&i.item),
			Location:    "executor.handleGeneratorSleep",
			Metadata:    &i.md,
			QueueItem:   &nextItem,
			Parent:      tracing.RunSpanRefFromMetadata(&i.md),
			SpanOptions: []trace.SpanStartOption{
				tracing.WithGeneratorAttrs(&gen),
			},
		},
	)
	if err != nil {
		return fmt.Errorf("error creating span for next step after Sleep: %w", err)
	}

	// TODO Should this also include a parent step span? It will never have attempts.
	err = e.queue.Enqueue(ctx, nextItem, until, queue.EnqueueOpts{})
	if err == redis_state.ErrQueueItemExists {
		span.Drop()
		return nil
	}

	span.Send()

	for _, e := range e.lifecycles {
		go e.OnSleep(context.WithoutCancel(ctx), i.md, i.item, gen, until)
	}

	return err
}

func (e *executor) handleGeneratorGateway(ctx context.Context, i *runInstance, gen state.GeneratorOpcode, edge queue.PayloadEdge) error {
	input, err := gen.GatewayOpts()
	if err != nil {
		return fmt.Errorf("error parsing gateway step: %w", err)
	}

	req, err := input.HTTPRequest()
	if err != nil {
		return fmt.Errorf("error creating gateway request: %w", err)
	}

	var output []byte

	hr, body, _, err := httpdriver.ExecuteRequest(ctx, i.httpClient, req)
	if err != nil {
		// Request failed entirely. Create an error.
		userLandErr := state.UserError{
			Name:    "GatewayError",
			Message: fmt.Sprintf("Error making gateway request: %s", err),
		}
		i.resp.UpdateOpcodeError(&gen, userLandErr)

		if queue.ShouldRetry(nil, i.item.Attempt, i.item.GetMaxAttempts()) {
			i.resp.SetError(err)

			for _, e := range e.lifecycles {
				go e.OnStepGatewayRequestFinished(context.WithoutCancel(ctx), i.md, i.item, i.edge, gen, hr, &userLandErr)
			}

			// This will retry, as it hits the queue directly.
			return fmt.Errorf("error making inference request: %w", err)
		}

		userLandErrByt, _ := json.Marshal(userLandErr)
		output, _ = json.Marshal(map[string]json.RawMessage{
			execution.StateErrorKey: userLandErrByt,
		})

		for _, e := range e.lifecycles {
			go e.OnStepGatewayRequestFinished(context.WithoutCancel(ctx), i.md, i.item, i.edge, gen, hr, &userLandErr)
		}
	} else {
		headers := make(map[string]string)
		for k, v := range hr.Header {
			headers[k] = strings.Join(v, ",")
		}

		output, err = json.Marshal(map[string]gateway.Response{
			execution.StateDataKey: {
				URL:        req.URL.String(),
				Headers:    headers,
				Body:       string(body),
				StatusCode: hr.StatusCode,
			},
		})
		if err != nil {
			return fmt.Errorf("error wrapping gateway result in map: %w", err)
		}

		i.resp.UpdateOpcodeOutput(&gen, output)
		for _, e := range e.lifecycles {
			// OnStepFinished handles step success and step errors/failures.  It is
			// currently the responsibility of the lifecycle manager to handle the differing
			// step statuses when a step finishes.
			go e.OnStepGatewayRequestFinished(context.WithoutCancel(ctx), i.md, i.item, i.edge, gen, hr, nil)
		}
	}

	// Save the output as the step result.
	hasPendingSteps, err := e.smv2.SaveStep(ctx, i.md.ID, gen.ID, output)
	if err != nil {
		return err
	}

	groupID := uuid.New().String()
	ctx = state.WithGroupID(ctx, groupID)

	// Enqueue the next step
	nextEdge := inngest.Edge{
		Outgoing: gen.ID,             // Going from the current step
		Incoming: edge.Edge.Incoming, // And re-calling the incoming function in a loop
	}
	jobID := fmt.Sprintf("%s-%s", i.md.IdempotencyKey(), gen.ID)
	now := time.Now()
	nextItem := queue.Item{
		JobID:                 &jobID,
		WorkspaceID:           i.md.ID.Tenant.EnvID,
		GroupID:               groupID,
		Kind:                  queue.KindEdge,
		Identifier:            i.item.Identifier,
		PriorityFactor:        i.item.PriorityFactor,
		CustomConcurrencyKeys: i.item.CustomConcurrencyKeys,
		Attempt:               0,
		MaxAttempts:           i.item.MaxAttempts,
		Payload:               queue.PayloadEdge{Edge: nextEdge},
	}

	if !hasPendingSteps {
		err = e.queue.Enqueue(ctx, nextItem, now, queue.EnqueueOpts{})
		if err == redis_state.ErrQueueItemExists {
			return nil
		}
	}

	for _, l := range e.lifecycles {
		// We can't specify step name here since that will result in the
		// "followup discovery step" having the same name as its predecessor.
		var stepName *string = nil
		go l.OnStepScheduled(ctx, i.md, nextItem, stepName)
	}

	return err
}

func (e *executor) handleGeneratorAIGateway(ctx context.Context, i *runInstance, gen state.GeneratorOpcode, edge queue.PayloadEdge) error {
	input, err := gen.AIGatewayOpts()
	if err != nil {
		return fmt.Errorf("error parsing ai gateway step: %w", err)
	}

	// NOTE:  It's the responsibility of `trace_lifecycle` to parse the gateway request,
	// then generate an aigateway.ParsedInferenceRequest to store in the history store.
	// This happens automatically within trace_lifecycle.go.

	req, err := input.HTTPRequest()
	if err != nil {
		return fmt.Errorf("error creating ai gateway request: %w", err)
	}

	hr, output, _, err := httpdriver.ExecuteRequest(ctx, i.httpClient, req)
	failure := err != nil || (hr != nil && hr.StatusCode > 299)

	// Update the driver response appropriately for the trace lifecycles.
	if hr != nil {
		i.resp.StatusCode = hr.StatusCode
		hr.ContentLength = int64(len(output))
	}

	// Handle errors individually, here.
	if failure {
		if len(output) == 0 {
			// Add some output for the response.
			output = []byte(`{"error":"Error making AI request"}`)
		}

		if err == nil {
			if hr != nil {
				err = fmt.Errorf("unsuccessful status code: %d", hr.StatusCode)
			} else {
				// TODO: We should write a better error. This is a quick fix to
				// stop panics.
				err = errors.New("missing response")
			}
		}

		// Ensure the opcode is treated as an error when calling OnStepFinish.
		userLandErr := state.UserError{
			Name:    "AIGatewayError",
			Message: fmt.Sprintf("Error making AI request: %s", err),
			Data:    output, // For golang's multiple returns.
			Stack:   string(output),
		}
		i.resp.UpdateOpcodeError(&gen, userLandErr)

		// And, finally, if this is retryable return an error which will be retried.
		// Otherwise, we enqueue the next step directly so that the SDK can throw
		// an error on output.
		if queue.ShouldRetry(nil, i.item.Attempt, i.item.GetMaxAttempts()) {
			// Set the response error, ensuring the response is retryable in the queue.
			i.resp.SetError(err)

			for _, e := range e.lifecycles {
				// OnStepFinished handles step success and step errors/failures.  It is
				// currently the responsibility of the lifecycle manager to handle the differing
				// step statuses when a step finishes.
				go e.OnStepGatewayRequestFinished(context.WithoutCancel(ctx), i.md, i.item, i.edge, gen, hr, &userLandErr)
			}

			// This will retry, as it hits the queue directly.
			return fmt.Errorf("error making inference request: %w", err)
		}

		// If we can't retry, carry on by enqueueing the next step, in the same way
		// that OpcodeStepError works.
		//
		// The actual error should be wrapped with an "error" so that it respects the
		// error wrapping of step errors.
		userLandErrByt, _ := json.Marshal(userLandErr)
		output, _ = json.Marshal(map[string]json.RawMessage{
			execution.StateErrorKey: userLandErrByt,
		})

		for _, e := range e.lifecycles {
			// OnStepFinished handles step success and step errors/failures.  It is
			// currently the responsibility of the lifecycle manager to handle the differing
			// step statuses when a step finishes.
			go e.OnStepGatewayRequestFinished(context.WithoutCancel(ctx), i.md, i.item, i.edge, gen, hr, &userLandErr)
		}
	} else {
		// The response output is actually now the result of this AI call. We need
		// to modify the opcode data so that accessing the step output is correct.
		//
		// Also note that the output is always wrapped within "data", allowing us
		// to differentiate between success and failure in the SDK in the single
		// opcode map.
		output, err = json.Marshal(map[string]json.RawMessage{
			execution.StateDataKey: output,
		})
		if err != nil {
			return fmt.Errorf("error wrapping ai result in map: %w", err)
		}

		i.resp.UpdateOpcodeOutput(&gen, output)
		for _, e := range e.lifecycles {
			// OnStepFinished handles step success and step errors/failures.  It is
			// currently the responsibility of the lifecycle manager to handle the differing
			// step statuses when a step finishes.
			go e.OnStepGatewayRequestFinished(context.WithoutCancel(ctx), i.md, i.item, i.edge, gen, hr, nil)
		}
	}

	// Save the output as the step result.
	hasPendingSteps, err := e.smv2.SaveStep(ctx, i.md.ID, gen.ID, output)
	if err != nil {
		return err
	}

	// XXX: If auto-call is supported and a tool is provided, auto-call invokes
	// before scheduling the next step.  This can only happen if the tool is an
	// invoke.  We do not support this yet.

	// XXX: Remove once deprecated from history.
	groupID := uuid.New().String()
	ctx = state.WithGroupID(ctx, groupID)

	// Enqueue the next step
	nextEdge := inngest.Edge{
		Outgoing: gen.ID,             // Going from the current step
		Incoming: edge.Edge.Incoming, // And re-calling the incoming function in a loop
	}
	jobID := fmt.Sprintf("%s-%s", i.md.IdempotencyKey(), gen.ID)
	now := time.Now()
	nextItem := queue.Item{
		JobID:                 &jobID,
		WorkspaceID:           i.md.ID.Tenant.EnvID,
		GroupID:               groupID,
		Kind:                  queue.KindEdge,
		Identifier:            i.item.Identifier, // TODO: Refactor
		PriorityFactor:        i.item.PriorityFactor,
		CustomConcurrencyKeys: i.item.CustomConcurrencyKeys,
		Attempt:               0,
		MaxAttempts:           i.item.MaxAttempts,
		Payload:               queue.PayloadEdge{Edge: nextEdge},
	}

	if !hasPendingSteps {
		err = e.queue.Enqueue(ctx, nextItem, now, queue.EnqueueOpts{})
		if err == redis_state.ErrQueueItemExists {
			return nil
		}
	}

	for _, l := range e.lifecycles {
		// We can't specify step name here since that will result in the
		// "followup discovery step" having the same name as its predecessor.
		var stepName *string = nil
		go l.OnStepScheduled(ctx, i.md, nextItem, stepName)
	}

	return err
}

func (e *executor) handleGeneratorWaitForSignal(ctx context.Context, i *runInstance, gen state.GeneratorOpcode, edge queue.PayloadEdge) error {
	opts, err := gen.SignalOpts()
	if err != nil {
		return fmt.Errorf("unable to parse signal opts: %w", err)
	}
	if opts.Signal == "" {
		return fmt.Errorf("signal name is empty")
	}
	expires, err := opts.Expires()
	if err != nil {
		return fmt.Errorf("unable to parse signal expires: %w", err)
	}

	pauseID := inngest.DeterministicSha1UUID(i.md.ID.RunID.String() + gen.ID)
	opcode := gen.Op.String()
	now := time.Now()

	sid := run.NewSpanID(ctx)
	carrier := itrace.NewTraceCarrier(
		itrace.WithTraceCarrierTimestamp(now),
		itrace.WithTraceCarrierSpanID(&sid),
	)
	itrace.UserTracer().Propagator().Inject(ctx, propagation.MapCarrier(carrier.Context))

	// Default to failing if there's a conflict
	shouldReplaceSignalOnConflict := false
	if opts.OnConflict == "replace" {
		shouldReplaceSignalOnConflict = true
	}

	pause := state.Pause{
		ID:                      pauseID,
		WorkspaceID:             i.md.ID.Tenant.EnvID,
		Identifier:              sv2.NewPauseIdentifier(i.md.ID),
		GroupID:                 i.item.GroupID,
		Outgoing:                gen.ID,
		Incoming:                edge.Edge.Incoming,
		StepName:                gen.UserDefinedName(),
		Opcode:                  &opcode,
		Expires:                 state.Time(expires),
		DataKey:                 gen.ID,
		SignalID:                &opts.Signal,
		ReplaceSignalOnConflict: shouldReplaceSignalOnConflict,
		MaxAttempts:             i.item.MaxAttempts,
		Metadata: map[string]any{
			consts.OtelPropagationKey: carrier,
		},
	}

	_, err = e.pm.Write(ctx, pauses.PauseIndex(pause), &pause)
	if err == state.ErrSignalConflict {
		return state.WrapInStandardError(
			err,
			"Error",
			"Signal conflict; signal wait already exists for another run",
			"",
		)
	}
	if err != nil && !errors.Is(err, state.ErrPauseAlreadyExists) {
		return fmt.Errorf("error saving pause when handling WaitForSignal opcode: %w", err)
	}

	// Enqueue a job that will timeout the pause.
	jobID := fmt.Sprintf("%s-%s", i.md.IdempotencyKey(), gen.ID)
	err = e.queue.Enqueue(ctx, queue.Item{
		JobID:                 &jobID,
		WorkspaceID:           i.md.ID.Tenant.EnvID,
		GroupID:               i.item.GroupID,
		Kind:                  queue.KindPause,
		Identifier:            i.item.Identifier,
		PriorityFactor:        i.item.PriorityFactor,
		CustomConcurrencyKeys: i.item.CustomConcurrencyKeys,
		MaxAttempts:           i.item.MaxAttempts,
		Payload: queue.PayloadPauseTimeout{
			PauseID: pauseID,
			Pause:   pause,
		},
	}, expires, queue.EnqueueOpts{})
	if err == redis_state.ErrQueueItemExists {
		return nil
	}

	for _, e := range e.lifecycles {
		go e.OnWaitForSignal(
			context.WithoutCancel(ctx),
			i.md,
			i.item,
			gen,
			pause,
		)
	}

	return err
}

func (e *executor) handleGeneratorInvokeFunction(ctx context.Context, i *runInstance, gen state.GeneratorOpcode, edge queue.PayloadEdge) error {
	if e.handleSendingEvent == nil {
		return fmt.Errorf("no handleSendingEvent function specified")
	}

	opts, err := gen.InvokeFunctionOpts()
	if err != nil {
		return fmt.Errorf("unable to parse invoke function opts: %w", err)
	}
	expires, err := opts.Expires()
	if err != nil {
		return fmt.Errorf("unable to parse invoke function expires: %w", err)
	}

	eventName := event.FnFinishedName
	correlationID := i.md.ID.RunID.String() + "." + gen.ID
	strExpr := fmt.Sprintf("async.data.%s == %s", consts.InvokeCorrelationId, strconv.Quote(correlationID))
	_, err = e.newExpressionEvaluator(ctx, strExpr)
	if err != nil {
		return execError{err: fmt.Errorf("failed to create expression to wait for invoked function completion: %w", err)}
	}

	pauseID := inngest.DeterministicSha1UUID(i.md.ID.RunID.String() + gen.ID)
	opcode := gen.Op.String()
	now := time.Now()

	sid := run.NewSpanID(ctx)
	// NOTE: the context here still contains the execSpan's traceID & spanID,
	// which is what we want because that's the parent that needs to be referenced later on
	carrier := itrace.NewTraceCarrier(
		itrace.WithTraceCarrierTimestamp(now),
		itrace.WithTraceCarrierSpanID(&sid),
	)
	itrace.UserTracer().Propagator().Inject(ctx, propagation.MapCarrier(carrier.Context))

	// Always create an invocation event.
	evt := event.NewInvocationEvent(event.NewInvocationEventOpts{
		Event:           *opts.Payload,
		FnID:            opts.FunctionID,
		CorrelationID:   &correlationID,
		TraceCarrier:    carrier,
		ExpiresAt:       expires.UnixMilli(),
		GroupID:         i.item.GroupID,
		DisplayName:     gen.UserDefinedName(),
		SourceAppID:     i.item.Identifier.AppID.String(),
		SourceFnID:      i.item.Identifier.WorkflowID.String(),
		SourceFnVersion: i.item.Identifier.WorkflowVersion,
	})

	pause := state.Pause{
		ID:                  pauseID,
		WorkspaceID:         i.md.ID.Tenant.EnvID,
		Identifier:          sv2.NewPauseIdentifier(i.md.ID),
		GroupID:             i.item.GroupID,
		Outgoing:            gen.ID,
		Incoming:            edge.Edge.Incoming,
		StepName:            gen.UserDefinedName(),
		Opcode:              &opcode,
		Expires:             state.Time(expires),
		Event:               &eventName,
		Expression:          &strExpr,
		DataKey:             gen.ID,
		InvokeCorrelationID: &correlationID,
		TriggeringEventID:   &evt.ID,
		InvokeTargetFnID:    &opts.FunctionID,
		MaxAttempts:         i.item.MaxAttempts,
		Metadata: map[string]any{
			consts.OtelPropagationKey: carrier,
		},
	}
	_, err = e.pm.Write(
		ctx,
		pauses.Index{WorkspaceID: i.md.ID.Tenant.EnvID, EventName: eventName},
		&pause,
	)
	if err == state.ErrPauseAlreadyExists {
		return nil
	}
	if err != nil {
		return err
	}

	// Enqueue a job that will timeout the pause.
	jobID := fmt.Sprintf("%s-%s", i.md.IdempotencyKey(), gen.ID)
	err = e.queue.Enqueue(ctx, queue.Item{
		JobID:       &jobID,
		WorkspaceID: i.md.ID.Tenant.EnvID,
		// Use the same group ID, allowing us to track the cancellation of
		// the step correctly.
		GroupID:               i.item.GroupID,
		Kind:                  queue.KindPause,
		Identifier:            i.item.Identifier,
		PriorityFactor:        i.item.PriorityFactor,
		CustomConcurrencyKeys: i.item.CustomConcurrencyKeys,
		MaxAttempts:           i.item.MaxAttempts,
		Payload: queue.PayloadPauseTimeout{
			PauseID: pauseID,
			Pause:   pause,
		},
	}, expires, queue.EnqueueOpts{})
	if err == redis_state.ErrQueueItemExists {
		return nil
	}

	// Send the event.
	err = e.handleSendingEvent(ctx, evt, i.item)
	if err != nil {
		// TODO Cancel pause/timeout?
		return fmt.Errorf("error publishing internal invocation event: %w", err)
	}

	for _, e := range e.lifecycles {
		go e.OnInvokeFunction(context.WithoutCancel(ctx), i.md, i.item, gen, evt)
	}

	return err
}

func (e *executor) handleGeneratorWaitForEvent(ctx context.Context, i *runInstance, gen state.GeneratorOpcode, edge queue.PayloadEdge) error {
	opts, err := gen.WaitForEventOpts()
	if err != nil {
		return fmt.Errorf("unable to parse wait for event opts: %w", err)
	}

	if opts.If != nil {
		if err = expressions.Validate(ctx, expressions.DefaultRestrictiveValidationPolicy(), *opts.If); err != nil {
			if errors.Is(err, expressions.ErrValidationFailed) {
				logger.StdlibLogger(ctx).
					With("err", err.Error()).
					With("expression", *opts.If).
					Warn("waitForEvent If expression failed validation")
				// "just log a warning right now, then we can collect stats and do our own alerting a week in" - Tony, 2025-05-07
				// intentionally not returning; continue handling this as before for now
			} else if errors.Is(err, expressions.ErrCompileFailed) {
				return state.WrapInStandardError(
					err,
					"InvalidExpression",
					"Wait for event If expression failed to compile",
					err.Error(),
				)
			} else {
				return state.WrapInStandardError(
					err,
					"InvalidExpression",
					"Wait for event If expression is invalid",
					err.Error(),
				)
			}
		}
	}

	expires, err := opts.Expires()
	if err != nil {
		return fmt.Errorf("unable to parse wait for event expires: %w", err)
	}

	pauseID := inngest.DeterministicSha1UUID(i.md.ID.RunID.String() + gen.ID)

	expr := opts.If
	if expr != nil && strings.Contains(*expr, "event.") {
		// Remove `event` data from the expression and replace with actual event
		// data as values, now that we have the event.
		//
		// This improves performance in matching, as we can then use the values within
		// aggregate trees.
		evt := event.Event{}
		if err := json.Unmarshal(i.events[0], &evt); err != nil {
			logger.StdlibLogger(ctx).Error("error unmarshalling trigger event in waitForEvent op", "error", err)
		}

		interpolated, err := expressions.Interpolate(ctx, *opts.If, map[string]any{
			"event": evt.Map(),
		})
		if err != nil {
			var compileError *expressions.CompileError
			if errors.As(err, &compileError) {
				return fmt.Errorf("error interpolating wait for event expression: %w", state.WrapInStandardError(
					compileError,
					"CompileError",
					"Could not compile expression",
					compileError.Message(),
				))
			}

			return fmt.Errorf("error interpolating wait for event expression: %w", err)
		}
		expr = &interpolated

		// Update the generator to use the interpolated data, ensuring history is updated.
		opts.If = expr
		gen.Opts = opts
	}

	opcode := gen.Op.String()
	now := time.Now()

	sid := run.NewSpanID(ctx)
	// NOTE: the context here still contains the execSpan's traceID & spanID,
	// which is what we want because that's the parent that needs to be referenced later on
	carrier := itrace.NewTraceCarrier(
		itrace.WithTraceCarrierTimestamp(now),
		itrace.WithTraceCarrierSpanID(&sid),
	)
	itrace.UserTracer().Propagator().Inject(ctx, propagation.MapCarrier(carrier.Context))

	// SDK-based event coordination is called both when an event is received
	// OR on timeout, depending on which happens first.  Both routes consume
	// the pause so this race will conclude by calling the function once, as only
	// one thread can lease and consume a pause;  the other will find that the
	// pause is no longer available and return.
	pause := state.Pause{
		ID:          pauseID,
		WorkspaceID: i.md.ID.Tenant.EnvID,
		Identifier:  sv2.NewPauseIdentifier(i.md.ID),
		GroupID:     i.item.GroupID,
		Outgoing:    gen.ID,
		Incoming:    edge.Edge.Incoming,
		StepName:    gen.UserDefinedName(),
		Opcode:      &opcode,
		Expires:     state.Time(expires),
		Event:       &opts.Event,
		Expression:  expr,
		DataKey:     gen.ID,
		MaxAttempts: i.item.MaxAttempts,
		Metadata: map[string]any{
			consts.OtelPropagationKey: carrier,
		},
	}
	idx := pauses.Index{WorkspaceID: i.md.ID.Tenant.EnvID, EventName: opts.Event}
	_, err = e.pm.Write(ctx, idx, &pause)
	if err != nil {
		if err == state.ErrPauseAlreadyExists {
			return nil
		}
		return err
	}

	// SDK-based event coordination is called both when an event is received
	// OR on timeout, depending on which happens first.  Both routes consume
	// the pause so this race will conclude by calling the function once, as only
	// one thread can lease and consume a pause;  the other will find that the
	// pause is no longer available and return.
	jobID := fmt.Sprintf("%s-%s", i.md.IdempotencyKey(), gen.ID)
	nextItem := queue.Item{
		JobID:       &jobID,
		WorkspaceID: i.md.ID.Tenant.EnvID,
		// Use the same group ID, allowing us to track the cancellation of
		// the step correctly.
		GroupID:               i.item.GroupID,
		Kind:                  queue.KindPause,
		Identifier:            i.item.Identifier,
		PriorityFactor:        i.item.PriorityFactor,
		CustomConcurrencyKeys: i.item.CustomConcurrencyKeys,
		Payload: queue.PayloadPauseTimeout{
			PauseID: pauseID,
			Pause:   pause,
		},
		Metadata: make(map[string]any),
	}

	span, err := e.tracerProvider.CreateDroppableSpan(
		meta.SpanNameStep,
		&tracing.CreateSpanOptions{
			Carriers:    []map[string]any{pause.Metadata, i.item.Metadata},
			FollowsFrom: tracing.SpanRefFromQueueItem(&i.item),
			Location:    "executor.handleGeneratorWaitForEvent",
			Metadata:    &i.md,
			QueueItem:   &nextItem,
			Parent:      tracing.RunSpanRefFromMetadata(&i.md),
			SpanOptions: []trace.SpanStartOption{
				tracing.WithGeneratorAttrs(&gen),
			},
		},
	)
	if err != nil {
		return fmt.Errorf("error creating span for next step after WaitForEvent: %w", err)
	}

	_, err = e.pm.SavePause(ctx, pause)
	if err != nil {
		if err == state.ErrPauseAlreadyExists {
			span.Drop()
			return nil
		}

		return err
	}
	// TODO Is this fine to leave? No attempts.
	err = e.queue.Enqueue(ctx, nextItem, expires, queue.EnqueueOpts{})
	if err == redis_state.ErrQueueItemExists {
		span.Drop()
		return nil
	}

	span.Send()

	for _, e := range e.lifecycles {
		go e.OnWaitForEvent(context.WithoutCancel(ctx), i.md, i.item, gen, pause)
	}

	return err
}

func (e *executor) newExpressionEvaluator(ctx context.Context, expr string) (expressions.Evaluator, error) {
	if e.evalFactory != nil {
		return e.evalFactory(ctx, expr)
	}
	return expressions.NewExpressionEvaluator(ctx, expr)
}

// AppendAndScheduleBatch appends a new batch item. If a new batch is created, it will be scheduled to run
// after the batch timeout. If the item finalizes the batch, a function run is immediately scheduled.
func (e *executor) AppendAndScheduleBatch(ctx context.Context, fn inngest.Function, bi batch.BatchItem, opts *execution.BatchExecOpts) error {
	result, err := e.batcher.Append(ctx, bi, fn)
	if err != nil {
		return err
	}

	if opts == nil {
		opts = &execution.BatchExecOpts{}
	}

	switch result.Status {
	case enums.BatchAppend:
		// noop
	case enums.BatchNew:
		dur, err := time.ParseDuration(fn.EventBatch.Timeout)
		if err != nil {
			return err
		}
		at := time.Now().Add(dur)

		if err := e.batcher.ScheduleExecution(ctx, batch.ScheduleBatchOpts{
			ScheduleBatchPayload: batch.ScheduleBatchPayload{
				BatchID:         ulid.MustParse(result.BatchID),
				AccountID:       bi.AccountID,
				WorkspaceID:     bi.WorkspaceID,
				AppID:           bi.AppID,
				FunctionID:      bi.FunctionID,
				FunctionVersion: bi.FunctionVersion,
				BatchPointer:    result.BatchPointerKey,
			},
			At: at,
		}); err != nil {
			return err
		}

		metrics.IncrBatchScheduledCounter(ctx, metrics.CounterOpt{
			PkgName: pkgName,
			Tags: map[string]any{
				"account_id":  bi.AccountID.String(),
				"function_id": bi.FunctionID.String(),
			},
		})
	case enums.BatchFull, enums.BatchMaxSize:
		// start execution immediately
		batchID := ulid.MustParse(result.BatchID)
		if err := e.RetrieveAndScheduleBatch(ctx, fn, batch.ScheduleBatchPayload{
			BatchID:         batchID,
			BatchPointer:    result.BatchPointerKey,
			AccountID:       bi.AccountID,
			WorkspaceID:     bi.WorkspaceID,
			AppID:           bi.AppID,
			FunctionID:      bi.FunctionID,
			FunctionVersion: bi.FunctionVersion,
		}, &execution.BatchExecOpts{
			FunctionPausedAt: opts.FunctionPausedAt,
		}); err != nil {
			return fmt.Errorf("could not retrieve and schedule batch items: %w", err)
		}

	default:
		return fmt.Errorf("invalid status of batch append ops: %d", result.Status)
	}

	return nil
}

// RetrieveAndScheduleBatch retrieves all items from a started batch and schedules a function run
func (e *executor) RetrieveAndScheduleBatch(ctx context.Context, fn inngest.Function, payload batch.ScheduleBatchPayload, opts *execution.BatchExecOpts) error {
	evtList, err := e.batcher.RetrieveItems(ctx, payload.FunctionID, payload.BatchID)
	if err != nil {
		return err
	}

	if opts == nil {
		opts = &execution.BatchExecOpts{}
	}

	evtIDs := make([]string, len(evtList))
	events := make([]event.TrackedEvent, len(evtList))
	for i, e := range evtList {
		events[i] = e
		evtIDs[i] = e.GetInternalID().String()
	}

	// root span for scheduling a batch
	ctx, span := run.NewSpan(ctx,
		run.WithScope(consts.OtelScopeBatch),
		run.WithName(consts.OtelSpanBatch),
		run.WithNewRoot(),
		run.WithSpanAttributes(
			attribute.String(consts.OtelSysAccountID, payload.AccountID.String()),
			attribute.String(consts.OtelSysWorkspaceID, payload.WorkspaceID.String()),
			attribute.String(consts.OtelSysAppID, payload.AppID.String()),
			attribute.String(consts.OtelSysFunctionID, fn.ID.String()),
			attribute.String(consts.OtelSysBatchID, payload.BatchID.String()),
			attribute.String(consts.OtelSysEventIDs, strings.Join(evtIDs, ",")),
		))
	defer span.End()

	// still process events in case the user disables batching while a batch is still in-flight
	if fn.EventBatch != nil {
		if len(events) == fn.EventBatch.MaxSize {
			span.SetAttributes(attribute.Bool(consts.OtelSysBatchFull, true))
		} else {
			span.SetAttributes(attribute.Bool(consts.OtelSysBatchTimeout, true))
		}
	}

	key := fmt.Sprintf("%s-%s", fn.ID, payload.BatchID)
	md, err := e.Schedule(ctx, execution.ScheduleRequest{
		AccountID:        payload.AccountID,
		WorkspaceID:      payload.WorkspaceID,
		AppID:            payload.AppID,
		Function:         fn,
		Events:           events,
		BatchID:          &payload.BatchID,
		IdempotencyKey:   &key,
		FunctionPausedAt: opts.FunctionPausedAt,
	})

	// Ensure to delete batch when Schedule worked, we already processed it, or the function was paused
	shouldDeleteBatch := err == nil ||
		err == redis_state.ErrQueueItemExists ||
		errors.Is(err, ErrFunctionSkipped) ||
		errors.Is(err, ErrFunctionSkippedIdempotency) ||
		errors.Is(err, state.ErrIdentifierExists)
	if shouldDeleteBatch {
		// TODO: check if all errors can be blindly returned
		if err := e.batcher.DeleteKeys(ctx, payload.FunctionID, payload.BatchID); err != nil {
			return err
		}
	}

	// Don't bother if it's already there
	// If function is paused, we do not schedule runs
	if err == redis_state.ErrQueueItemExists ||
		errors.Is(err, ErrFunctionSkipped) ||
		errors.Is(err, ErrFunctionSkippedIdempotency) {
		span.SetAttributes(attribute.Bool(consts.OtelSysStepDelete, true))
		return nil
	}

	if err != nil {
		span.SetStatus(codes.Error, err.Error())
		span.SetAttributes(attribute.Bool(consts.OtelSysStepDelete, true))
		return err
	}

	metrics.IncrBatchProcessStartCounter(ctx, metrics.CounterOpt{
		PkgName: pkgName,
		Tags: map[string]any{
			// whether batch was full or started by timeout
			"batch_timeout": opts == nil,
			"account_id":    payload.AccountID.String(),
		},
	})

	if md != nil {
		span.SetAttributes(attribute.String(consts.OtelAttrSDKRunID, md.ID.RunID.String()))
	}

	return nil
}

func (e *executor) validateStateSize(outputSize int, md sv2.Metadata) error {
	// validate state size and exit early if we're over the limit
	if e.stateSizeLimit != nil {
		stateSizeLimit := e.stateSizeLimit(md.ID)

		if stateSizeLimit == 0 {
			stateSizeLimit = consts.DefaultMaxStateSizeLimit
		}

		if outputSize+md.Metrics.StateSize > stateSizeLimit {
			return state.WrapInStandardError(
				state.ErrStateOverflowed,
				state.InngestErrStateOverflowed,
				fmt.Sprintf("The function run exceeded the state size limit of %d bytes.", stateSizeLimit),
				"",
			)
		}
	}

	return nil
}

func (e *executor) ResumeSignal(ctx context.Context, workspaceID uuid.UUID, signalID string, data json.RawMessage) (res *execution.ResumeSignalResult, err error) {
	if workspaceID == uuid.Nil {
		err = fmt.Errorf("workspace ID is empty")
		return
	}

	if signalID == "" {
		err = fmt.Errorf("signal ID is empty")
		return
	}

	sanitizedSignalID := strings.ReplaceAll(signalID, "\n", "")
	sanitizedSignalID = strings.ReplaceAll(sanitizedSignalID, "\r", "")
	l := e.log.With("signal_id", sanitizedSignalID, "workspace_id", workspaceID.String())
	defer func() {
		if err != nil {
			l.Error("error receiving signal", "error", err)
		} else {
			l.Info("signal received")
		}
	}()

	pause, err := e.pm.PauseBySignalID(ctx, workspaceID, signalID)
	if err != nil {
		err = fmt.Errorf("error getting pause by signal ID: %w", err)
		return
	}

	res = &execution.ResumeSignalResult{}

	if pause == nil {
		l.Debug("no pause found for signal")
		return
	}

	if pause.Expires.Time().Before(time.Now()) {
		l.Debug("encountered expired signal")

		shouldDelete := pause.Expires.Time().Add(consts.PauseExpiredDeletionGracePeriod).Before(time.Now())
		if shouldDelete {
			l.Debug("deleting expired pause")
			_ = e.pm.Delete(ctx, pauses.PauseIndex(*pause), *pause)
		}

		return
	}

	l.Debug("resuming pause from signal", "pause.DataKey", pause.DataKey)

	err = e.Resume(ctx, *pause, execution.ResumeRequest{
		RunID:          &pause.Identifier.RunID,
		StepName:       pause.StepName,
		IdempotencyKey: signalID,
		With: map[string]any{
			execution.StateDataKey: state.SignalStepReturn{
				Signal: signalID,
				Data:   data,
			},
		},
	})
	if err != nil {
		if errors.Is(err, state.ErrPauseLeased) ||
			errors.Is(err, state.ErrPauseNotFound) ||
			errors.Is(err, state.ErrRunNotFound) {
			// Just return that we found nothing
			err = nil
		}

		return
	}

	res.MatchedSignal = true
	res.RunID = &pause.Identifier.RunID

	return
}

type execError struct {
	err   error
	final bool
}

func (e execError) Unwrap() error {
	return e.err
}

func (e execError) Error() string {
	return e.err.Error()
}

func (e execError) Retryable() bool {
	return !e.final
}

// extractTraceCtx extracts the trace context from the given item, if it exists.
// If it doesn't it falls back to extracting the trace for the run overall.
// If neither exist or they are invalid, it returns the original context.
func extractTraceCtx(ctx context.Context, md sv2.Metadata) context.Context {
	fntrace := md.Config.FunctionTrace()
	if fntrace != nil {
		// NOTE:
		// this gymastics happens because the carrier stores the spanID separately.
		// it probably can be simplified
		tmp := itrace.UserTracer().Propagator().Extract(ctx, propagation.MapCarrier(fntrace.Context))
		spanID, err := md.Config.GetSpanID()
		if err != nil {
			return ctx
		}

		sctx := trace.SpanContextFromContext(tmp).WithSpanID(*spanID)
		return trace.ContextWithSpanContext(ctx, sctx)
	}

	return ctx
}<|MERGE_RESOLUTION|>--- conflicted
+++ resolved
@@ -2013,34 +2013,6 @@
 	}
 
 	err = util.Crit(ctx, "consume pause", func(ctx context.Context) error {
-<<<<<<< HEAD
-		// Lease this pause so that only this thread can schedule the execution.
-		//
-		// If we don't do this, there's a chance that two concurrent runners
-		// attempt to enqueue the next step of the workflow.
-		err = e.pm.LeasePause(ctx, pause.ID)
-		if err == state.ErrPauseLeased || err == state.ErrPauseNotFound {
-			// Ignore;  this is being handled by another runner.
-			return nil
-		}
-
-		status := codes.Ok
-		if r.IsTimeout {
-			status = codes.Error // TODO Our own codes pls; this is not an error
-		}
-		pauseSpan := tracing.SpanRefFromPause(&pause)
-		e.tracerProvider.UpdateSpan(&tracing.UpdateSpanOptions{
-			EndTime:    time.Now(),
-			Location:   "executor.Resume",
-			Status:     status,
-			TargetSpan: pauseSpan,
-			SpanOptions: []trace.SpanStartOption{
-				tracing.WithResumeAttrs(&pause, &r),
-			},
-		})
-
-=======
->>>>>>> 97cbc3db
 		if pause.OnTimeout && r.EventID != nil {
 			// Delete this pause, as an event has occured which matches
 			// the timeout.  We can do this prior to leasing a pause as it's the
@@ -2081,6 +2053,21 @@
 			// is transactional / atomic, so ignore this.
 			return nil
 		}
+
+		status := codes.Ok
+		if r.IsTimeout {
+			status = codes.Error // TODO Our own codes pls; this is not an error
+		}
+		pauseSpan := tracing.SpanRefFromPause(&pause)
+		e.tracerProvider.UpdateSpan(&tracing.UpdateSpanOptions{
+			EndTime:    time.Now(),
+			Location:   "executor.Resume",
+			Status:     status,
+			TargetSpan: pauseSpan,
+			SpanOptions: []trace.SpanStartOption{
+				tracing.WithResumeAttrs(&pause, &r),
+			},
+		})
 
 		if !consumeResult.HasPendingSteps {
 			// Schedule an execution from the pause's entrypoint.  We do this
@@ -3312,14 +3299,6 @@
 			consts.OtelPropagationKey: carrier,
 		},
 	}
-	idx := pauses.Index{WorkspaceID: i.md.ID.Tenant.EnvID, EventName: opts.Event}
-	_, err = e.pm.Write(ctx, idx, &pause)
-	if err != nil {
-		if err == state.ErrPauseAlreadyExists {
-			return nil
-		}
-		return err
-	}
 
 	// SDK-based event coordination is called both when an event is received
 	// OR on timeout, depending on which happens first.  Both routes consume
@@ -3347,7 +3326,7 @@
 	span, err := e.tracerProvider.CreateDroppableSpan(
 		meta.SpanNameStep,
 		&tracing.CreateSpanOptions{
-			Carriers:    []map[string]any{pause.Metadata, i.item.Metadata},
+			Carriers:    []map[string]any{pause.Metadata, nextItem.Metadata},
 			FollowsFrom: tracing.SpanRefFromQueueItem(&i.item),
 			Location:    "executor.handleGeneratorWaitForEvent",
 			Metadata:    &i.md,
@@ -3362,7 +3341,8 @@
 		return fmt.Errorf("error creating span for next step after WaitForEvent: %w", err)
 	}
 
-	_, err = e.pm.SavePause(ctx, pause)
+	idx := pauses.Index{WorkspaceID: i.md.ID.Tenant.EnvID, EventName: opts.Event}
+	_, err = e.pm.Write(ctx, idx, &pause)
 	if err != nil {
 		if err == state.ErrPauseAlreadyExists {
 			span.Drop()
@@ -3371,6 +3351,7 @@
 
 		return err
 	}
+
 	// TODO Is this fine to leave? No attempts.
 	err = e.queue.Enqueue(ctx, nextItem, expires, queue.EnqueueOpts{})
 	if err == redis_state.ErrQueueItemExists {
