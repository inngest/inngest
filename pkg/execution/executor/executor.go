package executor

import (
	"bytes"
	"context"
	"crypto/rand"
	"encoding/json"
	"errors"
	"fmt"
	"strconv"
	"strings"
	"sync"
	"sync/atomic"
	"time"

	"github.com/davecgh/go-spew/spew"
	"github.com/fatih/structs"
	"github.com/google/uuid"
	"github.com/inngest/inngest/pkg/consts"
	"github.com/inngest/inngest/pkg/cqrs"
	"github.com/inngest/inngest/pkg/enums"
	"github.com/inngest/inngest/pkg/event"
	"github.com/inngest/inngest/pkg/execution"
	"github.com/inngest/inngest/pkg/execution/batch"
	"github.com/inngest/inngest/pkg/execution/cancellation"
	"github.com/inngest/inngest/pkg/execution/debounce"
	"github.com/inngest/inngest/pkg/execution/driver"
	"github.com/inngest/inngest/pkg/execution/driver/httpdriver"
	"github.com/inngest/inngest/pkg/execution/queue"
	"github.com/inngest/inngest/pkg/execution/realtime"
	"github.com/inngest/inngest/pkg/execution/singleton"
	"github.com/inngest/inngest/pkg/execution/state"
	"github.com/inngest/inngest/pkg/execution/state/redis_state"
	sv2 "github.com/inngest/inngest/pkg/execution/state/v2"
	"github.com/inngest/inngest/pkg/expressions"
	"github.com/inngest/inngest/pkg/expressions/expragg"
	"github.com/inngest/inngest/pkg/inngest"
	"github.com/inngest/inngest/pkg/logger"
	"github.com/inngest/inngest/pkg/run"
	"github.com/inngest/inngest/pkg/syscode"
	"github.com/inngest/inngest/pkg/telemetry/metrics"
	itrace "github.com/inngest/inngest/pkg/telemetry/trace"
	"github.com/inngest/inngest/pkg/tracing"
	"github.com/inngest/inngest/pkg/tracing/meta"
	"github.com/inngest/inngest/pkg/util"
	"github.com/inngest/inngest/pkg/util/gateway"
	"github.com/oklog/ulid/v2"
	"github.com/xhit/go-str2duration/v2"
	"go.opentelemetry.io/otel/attribute"
	"go.opentelemetry.io/otel/codes"
	"go.opentelemetry.io/otel/propagation"
	"go.opentelemetry.io/otel/trace"
	"golang.org/x/sync/errgroup"
	"golang.org/x/sync/semaphore"
)

const (
	pkgName = "executor.execution.inngest"
)

var (
	ErrRuntimeRegistered          = fmt.Errorf("runtime is already registered")
	ErrNoStateManager             = fmt.Errorf("no state manager provided")
	ErrNoPauseManager             = fmt.Errorf("no pause manager provided")
	ErrNoActionLoader             = fmt.Errorf("no action loader provided")
	ErrNoRuntimeDriver            = fmt.Errorf("runtime driver for action not found")
	ErrFunctionDebounced          = fmt.Errorf("function debounced")
	ErrFunctionSkipped            = fmt.Errorf("function skipped")
	ErrFunctionSkippedIdempotency = fmt.Errorf("function skipped due to idempotency")

	ErrFunctionEnded = fmt.Errorf("function already ended")

	// ErrHandledStepError is returned when an OpcodeStepError is caught and the
	// step should be safely retried.
	ErrHandledStepError = fmt.Errorf("handled step error")

	PauseHandleConcurrency = 100
)

// NewExecutor returns a new executor, responsible for running the specific step of a
// function (using the available drivers) and storing the step's output or error.
//
// Note that this only executes a single step of the function;  it returns which children
// can be directly executed next and saves a state.Pause for edges that have async conditions.
func NewExecutor(opts ...ExecutorOpt) (execution.Executor, error) {
	m := &executor{
		runtimeDrivers: map[string]driver.Driver{},
	}

	for _, o := range opts {
		if err := o(m); err != nil {
			return nil, err
		}
	}

	if m.smv2 == nil {
		return nil, ErrNoStateManager
	}

	if m.pm == nil {
		return nil, ErrNoPauseManager
	}

	if m.httpClient == nil {
		// Default to the secure client.
		m.httpClient = httpdriver.Client(httpdriver.SecureDialerOpts{})
	}

	return m, nil
}

// ExecutorOpt modifies the built-in executor on creation.
type ExecutorOpt func(m execution.Executor) error

func WithHTTPClient(c util.HTTPDoer) ExecutorOpt {
	return func(e execution.Executor) error {
		e.(*executor).httpClient = c
		return nil
	}
}

func WithCancellationChecker(c cancellation.Checker) ExecutorOpt {
	return func(e execution.Executor) error {
		e.(*executor).cancellationChecker = c
		return nil
	}
}

// WithStateManager sets which state manager to use when creating an executor.
func WithStateManager(sm sv2.RunService) ExecutorOpt {
	return func(e execution.Executor) error {
		e.(*executor).smv2 = sm
		return nil
	}
}

// WithQueue sets which state manager to use when creating an executor.
func WithQueue(q queue.Queue) ExecutorOpt {
	return func(e execution.Executor) error {
		e.(*executor).queue = q
		return nil
	}
}

// WithPauseManager sets which pause manager to use when creating an executor.
func WithPauseManager(pm state.PauseManager) ExecutorOpt {
	return func(e execution.Executor) error {
		e.(*executor).pm = pm
		return nil
	}
}

// WithExpressionAggregator sets the expression aggregator singleton to use
// for matching events using our aggregate evaluator.
func WithExpressionAggregator(agg expragg.Aggregator) ExecutorOpt {
	return func(e execution.Executor) error {
		e.(*executor).exprAggregator = agg
		return nil
	}
}

func WithFunctionLoader(l state.FunctionLoader) ExecutorOpt {
	return func(e execution.Executor) error {
		e.(*executor).fl = l
		return nil
	}
}

func WithLogger(l logger.Logger) ExecutorOpt {
	return func(e execution.Executor) error {
		e.(*executor).log = l
		return nil
	}
}

func WithFinalizer(f execution.FinalizePublisher) ExecutorOpt {
	return func(e execution.Executor) error {
		e.(*executor).SetFinalizer(f)
		return nil
	}
}

func WithInvokeFailHandler(f execution.InvokeFailHandler) ExecutorOpt {
	return func(e execution.Executor) error {
		e.(*executor).invokeFailHandler = f
		return nil
	}
}

func WithSendingEventHandler(f execution.HandleSendingEvent) ExecutorOpt {
	return func(e execution.Executor) error {
		e.(*executor).handleSendingEvent = f
		return nil
	}
}

func WithLifecycleListeners(l ...execution.LifecycleListener) ExecutorOpt {
	return func(e execution.Executor) error {
		for _, item := range l {
			e.AddLifecycleListener(item)
		}
		return nil
	}
}

func WithStepLimits(limit func(id sv2.ID) int) ExecutorOpt {
	return func(e execution.Executor) error {
		e.(*executor).steplimit = limit
		return nil
	}
}

func WithStateSizeLimits(limit func(id sv2.ID) int) ExecutorOpt {
	return func(e execution.Executor) error {
		e.(*executor).stateSizeLimit = limit
		return nil
	}
}

func WithDebouncer(d debounce.Debouncer) ExecutorOpt {
	return func(e execution.Executor) error {
		e.(*executor).debouncer = d
		return nil
	}
}

func WithSingletonManager(sn singleton.Singleton) ExecutorOpt {
	return func(e execution.Executor) error {
		e.(*executor).singletonMgr = sn
		return nil
	}
}
func WithBatcher(b batch.BatchManager) ExecutorOpt {
	return func(e execution.Executor) error {
		e.(*executor).batcher = b
		return nil
	}
}

// WithEvaluatorFactory allows customizing of the expression evaluator factory function.
func WithEvaluatorFactory(f func(ctx context.Context, expr string) (expressions.Evaluator, error)) ExecutorOpt {
	return func(e execution.Executor) error {
		e.(*executor).evalFactory = f
		return nil
	}
}

// WithRuntimeDrivers specifies the drivers available to use when executing steps
// of a function.
//
// When invoking a step in a function, we find the registered driver with the step's
// RuntimeType() and use that driver to execute the step.
func WithRuntimeDrivers(drivers ...driver.Driver) ExecutorOpt {
	return func(exec execution.Executor) error {
		e := exec.(*executor)
		for _, d := range drivers {
			if _, ok := e.runtimeDrivers[d.RuntimeType()]; ok {
				return ErrRuntimeRegistered
			}
			e.runtimeDrivers[d.RuntimeType()] = d

		}
		return nil
	}
}

func WithPreDeleteStateSizeReporter(f execution.PreDeleteStateSizeReporter) ExecutorOpt {
	return func(e execution.Executor) error {
		e.(*executor).preDeleteStateSizeReporter = f
		return nil
	}
}

func WithAssignedQueueShard(shard redis_state.QueueShard) ExecutorOpt {
	return func(e execution.Executor) error {
		e.(*executor).assignedQueueShard = shard
		return nil
	}
}

func WithShardSelector(selector redis_state.ShardSelector) ExecutorOpt {
	return func(e execution.Executor) error {
		e.(*executor).shardFinder = selector
		return nil
	}
}

func WithTraceReader(m cqrs.TraceReader) ExecutorOpt {
	return func(e execution.Executor) error {
		e.(*executor).traceReader = m
		return nil
	}
}

func WithTracerProvider(t *tracing.TracerProvider) ExecutorOpt {
	return func(e execution.Executor) error {
		e.(*executor).tracerProvider = t
		return nil
	}
}

func WithRealtimePublisher(b realtime.Publisher) ExecutorOpt {
	return func(e execution.Executor) error {
		e.(*executor).rtpub = b
		return nil
	}
}

// executor represents a built-in executor for running workflows.
type executor struct {
	log logger.Logger

	// exprAggregator is an expression aggregator used to parse and aggregate expressions
	// using trees.
	exprAggregator expragg.Aggregator

	pm   state.PauseManager
	smv2 sv2.RunService

	queue               queue.Queue
	debouncer           debounce.Debouncer
	batcher             batch.BatchManager
	singletonMgr        singleton.Singleton
	fl                  state.FunctionLoader
	evalFactory         func(ctx context.Context, expr string) (expressions.Evaluator, error)
	runtimeDrivers      map[string]driver.Driver
	finishHandler       execution.FinalizePublisher
	invokeFailHandler   execution.InvokeFailHandler
	handleSendingEvent  execution.HandleSendingEvent
	cancellationChecker cancellation.Checker
	httpClient          util.HTTPDoer

	lifecycles []execution.LifecycleListener

	// rtpub represents teh realtime publisher used to broadcast notifications
	// on run execution.
	rtpub realtime.Publisher

	// steplimit finds step limits for a given run.
	steplimit func(sv2.ID) int

	// stateSizeLimit finds state size limits for a given run
	stateSizeLimit func(sv2.ID) int

	preDeleteStateSizeReporter execution.PreDeleteStateSizeReporter

	assignedQueueShard redis_state.QueueShard
	shardFinder        redis_state.ShardSelector

	traceReader    cqrs.TraceReader
	tracerProvider *tracing.TracerProvider
}

func (e *executor) SetFinalizer(f execution.FinalizePublisher) {
	e.finishHandler = f
}

func (e *executor) SetInvokeFailHandler(f execution.InvokeFailHandler) {
	e.invokeFailHandler = f
}

func (e *executor) InvokeFailHandler(ctx context.Context, opts execution.InvokeFailHandlerOpts) error {
	if e.invokeFailHandler == nil {
		return nil
	}

	evt := CreateInvokeFailedEvent(ctx, opts)

	return e.invokeFailHandler(ctx, opts, []event.Event{evt})
}

func (e *executor) AddLifecycleListener(l execution.LifecycleListener) {
	e.lifecycles = append(e.lifecycles, l)
}

func (e *executor) CloseLifecycleListeners(ctx context.Context) {
	var eg errgroup.Group

	for _, l := range e.lifecycles {
		ll := l
		eg.Go(func() error {
			return ll.Close(ctx)
		})
	}

	if err := eg.Wait(); err != nil {
		e.log.Error("error closing lifecycle listeners", "error", err)
	}
}

func idempotencyKey(req execution.ScheduleRequest, runID ulid.ULID) string {
	var key string
	if req.IdempotencyKey != nil {
		// Use the given idempotency key
		key = *req.IdempotencyKey
	}
	if req.OriginalRunID != nil {
		// If this is a rerun then we want to use the run ID as the key. If we
		// used the event or batch ID as the key then we wouldn't be able to
		// rerun multiple times.
		key = runID.String()
	}
	if key == "" && len(req.Events) == 1 {
		// If not provided, use the incoming event ID if there's not a batch.
		key = req.Events[0].GetInternalID().String()
	}
	if key == "" && req.BatchID != nil {
		// Finally, if there is a batch use the batch ID as the idempotency key.
		key = req.BatchID.String()
	}

	// The idempotency key is always prefixed by the function ID.
	return fmt.Sprintf("%s-%s", util.XXHash(req.Function.ID.String()), util.XXHash(key))
}

// Execute loads a workflow and the current run state, then executes the
// function's step via the necessary driver.
//
// If this function has a debounce config, this will return ErrFunctionDebounced instead
// of an identifier as the function is not scheduled immediately.
func (e *executor) Schedule(ctx context.Context, req execution.ScheduleRequest) (*sv2.Metadata, error) {
	if req.AppID == uuid.Nil {
		return nil, fmt.Errorf("app ID is required to schedule a run")
	}

	if req.Function.Debounce != nil && !req.PreventDebounce {
		err := e.debouncer.Debounce(ctx, debounce.DebounceItem{
			AccountID:        req.AccountID,
			WorkspaceID:      req.WorkspaceID,
			AppID:            req.AppID,
			FunctionID:       req.Function.ID,
			FunctionVersion:  req.Function.FunctionVersion,
			EventID:          req.Events[0].GetInternalID(),
			Event:            req.Events[0].GetEvent(),
			FunctionPausedAt: req.FunctionPausedAt,
		}, req.Function)
		if err != nil {
			return nil, err
		}
		return nil, ErrFunctionDebounced
	}

	// Run IDs are created embedding the timestamp now, when the function is being scheduled.
	// When running a cancellation, functions are cancelled at scheduling time based off of
	// this run ID.
	runID := ulid.MustNew(ulid.Now(), rand.Reader)

	key := idempotencyKey(req, runID)

	if req.Context == nil {
		req.Context = map[string]any{}
	}

	// Normalization
	eventIDs := []ulid.ULID{}
	for _, e := range req.Events {
		id := e.GetInternalID()
		eventIDs = append(eventIDs, id)
	}

	evts := make([]json.RawMessage, len(req.Events))
	for n, item := range req.Events {
		evt := item.GetEvent()
		// serialize this data to the span at the same time
		byt, err := json.Marshal(evt)
		if err != nil {
			return nil, fmt.Errorf("error marshalling event: %w", err)
		}
		evts[n] = byt
	}
	// Evaluate the run priority based off of the input event data.
	evtMap := req.Events[0].GetEvent().Map()
	factor, _ := req.Function.RunPriorityFactor(ctx, evtMap)
	// function run spanID
	spanID := run.NewSpanID(ctx)

	config := *sv2.InitConfig(&sv2.Config{
		FunctionVersion: req.Function.FunctionVersion,
		SpanID:          spanID.String(),
		EventIDs:        eventIDs,
		Idempotency:     key,
		ReplayID:        req.ReplayID,
		OriginalRunID:   req.OriginalRunID,
		PriorityFactor:  &factor,
		BatchID:         req.BatchID,
		Context:         req.Context,
	})

	// Grab the cron schedule for function config.  This is necessary for fast
	// lookups, trace info, etc.
	if len(req.Events) == 1 && req.Events[0].GetEvent().Name == event.FnCronName {
		if cron, ok := req.Events[0].GetEvent().Data["cron"].(string); ok {
			config.SetCronSchedule(cron)
		}
	}

	// FunctionSlug is not stored in V1 format, so needs to be stored in Context
	config.SetFunctionSlug(req.Function.GetSlug())
	config.SetDebounceFlag(req.PreventDebounce)
	config.SetEventIDMapping(req.Events)

	carrier := itrace.NewTraceCarrier(itrace.WithTraceCarrierSpanID(&spanID))
	itrace.UserTracer().Propagator().Inject(ctx, propagation.MapCarrier(carrier.Context))
	config.SetFunctionTrace(carrier)

	metadata := sv2.Metadata{
		ID: sv2.ID{
			RunID:      runID,
			FunctionID: req.Function.ID,
			Tenant: sv2.Tenant{
				AppID:     req.AppID,
				EnvID:     req.WorkspaceID,
				AccountID: req.AccountID,
			},
		},
		Config: config,
	}

	// Always the root span.
	runSpanRef, err := e.tracerProvider.CreateSpan(
		meta.SpanNameRun,
		&tracing.CreateSpanOptions{
			Location: "executor.Schedule",
			Metadata: &metadata,
		},
	)
	if err != nil {
		return nil, fmt.Errorf("error creating run span: %w", err)
	}

	config.NewSetFunctionTrace(runSpanRef)

	// If this is paused, immediately end just before creating state.
	isPaused := req.FunctionPausedAt != nil && req.FunctionPausedAt.Before(time.Now())
	if isPaused {
<<<<<<< HEAD
		// TODO Add run span marked as skipped.

		for _, e := range e.lifecycles {
			go e.OnFunctionSkipped(context.WithoutCancel(ctx), metadata, execution.SkipState{
				CronSchedule: req.Events[0].GetEvent().CronSchedule(),
				Reason:       enums.SkipReasonFunctionPaused,
				Events:       evts,
			})
		}
		return nil, ErrFunctionSkipped
=======
		return e.handleFunctionSkipped(ctx, req, metadata, evts, enums.SkipReasonFunctionPaused)
>>>>>>> 9b27357f
	}

	mapped := make([]map[string]any, len(req.Events))
	for n, item := range req.Events {
		mapped[n] = item.GetEvent().Map()
	}

	// Evaluate concurrency keys to use initially
	if req.Function.Concurrency != nil {
		metadata.Config.CustomConcurrencyKeys = queue.GetCustomConcurrencyKeys(ctx, metadata.ID, req.Function.Concurrency.Limits, evtMap)
	}

	//
	// Create throttle information prior to creating state.  This is used in the queue.
	//
	throttle := queue.GetThrottleConfig(ctx, req.Function.ID, req.Function.Throttle, evtMap)

	//
	// Create singleton information and try to handle it prior to creating state.
	//
	var singletonConfig *queue.Singleton
	data := req.Events[0].GetEvent().Map()

	// Ignores Cancel mode for now
	if req.Function.Singleton != nil && req.Function.Singleton.Mode == enums.SingletonModeSkip {
		singletonKey, err := singleton.SingletonKey(ctx, req.Function.ID, *req.Function.Singleton, data)
		switch {
		case err == nil:
			// Attempt to early handle function singletons, function runs could still fail
			// to enqueue later on when it atomically tries to acquire a function mutex.
			alreadyRunning, err := e.singletonMgr.Singleton(ctx, singletonKey, *req.Function.Singleton)

			if err != nil {
				return nil, err
			}

			if alreadyRunning {
				// TODO: Handle cancellation mode

				// Immediately end before creating state
				return e.handleFunctionSkipped(ctx, req, metadata, evts, enums.SkipReasonSingleton)
			}

			singletonConfig = &queue.Singleton{Key: singletonKey}
		case errors.Is(err, singleton.ErrNotASingleton):
			// We no-op, and we run the function normally not as a singleton
		default:
			return nil, err
		}
	}

	//
	// Create the run state.
	//

	newState := sv2.CreateState{
		Events:   evts,
		Metadata: metadata,
		Steps:    []state.MemoizedStep{},
	}

	if req.OriginalRunID != nil && req.FromStep != nil && req.FromStep.StepID != "" {
		if err := reconstruct(ctx, e.traceReader, req, &newState); err != nil {
			return nil, fmt.Errorf("error reconstructing input state: %w", err)
		}
	}

	st, err := e.smv2.Create(ctx, newState)
	switch err {
	case nil, state.ErrIdentifierExists: // no-op
	case state.ErrIdentifierTomestone:
		return nil, ErrFunctionSkippedIdempotency
	default:
		return nil, fmt.Errorf("error creating run state: %w", err)
	}
	if st == nil {
		return nil, fmt.Errorf("missing state after create: %w", err)
	}

	// NOTE: if the runID mismatches, it means there's already a state available
	// and we need to override the one we already have to make sure we're using
	// the correct metedata values
	if metadata.ID.RunID != st.Identifier().RunID {
		id := sv2.IDFromV1(st.Identifier())
		metadata, err = e.smv2.LoadMetadata(ctx, id)
		if err != nil {
			return nil, err
		}
	}

	//
	// Create cancellation pauses immediately, only if this is a non-batch event.
	//
	if req.BatchID == nil {
		for _, c := range req.Function.Cancel {
			expires := time.Now().Add(consts.CancelTimeout)
			if c.Timeout != nil {
				dur, err := str2duration.ParseDuration(*c.Timeout)
				if err != nil {
					return &metadata, fmt.Errorf("error parsing cancel duration: %w", err)
				}
				expires = time.Now().Add(dur)
			}

			// The triggering event ID should be the first ID in the batch.
			triggeringID := req.Events[0].GetInternalID().String()
			idSrc := fmt.Sprintf("%s-%s", key, c.Event)

			var expr *string
			// Evaluate the expression.  This lets us inspect the expression's attributes
			// so that we can store only the attrs used in the expression in the pause,
			// saving space, bandwidth, etc.
			if c.If != nil {

				// Remove `event` data from the expression and replace with actual event
				// data as values, now that we have the event.
				//
				// This improves performance in matching, as we can then use the values within
				// aggregate trees.
				interpolated, err := expressions.Interpolate(ctx, *c.If, map[string]any{
					"event": evtMap,
				})
				if err != nil {
					logger.StdlibLogger(ctx).Warn(
						"error interpolating cancellation expression",
						"error", err,
						"expression", expr,
					)
				}
				expr = &interpolated
				idSrc = fmt.Sprintf("%s-%s", idSrc, interpolated)
			}

			// NOTE: making this deterministic so pause creation is also idempotent
			pauseID := inngest.DeterministicSha1UUID(idSrc)
			pause := state.Pause{
				WorkspaceID:       st.Identifier().WorkspaceID,
				Identifier:        sv2.NewPauseIdentifier(metadata.ID),
				ID:                pauseID,
				Expires:           state.Time(expires),
				Event:             &c.Event,
				Expression:        expr,
				Cancel:            true,
				TriggeringEventID: &triggeringID,
			}
			_, err = e.pm.SavePause(ctx, pause)
			switch err {
			case nil, state.ErrPauseAlreadyExists: // no-op
			default:
				return &metadata, fmt.Errorf("error saving pause: %w", err)
			}
		}
	}

	at := time.Now()
	if req.BatchID == nil {
		evtTs := time.UnixMilli(req.Events[0].GetEvent().Timestamp)
		if evtTs.After(at) {
			// Schedule functions in the future if there's a future
			// event `ts` field.
			at = evtTs
		}
	}
	if req.At != nil {
		at = *req.At
	}

	// Prefix the workflow to the job ID so that no invocation can accidentally
	// cause idempotency issues across users/functions.
	//
	// This enures that we only ever enqueue the start job for this function once.
	queueKey := fmt.Sprintf("%s:%s", req.Function.ID, key)
	maxAttempts := consts.MaxRetries + 1
	item := queue.Item{
		JobID:                 &queueKey,
		GroupID:               uuid.New().String(),
		WorkspaceID:           st.Identifier().WorkspaceID,
		Kind:                  queue.KindStart,
		Identifier:            st.Identifier(),
		CustomConcurrencyKeys: metadata.Config.CustomConcurrencyKeys,
		PriorityFactor:        metadata.Config.PriorityFactor,
		Attempt:               0,
		MaxAttempts:           &maxAttempts,
		Payload: queue.PayloadEdge{
			Edge: inngest.SourceEdge,
		},
<<<<<<< HEAD
		Throttle: throttle,
		Metadata: map[string]any{},
=======
		Throttle:  throttle,
		Singleton: singletonConfig,
>>>>>>> 9b27357f
	}

	err = e.queue.Enqueue(ctx, item, at, queue.EnqueueOpts{})

	switch err {
	case nil:
		// no-op
	case redis_state.ErrQueueItemExists:
		return nil, state.ErrIdentifierExists

	case redis_state.ErrQueueItemSingletonExists:
		_, err := e.smv2.Delete(ctx, sv2.IDFromV1(st.Identifier()))
		if err != nil {
			logger.StdlibLogger(ctx).Error(
				"error deleting function state",
				"error", err,
			)
		}
		return e.handleFunctionSkipped(ctx, req, metadata, evts, enums.SkipReasonSingleton)

	default:
		return nil, fmt.Errorf("error enqueueing source edge '%v': %w", queueKey, err)
	}

	for _, e := range e.lifecycles {
		go e.OnFunctionScheduled(context.WithoutCancel(ctx), metadata, item, req.Events)
	}

	return &metadata, nil
}

func (e *executor) handleFunctionSkipped(ctx context.Context, req execution.ScheduleRequest, metadata sv2.Metadata, evts []json.RawMessage, reason enums.SkipReason) (*sv2.Metadata, error) {
	for _, e := range e.lifecycles {
		go e.OnFunctionSkipped(context.WithoutCancel(ctx), metadata, execution.SkipState{
			CronSchedule: req.Events[0].GetEvent().CronSchedule(),
			Reason:       reason,
			Events:       evts,
		})
	}
	return nil, ErrFunctionSkipped
}

type runInstance struct {
	md         sv2.Metadata
	f          inngest.Function
	events     []json.RawMessage
	item       queue.Item
	edge       inngest.Edge
	resp       *state.DriverResponse
	httpClient util.HTTPDoer
	stackIndex int
}

// Execute loads a workflow and the current run state, then executes the
// function's step via the necessary driver.
func (e *executor) Execute(ctx context.Context, id state.Identifier, item queue.Item, edge inngest.Edge) (*state.DriverResponse, error) {
	if e.fl == nil {
		return nil, fmt.Errorf("no function loader specified running step")
	}

	// If this is of type sleep, ensure that we save "nil" within the state store
	// for the outgoing edge ID.  This ensures that we properly increase the stack
	// for `tools.sleep` within generator functions.
	isSleepResume := item.Kind == queue.KindSleep && item.Attempt == 0
	if isSleepResume {
		// tCtx, _ := e.tracerProvider.NewTracer(ctx, md, &item)
		// e.tracerProvider.UpdateSpanEnd(tCtx, time.Now(),
		// []attribute.KeyValue{})
		err := e.tracerProvider.UpdateSpan(&tracing.UpdateSpanOptions{
			EndTime:    time.Now(),
			Location:   "executor.Execute",
			QueueItem:  &item,
			Status:     codes.Ok,
			TargetSpan: tracing.SpanRefFromQueueItem(&item),
		})
		if err != nil {
			return nil, fmt.Errorf("error updating sleep resume span: %w", err)
		}

		hasPendingSteps, err := e.smv2.SaveStep(ctx, sv2.ID{
			RunID:      id.RunID,
			FunctionID: id.WorkflowID,
			Tenant: sv2.Tenant{
				AppID:     id.AppID,
				EnvID:     id.WorkspaceID,
				AccountID: id.AccountID,
			},
		}, edge.Outgoing, []byte("null"))
		if !errors.Is(err, state.ErrDuplicateResponse) && err != nil {
			return nil, err
		}

		if hasPendingSteps {
			// Other steps are pending before we re-enter the function, so
			// we're now done with this execution.
			return nil, nil
		}
		// After the sleep, we start a new step.  This means we also want to start a new
		// group ID, ensuring that we correlate the next step _after_ this sleep (to be
		// scheduled in this executor run)
		ctx = state.WithGroupID(ctx, uuid.New().String())
	}

	md, err := e.smv2.LoadMetadata(ctx, sv2.ID{
		RunID:      id.RunID,
		FunctionID: id.WorkflowID,
		Tenant: sv2.Tenant{
			AppID:     id.AppID,
			EnvID:     id.WorkspaceID,
			AccountID: id.AccountID,
		},
	})
	// XXX: MetadataNotFound -> assume fn is deleted.
	if err != nil {
		return nil, fmt.Errorf("cannot load metadata to execute run: %w", err)
	}

	ef, err := e.fl.LoadFunction(ctx, md.ID.Tenant.EnvID, md.ID.FunctionID)
	if err != nil {
		return nil, fmt.Errorf("error loading function for run: %w", err)
	}
	if ef.Paused {
		return nil, state.ErrFunctionPaused
	}

	// Find the stack index for the incoming step.
	//
	// stackIndex represents the stack pointer at the time this step was scheduled.
	// This lets SDKs correctly evaluate parallelism by replaying generated steps in the
	// right order.
	var stackIndex int
	for n, id := range md.Stack {
		if id == edge.Outgoing {
			stackIndex = n + 1
			break
		}
	}

	events, err := e.smv2.LoadEvents(ctx, md.ID)
	if err != nil {
		return nil, fmt.Errorf("cannot load run events: %w", err)
	}

	// Validate that the run can execute.
	v := newRunValidator(e, ef.Function, md, events, item) // TODO: Load events for this.
	if err := v.validate(ctx); err != nil {
		return nil, err
	}

	//
	// record function start time using the same method as step started,
	// ensures ui timeline alignment
	start, ok := redis_state.GetItemStart(ctx)
	if !ok {
		start = time.Now()
	}

	if md.Config.StartedAt.IsZero() {
		md.Config.StartedAt = start
	}

	if v.stopWithoutRetry {
		if e.preDeleteStateSizeReporter != nil {
			e.preDeleteStateSizeReporter(ctx, md)
		}

		// Validation prevented execution and doesn't want the executor to retry, so
		// don't return an error - assume the function finishes and delete state.
		_, err := e.smv2.Delete(ctx, md.ID)
		return nil, err
	}

	evtIDs := make([]string, len(id.EventIDs))
	for i, eid := range id.EventIDs {
		evtIDs[i] = eid.String()
	}

	// TODO: find a way to remove this
	// set function trace context so downstream execution have the function
	// trace context set
	ctx = extractTraceCtx(ctx, md)

	isFirstExecution := edge.Incoming == inngest.TriggerName && item.Attempt == 0

	// If this is the trigger, check if we only have one child.  If so, skip to directly executing
	// that child;  we don't need to handle the trigger individually.
	//
	// This cuts down on queue churn.
	//
	// NOTE: This is a holdover from treating functions as a *series* of DAG calls.  In that case,
	// we automatically enqueue all children of the dag from the root node.
	// This can be cleaned up.
	if edge.Incoming == inngest.TriggerName {
		// We only support functions with a single step, as we've removed the DAG based approach.
		// This means that we always execute the first step.
		if len(ef.Function.Steps) > 1 {
			return nil, fmt.Errorf("DAG-based steps are no longer supported")
		}

		edge.Outgoing = inngest.TriggerName
		edge.Incoming = ef.Function.Steps[0].ID
		// Update the payload
		payload := item.Payload.(queue.PayloadEdge)
		payload.Edge = edge
		item.Payload = payload
		// Add retries from the step to our queue item.  Increase as retries is
		// always one less than attempts.
		retries := ef.Function.Steps[0].RetryCount() + 1
		item.MaxAttempts = &retries

		// Only just starting:  run lifecycles on first attempt.
		if item.Attempt == 0 {
			// Set the start time and spanID in metadata for subsequent runs
			// This should be an one time operation and is never updated after,
			// which is enforced on the Lua script.
			if err := e.smv2.UpdateMetadata(ctx, md.ID, sv2.MutableConfig{
				StartedAt:      md.Config.StartedAt,
				ForceStepPlan:  md.Config.ForceStepPlan,
				RequestVersion: md.Config.RequestVersion,
			}); err != nil {
				e.log.Error("error updating metadata on function start", "error", err)
			}

			for _, e := range e.lifecycles {
				go e.OnFunctionStarted(context.WithoutCancel(ctx), md, item, events)
			}
		}
	}

	instance := runInstance{
		md:         md,
		f:          *ef.Function,
		events:     events,
		item:       item,
		edge:       edge,
		stackIndex: stackIndex,
		httpClient: e.httpClient,
	}

	// Set the parent span for this execution.
	var execParent *meta.SpanReference
	if isFirstExecution {
		// If this is the first ever attempt, we haven't created a step yet. If
		// this is not the first attempt, the step span is created when it is
		// enqueued, so we don't need to create one here.
		execParent, err = e.tracerProvider.CreateSpan(
			meta.SpanNameStepDiscovery,
			&tracing.CreateSpanOptions{
				Location:  "executor.Execute",
				Parent:    tracing.RunSpanRefFromMetadata(&md),
				Metadata:  &md,
				QueueItem: &item,
			},
		)
		if err != nil {
			return nil, fmt.Errorf("error creating initial step span: %w", err)
		}

	} else if isSleepResume {
		// If we're resuming a sleep here, we're also starting a new discovery
		// step here.
		execParent, err = e.tracerProvider.CreateSpan(
			meta.SpanNameStepDiscovery,
			&tracing.CreateSpanOptions{
				FollowsFrom: tracing.SpanRefFromQueueItem(&item),
				Location:    "executor.Execute",
				Metadata:    &md,
				Parent:      tracing.RunSpanRefFromMetadata(&md),
				QueueItem:   &item,
			},
		)
		if err != nil {
			return nil, fmt.Errorf("error creating discovery step span after sleep resume: %w", err)
		}
	} else {
		// If we're here, we assume that the step span has already been
		// created, so add it here.
		execParent = tracing.SpanRefFromQueueItem(&item)
	}

	execSpan, err := e.tracerProvider.CreateSpan(
		meta.SpanNameExecution,
		&tracing.CreateSpanOptions{
			Location:  "executor.Execute",
			Parent:    execParent,
			Metadata:  &md,
			QueueItem: &item,
			SpanOptions: []trace.SpanStartOption{
				tracing.WithFunctionAttrs(&instance.f),
			},
		},
	)
	if err != nil {
		return nil, fmt.Errorf("error creating execution span: %w", err)
	}

	return util.CritT(ctx, "run step", func(ctx context.Context) (*state.DriverResponse, error) {
		resp, err := e.run(ctx, &instance)

		status := codes.Ok
		if err != nil {
			status = codes.Error
		}
		e.tracerProvider.UpdateSpan(
			&tracing.UpdateSpanOptions{
				EndTime:    time.Now(),
				Location:   "executor.Execute",
				Metadata:   &md,
				QueueItem:  &item,
				TargetSpan: execSpan,
				SpanOptions: []trace.SpanStartOption{
					tracing.WithDriverResponseAttrs(resp),
				},
				Status: status,
			},
		)

		// Now we have a response, update the run instance.  We need to do this as request
		// offloads must mutate the response directly.
		instance.resp = resp
		if resp == nil && err != nil {
			for _, e := range e.lifecycles {
				// OnStepFinished handles step success and step errors/failures.  It is
				// currently the responsibility of the lifecycle manager to handle the differing
				// step statuses when a step finishes.
				go e.OnStepFinished(context.WithoutCancel(ctx), md, item, edge, resp, err)
			}
			return nil, err
		}

		if handleErr := e.HandleResponse(ctx, &instance); handleErr != nil {
			return resp, handleErr
		}
		return resp, err
	},
		// wait up to 2h and add a short delay to allow driver implementations to
		// return a specific timeout error here
		util.WithTimeout(consts.MaxFunctionTimeout+5*time.Second),
	)
}

func (e *executor) HandleResponse(ctx context.Context, i *runInstance) error {
	l := logger.StdlibLogger(ctx).With(
		"run_id", i.md.ID.RunID.String(),
		"workflow_id", i.md.ID.FunctionID.String(),
	)

	for _, e := range e.lifecycles {
		go e.OnStepFinished(context.WithoutCancel(ctx), i.md, i.item, i.edge, i.resp, nil)
	}

	if i.resp.Err == nil && !i.resp.IsFunctionResult() {
		// Handle generator responses then return.
		if serr := e.HandleGeneratorResponse(ctx, i, i.resp); serr != nil {
			// If this is an error compiling async expressions, fail the function.
			shouldFailEarly := errors.Is(serr, &expressions.CompileError{}) || errors.Is(serr, state.ErrStateOverflowed) || errors.Is(serr, state.ErrFunctionOverflowed) || errors.Is(serr, state.ErrSignalConflict)

			if shouldFailEarly {
				var gracefulErr *state.WrappedStandardError
				if hasGracefulErr := errors.As(serr, &gracefulErr); hasGracefulErr {
					serialized := gracefulErr.Serialize(execution.StateErrorKey)
					i.resp.Output = serialized
					i.resp.Err = &gracefulErr.StandardError.Name

					// Immediately fail the function.
					i.resp.NoRetry = true

					// This is required to get old history to look correct.
					// Without it, the function run will have no output. We can
					// probably delete this when we fully remove old history.
					i.resp.Generator = []*state.GeneratorOpcode{}
				}

				if err := e.finalize(ctx, i.md, i.events, i.f.GetSlug(), e.assignedQueueShard, *i.resp); err != nil {
					l.Error("error running finish handler", "error", err)
				}

				// Can be reached multiple times for parallel discovery steps
				for _, e := range e.lifecycles {
					go e.OnFunctionFinished(context.WithoutCancel(ctx), i.md, i.item, i.events, *i.resp)
				}

				return nil
			}

			return fmt.Errorf("error handling generator response: %w", serr)
		}
	}

	// Check for temporary failures.  The outputs of transient errors are not
	// stored in the state store;  they're tracked via executor lifecycle methods
	// for logging.
	//
	// NOTE: If the SDK was running a step (NOT function code) and quit gracefully,
	// resp.UserError will always be set, even if the step itself throws a non-retriable
	// error.
	//
	// This is purely for network errors or top-level function code errors.
	if i.resp.Err != nil {
		if i.resp.Retryable() {
			// Retries are a native aspect of the queue;  returning errors always
			// retries steps if possible.
			for _, e := range e.lifecycles {
				// Run the lifecycle method for this retry, which is baked into the queue.
				i.item.Attempt += 1
				go e.OnStepScheduled(context.WithoutCancel(ctx), i.md, i.item, &i.resp.Step.Name)
			}
			return nil
		}

		// If i.resp.Err != nil, we don't know whether to invoke the fn again
		// with per-step errors, as we don't know if the intent behind this queue item
		// is a step.
		//
		// In this case, for non-retryable errors, we ignore and fail the function;
		// only OpcodeStepError causes try/catch to be handled and us to continue
		// on error.
		//
		// TODO: Improve this.

		// TODO: Refactor state input
		if err := e.finalize(ctx, i.md, i.events, i.f.GetSlug(), e.assignedQueueShard, *i.resp); err != nil {
			l.Error("error running finish handler", "error", err)
		}

		// Can be reached multiple times for parallel discovery steps
		for _, e := range e.lifecycles {
			go e.OnFunctionFinished(context.WithoutCancel(ctx), i.md, i.item, i.events, *i.resp)
		}

		return nil
	}

	// The generator length check is necessary because parallel steps in older
	// SDK versions (e.g. 2.7.2) can result in an OpcodeNone.
	if len(i.resp.Generator) == 0 && i.resp.IsFunctionResult() {
		// This is the function result.
		if err := e.finalize(ctx, i.md, i.events, i.f.GetSlug(), e.assignedQueueShard, *i.resp); err != nil {
			l.Error("error running finish handler", "error", err)
		}

		// Can be reached multiple times for parallel discovery steps
		for _, e := range e.lifecycles {
			go e.OnFunctionFinished(context.WithoutCancel(ctx), i.md, i.item, i.events, *i.resp)
		}
	}

	return nil
}

type functionFinishedData struct {
	FunctionID          string         `json:"function_id"`
	RunID               ulid.ULID      `json:"run_id"`
	Event               map[string]any `json:"event"`
	Events              []event.Event  `json:"events"`
	Error               any            `json:"error,omitempty"`
	Result              any            `json:"result,omitempty"`
	InvokeCorrelationID *string        `json:"correlation_id,omitempty"`
}

func (f *functionFinishedData) setResponse(r state.DriverResponse) {
	if r.Err != nil {
		f.Error = r.StandardError()
	}
	if r.UserError != nil {
		f.Error = r.UserError
	}
	if r.Output != nil {
		f.Result = r.Output
	}
}

func (f functionFinishedData) Map() map[string]any {
	s := structs.New(f)
	s.TagName = "json"
	return s.Map()
}

// finalize performs run finalization, which involves sending the function
// finished/failed event and deleting state.
//
// Returns a boolean indicating whether it performed finalization. If the run
// had parallel steps then it may be false, since parallel steps cause the
// function end to be reached multiple times in a single run
func (e *executor) finalize(ctx context.Context, md sv2.Metadata, evts []json.RawMessage, fnSlug string, queueShard redis_state.QueueShard, resp state.DriverResponse) error {
	ctx = context.WithoutCancel(ctx)

	// Parse events for the fail handler before deleting state.
	inputEvents := make([]event.Event, len(evts))
	for n, e := range evts {
		evt, err := event.NewEvent(e)
		if err != nil {
			return err
		}
		inputEvents[n] = *evt
	}

	if e.preDeleteStateSizeReporter != nil {
		e.preDeleteStateSizeReporter(ctx, md)
	}

	// Delete the function state in every case.
	_, err := e.smv2.Delete(ctx, md.ID)
	if err != nil {
		logger.StdlibLogger(ctx).Error(
			"error deleting state in finalize",
			"error", err,
			"run_id", md.ID.RunID.String(),
		)
	}

	// We may be cancelling an in-progress run.  If that's the case, we want to delete any
	// outstanding jobs from the queue, if possible.
	//
	// XXX: Remove this typecast and normalize queue interface to a single package
	q, ok := e.queue.(redis_state.QueueManager)
	if ok {
		// Find all items for the current function run.
		jobs, err := q.RunJobs(
			ctx,
			queueShard.Name,
			md.ID.Tenant.EnvID,
			md.ID.FunctionID,
			md.ID.RunID,
			1000,
			0,
		)
		if err != nil {
			logger.StdlibLogger(ctx).Error(
				"error fetching run jobs",
				"error", err,
				"run_id", md.ID.RunID.String(),
			)
		}

		for _, j := range jobs {
			qi, _ := j.Raw.(*queue.QueueItem)
			if qi == nil {
				continue
			}

			jobID := queue.JobIDFromContext(ctx)
			if jobID != "" && qi.ID == jobID {
				// Do not dequeue the current job that we're working on.
				continue
			}

			err := q.Dequeue(ctx, queueShard, *qi)
			if err != nil && !errors.Is(err, redis_state.ErrQueueItemNotFound) {
				logger.StdlibLogger(ctx).Error(
					"error dequeueing run job",
					"error", err,
					"run_id", md.ID.RunID.String(),
				)
			}
		}
	}

	// TODO: Load all pauses for the function and remove, also.

	if e.finishHandler == nil {
		return nil
	}

	// Prepare events that we must send
	now := time.Now()
	base := &functionFinishedData{
		FunctionID: fnSlug,
		RunID:      md.ID.RunID,
		Events:     inputEvents,
	}
	base.setResponse(resp)

	// We'll send many events - some for each items in the batch.  This ensures that invoke works
	// for batched functions.
	freshEvents := []event.Event{}
	for n, runEvt := range inputEvents {
		if runEvt.Name == event.FnFailedName || runEvt.Name == event.FnFinishedName {
			// Don't recursively trigger internal finish handlers.
			continue
		}

		invokeID := correlationID(runEvt)
		if invokeID == nil && n > 0 {
			// We only send function finish events for either the first event in a batch or for
			// all events with a correlation ID.
			continue
		}

		// Copy the base data to set the event.
		copied := *base
		copied.Event = runEvt.Map()
		copied.InvokeCorrelationID = invokeID
		data := copied.Map()

		// Add an `inngest/function.finished` event.
		freshEvents = append(freshEvents, event.Event{
			ID:        ulid.MustNew(uint64(now.UnixMilli()), rand.Reader).String(),
			Name:      event.FnFinishedName,
			Timestamp: now.UnixMilli(),
			Data:      data,
		})

		if resp.Err != nil {
			// Legacy - send inngest/function.failed, except for when the function has been cancelled.
			if !strings.Contains(*resp.Err, state.ErrFunctionCancelled.Error()) {
				freshEvents = append(freshEvents, event.Event{
					ID:        ulid.MustNew(uint64(now.UnixMilli()), rand.Reader).String(),
					Name:      event.FnFailedName,
					Timestamp: now.UnixMilli(),
					Data:      data,
				})
			}

			// Add function cancelled event
			if *resp.Err == state.ErrFunctionCancelled.Error() {
				freshEvents = append(freshEvents, event.Event{
					ID:        ulid.MustNew(uint64(now.UnixMilli()), rand.Reader).String(),
					Name:      event.FnCancelledName,
					Timestamp: now.UnixMilli(),
					Data:      data,
				})
			}
		}
	}

	return e.finishHandler(ctx, md.ID, freshEvents)
}

func correlationID(event event.Event) *string {
	container, ok := event.Data[consts.InngestEventDataPrefix].(map[string]any)
	if !ok {
		return nil
	}
	if correlationID, ok := container[consts.InvokeCorrelationId].(string); ok {
		return &correlationID
	}
	return nil
}

// run executes the step with the given step ID.
//
// A nil response with an error indicates that an internal error occurred and the step
// did not run.
func (e *executor) run(ctx context.Context, i *runInstance) (*state.DriverResponse, error) {
	url, _ := i.f.URI()
	for _, e := range e.lifecycles {
		go e.OnStepStarted(context.WithoutCancel(ctx), i.md, i.item, i.edge, url.String())
	}

	// Execute the actual step.
	response, err := e.executeDriverForStep(ctx, i)
	if response.Err != nil && err == nil {
		// This step errored, so always return an error.
		return response, fmt.Errorf("%s", *response.Err)
	}
	return response, err
}

// executeDriverForStep runs the enqueued step by invoking the driver.  It also inspects
// and normalizes responses (eg. max retry attempts).
func (e *executor) executeDriverForStep(ctx context.Context, i *runInstance) (*state.DriverResponse, error) {
	url, _ := i.f.URI()

	driverName := inngest.SchemeDriver(url.Scheme)

	d, ok := e.runtimeDrivers[driverName]
	if !ok {
		return nil, fmt.Errorf("%w: '%s'", ErrNoRuntimeDriver, driverName)
	}

	step := &i.f.Steps[0]

	response, err := d.Execute(ctx, e.smv2, i.md, i.item, i.edge, *step, i.stackIndex, i.item.Attempt)

	// TODO: Steps.
	if response == nil {
		response = &state.DriverResponse{
			Step: *step,
		}
	}
	if err != nil && response.Err == nil {
		var serr syscode.Error
		if errors.As(err, &serr) {
			gracefulErr := state.StandardError{
				Error:   fmt.Sprintf("%s: %s", serr.Code, serr.Message),
				Name:    serr.Code,
				Message: serr.Message,
			}.Serialize(execution.StateErrorKey)
			response.Output = gracefulErr
			response.Err = &serr.Code
		} else {
			// Set the response error if it wasn't set, or if Execute had an internal error.
			// This ensures that we only ever need to check resp.Err to handle errors.
			byt, e := json.Marshal(err.Error())
			if e != nil {
				response.Output = err
			} else {
				response.Output = string(byt)
			}

			errstr := err.Error()
			response.Err = &errstr
		}
	}
	// Ensure that the step is always set.  This removes the need for drivers to always
	// set this.
	if response.Step.ID == "" {
		response.Step = *step
	}

	// If there's one opcode and it's of type StepError, ensure we set resp.Err to
	// a string containing the response error.
	//
	// TODO: Refactor response.Err
	if len(response.Generator) == 1 && response.Generator[0].Op == enums.OpcodeStepError {
		if !queue.ShouldRetry(nil, i.item.Attempt, step.RetryCount()+1) {
			response.NoRetry = true
		}
	}

	// Max attempts is encoded at the queue level from step configuration.  If we're at max attempts,
	// ensure the response's NoRetry flag is set, as we shouldn't retry any more.  This also ensures
	// that we properly handle this response as a Failure (permanent) vs an Error (transient).
	if response.Err != nil && !queue.ShouldRetry(nil, i.item.Attempt, step.RetryCount()+1) {
		response.NoRetry = true
	}

	return response, err
}

// HandlePauses handles pauses loaded from an incoming event.
func (e *executor) HandlePauses(ctx context.Context, iter state.PauseIterator, evt event.TrackedEvent) (execution.HandlePauseResult, error) {
	// Use the aggregator for all funciton finished events, if there are more than
	// 50 waiting.  It only takes a few milliseconds to iterate and handle less
	// than 50;  anything more runs the risk of running slow.
	if iter.Count() > consts.AggregatePauseThreshold {
		aggRes, err := e.handleAggregatePauses(ctx, evt)
		if err != nil {
			e.log.Error("error handling aggregate pauses", "error", err)
		}
		return aggRes, err
	}

	res, err := e.handlePausesAllNaively(ctx, iter, evt)
	if err != nil {
		e.log.Error("error handling naive pauses", "error", err)
	}
	return res, nil
}

//nolint:all
func (e *executor) handlePausesAllNaively(ctx context.Context, iter state.PauseIterator, evt event.TrackedEvent) (execution.HandlePauseResult, error) {
	res := execution.HandlePauseResult{0, 0}

	if e.queue == nil || e.smv2 == nil || e.pm == nil {
		return res, fmt.Errorf("no queue or state manager specified")
	}

	log := e.log.With("event_id", evt.GetInternalID().String())

	var (
		goerr error
		wg    sync.WaitGroup
	)

	evtID := evt.GetInternalID()

	// Schedule up to PauseHandleConcurrency pauses at once.
	sem := semaphore.NewWeighted(int64(PauseHandleConcurrency))

	for iter.Next(ctx) {
		pause := iter.Val(ctx)

		// Block until we have capacity
		if err := sem.Acquire(ctx, 1); err != nil {
			return res, fmt.Errorf("error blocking on semaphore: %w", err)
		}

		wg.Add(1)
		go func() {
			atomic.AddInt32(&res[0], 1)

			defer wg.Done()
			// Always release one from the capacity
			defer sem.Release(1)

			if pause == nil {
				return
			}

			l := log.With(
				"pause_id", pause.ID.String(),
				"run_id", pause.Identifier.RunID.String(),
				"workflow_id", pause.Identifier.FunctionID.String(),
				"expires", pause.Expires.String(),
				"strategy", "naive",
			)

			// If this is a cancellation, ensure that we're not handling an event that
			// was received before the run (due to eg. latency in a bad case).
			//
			// NOTE: Fast path this before handling the expression.
			if pause.Cancel && bytes.Compare(evtID[:], pause.Identifier.RunID[:]) <= 0 {
				return
			}

			// Run an expression if this exists.
			if pause.Expression != nil {
				// Precompute the expression data once, as a value (not pointer)
				data := expressions.NewData(map[string]any{
					"async": evt.GetEvent().Map(),
				})

				expr, err := expressions.NewExpressionEvaluator(ctx, *pause.Expression)
				if err != nil {
					l.Error("error compiling pause expression", "error", err)
					return
				}

				val, _, err := expr.Evaluate(ctx, data)
				if err != nil {
					l.Warn("error evaluating pause expression", "error", err)
					return
				}
				result, _ := val.(bool)
				if !result {
					return
				}
			}

			if err := e.handlePause(ctx, evt, evtID, pause, &res, l); err != nil {
				goerr = errors.Join(goerr, err)
				l.Error("error handling pause", "error", err, "pause", pause)
			}
		}()

	}

	wg.Wait()

	if iter.Error() != context.Canceled {
		goerr = errors.Join(goerr, fmt.Errorf("pause iteration error: %w", iter.Error()))
	}

	return res, goerr
}

func (e *executor) handleAggregatePauses(ctx context.Context, evt event.TrackedEvent) (execution.HandlePauseResult, error) {
	res := execution.HandlePauseResult{0, 0}

	if e.exprAggregator == nil {
		return execution.HandlePauseResult{}, fmt.Errorf("no expression evaluator found")
	}

	log := e.log.With(
		"event_id", evt.GetInternalID().String(),
		"workspace_id", evt.GetWorkspaceID(),
		"event", evt.GetEvent().Name,
	)

	evtID := evt.GetInternalID()
	evals, count, err := e.exprAggregator.EvaluateAsyncEvent(ctx, evt)
	if err != nil {
		log.Error("error evaluating async event", "error", err)
	}

	// We only want to return an error if we have no evaluations. Since we
	// evaluate multiple expressions, a returned error means that at least one
	// expression errored -- not that all expressions errored.
	if err != nil && len(evals) == 0 {
		return execution.HandlePauseResult{count, 0}, err
	}

	var (
		goerr error
		wg    sync.WaitGroup
	)

	for _, i := range evals {
		// Copy pause into function
		pause := *i
		wg.Add(1)
		go func() {
			atomic.AddInt32(&res[0], 1)

			defer wg.Done()

			l := log.With(
				"pause_id", pause.ID.String(),
				"run_id", pause.Identifier.RunID.String(),
				"workflow_id", pause.Identifier.FunctionID.String(),
				"expires", pause.Expires.String(),
			)

			if err := e.handlePause(ctx, evt, evtID, &pause, &res, l); err != nil {
				goerr = errors.Join(goerr, err)
				l.Error("error handling pause", "error", err, "pause", pause)
			}
		}()
	}
	wg.Wait()

	return res, goerr
}

func (e *executor) handlePause(
	ctx context.Context,
	evt event.TrackedEvent,
	evtID ulid.ULID,
	pause *state.Pause,
	res *execution.HandlePauseResult,
	l logger.Logger,
) error {
	// If this is a cancellation, ensure that we're not handling an event that
	// was received before the run (due to eg. latency in a bad case).
	if pause.Cancel && bytes.Compare(evtID[:], pause.Identifier.RunID[:]) <= 0 {
		return nil
	}

	return util.Crit(ctx, "handle pause", func(ctx context.Context) error {
		cleanup := func(ctx context.Context) {
			eg := errgroup.Group{}
			eg.Go(func() error {
				return e.pm.DeletePause(context.Background(), *pause)
			})
			eg.Go(func() error {
				return e.exprAggregator.RemovePause(ctx, pause)
			})
			_ = eg.Wait()
		}

		// NOTE: Some pauses may be nil or expired, as the iterator may take
		// time to process.  We handle that here and assume that the event
		// did not occur in time.
		if pause.Expires.Time().Before(time.Now()) {
			l.Debug("encountered expired pause")

			shouldDelete := pause.Expires.Time().Add(consts.PauseExpiredDeletionGracePeriod).Before(time.Now())
			if shouldDelete {
				// Consume this pause to remove it entirely
				l.Debug("deleting expired pause")
				cleanup(ctx)
			}
			return nil
		}

		// NOTE: Make sure the event that created the pause isn't also the one resuming it
		if pause.TriggeringEventID != nil && *pause.TriggeringEventID == evtID.String() {
			return nil
		}

		// Ensure that we store the group ID for this pause, letting us properly track cancellation
		// or continuation history
		ctx = state.WithGroupID(ctx, pause.GroupID)

		if pause.Cancel {
			// This is a cancellation signal.  Check if the function
			// has ended, and if so remove the pause.
			//
			// NOTE: Bookkeeping must be added to individual function runs and handled on
			// completion instead of here.  This is a hot path and should only exist whilst
			// bookkeeping is not implemented.
			if exists, err := e.smv2.Exists(ctx, sv2.IDFromPause(*pause)); !exists && err == nil {
				// This function has ended.  Delete the pause and continue
				cleanup(ctx)
				return nil
			}

			// Cancelling a function can happen before a lease, as it's an atomic operation that will always happen.
			err := e.Cancel(ctx, sv2.IDFromPause(*pause), execution.CancelRequest{
				EventID:    &evtID,
				Expression: pause.Expression,
			})
			if errors.Is(err, state.ErrFunctionCancelled) ||
				errors.Is(err, state.ErrFunctionComplete) ||
				errors.Is(err, state.ErrFunctionFailed) ||
				errors.Is(err, ErrFunctionEnded) {
				// Safe to ignore.
				cleanup(ctx)
				return nil
			}
			if err != nil && strings.Contains(err.Error(), "no status stored in metadata") {
				// Safe to ignore.
				cleanup(ctx)
				return nil
			}

			if err != nil {
				return fmt.Errorf("error cancelling function: %w", err)
			}

			// Ensure we consume this pause, as this isn't handled by the higher-level cancel function.
			// NOTE: cleanup closure is ignored here since there's already another one that will be called
			_, _, err = e.pm.ConsumePause(context.Background(), *pause, state.ConsumePauseOpts{
				IdempotencyKey: evtID.String(),
				Data:           nil,
			})
			if err == nil || err == state.ErrPauseLeased || err == state.ErrPauseNotFound {
				atomic.AddInt32(&res[1], 1)
				cleanup(ctx)
				return nil
			}
			return fmt.Errorf("error consuming pause after cancel: %w", err)
		}

		resumeData := pause.GetResumeData(evt.GetEvent())

		err := e.Resume(ctx, *pause, execution.ResumeRequest{
			With:           resumeData.With,
			EventID:        &evtID,
			RunID:          resumeData.RunID,
			StepName:       resumeData.StepName,
			IdempotencyKey: evtID.String(),
		})
		if errors.Is(err, state.ErrPauseLeased) ||
			errors.Is(err, state.ErrPauseNotFound) ||
			errors.Is(err, state.ErrRunNotFound) {
			return nil
		}
		if err != nil {
			return fmt.Errorf("error resuming pause: %w", err)
		}

		// Add to the counter.
		atomic.AddInt32(&res[1], 1)
		if err := e.exprAggregator.RemovePause(ctx, pause); err != nil {
			l.Warn("error removing pause from aggregator", "error", err)
		}
		return nil
	})
}

func (e *executor) HandleInvokeFinish(ctx context.Context, evt event.TrackedEvent) error {
	evtID := evt.GetInternalID()
	l := e.log.With("event_id", evtID.String())

	correlationID := evt.GetEvent().CorrelationID()
	if correlationID == "" {
		return fmt.Errorf("no correlation ID found in event when trying to handle finish")
	}

	// find the pause with correlationID
	wsID := evt.GetWorkspaceID()
	pause, err := e.pm.PauseByInvokeCorrelationID(ctx, wsID, correlationID)
	if err != nil {
		return err
	}

	if pause.Expires.Time().Before(time.Now()) {
		l.Debug("encountered expired pause")

		shouldDelete := pause.Expires.Time().Add(consts.PauseExpiredDeletionGracePeriod).Before(time.Now())
		if shouldDelete {
			// Consume this pause to remove it entirely
			l.Debug("deleting expired pause")
			_ = e.pm.DeletePause(context.Background(), *pause)
		}

		return nil
	}

	if pause.Cancel {
		// This is a cancellation signal.  Check if the function
		// has ended, and if so remove the pause.
		//
		// NOTE: Bookkeeping must be added to individual function runs and handled on
		// completion instead of here.  This is a hot path and should only exist whilst
		// bookkeeping is not implemented.
		if exists, err := e.smv2.Exists(ctx, sv2.IDFromPause(*pause)); !exists && err == nil {
			// This function has ended.  Delete the pause and continue
			_ = e.pm.DeletePause(context.Background(), *pause)
			return nil
		}
	}

	resumeData := pause.GetResumeData(evt.GetEvent())
	l.Debug("resuming pause from invoke", "pause.DataKey", pause.DataKey)

	return e.Resume(ctx, *pause, execution.ResumeRequest{
		With:           resumeData.With,
		EventID:        &evtID,
		RunID:          resumeData.RunID,
		StepName:       resumeData.StepName,
		IdempotencyKey: evtID.String(),
	})
}

// Cancel cancels an in-progress function.
func (e *executor) Cancel(ctx context.Context, id sv2.ID, r execution.CancelRequest) error {
	l := e.log.With(
		"run_id", id.RunID.String(),
		"workflow_id", id.FunctionID.String(),
	)

	md, err := e.smv2.LoadMetadata(ctx, id)
	if err == sv2.ErrMetadataNotFound || err == state.ErrRunNotFound {
		return nil
	}
	if err != nil {
		return fmt.Errorf("unable to load run: %w", err)
	}

	// We need events to finalize the function.
	evts, err := e.smv2.LoadEvents(ctx, id)
	if err != nil {
		return fmt.Errorf("unable to load run events: %w", err)
	}

	// We need the function slug.
	f, err := e.fl.LoadFunction(ctx, md.ID.Tenant.EnvID, md.ID.FunctionID)
	if err != nil {
		return fmt.Errorf("unable to load function: %w", err)
	}

	shard, err := e.shardFinder(ctx, md.ID.Tenant.AccountID, nil)
	if err != nil {
		return fmt.Errorf("could not find shard for account %q: %w", md.ID.Tenant, err)
	}

	fnCancelledErr := state.ErrFunctionCancelled.Error()
	if err := e.finalize(ctx, md, evts, f.Function.GetSlug(), shard, state.DriverResponse{
		Err: &fnCancelledErr,
	}); err != nil {
		l.Error("error running finish handler", "error", err)
	}
	for _, e := range e.lifecycles {
		go e.OnFunctionCancelled(context.WithoutCancel(ctx), md, r, evts)
	}

	return nil
}

// Resume resumes an in-progress function from the given pause.
func (e *executor) Resume(ctx context.Context, pause state.Pause, r execution.ResumeRequest) error {
	if e.queue == nil || e.smv2 == nil || e.pm == nil {
		return fmt.Errorf("no queue or state manager specified")
	}

	md, err := e.smv2.LoadMetadata(ctx, sv2.ID{
		RunID:      pause.Identifier.RunID,
		FunctionID: pause.Identifier.FunctionID,
		Tenant: sv2.Tenant{
			EnvID:     pause.WorkspaceID,
			AccountID: pause.Identifier.AccountID,
			// NOTE: Pauses do not store app IDs.
		},
	})
	if err == state.ErrRunNotFound {
		return err
	}
	if err != nil {
		return fmt.Errorf("error loading metadata to resume from pause: %w", err)
	}

	err = util.Crit(ctx, "consume pause", func(ctx context.Context) error {
		// Lease this pause so that only this thread can schedule the execution.
		//
		// If we don't do this, there's a chance that two concurrent runners
		// attempt to enqueue the next step of the workflow.
		err = e.pm.LeasePause(ctx, pause.ID)
		if err == state.ErrPauseLeased || err == state.ErrPauseNotFound {
			// Ignore;  this is being handled by another runner.
			return nil
		}

		status := codes.Ok
		if r.IsTimeout {
			status = codes.Error // TODO Our own codes pls; this is not an error
		}
		pauseSpan := tracing.SpanRefFromPause(&pause)
		e.tracerProvider.UpdateSpan(&tracing.UpdateSpanOptions{
			EndTime:    time.Now(),
			Location:   "executor.Resume",
			Status:     status,
			TargetSpan: pauseSpan,
			SpanOptions: []trace.SpanStartOption{
				tracing.WithResumeAttrs(&pause, &r),
			},
		})

		if pause.OnTimeout && r.EventID != nil {
			// Delete this pause, as an event has occured which matches
			// the timeout.  We can do this prior to leasing a pause as it's the
			// only work that needs to happen
			_, cleanup, err := e.pm.ConsumePause(ctx, pause, state.ConsumePauseOpts{
				IdempotencyKey: r.IdempotencyKey,
				Data:           nil,
			})
			switch err {
			case nil, state.ErrPauseNotFound: // no-op
			default:
				return fmt.Errorf("error consuming pause via timeout: %w", err)
			}

			return cleanup()
		}

		consumeResult, cleanup, err := e.pm.ConsumePause(ctx, pause, state.ConsumePauseOpts{
			IdempotencyKey: r.IdempotencyKey,
			Data:           r.With,
		})
		if err != nil {
			return fmt.Errorf("error consuming pause via event: %w", err)
		}

		e.log.Debug("resuming from pause",
			"error", err,
			"pause_id", pause.ID.String(),
			"run_id", pause.Identifier.RunID.String(),
			"workflow_id", pause.Identifier.FunctionID.String(),
			"timeout", pause.OnTimeout,
			"cancel", pause.Cancel,
			"consumed", consumeResult,
		)

		if !consumeResult.DidConsume {
			// We don't need to do anything here.
			return nil
		}

		if !consumeResult.HasPendingSteps {
			// Schedule an execution from the pause's entrypoint.  We do this
			// after consuming the pause to guarantee the event data is
			// stored via the pause for the next run.  If the ConsumePause
			// call comes after enqueue, the TCP conn may drop etc. and
			// running the job may occur prior to saving state data.
			//
			// NOTE: This has an "-event" prefix so that it does not conflict
			// with the timeout job ID.
			jobID := fmt.Sprintf("%s-%s-event", md.IdempotencyKey(), pause.DataKey)
			nextItem := queue.Item{
				JobID: &jobID,
				// Add a new group ID for the child;  this will be a new step.
				GroupID:               uuid.New().String(),
				WorkspaceID:           pause.WorkspaceID,
				Kind:                  queue.KindEdge,
				Identifier:            sv2.V1FromMetadata(md),
				PriorityFactor:        md.Config.PriorityFactor,
				CustomConcurrencyKeys: md.Config.CustomConcurrencyKeys,
				MaxAttempts:           pause.MaxAttempts,
				Payload: queue.PayloadEdge{
					Edge: pause.Edge(),
				},
				Metadata: make(map[string]any),
			}

			nextStepSpan, err := e.tracerProvider.CreateDroppableSpan(
				meta.SpanNameStepDiscovery,
				&tracing.CreateSpanOptions{
					Carriers:    []map[string]any{nextItem.Metadata},
					FollowsFrom: pauseSpan,
					Location:    "executor.Resume",
					Metadata:    &md,
					Parent:      tracing.RunSpanRefFromMetadata(&md),
					QueueItem:   &nextItem,
				},
			)
			if err != nil {
				return fmt.Errorf("error creating span for next step after resume: %w", err)
			}

			err = e.queue.Enqueue(ctx, nextItem, time.Now(), queue.EnqueueOpts{})
			if err != nil {
				if err == redis_state.ErrQueueItemExists {
					nextStepSpan.Drop()
				} else {
					nextStepSpan.Send()
					return fmt.Errorf("error enqueueing after pause: %w", err)
				}
			}

			nextStepSpan.Send()
		}

		// Only run lifecycles if we consumed the pause and enqueued next step.
		if pause.IsInvoke() {
			for _, e := range e.lifecycles {
				go e.OnInvokeFunctionResumed(context.WithoutCancel(ctx), md, pause, r)
			}
		} else if pause.IsSignal() {
			for _, e := range e.lifecycles {
				go e.OnWaitForSignalResumed(context.WithoutCancel(ctx), md, pause, r)
			}
		} else {
			for _, e := range e.lifecycles {
				go e.OnWaitForEventResumed(context.WithoutCancel(ctx), md, pause, r)
			}
		}

		// The timeout job is running on the queue and will Dequeue() itself. No need to continue.
		if r.IsTimeout {
			return cleanup()
		}

		// And dequeue the timeout job to remove unneeded work from the queue, etc.
		if q, ok := e.queue.(redis_state.QueueManager); ok {
			// timeout jobs are enqueued to the workflow partition (see handleGeneratorWaitForEvent)
			// this is _not_ a system partition and lives on the account shard, which we need to retrieve
			shard, err := e.shardFinder(ctx, md.ID.Tenant.AccountID, nil)
			if err != nil {
				return fmt.Errorf("could not find shard for pause timeout item for account %q: %w", md.ID.Tenant.AccountID, err)
			}

			jobID := fmt.Sprintf("%s-%s", md.IdempotencyKey(), pause.DataKey)
			err = q.Dequeue(ctx, shard, queue.QueueItem{
				ID:         queue.HashID(ctx, jobID),
				FunctionID: md.ID.FunctionID,
				Data: queue.Item{
					Kind:       queue.KindPause,
					Identifier: sv2.V1FromMetadata(md),
				},
			})
			if err != nil {
				if errors.Is(err, redis_state.ErrQueueItemNotFound) {
					logger.StdlibLogger(ctx).Warn("missing pause timeout item", "shard", shard.Name, "pause", pause)
				} else {
					logger.StdlibLogger(ctx).Error("error dequeueing consumed pause job when resuming", "error", err)
				}
			}
		}

		// clean up pause
		return cleanup()
	}, util.WithBoundaries(20*time.Second))
	if err != nil {
		return err
	}

	return nil
}

func (e *executor) HandleGeneratorResponse(ctx context.Context, i *runInstance, resp *state.DriverResponse) error {
	{
		// The following code helps with parallelism and the V2 -> V3 executor changes
		var update *sv2.MutableConfig
		// NOTE: We only need to set hash versions when handling generator responses, else the
		// fn is ending and it doesn't matter.
		if i.md.Config.RequestVersion == -1 {
			update = &sv2.MutableConfig{
				ForceStepPlan:  i.md.Config.ForceStepPlan,
				RequestVersion: resp.RequestVersion,
				StartedAt:      i.md.Config.StartedAt,
			}
		}
		if len(resp.Generator) > 1 {
			if !i.md.Config.ForceStepPlan {
				// With parallelism, we currently instruct the SDK to disable immediate execution,
				// enforcing that every step becomes pre-planned.
				if update == nil {
					update = &sv2.MutableConfig{
						ForceStepPlan:  i.md.Config.ForceStepPlan,
						RequestVersion: resp.RequestVersion,
						StartedAt:      i.md.Config.StartedAt,
					}
				}
				update.ForceStepPlan = true
			}
		}
		if resp.HasAI() {
			if update == nil {
				update = &sv2.MutableConfig{
					ForceStepPlan:  i.md.Config.ForceStepPlan,
					RequestVersion: resp.RequestVersion,
					StartedAt:      i.md.Config.StartedAt,
				}
			}
			update.HasAI = true
		}
		if update != nil {
			if err := e.smv2.UpdateMetadata(ctx, i.md.ID, *update); err != nil {
				return fmt.Errorf("error updating function metadata: %w", err)
			}
		}
	}

	stepCount := len(resp.Generator)

	if stepCount > consts.DefaultMaxStepLimit {
		// Disallow parallel plans that exceed the step limit
		return state.WrapInStandardError(
			state.ErrFunctionOverflowed,
			state.InngestErrFunctionOverflowed,
			fmt.Sprintf("The function run exceeded the step limit of %d steps.", consts.DefaultMaxStepLimit),
			"",
		)
	}

	groups := opGroups(resp.Generator)

	if stepCount > 1 && i.md.ShouldCoalesceParallelism(resp) {
		if err := e.smv2.SavePending(ctx, i.md.ID, groups.IDs()); err != nil {
			return fmt.Errorf("error saving pending steps: %w", err)
		}
	}

	for _, group := range groups.All() {
		if err := e.handleGeneratorGroup(ctx, i, group, resp); err != nil {
			return err
		}
	}

	return nil
}

func (e *executor) handleGeneratorGroup(ctx context.Context, i *runInstance, group OpcodeGroup, resp *state.DriverResponse) error {
	eg := errgroup.Group{}
	for _, op := range group.Opcodes {
		if op == nil {
			// This is clearly an error.
			if e.log != nil {
				e.log.Error("error handling generator", "error", "nil generator returned")
			}
			continue
		}
		copied := *op
		if group.ShouldStartHistoryGroup {
			// Give each opcode its own group ID, since we want to track each
			// parellel step individually.
			i.item.GroupID = uuid.New().String()
		}
		eg.Go(func() error {
			defer func() {
				if r := recover(); r != nil {
					e.log.Error(
						"panic in handleGenerator",
						"error", r,
					)
				}
			}()
			return e.handleGenerator(ctx, i, copied)
		})
	}
	if err := eg.Wait(); err != nil {
		if errors.Is(err, state.ErrStateOverflowed) {
			return err
		}
		if resp.NoRetry {
			return queue.NeverRetryError(err)
		}
		if resp.RetryAt != nil {
			return queue.RetryAtError(err, resp.RetryAt)
		}
		return err
	}

	return nil
}

func (e *executor) handleGenerator(ctx context.Context, i *runInstance, gen state.GeneratorOpcode) error {
	// Grab the edge that triggered this step execution.
	edge, ok := i.item.Payload.(queue.PayloadEdge)
	if !ok {
		return fmt.Errorf("unknown queue item type handling generator: %T", i.item.Payload)
	}

	switch gen.Op {
	case enums.OpcodeNone:
		// OpcodeNone essentially terminates this "thread" or execution path.  We don't need to do
		// anything - including scheduling future steps.
		//
		// This is necessary for parallelization:  we may fan out from 1 step -> 10 parallel steps,
		// then need to coalesce back to a single thread after all 10 have finished.  We expect
		// drivers/the SDK to return OpcodeNone for all but the last of parallel steps.
		return nil
	case enums.OpcodeStep, enums.OpcodeStepRun:
		return e.handleGeneratorStep(ctx, i, gen, edge)
	case enums.OpcodeStepError:
		return e.handleStepError(ctx, i, gen, edge)
	case enums.OpcodeStepPlanned:
		return e.handleGeneratorStepPlanned(ctx, i, gen, edge)
	case enums.OpcodeSleep:
		return e.handleGeneratorSleep(ctx, i, gen, edge)
	case enums.OpcodeWaitForEvent:
		return e.handleGeneratorWaitForEvent(ctx, i, gen, edge)
	case enums.OpcodeInvokeFunction:
		return e.handleGeneratorInvokeFunction(ctx, i, gen, edge)
	case enums.OpcodeAIGateway:
		return e.handleGeneratorAIGateway(ctx, i, gen, edge)
	case enums.OpcodeGateway:
		return e.handleGeneratorGateway(ctx, i, gen, edge)
	case enums.OpcodeWaitForSignal:
		return e.handleGeneratorWaitForSignal(ctx, i, gen, edge)
	}

	return fmt.Errorf("unknown opcode: %s", gen.Op)
}

// handleGeneratorStep handles OpcodeStep and OpcodeStepRun, both indicating that a function step
// has finished
func (e *executor) handleGeneratorStep(ctx context.Context, i *runInstance, gen state.GeneratorOpcode, edge queue.PayloadEdge) error {
	nextEdge := inngest.Edge{
		Outgoing: gen.ID,             // Going from the current step
		Incoming: edge.Edge.Incoming, // And re-calling the incoming function in a loop
	}

	// Save the response to the state store.
	output, err := gen.Output()
	if err != nil {
		return err
	}

	if err := e.validateStateSize(len(output), i.md); err != nil {
		return err
	}

	hasPendingSteps, err := e.smv2.SaveStep(ctx, i.md.ID, gen.ID, []byte(output))
	if err != nil {
		return err
	}

	// Update the group ID in context;  we've already saved this step's success and we're now
	// running the step again, needing a new history group
	groupID := uuid.New().String()
	ctx = state.WithGroupID(ctx, groupID)

	// Re-enqueue the exact same edge to run now.
	jobID := fmt.Sprintf("%s-%s", i.md.IdempotencyKey(), gen.ID)
	now := time.Now()
	nextItem := queue.Item{
		JobID:                 &jobID,
		WorkspaceID:           i.md.ID.Tenant.EnvID,
		GroupID:               groupID,
		Kind:                  queue.KindEdge,
		Identifier:            i.item.Identifier, // TODO: Refactor
		PriorityFactor:        i.item.PriorityFactor,
		CustomConcurrencyKeys: i.item.CustomConcurrencyKeys,
		Attempt:               0,
		MaxAttempts:           i.item.MaxAttempts,
		Payload:               queue.PayloadEdge{Edge: nextEdge},
		Metadata:              make(map[string]any),
	}

	if !hasPendingSteps {
		span, err := e.tracerProvider.CreateDroppableSpan(
			meta.SpanNameStepDiscovery,
			&tracing.CreateSpanOptions{
				Carriers:    []map[string]any{nextItem.Metadata},
				FollowsFrom: tracing.SpanRefFromQueueItem(&i.item),
				Location:    "executor.handleGeneratorStep",
				Metadata:    &i.md,
				Parent:      tracing.RunSpanRefFromMetadata(&i.md),
				QueueItem:   &nextItem,
			},
		)
		if err != nil {
			return fmt.Errorf("error creating span for next step after Step: %w", err)
		}

		err = e.queue.Enqueue(ctx, nextItem, now, queue.EnqueueOpts{})
		if err == redis_state.ErrQueueItemExists {
			span.Drop()
			return nil
		}
		if err != nil {
			logger.StdlibLogger(ctx).Error("error scheduling step queue item", "error", err)
			span.Drop()
			return err
		}

		span.Send()
	}

	for _, l := range e.lifecycles {
		// We can't specify step name here since that will result in the
		// "followup discovery step" having the same name as its predecessor.
		var stepName *string = nil
		go l.OnStepScheduled(ctx, i.md, nextItem, stepName)
	}

	// NOTE: Default topics are not yet implemented and are a V2 realtime feature.
	//
	// if e.rtpub != nil {
	// 	e.rtpub.Publish(ctx, realtime.Message{
	// 		Kind:       streamingtypes.MessageKindStep,
	// 		Data:       gen.Data,
	// 		Topic:      gen.UserDefinedName(),
	// 		EnvID:      i.md.ID.Tenant.EnvID,
	// 		FnID:       i.md.ID.FunctionID,
	// 		FnSlug:     i.f.GetSlug(),
	// 		Channel:    i.md.ID.RunID.String(),
	// 		CreatedAt:  time.Now(),
	// 		RunID:      i.md.ID.RunID,
	// 	})
	// }

	return nil
}

func (e *executor) handleStepError(ctx context.Context, i *runInstance, gen state.GeneratorOpcode, edge queue.PayloadEdge) error {
	// With the introduction of the StepError opcode, step errors are handled gracefully, and we can
	// finally distinguish between application level errors (this function) and network errors/other
	// errors (as the SDK didn't return this opcode).
	//
	// Here, we need to process the error and ensure that we reschedule the job for the future.
	//
	// Things to bear in mind:
	// - Steps throwing/returning NonRetriableErrors are still OpcodeStepError
	// - We are now in charge of rescheduling the entire function
	span := trace.SpanFromContext(ctx)
	span.SetStatus(codes.Error, gen.Error.Name)

	if gen.Error == nil {
		// This should never happen.
		logger.StdlibLogger(ctx).Error("OpcodeStepError handled without user error", "gen", gen)
		return fmt.Errorf("no user error defined in OpcodeStepError")
	}

	// If this is the last attempt, store the error in the state store, with a
	// wrapping of "error".  The wrapping allows SDKs to understand whether the
	// memoized step data is an error (and they should throw/return an error) or
	// real data.
	//
	// State stored for each step MUST always be wrapped with either "error" or "data".
	retryable := true

	if gen.Error.NoRetry {
		// This is a NonRetryableError thrown in a step.
		retryable = false
	}
	if !queue.ShouldRetry(nil, i.item.Attempt, i.item.GetMaxAttempts()) {
		// This is the last attempt as per the attempt in the queue, which
		// means we've failed N times, and so it is not retryable.
		retryable = false
	}

	if retryable {
		// Return an error to trigger standard queue retries.
		for _, l := range e.lifecycles {
			i.item.Attempt += 1
			go l.OnStepScheduled(ctx, i.md, i.item, &gen.Name)
		}
		return ErrHandledStepError
	}

	// This was the final step attempt and we still failed.
	//
	// First, save the error to our state store.
	output, err := gen.Output()
	if err != nil {
		return err
	}

	hasPendingSteps, err := e.smv2.SaveStep(ctx, i.md.ID, gen.ID, []byte(output))
	if err != nil {
		return err
	}

	// Because this is a final step error that was handled gracefully, enqueue
	// another attempt to the function with a new edge type.
	nextEdge := inngest.Edge{
		Outgoing: gen.ID,             // Going from the current step
		Incoming: edge.Edge.Incoming, // And re-calling the incoming function in a loop
	}
	groupID := uuid.New().String()
	ctx = state.WithGroupID(ctx, groupID)

	// This is the discovery step to find what happens after we error
	jobID := fmt.Sprintf("%s-%s-failure", i.md.IdempotencyKey(), gen.ID)
	now := time.Now()
	nextItem := queue.Item{
		JobID:                 &jobID,
		WorkspaceID:           i.md.ID.Tenant.EnvID,
		GroupID:               groupID,
		Kind:                  queue.KindEdgeError,
		Identifier:            i.item.Identifier,
		PriorityFactor:        i.item.PriorityFactor,
		CustomConcurrencyKeys: i.item.CustomConcurrencyKeys,
		Attempt:               0,
		MaxAttempts:           i.item.MaxAttempts,
		Payload:               queue.PayloadEdge{Edge: nextEdge},
		Metadata:              make(map[string]any),
	}

	if !hasPendingSteps {
		span, err := e.tracerProvider.CreateDroppableSpan(
			meta.SpanNameStepDiscovery,
			&tracing.CreateSpanOptions{
				Carriers:    []map[string]any{nextItem.Metadata},
				FollowsFrom: tracing.SpanRefFromQueueItem(&i.item),
				Location:    "executor.handleStepError",
				Metadata:    &i.md,
				QueueItem:   &nextItem,
				Parent:      tracing.RunSpanRefFromMetadata(&i.md),
			},
		)
		if err != nil {
			return fmt.Errorf("error creating span for next step after StepError: %w", err)
		}

		err = e.queue.Enqueue(ctx, nextItem, now, queue.EnqueueOpts{})
		if err == redis_state.ErrQueueItemExists {
			span.Drop()
			return nil
		}

		span.Send()
	}

	for _, l := range e.lifecycles {
		go l.OnStepScheduled(ctx, i.md, nextItem, nil)
	}

	return nil
}

func (e *executor) handleGeneratorStepPlanned(ctx context.Context, i *runInstance, gen state.GeneratorOpcode, edge queue.PayloadEdge) error {
	nextEdge := inngest.Edge{
		// Planned generator IDs are the same as the actual OpcodeStep IDs.
		// We can't set edge.Edge.Outgoing here because the step hasn't yet ran.
		//
		// We do, though, want to store the incomin step ID name _without_ overriding
		// the actual DAG step, though.
		// Run the same action.
		IncomingGeneratorStep:     gen.ID,
		IncomingGeneratorStepName: gen.Name,
		Outgoing:                  edge.Edge.Outgoing,
		Incoming:                  edge.Edge.Incoming,
	}
	// prefer DisplayName if available
	if gen.DisplayName != nil {
		nextEdge.IncomingGeneratorStepName = *gen.DisplayName
	}

	// Update the group ID in context;  we're scheduling a step, and we want
	// to start a new history group for this item.
	groupID := uuid.New().String()
	ctx = state.WithGroupID(ctx, groupID)

	// Re-enqueue the exact same edge to run now.
	jobID := fmt.Sprintf("%s-%s", i.item.Identifier.IdempotencyKey(), gen.ID+"-plan")
	now := time.Now()
	nextItem := queue.Item{
		JobID:                 &jobID,
		GroupID:               groupID, // Ensure we correlate future jobs with this group ID, eg. started/failed.
		WorkspaceID:           i.md.ID.Tenant.EnvID,
		Kind:                  queue.KindEdge,
		Identifier:            i.item.Identifier,
		PriorityFactor:        i.item.PriorityFactor,
		CustomConcurrencyKeys: i.item.CustomConcurrencyKeys,
		Attempt:               0,
		MaxAttempts:           i.item.MaxAttempts,
		Payload: queue.PayloadEdge{
			Edge: nextEdge,
		},
		Metadata: make(map[string]any),
	}

	span, err := e.tracerProvider.CreateDroppableSpan(
		meta.SpanNameStep,
		&tracing.CreateSpanOptions{
			Carriers:    []map[string]any{nextItem.Metadata},
			FollowsFrom: tracing.SpanRefFromQueueItem(&i.item),
			Location:    "executor.handleGeneratorStepPlanned",
			Metadata:    &i.md,
			QueueItem:   &nextItem,
			Parent:      tracing.RunSpanRefFromMetadata(&i.md),
			SpanOptions: []trace.SpanStartOption{
				tracing.WithGeneratorAttrs(&gen),
			},
		},
	)
	if err != nil {
		return fmt.Errorf("error creating span for next step after StepPlanned: %w", err)
	}

	err = e.queue.Enqueue(ctx, nextItem, now, queue.EnqueueOpts{})
	if err == redis_state.ErrQueueItemExists {
		span.Drop()
		return nil
	}

	span.Send()

	for _, l := range e.lifecycles {
		go l.OnStepScheduled(ctx, i.md, nextItem, &gen.Name)
	}
	return err
}

// handleSleep handles the sleep opcode, ensuring that we enqueue the function to rerun
// at the correct time.
func (e *executor) handleGeneratorSleep(ctx context.Context, i *runInstance, gen state.GeneratorOpcode, edge queue.PayloadEdge) error {
	dur, err := gen.SleepDuration()
	if err != nil {
		return err
	}

	nextEdge := inngest.Edge{
		Outgoing: gen.ID,             // Leaving sleep
		Incoming: edge.Edge.Incoming, // To re-call the SDK
	}

	startedAt := time.Now()
	until := startedAt.Add(dur)

	// Create another group for the next item which will run.  We're enqueueing
	// the function to run again after sleep, so need a new group.
	groupID := uuid.New().String()
	ctx = state.WithGroupID(ctx, groupID)

	jobID := fmt.Sprintf("%s-%s", i.md.IdempotencyKey(), gen.ID)
	nextItem := queue.Item{
		JobID:       &jobID,
		WorkspaceID: i.md.ID.Tenant.EnvID,
		// Sleeps re-enqueue the step so that we can mark the step as completed
		// in the executor after the sleep is complete.  This will re-call the
		// generator step, but we need the same group ID for correlation.
		GroupID:               groupID,
		Kind:                  queue.KindSleep,
		Identifier:            i.item.Identifier,
		PriorityFactor:        i.item.PriorityFactor,
		CustomConcurrencyKeys: i.item.CustomConcurrencyKeys,
		Attempt:               0,
		MaxAttempts:           i.item.MaxAttempts,
		Payload:               queue.PayloadEdge{Edge: nextEdge},
		Metadata:              make(map[string]any),
	}

	span, err := e.tracerProvider.CreateDroppableSpan(
		meta.SpanNameStep,
		&tracing.CreateSpanOptions{
			Carriers:    []map[string]any{nextItem.Metadata},
			FollowsFrom: tracing.SpanRefFromQueueItem(&i.item),
			Location:    "executor.handleGeneratorSleep",
			Metadata:    &i.md,
			QueueItem:   &nextItem,
			Parent:      tracing.RunSpanRefFromMetadata(&i.md),
			SpanOptions: []trace.SpanStartOption{
				tracing.WithGeneratorAttrs(&gen),
			},
		},
	)
	if err != nil {
		return fmt.Errorf("error creating span for next step after Sleep: %w", err)
	}

	spew.Dump("metadata after thing", nextItem.Metadata)

	// TODO Should this also include a parent step span? It will never have attempts.
	err = e.queue.Enqueue(ctx, nextItem, until, queue.EnqueueOpts{})
	if err == redis_state.ErrQueueItemExists {
		span.Drop()
		return nil
	}

	span.Send()

	for _, e := range e.lifecycles {
		go e.OnSleep(context.WithoutCancel(ctx), i.md, i.item, gen, until)
	}

	return err
}

func (e *executor) handleGeneratorGateway(ctx context.Context, i *runInstance, gen state.GeneratorOpcode, edge queue.PayloadEdge) error {
	input, err := gen.GatewayOpts()
	if err != nil {
		return fmt.Errorf("error parsing gateway step: %w", err)
	}

	req, err := input.HTTPRequest()
	if err != nil {
		return fmt.Errorf("error creating gateway request: %w", err)
	}

	var output []byte

	hr, body, _, err := httpdriver.ExecuteRequest(ctx, i.httpClient, req)
	if err != nil {
		// Request failed entirely. Create an error.
		userLandErr := state.UserError{
			Name:    "GatewayError",
			Message: fmt.Sprintf("Error making gateway request: %s", err),
		}
		i.resp.UpdateOpcodeError(&gen, userLandErr)

		if queue.ShouldRetry(nil, i.item.Attempt, i.item.GetMaxAttempts()) {
			i.resp.SetError(err)

			for _, e := range e.lifecycles {
				go e.OnStepGatewayRequestFinished(context.WithoutCancel(ctx), i.md, i.item, i.edge, gen, hr, &userLandErr)
			}

			// This will retry, as it hits the queue directly.
			return fmt.Errorf("error making inference request: %w", err)
		}

		userLandErrByt, _ := json.Marshal(userLandErr)
		output, _ = json.Marshal(map[string]json.RawMessage{
			execution.StateErrorKey: userLandErrByt,
		})

		for _, e := range e.lifecycles {
			go e.OnStepGatewayRequestFinished(context.WithoutCancel(ctx), i.md, i.item, i.edge, gen, hr, &userLandErr)
		}
	} else {
		headers := make(map[string]string)
		for k, v := range hr.Header {
			headers[k] = strings.Join(v, ",")
		}

		output, err = json.Marshal(map[string]gateway.Response{
			execution.StateDataKey: {
				URL:        req.URL.String(),
				Headers:    headers,
				Body:       string(body),
				StatusCode: hr.StatusCode,
			},
		})
		if err != nil {
			return fmt.Errorf("error wrapping gateway result in map: %w", err)
		}

		i.resp.UpdateOpcodeOutput(&gen, output)
		for _, e := range e.lifecycles {
			// OnStepFinished handles step success and step errors/failures.  It is
			// currently the responsibility of the lifecycle manager to handle the differing
			// step statuses when a step finishes.
			go e.OnStepGatewayRequestFinished(context.WithoutCancel(ctx), i.md, i.item, i.edge, gen, hr, nil)
		}
	}

	// Save the output as the step result.
	hasPendingSteps, err := e.smv2.SaveStep(ctx, i.md.ID, gen.ID, output)
	if err != nil {
		return err
	}

	groupID := uuid.New().String()
	ctx = state.WithGroupID(ctx, groupID)

	// Enqueue the next step
	nextEdge := inngest.Edge{
		Outgoing: gen.ID,             // Going from the current step
		Incoming: edge.Edge.Incoming, // And re-calling the incoming function in a loop
	}
	jobID := fmt.Sprintf("%s-%s", i.md.IdempotencyKey(), gen.ID)
	now := time.Now()
	nextItem := queue.Item{
		JobID:                 &jobID,
		WorkspaceID:           i.md.ID.Tenant.EnvID,
		GroupID:               groupID,
		Kind:                  queue.KindEdge,
		Identifier:            i.item.Identifier,
		PriorityFactor:        i.item.PriorityFactor,
		CustomConcurrencyKeys: i.item.CustomConcurrencyKeys,
		Attempt:               0,
		MaxAttempts:           i.item.MaxAttempts,
		Payload:               queue.PayloadEdge{Edge: nextEdge},
	}

	if !hasPendingSteps {
		err = e.queue.Enqueue(ctx, nextItem, now, queue.EnqueueOpts{})
		if err == redis_state.ErrQueueItemExists {
			return nil
		}
	}

	for _, l := range e.lifecycles {
		// We can't specify step name here since that will result in the
		// "followup discovery step" having the same name as its predecessor.
		var stepName *string = nil
		go l.OnStepScheduled(ctx, i.md, nextItem, stepName)
	}

	return err
}

func (e *executor) handleGeneratorAIGateway(ctx context.Context, i *runInstance, gen state.GeneratorOpcode, edge queue.PayloadEdge) error {
	input, err := gen.AIGatewayOpts()
	if err != nil {
		return fmt.Errorf("error parsing ai gateway step: %w", err)
	}

	// NOTE:  It's the responsibility of `trace_lifecycle` to parse the gateway request,
	// then generate an aigateway.ParsedInferenceRequest to store in the history store.
	// This happens automatically within trace_lifecycle.go.

	req, err := input.HTTPRequest()
	if err != nil {
		return fmt.Errorf("error creating ai gateway request: %w", err)
	}

	hr, output, _, err := httpdriver.ExecuteRequest(ctx, i.httpClient, req)
	failure := err != nil || (hr != nil && hr.StatusCode > 299)

	// Update the driver response appropriately for the trace lifecycles.
	if hr != nil {
		i.resp.StatusCode = hr.StatusCode
		hr.ContentLength = int64(len(output))
	}

	// Handle errors individually, here.
	if failure {
		if len(output) == 0 {
			// Add some output for the response.
			output = []byte(`{"error":"Error making AI request"}`)
		}

		if err == nil {
			if hr != nil {
				err = fmt.Errorf("unsuccessful status code: %d", hr.StatusCode)
			} else {
				// TODO: We should write a better error. This is a quick fix to
				// stop panics.
				err = errors.New("missing response")
			}
		}

		// Ensure the opcode is treated as an error when calling OnStepFinish.
		userLandErr := state.UserError{
			Name:    "AIGatewayError",
			Message: fmt.Sprintf("Error making AI request: %s", err),
			Data:    output, // For golang's multiple returns.
			Stack:   string(output),
		}
		i.resp.UpdateOpcodeError(&gen, userLandErr)

		// And, finally, if this is retryable return an error which will be retried.
		// Otherwise, we enqueue the next step directly so that the SDK can throw
		// an error on output.
		if queue.ShouldRetry(nil, i.item.Attempt, i.item.GetMaxAttempts()) {
			// Set the response error, ensuring the response is retryable in the queue.
			i.resp.SetError(err)

			for _, e := range e.lifecycles {
				// OnStepFinished handles step success and step errors/failures.  It is
				// currently the responsibility of the lifecycle manager to handle the differing
				// step statuses when a step finishes.
				go e.OnStepGatewayRequestFinished(context.WithoutCancel(ctx), i.md, i.item, i.edge, gen, hr, &userLandErr)
			}

			// This will retry, as it hits the queue directly.
			return fmt.Errorf("error making inference request: %w", err)
		}

		// If we can't retry, carry on by enqueueing the next step, in the same way
		// that OpcodeStepError works.
		//
		// The actual error should be wrapped with an "error" so that it respects the
		// error wrapping of step errors.
		userLandErrByt, _ := json.Marshal(userLandErr)
		output, _ = json.Marshal(map[string]json.RawMessage{
			execution.StateErrorKey: userLandErrByt,
		})

		for _, e := range e.lifecycles {
			// OnStepFinished handles step success and step errors/failures.  It is
			// currently the responsibility of the lifecycle manager to handle the differing
			// step statuses when a step finishes.
			go e.OnStepGatewayRequestFinished(context.WithoutCancel(ctx), i.md, i.item, i.edge, gen, hr, &userLandErr)
		}
	} else {
		// The response output is actually now the result of this AI call. We need
		// to modify the opcode data so that accessing the step output is correct.
		//
		// Also note that the output is always wrapped within "data", allowing us
		// to differentiate between success and failure in the SDK in the single
		// opcode map.
		output, err = json.Marshal(map[string]json.RawMessage{
			execution.StateDataKey: output,
		})
		if err != nil {
			return fmt.Errorf("error wrapping ai result in map: %w", err)
		}

		i.resp.UpdateOpcodeOutput(&gen, output)
		for _, e := range e.lifecycles {
			// OnStepFinished handles step success and step errors/failures.  It is
			// currently the responsibility of the lifecycle manager to handle the differing
			// step statuses when a step finishes.
			go e.OnStepGatewayRequestFinished(context.WithoutCancel(ctx), i.md, i.item, i.edge, gen, hr, nil)
		}
	}

	// Save the output as the step result.
	hasPendingSteps, err := e.smv2.SaveStep(ctx, i.md.ID, gen.ID, output)
	if err != nil {
		return err
	}

	// XXX: If auto-call is supported and a tool is provided, auto-call invokes
	// before scheduling the next step.  This can only happen if the tool is an
	// invoke.  We do not support this yet.

	// XXX: Remove once deprecated from history.
	groupID := uuid.New().String()
	ctx = state.WithGroupID(ctx, groupID)

	// Enqueue the next step
	nextEdge := inngest.Edge{
		Outgoing: gen.ID,             // Going from the current step
		Incoming: edge.Edge.Incoming, // And re-calling the incoming function in a loop
	}
	jobID := fmt.Sprintf("%s-%s", i.md.IdempotencyKey(), gen.ID)
	now := time.Now()
	nextItem := queue.Item{
		JobID:                 &jobID,
		WorkspaceID:           i.md.ID.Tenant.EnvID,
		GroupID:               groupID,
		Kind:                  queue.KindEdge,
		Identifier:            i.item.Identifier, // TODO: Refactor
		PriorityFactor:        i.item.PriorityFactor,
		CustomConcurrencyKeys: i.item.CustomConcurrencyKeys,
		Attempt:               0,
		MaxAttempts:           i.item.MaxAttempts,
		Payload:               queue.PayloadEdge{Edge: nextEdge},
	}

	if !hasPendingSteps {
		err = e.queue.Enqueue(ctx, nextItem, now, queue.EnqueueOpts{})
		if err == redis_state.ErrQueueItemExists {
			return nil
		}
	}

	for _, l := range e.lifecycles {
		// We can't specify step name here since that will result in the
		// "followup discovery step" having the same name as its predecessor.
		var stepName *string = nil
		go l.OnStepScheduled(ctx, i.md, nextItem, stepName)
	}

	return err
}

func (e *executor) handleGeneratorWaitForSignal(ctx context.Context, i *runInstance, gen state.GeneratorOpcode, edge queue.PayloadEdge) error {
	opts, err := gen.SignalOpts()
	if err != nil {
		return fmt.Errorf("unable to parse signal opts: %w", err)
	}
	if opts.Signal == "" {
		return fmt.Errorf("signal name is empty")
	}
	expires, err := opts.Expires()
	if err != nil {
		return fmt.Errorf("unable to parse signal expires: %w", err)
	}

	pauseID := inngest.DeterministicSha1UUID(i.md.ID.RunID.String() + gen.ID)
	opcode := gen.Op.String()
	now := time.Now()

	sid := run.NewSpanID(ctx)
	carrier := itrace.NewTraceCarrier(
		itrace.WithTraceCarrierTimestamp(now),
		itrace.WithTraceCarrierSpanID(&sid),
	)
	itrace.UserTracer().Propagator().Inject(ctx, propagation.MapCarrier(carrier.Context))

	// Default to failing if there's a conflict
	shouldReplaceSignalOnConflict := false
	if opts.OnConflict == "replace" {
		shouldReplaceSignalOnConflict = true
	}

	pause := state.Pause{
		ID:                      pauseID,
		WorkspaceID:             i.md.ID.Tenant.EnvID,
		Identifier:              sv2.NewPauseIdentifier(i.md.ID),
		GroupID:                 i.item.GroupID,
		Outgoing:                gen.ID,
		Incoming:                edge.Edge.Incoming,
		StepName:                gen.UserDefinedName(),
		Opcode:                  &opcode,
		Expires:                 state.Time(expires),
		DataKey:                 gen.ID,
		SignalID:                &opts.Signal,
		ReplaceSignalOnConflict: shouldReplaceSignalOnConflict,
		MaxAttempts:             i.item.MaxAttempts,
		Metadata: map[string]any{
			consts.OtelPropagationKey: carrier,
		},
	}

	_, err = e.pm.SavePause(ctx, pause)
	if err == state.ErrSignalConflict {
		return state.WrapInStandardError(
			err,
			"Error",
			"Signal conflict; signal wait already exists for another run",
			"",
		)
	}
	if err != nil && !errors.Is(err, state.ErrPauseAlreadyExists) {
		return fmt.Errorf("error saving pause when handling WaitForSignal opcode: %w", err)
	}

	// Enqueue a job that will timeout the pause.
	jobID := fmt.Sprintf("%s-%s", i.md.IdempotencyKey(), gen.ID)
	err = e.queue.Enqueue(ctx, queue.Item{
		JobID:                 &jobID,
		WorkspaceID:           i.md.ID.Tenant.EnvID,
		GroupID:               i.item.GroupID,
		Kind:                  queue.KindPause,
		Identifier:            i.item.Identifier,
		PriorityFactor:        i.item.PriorityFactor,
		CustomConcurrencyKeys: i.item.CustomConcurrencyKeys,
		MaxAttempts:           i.item.MaxAttempts,
		Payload: queue.PayloadPauseTimeout{
			PauseID:   pauseID,
			OnTimeout: true,
		},
	}, expires, queue.EnqueueOpts{})
	if err == redis_state.ErrQueueItemExists {
		return nil
	}

	for _, e := range e.lifecycles {
		go e.OnWaitForSignal(
			context.WithoutCancel(ctx),
			i.md,
			i.item,
			gen,
			pause,
		)
	}

	return err
}

func (e *executor) handleGeneratorInvokeFunction(ctx context.Context, i *runInstance, gen state.GeneratorOpcode, edge queue.PayloadEdge) error {
	if e.handleSendingEvent == nil {
		return fmt.Errorf("no handleSendingEvent function specified")
	}

	opts, err := gen.InvokeFunctionOpts()
	if err != nil {
		return fmt.Errorf("unable to parse invoke function opts: %w", err)
	}
	expires, err := opts.Expires()
	if err != nil {
		return fmt.Errorf("unable to parse invoke function expires: %w", err)
	}

	eventName := event.FnFinishedName
	correlationID := i.md.ID.RunID.String() + "." + gen.ID
	strExpr := fmt.Sprintf("async.data.%s == %s", consts.InvokeCorrelationId, strconv.Quote(correlationID))
	_, err = e.newExpressionEvaluator(ctx, strExpr)
	if err != nil {
		return execError{err: fmt.Errorf("failed to create expression to wait for invoked function completion: %w", err)}
	}

	pauseID := inngest.DeterministicSha1UUID(i.md.ID.RunID.String() + gen.ID)
	opcode := gen.Op.String()
	now := time.Now()

	sid := run.NewSpanID(ctx)
	// NOTE: the context here still contains the execSpan's traceID & spanID,
	// which is what we want because that's the parent that needs to be referenced later on
	carrier := itrace.NewTraceCarrier(
		itrace.WithTraceCarrierTimestamp(now),
		itrace.WithTraceCarrierSpanID(&sid),
	)
	itrace.UserTracer().Propagator().Inject(ctx, propagation.MapCarrier(carrier.Context))

	// Always create an invocation event.
	evt := event.NewInvocationEvent(event.NewInvocationEventOpts{
		Event:           *opts.Payload,
		FnID:            opts.FunctionID,
		CorrelationID:   &correlationID,
		TraceCarrier:    carrier,
		ExpiresAt:       expires.UnixMilli(),
		GroupID:         i.item.GroupID,
		DisplayName:     gen.UserDefinedName(),
		SourceAppID:     i.item.Identifier.AppID.String(),
		SourceFnID:      i.item.Identifier.WorkflowID.String(),
		SourceFnVersion: i.item.Identifier.WorkflowVersion,
	})

	_, err = e.pm.SavePause(ctx, state.Pause{
		ID:                  pauseID,
		WorkspaceID:         i.md.ID.Tenant.EnvID,
		Identifier:          sv2.NewPauseIdentifier(i.md.ID),
		GroupID:             i.item.GroupID,
		Outgoing:            gen.ID,
		Incoming:            edge.Edge.Incoming,
		StepName:            gen.UserDefinedName(),
		Opcode:              &opcode,
		Expires:             state.Time(expires),
		Event:               &eventName,
		Expression:          &strExpr,
		DataKey:             gen.ID,
		InvokeCorrelationID: &correlationID,
		TriggeringEventID:   &evt.ID,
		InvokeTargetFnID:    &opts.FunctionID,
		MaxAttempts:         i.item.MaxAttempts,
		Metadata: map[string]any{
			consts.OtelPropagationKey: carrier,
		},
	})
	if err == state.ErrPauseAlreadyExists {
		return nil
	}
	if err != nil {
		return err
	}

	// Enqueue a job that will timeout the pause.
	jobID := fmt.Sprintf("%s-%s", i.md.IdempotencyKey(), gen.ID)
	err = e.queue.Enqueue(ctx, queue.Item{
		JobID:       &jobID,
		WorkspaceID: i.md.ID.Tenant.EnvID,
		// Use the same group ID, allowing us to track the cancellation of
		// the step correctly.
		GroupID:               i.item.GroupID,
		Kind:                  queue.KindPause,
		Identifier:            i.item.Identifier,
		PriorityFactor:        i.item.PriorityFactor,
		CustomConcurrencyKeys: i.item.CustomConcurrencyKeys,
		MaxAttempts:           i.item.MaxAttempts,
		Payload: queue.PayloadPauseTimeout{
			PauseID:   pauseID,
			OnTimeout: true,
		},
	}, expires, queue.EnqueueOpts{})
	if err == redis_state.ErrQueueItemExists {
		return nil
	}

	// Send the event.
	err = e.handleSendingEvent(ctx, evt, i.item)
	if err != nil {
		// TODO Cancel pause/timeout?
		return fmt.Errorf("error publishing internal invocation event: %w", err)
	}

	for _, e := range e.lifecycles {
		go e.OnInvokeFunction(context.WithoutCancel(ctx), i.md, i.item, gen, evt)
	}

	return err
}

func (e *executor) handleGeneratorWaitForEvent(ctx context.Context, i *runInstance, gen state.GeneratorOpcode, edge queue.PayloadEdge) error {
	opts, err := gen.WaitForEventOpts()
	if err != nil {
		return fmt.Errorf("unable to parse wait for event opts: %w", err)
	}

	if opts.If != nil {
		if err = expressions.Validate(ctx, expressions.DefaultRestrictiveValidationPolicy(), *opts.If); err != nil {
			if errors.Is(err, expressions.ErrValidationFailed) {
				logger.StdlibLogger(ctx).
					With("err", err.Error()).
					With("expression", *opts.If).
					Warn("waitForEvent If expression failed validation")
				// "just log a warning right now, then we can collect stats and do our own alerting a week in" - Tony, 2025-05-07
				// intentionally not returning; continue handling this as before for now
			} else if errors.Is(err, expressions.ErrCompileFailed) {
				return state.WrapInStandardError(
					err,
					"InvalidExpression",
					"Wait for event If expression failed to compile",
					err.Error(),
				)
			} else {
				return state.WrapInStandardError(
					err,
					"InvalidExpression",
					"Wait for event If expression is invalid",
					err.Error(),
				)
			}
		}
	}

	expires, err := opts.Expires()
	if err != nil {
		return fmt.Errorf("unable to parse wait for event expires: %w", err)
	}

	pauseID := inngest.DeterministicSha1UUID(i.md.ID.RunID.String() + gen.ID)

	expr := opts.If
	if expr != nil && strings.Contains(*expr, "event.") {
		// Remove `event` data from the expression and replace with actual event
		// data as values, now that we have the event.
		//
		// This improves performance in matching, as we can then use the values within
		// aggregate trees.
		evt := event.Event{}
		if err := json.Unmarshal(i.events[0], &evt); err != nil {
			logger.StdlibLogger(ctx).Error("error unmarshalling trigger event in waitForEvent op", "error", err)
		}

		interpolated, err := expressions.Interpolate(ctx, *opts.If, map[string]any{
			"event": evt.Map(),
		})
		if err != nil {
			var compileError *expressions.CompileError
			if errors.As(err, &compileError) {
				return fmt.Errorf("error interpolating wait for event expression: %w", state.WrapInStandardError(
					compileError,
					"CompileError",
					"Could not compile expression",
					compileError.Message(),
				))
			}

			return fmt.Errorf("error interpolating wait for event expression: %w", err)
		}
		expr = &interpolated

		// Update the generator to use the interpolated data, ensuring history is updated.
		opts.If = expr
		gen.Opts = opts
	}

	opcode := gen.Op.String()
	now := time.Now()

	sid := run.NewSpanID(ctx)
	// NOTE: the context here still contains the execSpan's traceID & spanID,
	// which is what we want because that's the parent that needs to be referenced later on
	carrier := itrace.NewTraceCarrier(
		itrace.WithTraceCarrierTimestamp(now),
		itrace.WithTraceCarrierSpanID(&sid),
	)
	itrace.UserTracer().Propagator().Inject(ctx, propagation.MapCarrier(carrier.Context))

	// SDK-based event coordination is called both when an event is received
	// OR on timeout, depending on which happens first.  Both routes consume
	// the pause so this race will conclude by calling the function once, as only
	// one thread can lease and consume a pause;  the other will find that the
	// pause is no longer available and return.
	pause := state.Pause{
		ID:          pauseID,
		WorkspaceID: i.md.ID.Tenant.EnvID,
		Identifier:  sv2.NewPauseIdentifier(i.md.ID),
		GroupID:     i.item.GroupID,
		Outgoing:    gen.ID,
		Incoming:    edge.Edge.Incoming,
		StepName:    gen.UserDefinedName(),
		Opcode:      &opcode,
		Expires:     state.Time(expires),
		Event:       &opts.Event,
		Expression:  expr,
		DataKey:     gen.ID,
		MaxAttempts: i.item.MaxAttempts,
		Metadata: map[string]any{
			consts.OtelPropagationKey: carrier,
		},
	}
	_, err = e.pm.SavePause(ctx, pause)
	if err != nil && !errors.Is(err, state.ErrPauseAlreadyExists) {
		return err
	}

	// SDK-based event coordination is called both when an event is received
	// OR on timeout, depending on which happens first.  Both routes consume
	// the pause so this race will conclude by calling the function once, as only
	// one thread can lease and consume a pause;  the other will find that the
	// pause is no longer available and return.
	jobID := fmt.Sprintf("%s-%s", i.md.IdempotencyKey(), gen.ID)
	nextItem := queue.Item{
		JobID:       &jobID,
		WorkspaceID: i.md.ID.Tenant.EnvID,
		// Use the same group ID, allowing us to track the cancellation of
		// the step correctly.
		GroupID:               i.item.GroupID,
		Kind:                  queue.KindPause,
		Identifier:            i.item.Identifier,
		PriorityFactor:        i.item.PriorityFactor,
		CustomConcurrencyKeys: i.item.CustomConcurrencyKeys,
		Payload: queue.PayloadPauseTimeout{
			PauseID:   pauseID,
			OnTimeout: true,
		},
		Metadata: make(map[string]any),
	}

	span, err := e.tracerProvider.CreateDroppableSpan(
		meta.SpanNameStep,
		&tracing.CreateSpanOptions{
			Carriers:    []map[string]any{pause.Metadata, i.item.Metadata},
			FollowsFrom: tracing.SpanRefFromQueueItem(&i.item),
			Location:    "executor.handleGeneratorWaitForEvent",
			Metadata:    &i.md,
			QueueItem:   &nextItem,
			Parent:      tracing.RunSpanRefFromMetadata(&i.md),
			SpanOptions: []trace.SpanStartOption{
				tracing.WithGeneratorAttrs(&gen),
			},
		},
	)
	if err != nil {
		return fmt.Errorf("error creating span for next step after WaitForEvent: %w", err)
	}

	_, err = e.pm.SavePause(ctx, pause)
	if err != nil {
		if err == state.ErrPauseAlreadyExists {
			span.Drop()
			return nil
		}

		return err
	}
	// TODO Is this fine to leave? No attempts.
	err = e.queue.Enqueue(ctx, nextItem, expires, queue.EnqueueOpts{})
	if err == redis_state.ErrQueueItemExists {
		span.Drop()
		return nil
	}

	span.Send()

	for _, e := range e.lifecycles {
		go e.OnWaitForEvent(context.WithoutCancel(ctx), i.md, i.item, gen, pause)
	}

	return err
}

func (e *executor) newExpressionEvaluator(ctx context.Context, expr string) (expressions.Evaluator, error) {
	if e.evalFactory != nil {
		return e.evalFactory(ctx, expr)
	}
	return expressions.NewExpressionEvaluator(ctx, expr)
}

// AppendAndScheduleBatch appends a new batch item. If a new batch is created, it will be scheduled to run
// after the batch timeout. If the item finalizes the batch, a function run is immediately scheduled.
func (e *executor) AppendAndScheduleBatch(ctx context.Context, fn inngest.Function, bi batch.BatchItem, opts *execution.BatchExecOpts) error {
	result, err := e.batcher.Append(ctx, bi, fn)
	if err != nil {
		return err
	}

	if opts == nil {
		opts = &execution.BatchExecOpts{}
	}

	switch result.Status {
	case enums.BatchAppend:
		// noop
	case enums.BatchNew:
		dur, err := time.ParseDuration(fn.EventBatch.Timeout)
		if err != nil {
			return err
		}
		at := time.Now().Add(dur)

		if err := e.batcher.ScheduleExecution(ctx, batch.ScheduleBatchOpts{
			ScheduleBatchPayload: batch.ScheduleBatchPayload{
				BatchID:         ulid.MustParse(result.BatchID),
				AccountID:       bi.AccountID,
				WorkspaceID:     bi.WorkspaceID,
				AppID:           bi.AppID,
				FunctionID:      bi.FunctionID,
				FunctionVersion: bi.FunctionVersion,
				BatchPointer:    result.BatchPointerKey,
			},
			At: at,
		}); err != nil {
			return err
		}

		metrics.IncrBatchScheduledCounter(ctx, metrics.CounterOpt{
			PkgName: pkgName,
			Tags: map[string]any{
				"account_id":  bi.AccountID.String(),
				"function_id": bi.FunctionID.String(),
			},
		})
	case enums.BatchFull, enums.BatchMaxSize:
		// start execution immediately
		batchID := ulid.MustParse(result.BatchID)
		if err := e.RetrieveAndScheduleBatch(ctx, fn, batch.ScheduleBatchPayload{
			BatchID:         batchID,
			BatchPointer:    result.BatchPointerKey,
			AccountID:       bi.AccountID,
			WorkspaceID:     bi.WorkspaceID,
			AppID:           bi.AppID,
			FunctionID:      bi.FunctionID,
			FunctionVersion: bi.FunctionVersion,
		}, &execution.BatchExecOpts{
			FunctionPausedAt: opts.FunctionPausedAt,
		}); err != nil {
			return fmt.Errorf("could not retrieve and schedule batch items: %w", err)
		}

	default:
		return fmt.Errorf("invalid status of batch append ops: %d", result.Status)
	}

	return nil
}

// RetrieveAndScheduleBatch retrieves all items from a started batch and schedules a function run
func (e *executor) RetrieveAndScheduleBatch(ctx context.Context, fn inngest.Function, payload batch.ScheduleBatchPayload, opts *execution.BatchExecOpts) error {
	evtList, err := e.batcher.RetrieveItems(ctx, payload.FunctionID, payload.BatchID)
	if err != nil {
		return err
	}

	if opts == nil {
		opts = &execution.BatchExecOpts{}
	}

	evtIDs := make([]string, len(evtList))
	events := make([]event.TrackedEvent, len(evtList))
	for i, e := range evtList {
		events[i] = e
		evtIDs[i] = e.GetInternalID().String()
	}

	// root span for scheduling a batch
	ctx, span := run.NewSpan(ctx,
		run.WithScope(consts.OtelScopeBatch),
		run.WithName(consts.OtelSpanBatch),
		run.WithNewRoot(),
		run.WithSpanAttributes(
			attribute.String(consts.OtelSysAccountID, payload.AccountID.String()),
			attribute.String(consts.OtelSysWorkspaceID, payload.WorkspaceID.String()),
			attribute.String(consts.OtelSysAppID, payload.AppID.String()),
			attribute.String(consts.OtelSysFunctionID, fn.ID.String()),
			attribute.String(consts.OtelSysBatchID, payload.BatchID.String()),
			attribute.String(consts.OtelSysEventIDs, strings.Join(evtIDs, ",")),
		))
	defer span.End()

	// still process events in case the user disables batching while a batch is still in-flight
	if fn.EventBatch != nil {
		if len(events) == fn.EventBatch.MaxSize {
			span.SetAttributes(attribute.Bool(consts.OtelSysBatchFull, true))
		} else {
			span.SetAttributes(attribute.Bool(consts.OtelSysBatchTimeout, true))
		}
	}

	key := fmt.Sprintf("%s-%s", fn.ID, payload.BatchID)
	md, err := e.Schedule(ctx, execution.ScheduleRequest{
		AccountID:        payload.AccountID,
		WorkspaceID:      payload.WorkspaceID,
		AppID:            payload.AppID,
		Function:         fn,
		Events:           events,
		BatchID:          &payload.BatchID,
		IdempotencyKey:   &key,
		FunctionPausedAt: opts.FunctionPausedAt,
	})

	// Ensure to delete batch when Schedule worked, we already processed it, or the function was paused
	shouldDeleteBatch := err == nil ||
		err == redis_state.ErrQueueItemExists ||
		errors.Is(err, ErrFunctionSkipped) ||
		errors.Is(err, ErrFunctionSkippedIdempotency) ||
		errors.Is(err, state.ErrIdentifierExists)
	if shouldDeleteBatch {
		// TODO: check if all errors can be blindly returned
		if err := e.batcher.DeleteKeys(ctx, payload.FunctionID, payload.BatchID); err != nil {
			return err
		}
	}

	// Don't bother if it's already there
	// If function is paused, we do not schedule runs
	if err == redis_state.ErrQueueItemExists ||
		errors.Is(err, ErrFunctionSkipped) ||
		errors.Is(err, ErrFunctionSkippedIdempotency) {
		span.SetAttributes(attribute.Bool(consts.OtelSysStepDelete, true))
		return nil
	}

	if err != nil {
		span.SetStatus(codes.Error, err.Error())
		span.SetAttributes(attribute.Bool(consts.OtelSysStepDelete, true))
		return err
	}

	metrics.IncrBatchProcessStartCounter(ctx, metrics.CounterOpt{
		PkgName: pkgName,
		Tags: map[string]any{
			// whether batch was full or started by timeout
			"batch_timeout": opts == nil,
			"account_id":    payload.AccountID.String(),
		},
	})

	if md != nil {
		span.SetAttributes(attribute.String(consts.OtelAttrSDKRunID, md.ID.RunID.String()))
	}

	return nil
}

func (e *executor) validateStateSize(outputSize int, md sv2.Metadata) error {
	// validate state size and exit early if we're over the limit
	if e.stateSizeLimit != nil {
		stateSizeLimit := e.stateSizeLimit(md.ID)

		if stateSizeLimit == 0 {
			stateSizeLimit = consts.DefaultMaxStateSizeLimit
		}

		if outputSize+md.Metrics.StateSize > stateSizeLimit {
			return state.WrapInStandardError(
				state.ErrStateOverflowed,
				state.InngestErrStateOverflowed,
				fmt.Sprintf("The function run exceeded the state size limit of %d bytes.", stateSizeLimit),
				"",
			)
		}
	}

	return nil
}

func (e *executor) ReceiveSignal(ctx context.Context, workspaceID uuid.UUID, signalID string, data json.RawMessage) (res *execution.ReceiveSignalResult, err error) {
	if workspaceID == uuid.Nil {
		err = fmt.Errorf("workspace ID is empty")
		return
	}

	if signalID == "" {
		err = fmt.Errorf("signal ID is empty")
		return
	}

	sanitizedSignalID := strings.ReplaceAll(signalID, "\n", "")
	sanitizedSignalID = strings.ReplaceAll(sanitizedSignalID, "\r", "")
	l := e.log.With("signal_id", sanitizedSignalID, "workspace_id", workspaceID.String())
	defer func() {
		if err != nil {
			l.Error("error receiving signal", "error", err)
		} else {
			l.Info("signal received")
		}
	}()

	pause, err := e.pm.PauseBySignalID(ctx, workspaceID, signalID)
	if err != nil {
		err = fmt.Errorf("error getting pause by signal ID: %w", err)
		return
	}

	res = &execution.ReceiveSignalResult{}

	if pause == nil {
		l.Debug("no pause found for signal")
		return
	}

	if pause.Expires.Time().Before(time.Now()) {
		l.Debug("encountered expired signal")

		shouldDelete := pause.Expires.Time().Add(consts.PauseExpiredDeletionGracePeriod).Before(time.Now())
		if shouldDelete {
			l.Debug("deleting expired pause")
			_ = e.pm.DeletePause(ctx, *pause)
		}

		return
	}

	l.Debug("resuming pause from signal", "pause.DataKey", pause.DataKey)

	err = e.Resume(ctx, *pause, execution.ResumeRequest{
		RunID:          &pause.Identifier.RunID,
		StepName:       pause.StepName,
		IdempotencyKey: signalID,
		With: map[string]any{
			execution.StateDataKey: state.SignalStepReturn{
				Signal: signalID,
				Data:   data,
			},
		},
	})
	if err != nil {
		if errors.Is(err, state.ErrPauseLeased) ||
			errors.Is(err, state.ErrPauseNotFound) ||
			errors.Is(err, state.ErrRunNotFound) {
			// Just return that we found nothing
			err = nil
		}

		return
	}

	res.MatchedSignal = true
	res.RunID = &pause.Identifier.RunID

	return
}

type execError struct {
	err   error
	final bool
}

func (e execError) Unwrap() error {
	return e.err
}

func (e execError) Error() string {
	return e.err.Error()
}

func (e execError) Retryable() bool {
	return !e.final
}

// extractTraceCtx extracts the trace context from the given item, if it exists.
// If it doesn't it falls back to extracting the trace for the run overall.
// If neither exist or they are invalid, it returns the original context.
func extractTraceCtx(ctx context.Context, md sv2.Metadata) context.Context {
	fntrace := md.Config.FunctionTrace()
	if fntrace != nil {
		// NOTE:
		// this gymastics happens because the carrier stores the spanID separately.
		// it probably can be simplified
		tmp := itrace.UserTracer().Propagator().Extract(ctx, propagation.MapCarrier(fntrace.Context))
		spanID, err := md.Config.GetSpanID()
		if err != nil {
			return ctx
		}

		sctx := trace.SpanContextFromContext(tmp).WithSpanID(*spanID)
		return trace.ContextWithSpanContext(ctx, sctx)
	}

	return ctx
}<|MERGE_RESOLUTION|>--- conflicted
+++ resolved
@@ -533,20 +533,7 @@
 	// If this is paused, immediately end just before creating state.
 	isPaused := req.FunctionPausedAt != nil && req.FunctionPausedAt.Before(time.Now())
 	if isPaused {
-<<<<<<< HEAD
-		// TODO Add run span marked as skipped.
-
-		for _, e := range e.lifecycles {
-			go e.OnFunctionSkipped(context.WithoutCancel(ctx), metadata, execution.SkipState{
-				CronSchedule: req.Events[0].GetEvent().CronSchedule(),
-				Reason:       enums.SkipReasonFunctionPaused,
-				Events:       evts,
-			})
-		}
-		return nil, ErrFunctionSkipped
-=======
 		return e.handleFunctionSkipped(ctx, req, metadata, evts, enums.SkipReasonFunctionPaused)
->>>>>>> 9b27357f
 	}
 
 	mapped := make([]map[string]any, len(req.Events))
@@ -733,13 +720,9 @@
 		Payload: queue.PayloadEdge{
 			Edge: inngest.SourceEdge,
 		},
-<<<<<<< HEAD
-		Throttle: throttle,
-		Metadata: map[string]any{},
-=======
 		Throttle:  throttle,
+		Metadata:  map[string]any{},
 		Singleton: singletonConfig,
->>>>>>> 9b27357f
 	}
 
 	err = e.queue.Enqueue(ctx, item, at, queue.EnqueueOpts{})
