--- conflicted
+++ resolved
@@ -326,42 +326,119 @@
 		// Finally, if there is a batch use the batch ID as the idempotency key.
 		key = req.BatchID.String()
 	}
-
+	if req.Context == nil {
+		req.Context = map[string]any{}
+	}
+
+	// Normalization
 	eventIDs := []ulid.ULID{}
 	for _, e := range req.Events {
 		id := e.GetInternalID()
 		eventIDs = append(eventIDs, id)
 	}
 
-<<<<<<< HEAD
 	evts := make([]json.RawMessage, len(req.Events))
-=======
-	id := state.Identifier{
-		WorkflowID:      req.Function.ID,
-		WorkflowVersion: req.Function.FunctionVersion,
-		RunID:           runID,
-		BatchID:         req.BatchID,
-		EventID:         req.Events[0].GetInternalID(),
-		EventIDs:        eventIDs,
-		Key:             key,
-		AccountID:       req.AccountID,
-		WorkspaceID:     req.WorkspaceID,
-		AppID:           req.AppID,
-		OriginalRunID:   req.OriginalRunID,
-		ReplayID:        req.ReplayID,
-	}
-
+	for n, item := range req.Events {
+		evt := item.GetEvent()
+		// serialize this data to the span at the same time
+		byt, err := json.Marshal(evt)
+		if err != nil {
+			return nil, fmt.Errorf("error marshalling event: %w", err)
+		}
+		evts[n] = byt
+	}
+	// Evaluate the run priority based off of the input event data.
+	evtMap := req.Events[0].GetEvent().Map()
+	factor, _ := req.Function.RunPriorityFactor(ctx, evtMap)
+
+	// Grab the cron schedule for function config.  This is necessary for fast
+	// lookups, trace info, etc.
+	var schedule *string
+	if len(req.Events) == 1 && req.Events[0].GetEvent().Name == event.FnCronName {
+		if cron, ok := req.Events[0].GetEvent().Data["cron"].(string); ok {
+			schedule = &cron
+		}
+	}
+
+	metadata := sv2.Metadata{
+		ID: sv2.ID{
+			RunID:      runID,
+			FunctionID: req.Function.ID,
+			Tenant: sv2.Tenant{
+				AppID:     req.AppID,
+				EnvID:     req.WorkspaceID,
+				AccountID: req.AccountID,
+			},
+		},
+		Config: sv2.Config{
+			FunctionSlug:    req.Function.GetSlug(),
+			FunctionVersion: req.Function.FunctionVersion,
+			CronSchedule:    schedule,
+			SpanID:          telemetry.NewSpanID(ctx).String(),
+			EventIDs:        eventIDs,
+			Idempotency:     key,
+			ReplayID:        req.ReplayID,
+			OriginalRunID:   req.OriginalRunID,
+			PriorityFactor:  &factor,
+			BatchID:         req.BatchID,
+			Context:         req.Context,
+		},
+	}
+	carrier := telemetry.NewTraceCarrier()
+	telemetry.UserTracer().Propagator().Inject(ctx, propagation.MapCarrier(carrier.Context))
+	metadata.Config.Context[consts.OtelPropagationKey] = carrier
+
+	// If this is paused, immediately end just before creating state.
 	isPaused := req.FunctionPausedAt != nil && req.FunctionPausedAt.Before(time.Now())
 	if isPaused {
 		for _, e := range e.lifecycles {
-			go e.OnFunctionSkipped(context.WithoutCancel(ctx), id, execution.SkipState{
+			go e.OnFunctionSkipped(context.WithoutCancel(ctx), metadata, execution.SkipState{
 				CronSchedule: req.Events[0].GetEvent().CronSchedule(),
 			})
 		}
 		return nil, ErrFunctionSkipped
 	}
 
-	// span that tells when the function was queued
+	if req.Function.Concurrency != nil {
+		// Ensure we evaluate concurrency keys when scheduling the function.
+		for _, limit := range req.Function.Concurrency.Limits {
+			if !limit.IsCustomLimit() {
+				continue
+			}
+
+			// Ensure we bind the limit to the correct scope.
+			scopeID := req.Function.ID
+			switch limit.Scope {
+			case enums.ConcurrencyScopeAccount:
+				scopeID = req.AccountID
+			case enums.ConcurrencyScopeEnv:
+				scopeID = req.WorkspaceID
+			}
+
+			// Store the concurrency limit in the function.  By copying in the raw expression hash,
+			// we can update the concurrency limits for in-progress runs as new function versions
+			// are stored.
+			//
+			// The raw keys are stored in the function state so that we don't need to re-evaluate
+			// keys and input each time, as they're constant through the function run.
+			metadata.Config.CustomConcurrencyKeys = append(
+				metadata.Config.CustomConcurrencyKeys,
+				sv2.CustomConcurrency{
+					Key:   limit.Evaluate(ctx, scopeID, evtMap),
+					Hash:  limit.Hash,
+					Limit: limit.Limit,
+				},
+			)
+		}
+	}
+
+	//
+	// Create traces.
+	//
+
+	//
+	// This is the span that tells when the function was queued.
+	//
 	_, span := telemetry.NewSpan(ctx,
 		telemetry.WithScope(consts.OtelScopeTrigger),
 		telemetry.WithName(consts.OtelSpanTrigger),
@@ -379,7 +456,6 @@
 		),
 	)
 	defer span.End()
-
 	if req.BatchID != nil {
 		span.SetAttributes(attribute.String(consts.OtelSysBatchID, req.BatchID.String()))
 	}
@@ -393,119 +469,38 @@
 			}
 		}
 	}
-
 	span.SetEventIDs(req.Events...)
-
-	mapped := make([]map[string]any, len(req.Events))
->>>>>>> 6907e72d
-	for n, item := range req.Events {
-		evt := item.GetEvent()
-		// serialize this data to the span at the same time
-		byt, err := json.Marshal(evt)
-		if err != nil {
-			return nil, fmt.Errorf("error marshalling event: %w", err)
-		}
-		evts[n] = byt
-		span.AddEvent(string(byt), trace.WithAttributes(
-			attribute.Bool(consts.OtelSysEventData, true),
-		))
-	}
-
-	// Evaluate the run priority based off of the input event data.
-	evtMap := req.Events[0].GetEvent().Map()
-	factor, _ := req.Function.RunPriorityFactor(ctx, evtMap)
-
-	// Grab the cron schedule for function config.  This is necessary for fast
-	// lookups, trace info, etc.
-	var schedule *string
-	if len(req.Events) == 1 && req.Events[0].GetEvent().Name == event.FnCronName {
-		if cron, ok := req.Events[0].GetEvent().Data["cron"].(string); ok {
-			schedule = &cron
-		}
-	}
-
-	metadata := sv2.Metadata{
-		ID: sv2.ID{
-			RunID:      runID,
-			FunctionID: req.Function.ID,
-			Tenant: sv2.Tenant{
-				AppID:     req.AppID,
-				EnvID:     req.WorkspaceID,
-				AccountID: req.AccountID,
-			},
-		},
-		Config: sv2.Config{
-			FunctionSlug:    req.Function.GetSlug(),
-			FunctionVersion: req.Function.FunctionVersion,
-			CronSchedule:    schedule,
-			SpanID:          spanID.String(),
-			EventIDs:        eventIDs,
-			Idempotency:     key,
-			ReplayID:        req.ReplayID,
-			OriginalRunID:   req.OriginalRunID,
-			PriorityFactor:  &factor,
-			BatchID:         req.BatchID,
-		},
-	}
-
-	if req.Function.Concurrency != nil {
-		// Ensure we evaluate concurrency keys when scheduling the function.
-		for _, limit := range req.Function.Concurrency.Limits {
-			if !limit.IsCustomLimit() {
-				continue
-			}
-
-			// Ensure we bind the limit to the correct scope.
-			scopeID := req.Function.ID
-			switch limit.Scope {
-			case enums.ConcurrencyScopeAccount:
-				scopeID = req.AccountID
-			case enums.ConcurrencyScopeEnv:
-				scopeID = req.WorkspaceID
-			}
-
-			// Store the concurrency limit in the function.  By copying in the raw expression hash,
-			// we can update the concurrency limits for in-progress runs as new function versions
-			// are stored.
-			//
-			// The raw keys are stored in the function state so that we don't need to re-evaluate
-			// keys and input each time, as they're constant through the function run.
-			metadata.Config.CustomConcurrencyKeys = append(
-				metadata.Config.CustomConcurrencyKeys,
-				sv2.CustomConcurrency{
-					Key:   limit.Evaluate(ctx, scopeID, evtMap),
-					Hash:  limit.Hash,
-					Limit: limit.Limit,
-				},
-			)
-		}
-	}
-
-	// Inject trace context into state metadata
-	metadata.Config.Context = map[string]any{}
-	if req.Context != nil {
-		metadata.Config.Context = req.Context
-	}
-	carrier := telemetry.NewTraceCarrier()
-	telemetry.UserTracer().Propagator().Inject(ctx, propagation.MapCarrier(carrier.Context))
-<<<<<<< HEAD
-	metadata.Config.Context[consts.OtelPropagationKey] = carrier
+	for _, evt := range evts {
+		span.AddEvent(string(evt), trace.WithAttributes(attribute.Bool(consts.OtelSysEventData, true)))
+	}
+
+	//
+	// Create throttle information prior to creating state.  This is used in the queue.
+	//
+	var throttle *queue.Throttle
+	if req.Function.Throttle != nil {
+		throttleKey := redis_state.HashID(ctx, req.Function.ID.String())
+		if req.Function.Throttle.Key != nil {
+			val, _, _ := expressions.Evaluate(ctx, *req.Function.Throttle.Key, map[string]any{
+				"event": evtMap,
+			})
+			throttleKey = throttleKey + "-" + redis_state.HashID(ctx, fmt.Sprintf("%v", val))
+		}
+		throttle = &queue.Throttle{
+			Key:    throttleKey,
+			Limit:  int(req.Function.Throttle.Limit),
+			Burst:  int(req.Function.Throttle.Burst),
+			Period: int(req.Function.Throttle.Period.Seconds()),
+		}
+	}
+
+	//
+	// Create the run state.
+	//
 
 	err := e.smv2.Create(ctx, sv2.CreateState{
 		Metadata: metadata,
 		Events:   evts,
-=======
-	stateMetadata[consts.OtelPropagationKey] = carrier
-
-	spanID := telemetry.NewSpanID(ctx)
-
-	// Create a new function.
-	s, err := e.sm.New(ctx, state.Input{
-		Identifier:     id,
-		EventBatchData: mapped,
-		Context:        stateMetadata,
-		SpanID:         spanID.String(),
->>>>>>> 6907e72d
 	})
 	if err == state.ErrIdentifierExists {
 		_ = span.Cancel(ctx)
@@ -517,7 +512,9 @@
 		return nil, fmt.Errorf("error creating run state: %w", err)
 	}
 
+	//
 	// Create cancellation pauses immediately, only if this is a non-batch event.
+	//
 	if req.BatchID == nil {
 		for _, c := range req.Function.Cancel {
 			pauseID := uuid.New()
@@ -594,23 +591,6 @@
 	}
 	if req.At != nil {
 		at = *req.At
-	}
-
-	var throttle *queue.Throttle
-	if req.Function.Throttle != nil {
-		throttleKey := redis_state.HashID(ctx, req.Function.ID.String())
-		if req.Function.Throttle.Key != nil {
-			val, _, _ := expressions.Evaluate(ctx, *req.Function.Throttle.Key, map[string]any{
-				"event": evtMap,
-			})
-			throttleKey = throttleKey + "-" + redis_state.HashID(ctx, fmt.Sprintf("%v", val))
-		}
-		throttle = &queue.Throttle{
-			Key:    throttleKey,
-			Limit:  int(req.Function.Throttle.Limit),
-			Burst:  int(req.Function.Throttle.Burst),
-			Period: int(req.Function.Throttle.Period.Seconds()),
-		}
 	}
 
 	// Prefix the workflow to the job ID so that no invocation can accidentally
@@ -629,7 +609,6 @@
 			WorkspaceID: req.WorkspaceID,
 			AccountID:   req.AccountID,
 		},
-		// Always include these
 		CustomConcurrencyKeys: metadata.Config.CustomConcurrencyKeys,
 		PriorityFactor:        metadata.Config.PriorityFactor,
 		Attempt:               0,
@@ -2402,7 +2381,7 @@
 	}
 
 	key := fmt.Sprintf("%s-%s", fn.ID, payload.BatchID)
-	identifier, err := e.Schedule(ctx, execution.ScheduleRequest{
+	md, err := e.Schedule(ctx, execution.ScheduleRequest{
 		AccountID:      payload.AccountID,
 		WorkspaceID:    payload.WorkspaceID,
 		AppID:          payload.AppID,
@@ -2416,8 +2395,8 @@
 		return err
 	}
 
-	if identifier != nil {
-		span.SetAttributes(attribute.String(consts.OtelAttrSDKRunID, identifier.RunID.String()))
+	if md != nil {
+		span.SetAttributes(attribute.String(consts.OtelAttrSDKRunID, md.ID.RunID.String()))
 	} else {
 		span.SetAttributes(attribute.Bool(consts.OtelSysStepDelete, true))
 	}
