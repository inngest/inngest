--- conflicted
+++ resolved
@@ -735,26 +735,6 @@
 
 	strEvts := string(bytEvts)
 
-<<<<<<< HEAD
-	runSpanOpts := &tracing.CreateSpanOptions{
-		Debug:    &tracing.SpanDebugData{Location: "executor.Schedule"},
-		Metadata: &metadata,
-		Attributes: meta.NewAttrSet(
-			meta.Attr(meta.Attrs.DebugSessionID, req.DebugSessionID),
-			meta.Attr(meta.Attrs.DebugRunID, req.DebugRunID),
-			meta.Attr(meta.Attrs.EventsInput, &strEvts),
-			meta.Attr(meta.Attrs.TriggeringEventName, eventName),
-		),
-	}
-	if req.RunMode == enums.RunModeSync {
-		// XXX: If this is a sync run, always add the start time to the span.  We do this
-		// because sync runs have already started by the time we call Schedule;  theyre
-		// in-process, and Schedule gets called via an API endpoint when the run starts.
-		runSpanOpts.StartTime = runID.Timestamp()
-	}
-
-=======
->>>>>>> ab1f716b
 	var (
 		runSpanRef       *tracing.DroppableSpan
 		discoverySpanRef *tracing.DroppableSpan
@@ -912,9 +892,6 @@
 		}
 	}
 
-	// XXX: If this is a sync run, always add the start time to the span. We do this
-	// because sync runs have already started by the time we call Schedule; they're
-	// in-process, and Schedule gets called via an API endpoint when the run starts.
 	runSpanOpts := &tracing.CreateSpanOptions{
 		Debug:    &tracing.SpanDebugData{Location: "executor.Schedule"},
 		Metadata: &metadata,
@@ -926,6 +903,9 @@
 		),
 	}
 	if req.RunMode == enums.RunModeSync {
+		// XXX: If this is a sync run, always add the start time to the span. We do this
+		// because sync runs have already started by the time we call Schedule; they're
+		// in-process, and Schedule gets called via an API endpoint when the run starts.
 		runSpanOpts.StartTime = runID.Timestamp()
 	}
 
