package executor

import (
	"bytes"
	"context"
	"crypto/rand"
	"encoding/json"
	"errors"
	"fmt"
	"strconv"
	"strings"
	"sync"
	"sync/atomic"
	"time"

	"github.com/fatih/structs"
	"github.com/google/uuid"
	"github.com/inngest/inngest/pkg/consts"
	"github.com/inngest/inngest/pkg/cqrs"
	"github.com/inngest/inngest/pkg/enums"
	"github.com/inngest/inngest/pkg/event"
	"github.com/inngest/inngest/pkg/execution"
	"github.com/inngest/inngest/pkg/execution/batch"
	"github.com/inngest/inngest/pkg/execution/cancellation"
	"github.com/inngest/inngest/pkg/execution/debounce"
	"github.com/inngest/inngest/pkg/execution/driver"
	"github.com/inngest/inngest/pkg/execution/exechttp"
	"github.com/inngest/inngest/pkg/execution/pauses"
	"github.com/inngest/inngest/pkg/execution/queue"
	"github.com/inngest/inngest/pkg/execution/ratelimit"
	"github.com/inngest/inngest/pkg/execution/realtime"
	"github.com/inngest/inngest/pkg/execution/singleton"
	"github.com/inngest/inngest/pkg/execution/state"
	"github.com/inngest/inngest/pkg/execution/state/redis_state"
	sv2 "github.com/inngest/inngest/pkg/execution/state/v2"
	"github.com/inngest/inngest/pkg/expressions"
	"github.com/inngest/inngest/pkg/expressions/expragg"
	"github.com/inngest/inngest/pkg/inngest"
	"github.com/inngest/inngest/pkg/logger"
	"github.com/inngest/inngest/pkg/run"
	"github.com/inngest/inngest/pkg/syscode"
	"github.com/inngest/inngest/pkg/telemetry/metrics"
	itrace "github.com/inngest/inngest/pkg/telemetry/trace"
	"github.com/inngest/inngest/pkg/tracing"
	"github.com/inngest/inngest/pkg/tracing/meta"
	"github.com/inngest/inngest/pkg/util"
	"github.com/inngest/inngest/pkg/util/gateway"
	"github.com/inngest/inngestgo"
	"github.com/oklog/ulid/v2"
	"github.com/xhit/go-str2duration/v2"
	"go.opentelemetry.io/otel/attribute"
	"go.opentelemetry.io/otel/codes"
	"go.opentelemetry.io/otel/propagation"
	"go.opentelemetry.io/otel/trace"
	"golang.org/x/sync/errgroup"
	"golang.org/x/sync/semaphore"
)

const (
	pkgName = "executor.execution.inngest"
)

var (
	ErrRuntimeRegistered          = fmt.Errorf("runtime is already registered")
	ErrNoStateManager             = fmt.Errorf("no state manager provided")
	ErrNoPauseManager             = fmt.Errorf("no pause manager provided")
	ErrNoActionLoader             = fmt.Errorf("no action loader provided")
	ErrNoRuntimeDriver            = fmt.Errorf("runtime driver for action not found")
	ErrFunctionDebounced          = fmt.Errorf("function debounced")
	ErrFunctionRateLimited        = fmt.Errorf("function rate-limited")
	ErrFunctionSkipped            = fmt.Errorf("function skipped")
	ErrFunctionSkippedIdempotency = fmt.Errorf("function skipped due to idempotency")

	ErrFunctionEnded = fmt.Errorf("function already ended")

	// ErrHandledStepError is returned when an OpcodeStepError is caught and the
	// step should be safely retried.
	ErrHandledStepError = fmt.Errorf("handled step error")

	PauseHandleConcurrency = 100
)

// NewExecutor returns a new executor, responsible for running the specific step of a
// function (using the available drivers) and storing the step's output or error.
//
// Note that this only executes a single step of the function;  it returns which children
// can be directly executed next and saves a state.Pause for edges that have async conditions.
func NewExecutor(opts ...ExecutorOpt) (execution.Executor, error) {
	m := &executor{
		driverv1: map[string]driver.DriverV1{},
		driverv2: map[string]driver.DriverV2{},
	}

	for _, o := range opts {
		if err := o(m); err != nil {
			return nil, err
		}
	}

	if m.smv2 == nil {
		return nil, ErrNoStateManager
	}

	if m.pm == nil {
		return nil, ErrNoPauseManager
	}

	if m.httpClient == nil {
		// Default to the secure client.
		m.httpClient = exechttp.Client(exechttp.SecureDialerOpts{})
	}

	if m.tracerProvider == nil {
		m.tracerProvider = tracing.NewNoopTracerProvider()
	}

	return m, nil
}

// ExecutorOpt modifies the built-in executor on creation.
type ExecutorOpt func(m execution.Executor) error

func WithHTTPClient(c exechttp.RequestExecutor) ExecutorOpt {
	return func(e execution.Executor) error {
		e.(*executor).httpClient = c
		return nil
	}
}

func WithCancellationChecker(c cancellation.Checker) ExecutorOpt {
	return func(e execution.Executor) error {
		e.(*executor).cancellationChecker = c
		return nil
	}
}

// WithStateManager sets which state manager to use when creating an executor.
func WithStateManager(sm sv2.RunService) ExecutorOpt {
	return func(e execution.Executor) error {
		e.(*executor).smv2 = sm
		return nil
	}
}

// WithQueue sets which state manager to use when creating an executor.
func WithQueue(q queue.Queue) ExecutorOpt {
	return func(e execution.Executor) error {
		e.(*executor).queue = q
		return nil
	}
}

// WithPauseManager sets which pause manager to use when creating an executor.
func WithPauseManager(pm pauses.Manager) ExecutorOpt {
	return func(e execution.Executor) error {
		e.(*executor).pm = pm
		return nil
	}
}

// WithExpressionAggregator sets the expression aggregator singleton to use
// for matching events using our aggregate evaluator.
func WithExpressionAggregator(agg expragg.Aggregator) ExecutorOpt {
	return func(e execution.Executor) error {
		e.(*executor).exprAggregator = agg
		return nil
	}
}

func WithFunctionLoader(l state.FunctionLoader) ExecutorOpt {
	return func(e execution.Executor) error {
		e.(*executor).fl = l
		return nil
	}
}

func WithLogger(l logger.Logger) ExecutorOpt {
	return func(e execution.Executor) error {
		e.(*executor).log = l
		return nil
	}
}

func WithFinalizer(f execution.FinalizePublisher) ExecutorOpt {
	return func(e execution.Executor) error {
		e.(*executor).SetFinalizer(f)
		return nil
	}
}

func WithInvokeFailHandler(f execution.InvokeFailHandler) ExecutorOpt {
	return func(e execution.Executor) error {
		e.(*executor).invokeFailHandler = f
		return nil
	}
}

func WithSendingEventHandler(f execution.HandleSendingEvent) ExecutorOpt {
	return func(e execution.Executor) error {
		e.(*executor).handleSendingEvent = f
		return nil
	}
}

func WithLifecycleListeners(l ...execution.LifecycleListener) ExecutorOpt {
	return func(e execution.Executor) error {
		for _, item := range l {
			e.AddLifecycleListener(item)
		}
		return nil
	}
}

func WithStepLimits(limit func(id sv2.ID) int) ExecutorOpt {
	return func(e execution.Executor) error {
		e.(*executor).steplimit = limit
		return nil
	}
}

func WithStateSizeLimits(limit func(id sv2.ID) int) ExecutorOpt {
	return func(e execution.Executor) error {
		e.(*executor).stateSizeLimit = limit
		return nil
	}
}

func WithRateLimiter(rl ratelimit.RateLimiter) ExecutorOpt {
	return func(e execution.Executor) error {
		e.(*executor).rateLimiter = rl
		return nil
	}
}

func WithDebouncer(d debounce.Debouncer) ExecutorOpt {
	return func(e execution.Executor) error {
		e.(*executor).debouncer = d
		return nil
	}
}

func WithSingletonManager(sn singleton.Singleton) ExecutorOpt {
	return func(e execution.Executor) error {
		e.(*executor).singletonMgr = sn
		return nil
	}
}

func WithBatcher(b batch.BatchManager) ExecutorOpt {
	return func(e execution.Executor) error {
		e.(*executor).batcher = b
		return nil
	}
}

// WithEvaluatorFactory allows customizing of the expression evaluator factory function.
func WithEvaluatorFactory(f func(ctx context.Context, expr string) (expressions.Evaluator, error)) ExecutorOpt {
	return func(e execution.Executor) error {
		e.(*executor).evalFactory = f
		return nil
	}
}

// WithDriverV1 specifies the drivers available to use when executing steps
// of a function.
//
// When invoking a step in a function, we find the registered driver with the step's URI
// and use that driver to execute the step.
func WithDriverV1(drivers ...driver.DriverV1) ExecutorOpt {
	return func(exec execution.Executor) error {
		e := exec.(*executor)
		for _, d := range drivers {
			if _, ok := e.driverv1[d.Name()]; ok {
				return ErrRuntimeRegistered
			}
			e.driverv1[d.Name()] = d

		}
		return nil
	}
}

func WithDriverV2(drivers ...driver.DriverV2) ExecutorOpt {
	return func(exec execution.Executor) error {
		e := exec.(*executor)
		for _, d := range drivers {
			if _, ok := e.driverv2[d.Name()]; ok {
				return ErrRuntimeRegistered
			}
			e.driverv2[d.Name()] = d

		}
		return nil
	}
}

func WithAssignedQueueShard(shard redis_state.QueueShard) ExecutorOpt {
	return func(e execution.Executor) error {
		e.(*executor).assignedQueueShard = shard
		return nil
	}
}

func WithShardSelector(selector redis_state.ShardSelector) ExecutorOpt {
	return func(e execution.Executor) error {
		e.(*executor).shardFinder = selector
		return nil
	}
}

func WithTraceReader(m cqrs.TraceReader) ExecutorOpt {
	return func(e execution.Executor) error {
		e.(*executor).traceReader = m
		return nil
	}
}

func WithTracerProvider(t tracing.TracerProvider) ExecutorOpt {
	return func(e execution.Executor) error {
		e.(*executor).tracerProvider = t
		return nil
	}
}

// WithRealtimePublisher configures a new publisher in the executor.  This publishes
// directly to the backing implementaiton.
func WithRealtimePublisher(b realtime.Publisher) ExecutorOpt {
	return func(e execution.Executor) error {
		e.(*executor).rtpub = b
		return nil
	}
}

// WithRealtimeAPIPublisher adds JWT configuration which allows publishing of data to the
// realtime API, without connecting to the backing realtime service directly.
func WithRealtimeConfig(config ExecutorRealtimeConfig) ExecutorOpt {
	return func(e execution.Executor) error {
		e.(*executor).rtconfig = config
		return nil
	}
}

type ExecutorRealtimeConfig struct {
	Secret     []byte
	PublishURL string
}

// executor represents a built-in executor for running workflows.
type executor struct {
	log logger.Logger

	// exprAggregator is an expression aggregator used to parse and aggregate expressions
	// using trees.
	exprAggregator expragg.Aggregator

	pm   pauses.Manager
	smv2 sv2.RunService

	rateLimiter         ratelimit.RateLimiter
	queue               queue.Queue
	debouncer           debounce.Debouncer
	batcher             batch.BatchManager
	singletonMgr        singleton.Singleton
	fl                  state.FunctionLoader
	evalFactory         func(ctx context.Context, expr string) (expressions.Evaluator, error)
	finishHandler       execution.FinalizePublisher
	invokeFailHandler   execution.InvokeFailHandler
	handleSendingEvent  execution.HandleSendingEvent
	cancellationChecker cancellation.Checker
	httpClient          exechttp.RequestExecutor

	driverv1 map[string]driver.DriverV1
	driverv2 map[string]driver.DriverV2

	lifecycles []execution.LifecycleListener

	// rtpub represents teh realtime publisher used to broadcast notifications
	// on run execution.
	rtpub    realtime.Publisher
	rtconfig ExecutorRealtimeConfig

	// steplimit finds step limits for a given run.
	steplimit func(sv2.ID) int

	// stateSizeLimit finds state size limits for a given run
	stateSizeLimit func(sv2.ID) int

	assignedQueueShard redis_state.QueueShard
	shardFinder        redis_state.ShardSelector

	traceReader    cqrs.TraceReader
	tracerProvider tracing.TracerProvider
}

func (e *executor) SetFinalizer(f execution.FinalizePublisher) {
	e.finishHandler = f
}

func (e *executor) SetInvokeFailHandler(f execution.InvokeFailHandler) {
	e.invokeFailHandler = f
}

func (e *executor) InvokeFailHandler(ctx context.Context, opts execution.InvokeFailHandlerOpts) error {
	if e.invokeFailHandler == nil {
		return nil
	}

	evt := CreateInvokeFailedEvent(ctx, opts)

	return e.invokeFailHandler(ctx, opts, []event.Event{evt})
}

func (e *executor) AddLifecycleListener(l execution.LifecycleListener) {
	e.lifecycles = append(e.lifecycles, l)
}

func (e *executor) CloseLifecycleListeners(ctx context.Context) {
	var eg errgroup.Group

	for _, l := range e.lifecycles {
		ll := l
		eg.Go(func() error {
			return ll.Close(ctx)
		})
	}

	if err := eg.Wait(); err != nil {
		e.log.Error("error closing lifecycle listeners", "error", err)
	}
}

func idempotencyKey(req execution.ScheduleRequest, runID ulid.ULID) string {
	var key string
	if req.IdempotencyKey != nil {
		// Use the given idempotency key
		key = *req.IdempotencyKey
	}
	if req.OriginalRunID != nil {
		// If this is a rerun then we want to use the run ID as the key. If we
		// used the event or batch ID as the key then we wouldn't be able to
		// rerun multiple times.
		key = runID.String()
	}
	if key == "" && len(req.Events) == 1 {
		// If not provided, use the incoming event ID if there's not a batch.
		key = req.Events[0].GetInternalID().String()
	}
	if key == "" && req.BatchID != nil {
		// Finally, if there is a batch use the batch ID as the idempotency key.
		key = req.BatchID.String()
	}

	// The idempotency key is always prefixed by the function ID.
	return fmt.Sprintf("%s-%s", util.XXHash(req.Function.ID.String()), util.XXHash(key))
}

func (e *executor) createCancellationPauses(ctx context.Context, l logger.Logger, idempontenceKey string, evtMap map[string]any, id sv2.ID, req execution.ScheduleRequest) error {
	for _, c := range req.Function.Cancel {
		expires := time.Now().Add(consts.CancelTimeout)
		if c.Timeout != nil {
			dur, err := str2duration.ParseDuration(*c.Timeout)
			if err != nil {
				return fmt.Errorf("error parsing cancel duration: %w", err)
			}
			expires = time.Now().Add(dur)
		}

		// The triggering event ID should be the first ID in the batch.
		triggeringID := req.Events[0].GetInternalID().String()
		idSrc := fmt.Sprintf("%s-%s", idempontenceKey, c.Event)

		var expr *string
		// Evaluate the expression.  This lets us inspect the expression's attributes
		// so that we can store only the attrs used in the expression in the pause,
		// saving space, bandwidth, etc.
		if c.If != nil {

			// Remove `event` data from the expression and replace with actual event
			// data as values, now that we have the event.
			//
			// This improves performance in matching, as we can then use the values within
			// aggregate trees.
			interpolated, err := expressions.Interpolate(ctx, *c.If, map[string]any{
				"event": evtMap,
			})
			if err != nil {
				l.Warn(
					"error interpolating cancellation expression",
					"error", err,
					"expression", expr,
				)
			}
			expr = &interpolated
			idSrc = fmt.Sprintf("%s-%s", idSrc, interpolated)
		}

		// NOTE: making this deterministic so pause creation is also idempotent
		pauseID := inngest.DeterministicSha1UUID(idSrc)
		pause := state.Pause{
			WorkspaceID:       id.Tenant.EnvID,
			Identifier:        sv2.NewPauseIdentifier(id),
			ID:                pauseID,
			Expires:           state.Time(expires),
			Event:             &c.Event,
			Expression:        expr,
			Cancel:            true,
			TriggeringEventID: &triggeringID,
		}
		_, err := e.pm.Write(ctx, pauses.Index{WorkspaceID: req.WorkspaceID, EventName: c.Event}, &pause)
		if err != nil && err != state.ErrPauseAlreadyExists {
			return err
		}
	}
	return nil
}

// enqueue a system job in the future for eager cancellation of timed out jobs.
func (e *executor) createEagerCancellationForTimeout(ctx context.Context, since time.Time, timeout *time.Duration, cancellationKind enums.CancellationKind, id state.Identifier) error {
	l := logger.StdlibLogger(context.Background()).With("run_id", id.RunID, "kind", cancellationKind)

	// no timeout or invalid timeout, nothing to do
	if timeout == nil || *timeout <= 0 {
		l.Warn("attempting to create eager cancellation system jobs with empty or invalid timeout")
		return nil
	}

	var systemJobPrefix string
	switch cancellationKind {
	case enums.CancellationKindFinishTimeout:
		systemJobPrefix = "eager-cancel-finish-timeout"
	case enums.CancellationKindStartTimeout:
		systemJobPrefix = "eager-cancel-start-timeout"
	default:
		return fmt.Errorf("invalid cancellation kind: %s", cancellationKind)
	}

	// enqueue a system job for the finish timeout to eagerly cancel this run and all pending queue items for this function that are delayed beyond the timeout.
	enqueueAt := since.Add(*timeout)
	eagerCancelJobID := fmt.Sprintf("%s-%s:%s", systemJobPrefix, id.WorkflowID, id.IdempotencyKey())
	queueName := queue.KindCancel
	maxAttempts := consts.MaxRetries + 1

	l = l.With("systemJobId", eagerCancelJobID, "enqueueAt", enqueueAt)

	// Schedule for async functons (the default)
	c := cqrs.Cancellation{
		ID:          ulid.MustNew(ulid.Now(), rand.Reader),
		AccountID:   id.AccountID,
		WorkspaceID: id.WorkspaceID,
		FunctionID:  id.WorkflowID,
		Kind:        cancellationKind,
		Type:        enums.CancellationTypeEvent,
		TargetID:    id.RunID.String(),
	}
	err := e.queue.Enqueue(ctx, queue.Item{
		JobID:       &eagerCancelJobID,
		GroupID:     uuid.New().String(),
		WorkspaceID: id.WorkspaceID,
		Kind:        queue.KindCancel,
		Identifier: state.Identifier{
			AccountID:   id.AccountID,
			WorkspaceID: id.WorkspaceID,
			AppID:       id.AppID,
			WorkflowID:  id.WorkflowID,
			Key:         eagerCancelJobID,
		},
		MaxAttempts: &maxAttempts,
		Payload:     c,
		QueueName:   &queueName,
	}, enqueueAt, queue.EnqueueOpts{})

	if err != nil && err != redis_state.ErrQueueItemExists {
		l.Trace("Error enqueueing system job", "error", err.Error())
		return err
	}
	l.Trace("Enqueued system job for eager cancellation of timed out job")

	return nil
}

// Schedule schedules a new workflow run.
func (e *executor) Schedule(ctx context.Context, req execution.ScheduleRequest) (*sv2.Metadata, error) {
	if req.AppID == uuid.Nil {
		return nil, fmt.Errorf("app ID is required to schedule a run")
	}

	l := e.log.With(
		"account_id", req.AccountID,
		"env_id", req.WorkspaceID,
		"app_id", req.AppID,
		"fn_id", req.Function.ID,
		"fn_v", req.Function.FunctionVersion,
		"evt_id", req.Events[0].GetInternalID(),
	)

	// Attempt to rate-limit the incoming function.
	if e.rateLimiter != nil && req.Function.RateLimit != nil && !req.PreventRateLimit {
		evtMap := req.Events[0].GetEvent().Map()
		key, err := ratelimit.RateLimitKey(ctx, req.Function.ID, *req.Function.RateLimit, evtMap)
		switch err {
		case nil:
			limited, _, err := e.rateLimiter.RateLimit(ctx, key, *req.Function.RateLimit)
			if err != nil {
				return nil, fmt.Errorf("could not check rate limit: %w", err)
			}

			if limited {
				// Do nothing.
				return nil, ErrFunctionRateLimited
			}
		case ratelimit.ErrNotRateLimited:
			// no-op: proceed with function run as usual
		default:
			return nil, fmt.Errorf("could not evaluate rate limit: %w", err)
		}
	}

	if req.Function.Debounce != nil && !req.PreventDebounce {
		err := e.debouncer.Debounce(ctx, debounce.DebounceItem{
			AccountID:        req.AccountID,
			WorkspaceID:      req.WorkspaceID,
			AppID:            req.AppID,
			FunctionID:       req.Function.ID,
			FunctionVersion:  req.Function.FunctionVersion,
			EventID:          req.Events[0].GetInternalID(),
			Event:            req.Events[0].GetEvent(),
			FunctionPausedAt: req.FunctionPausedAt,
		}, req.Function)
		if err != nil {
			return nil, err
		}
		return nil, ErrFunctionDebounced
	}

	// Run IDs are created embedding the timestamp now, when the function is being scheduled.
	// When running a cancellation, functions are cancelled at scheduling time based off of
	// this run ID.
	var runID ulid.ULID

	if req.RunID == nil {
		runID = ulid.MustNew(ulid.Now(), rand.Reader)
	} else {
		runID = *req.RunID
	}

	key := idempotencyKey(req, runID)

	if req.Context == nil {
		req.Context = map[string]any{}
	}

	// Normalization
	eventIDs := []ulid.ULID{}
	for _, e := range req.Events {
		id := e.GetInternalID()
		eventIDs = append(eventIDs, id)
	}

	var eventName *string

	evts := make([]json.RawMessage, len(req.Events))
	for n, item := range req.Events {
		evt := item.GetEvent()
		if eventName == nil {
			name := evt.Name
			eventName = &name
		}

		// serialize this data to the span at the same time
		byt, err := json.Marshal(evt)
		if err != nil {
			return nil, fmt.Errorf("error marshalling event: %w", err)
		}
		evts[n] = byt
	}

	// Evaluate the run priority based off of the input event data.
	evtMap := req.Events[0].GetEvent().Map()
	factor, _ := req.Function.RunPriorityFactor(ctx, evtMap)
	// function run spanID
	spanID := run.NewSpanID(ctx)

	config := *sv2.InitConfig(&sv2.Config{
		FunctionVersion: req.Function.FunctionVersion,
		SpanID:          spanID.String(),
		EventIDs:        eventIDs,
		Idempotency:     key,
		ReplayID:        req.ReplayID,
		OriginalRunID:   req.OriginalRunID,
		PriorityFactor:  &factor,
		BatchID:         req.BatchID,
		Context:         req.Context,
	})

	// Grab the cron schedule for function config.  This is necessary for fast
	// lookups, trace info, etc.
	if len(req.Events) == 1 && req.Events[0].GetEvent().Name == event.FnCronName {
		if cron, ok := req.Events[0].GetEvent().Data["cron"].(string); ok {
			config.SetCronSchedule(cron)
		}
	}

	// FunctionSlug is not stored in V1 format, so needs to be stored in Context
	config.SetFunctionSlug(req.Function.GetSlug())
	config.SetDebounceFlag(req.PreventDebounce)
	config.SetEventIDMapping(req.Events)

	if req.DebugSessionID != nil {
		config.SetDebugSessionID(*req.DebugSessionID)
	}
	if req.DebugRunID != nil {
		config.SetDebugRunID(*req.DebugRunID)
	}

	carrier := itrace.NewTraceCarrier(itrace.WithTraceCarrierSpanID(&spanID))
	itrace.UserTracer().Propagator().Inject(ctx, propagation.MapCarrier(carrier.Context))
	config.SetFunctionTrace(carrier)

	metadata := sv2.Metadata{
		ID: sv2.ID{
			RunID:      runID,
			FunctionID: req.Function.ID,
			Tenant: sv2.Tenant{
				AppID:     req.AppID,
				EnvID:     req.WorkspaceID,
				AccountID: req.AccountID,
			},
		},
		Config: config,
	}

	bytEvts, err := json.Marshal(evts)
	if err != nil {
		return nil, fmt.Errorf("error marshalling events: %w", err)
	}

	strEvts := string(bytEvts)

	var (
		runSpanRef       *tracing.DroppableSpan
		discoverySpanRef *tracing.DroppableSpan
	)

	// Send spans to the history store (ClickHouse). If not called, we'll drop
	// the spans and not send them. There's a variety of scenarios where the run
	// ends up not scheduling so we don't want to add it to the history store.
	// Some scenarios are happy path (e.g.  queue idempotency) and some are sad
	// path (e.g. Executor borked)
	sendSpans := func() {
		if runSpanRef != nil {
			err := runSpanRef.Send()
			if err != nil {
				l.Error(
					"error sending run span",
					"error", err,
					"run_id", runID,
				)
			}
		}

		if discoverySpanRef != nil {
			err := discoverySpanRef.Send()
			if err != nil {
				l.Error(
					"error sending discovery span",
					"error", err,
					"run_id", runID,
				)
			}
		}
	}

	// Handle span dropping. The drops will be noops if the spans were sent
	defer func() {
		if runSpanRef != nil {
			runSpanRef.Drop()
		}

		if discoverySpanRef != nil {
			discoverySpanRef.Drop()
		}
	}()

	mapped := make([]map[string]any, len(req.Events))
	for n, item := range req.Events {
		mapped[n] = item.GetEvent().Map()
	}

	// Evaluate concurrency keys to use initially
	if req.Function.Concurrency != nil {
		metadata.Config.CustomConcurrencyKeys = queue.GetCustomConcurrencyKeys(ctx, metadata.ID, req.Function.Concurrency.Limits, evtMap)
	}

	//
	// Create throttle information prior to creating state.  This is used in the queue.
	//
	throttle := queue.GetThrottleConfig(ctx, req.Function.ID, req.Function.Throttle, evtMap)

	//
	// Create singleton information and try to handle it prior to creating state.
	//
	var singletonConfig *queue.Singleton
	data := req.Events[0].GetEvent().Map()

	if req.Function.Singleton != nil {
		singletonKey, err := singleton.SingletonKey(ctx, req.Function.ID, *req.Function.Singleton, data)
		switch {
		case err == nil:
			// Attempt to early handle function singletons when in skip mode. Function runs may still
			// fail to enqueue later when attempting to atomically acquire the function mutex.
			//
			// In cancel mode, this call releases the singleton mutex and atomically returns the
			// current run holding the lock, which will be cancelled further down. After releasing,
			// the lock becomes available to any competing run. If a faster run acquires it before
			// this one tries to, it will fail to acquire the lock and be skipped; Effectively
			// behaving as if the singleton mode were set to skip.
			singletonRunID, err := e.singletonMgr.HandleSingleton(ctx, singletonKey, *req.Function.Singleton, req.AccountID)
			if err != nil {
				return nil, err
			}

			eventID := req.Events[0].GetInternalID()

			if singletonRunID != nil {
				switch req.Function.Singleton.Mode {
				case enums.SingletonModeCancel:
					runID := sv2.ID{
						RunID:      *singletonRunID,
						FunctionID: req.Function.ID,
						Tenant: sv2.Tenant{
							AccountID: req.AccountID,
							EnvID:     req.WorkspaceID,
						},
					}
					err = e.Cancel(ctx, runID, execution.CancelRequest{
						EventID: &eventID,
					})
					if err != nil {
						l.ReportError(err, "error canceling singleton run")
					}
				default:
					// Immediately end before creating state
					return nil, ErrFunctionSkipped
				}
			}
			singletonConfig = &queue.Singleton{Key: singletonKey}
		case errors.Is(err, singleton.ErrEvaluatingSingletonExpression):
			// Ignore singleton expressions if we cannot evaluate them
			l.Warn("error evaluating singleton expression", "error", err)
		case errors.Is(err, singleton.ErrNotASingleton):
			// We no-op, and we run the function normally not as a singleton
		default:
			return nil, err
		}
	}

	//
	// Create the run state.
	//

	newState := sv2.CreateState{
		Events:   evts,
		Metadata: metadata,
		Steps:    []state.MemoizedStep{},
	}

	if req.OriginalRunID != nil && req.FromStep != nil && req.FromStep.StepID != "" {
		if err := reconstruct(ctx, e.traceReader, req, &newState); err != nil {
			return nil, fmt.Errorf("error reconstructing input state: %w", err)
		}
	}

	st, err := e.smv2.Create(ctx, newState)
	switch {
	case err == nil: // no-op
	case errors.Is(err, state.ErrIdentifierExists): // no-op
	case errors.Is(err, state.ErrIdentifierTomestone):
		return nil, ErrFunctionSkippedIdempotency
	default:
		return nil, fmt.Errorf("error creating run state: %w", err)
	}

	stv1ID := sv2.V1FromMetadata(st.Metadata)

	// NOTE: if the runID mismatches, it means there's already a state available
	// and we need to override the one we already have to make sure we're using
	// the correct metedata values
	if metadata.ID.RunID != stv1ID.RunID {
		id := sv2.IDFromV1(stv1ID)
		metadata, err = e.smv2.LoadMetadata(ctx, id)
		if err != nil {
			return nil, err
		}
	}

	runSpanOpts := &tracing.CreateSpanOptions{
		Debug:    &tracing.SpanDebugData{Location: "executor.Schedule"},
		Metadata: &metadata,
		Attributes: meta.NewAttrSet(
			meta.Attr(meta.Attrs.DebugSessionID, req.DebugSessionID),
			meta.Attr(meta.Attrs.DebugRunID, req.DebugRunID),
			meta.Attr(meta.Attrs.EventsInput, &strEvts),
			meta.Attr(meta.Attrs.TriggeringEventName, eventName),
		),
		Seed: []byte(metadata.ID.RunID[:]),
	}
	if req.RunMode == enums.RunModeSync {
		// XXX: If this is a sync run, always add the start time to the span. We do this
		// because sync runs have already started by the time we call Schedule; they're
		// in-process, and Schedule gets called via an API endpoint when the run starts.
		runSpanOpts.StartTime = runID.Timestamp()
	}

	status := enums.StepStatusQueued
	if req.SkipReason() != enums.SkipReasonNone {
		status = enums.StepStatusSkipped
	}

	// Always add either queued or skipped as a status.
	meta.AddAttr(
		runSpanOpts.Attributes,
		meta.Attrs.DynamicStatus,
		&status,
	)

	// Always the root span.
	runSpanRef, err = e.tracerProvider.CreateDroppableSpan(
		ctx,
		meta.SpanNameRun,
		runSpanOpts,
	)
	if err != nil {
		// return nil, fmt.Errorf("error creating run span: %w", err)
		l.Debug("error creating run span", "error", err)
	}

	// If this is paused, immediately end just before creating state.
	if skipped := req.SkipReason(); skipped != enums.SkipReasonNone {
		sendSpans()
		return e.handleFunctionSkipped(ctx, req, metadata, evts, skipped)
	}

	if req.BatchID == nil {

		// Create cancellation pauses immediately, only if this is a non-batch event.
		if len(req.Function.Cancel) > 0 {
			if err := e.createCancellationPauses(ctx, l, key, evtMap, metadata.ID, req); err != nil {
				return &metadata, err
			}
		}

		// Add a system job to eager-cancel this function run on timeouts, only if this is a non-batch event.
		if req.Function.Timeouts != nil && req.Function.Timeouts.Start != nil {
			enqueuedAt := ulid.Time(runID.Time())
			if err := e.createEagerCancellationForTimeout(ctx, enqueuedAt, req.Function.Timeouts.StartDuration(), enums.CancellationKindStartTimeout, stv1ID); err != nil {
				return &metadata, err
			}
		}
	}

	at := time.Now()
	if req.BatchID == nil {
		evtTs := time.UnixMilli(req.Events[0].GetEvent().Timestamp)
		if evtTs.After(at) {
			// Schedule functions in the future if there's a future
			// event `ts` field.
			at = evtTs
		}
	}
	if req.At != nil {
		at = *req.At
	}

	// Prefix the workflow to the job ID so that no invocation can accidentally
	// cause idempotency issues across users/functions.
	//
	// This enures that we only ever enqueue the start job for this function once.
	queueKey := fmt.Sprintf("%s:%s", req.Function.ID, key)
	maxAttempts := consts.MaxRetries + 1
	item := queue.Item{
		JobID:                 &queueKey,
		GroupID:               uuid.New().String(),
		WorkspaceID:           stv1ID.WorkspaceID,
		Kind:                  queue.KindStart,
		Identifier:            stv1ID,
		CustomConcurrencyKeys: metadata.Config.CustomConcurrencyKeys,
		PriorityFactor:        metadata.Config.PriorityFactor,
		Attempt:               0,
		MaxAttempts:           &maxAttempts,
		Payload: queue.PayloadEdge{
			Edge: inngest.SourceEdge,
		},
		Throttle:  throttle,
		Metadata:  map[string]any{},
		Singleton: singletonConfig,
	}

	if runSpanRef != nil {
		// We also create the first discovery step right now, as then every single
		// queue item has a span to reference.
		//
		// Initially, this helps combat a situation whereby erroring calls within
		// the very first discovery step of a function are difficult to attribute
		// to the same step span across retries.
		//
		// In the future, this also means that we can remove some magic around
		// where to find the latest span and just always fetch it from the queue
		// item.
		discoverySpanRef, err = e.tracerProvider.CreateDroppableSpan(
			ctx,
			meta.SpanNameStepDiscovery,
			&tracing.CreateSpanOptions{
				Debug:     &tracing.SpanDebugData{Location: "executor.Schedule"},
				Parent:    runSpanRef.Ref,
				Metadata:  &metadata,
				QueueItem: &item,
				Carriers:  []map[string]any{item.Metadata},
			},
		)
		if err != nil {
			l.Debug("error creating initial step span", "error", err)
		}
	}

	// If this is run mode sync, we do NOT need to create a queue item, as the
	// Inngest SDK is checkpointing and the execution is happening in a single
	// external API request.
	if req.RunMode == enums.RunModeSync {
		for _, e := range e.lifecycles {
			go e.OnFunctionScheduled(context.WithoutCancel(ctx), metadata, item, req.Events)
		}
		return &metadata, nil
	}

	// Schedule for async functons (the default)
	err = e.queue.Enqueue(ctx, item, at, queue.EnqueueOpts{})

	switch err {
	case nil:
		// no-op
	case redis_state.ErrQueueItemExists:
		// If the item already exists in the queue, we can safely ignore this
		// entire schedule request; it's basically a retry and we should not
		// persist this for the user.
		return nil, state.ErrIdentifierExists

	case redis_state.ErrQueueItemSingletonExists:
		_, err := e.smv2.Delete(ctx, sv2.IDFromV1(stv1ID))
		if err != nil {
			l.ReportError(err, "error deleting function state")
		}
		return nil, ErrFunctionSkipped

	default:
		return nil, fmt.Errorf("error enqueueing source edge '%v': %w", queueKey, err)
	}

	sendSpans()
	for _, e := range e.lifecycles {
		go e.OnFunctionScheduled(context.WithoutCancel(ctx), metadata, item, req.Events)
	}

	return &metadata, nil
}

func (e *executor) handleFunctionSkipped(ctx context.Context, req execution.ScheduleRequest, metadata sv2.Metadata, evts []json.RawMessage, reason enums.SkipReason) (*sv2.Metadata, error) {
	for _, e := range e.lifecycles {
		go e.OnFunctionSkipped(context.WithoutCancel(ctx), metadata, execution.SkipState{
			CronSchedule: req.Events[0].GetEvent().CronSchedule(),
			Reason:       reason,
			Events:       evts,
		})
	}
	return nil, ErrFunctionSkipped
}

// Execute loads a workflow and the current run state, then executes the
// function's step via the necessary driver.
func (e *executor) Execute(ctx context.Context, id state.Identifier, item queue.Item, edge inngest.Edge) (*state.DriverResponse, error) {
	// Immediately store execution context for tracing.
	ctx = tracing.WithExecutionContext(ctx, tracing.ExecutionContext{
		Identifier:  sv2.IDFromV1(id),
		Attempt:     item.Attempt,
		MaxAttempts: item.MaxAttempts,
		QueueKind:   item.Kind,
	})

	if e.fl == nil {
		return nil, fmt.Errorf("no function loader specified running step")
	}

	l := e.log.With(
		"account_id", item.Identifier.AccountID,
		"env_id", item.WorkspaceID,
		"app_id", item.Identifier.AppID,
		"fn_id", item.Identifier.WorkflowID,
		"run_id", id.RunID,
	)
	ctx = logger.WithStdlib(ctx, l)

	// If this is of type sleep, ensure that we save "nil" within the state store
	// for the outgoing edge ID.  This ensures that we properly increase the stack
	// for `tools.sleep` within generator functions.
	//
	// This also marks the sleep item as completed.
	isSleepResume := item.Kind == queue.KindSleep && item.Attempt == 0
	if isSleepResume {
		err := e.tracerProvider.UpdateSpan(ctx, &tracing.UpdateSpanOptions{
			EndTime:    time.Now(),
			Debug:      &tracing.SpanDebugData{Location: "executor.SleepResume"},
			QueueItem:  &item,
			Status:     enums.StepStatusCompleted,
			TargetSpan: tracing.SpanRefFromQueueItem(&item),
		})
		if err != nil {
			l.Debug("error updating sleep resume span", "error", err)
		}

		hasPendingSteps, err := e.smv2.SaveStep(ctx, sv2.ID{
			RunID:      id.RunID,
			FunctionID: id.WorkflowID,
			Tenant: sv2.Tenant{
				AppID:     id.AppID,
				EnvID:     id.WorkspaceID,
				AccountID: id.AccountID,
			},
		}, edge.Outgoing, []byte("null"))
		if !errors.Is(err, state.ErrDuplicateResponse) && err != nil {
			return nil, err
		}
		if !shouldEnqueueDiscovery(hasPendingSteps, item.ParallelMode) {
			// Other steps are pending before we re-enter the function, so
			// we're now done with this execution.
			return nil, nil
		}
		// After the sleep, we start a new step.  This means we also want to start a new
		// group ID, ensuring that we correlate the next step _after_ this sleep (to be
		// scheduled in this executor run)
		ctx = state.WithGroupID(ctx, uuid.New().String())
	}

	md, err := e.smv2.LoadMetadata(ctx, sv2.ID{
		RunID:      id.RunID,
		FunctionID: id.WorkflowID,
		Tenant: sv2.Tenant{
			AppID:     id.AppID,
			EnvID:     id.WorkspaceID,
			AccountID: id.AccountID,
		},
	})
	// XXX: MetadataNotFound -> assume fn is deleted.
	if err != nil {
		return nil, fmt.Errorf("cannot load metadata to execute run: %w", err)
	}

	ef, err := e.fl.LoadFunction(ctx, md.ID.Tenant.EnvID, md.ID.FunctionID)
	if err != nil {
		return nil, fmt.Errorf("error loading function for run: %w", err)
	}
	if ef.Paused {
		return nil, state.ErrFunctionPaused
	}

	// Find the stack index for the incoming step.
	//
	// stackIndex represents the stack pointer at the time this step was scheduled.
	// This lets SDKs correctly evaluate parallelism by replaying generated steps in the
	// right order.
	var stackIndex int
	for n, id := range md.Stack {
		if id == edge.Outgoing {
			stackIndex = n + 1
			break
		}
	}

	events, err := e.smv2.LoadEvents(ctx, md.ID)
	if err != nil {
		return nil, fmt.Errorf("cannot load run events: %w", err)
	}

	// Validate that the run can execute.
	v := newRunValidator(e, ef.Function, md, events, item) // TODO: Load events for this.
	if err := v.validate(ctx); err != nil {
		return nil, err
	}

	//
	// record function start time using the same method as step started,
	// ensures ui timeline alignment
	start, ok := redis_state.GetItemStart(ctx)
	if !ok {
		start = time.Now()
	}

	if md.Config.StartedAt.IsZero() {
		md.Config.StartedAt = start

		// Add a system job to eager-cancel this function run on timeouts
		if ef.Function.Timeouts != nil && ef.Function.Timeouts.Finish != nil {
			if err := e.createEagerCancellationForTimeout(ctx, start, ef.Function.Timeouts.FinishDuration(), enums.CancellationKindFinishTimeout, id); err != nil {
				return nil, err
			}
		}
	}

	if v.stopWithoutRetry {
		// Validation prevented execution and doesn't want the executor to retry, so
		// don't return an error - assume the function finishes and delete state.
		_, err := e.smv2.Delete(ctx, md.ID)
		return nil, err
	}

	evtIDs := make([]string, len(id.EventIDs))
	for i, eid := range id.EventIDs {
		evtIDs[i] = eid.String()
	}

	// TODO: find a way to remove this
	// set function trace context so downstream execution have the function
	// trace context set
	ctx = extractTraceCtx(ctx, md)
	runSpanRef := tracing.RunSpanRefFromMetadata(&md)
	parentRef := e.getParentSpan(ctx, item, md)

	// If this is the trigger, check if we only have one child.  If so, skip to directly executing
	// that child;  we don't need to handle the trigger individually.
	//
	// This cuts down on queue churn.
	//
	// NOTE: This is a holdover from treating functions as a *series* of DAG calls.  In that case,
	// we automatically enqueue all children of the dag from the root node.
	// This can be cleaned up.
	if edge.Incoming == inngest.TriggerName {
		// We only support functions with a single step, as we've removed the DAG based approach.
		// This means that we always execute the first step.
		if len(ef.Function.Steps) > 1 {
			return nil, fmt.Errorf("DAG-based steps are no longer supported")
		}

		edge.Outgoing = inngest.TriggerName
		edge.Incoming = ef.Function.Steps[0].ID
		// Update the payload
		payload := item.Payload.(queue.PayloadEdge)
		payload.Edge = edge
		item.Payload = payload
		// Add retries from the step to our queue item.  Increase as retries is
		// always one less than attempts.
		retries := ef.Function.Steps[0].RetryCount() + 1
		item.MaxAttempts = &retries

		// Only just starting:  run lifecycles on first attempt.
		if item.Attempt == 0 {
			// Set the start time and spanID in metadata for subsequent runs
			// This should be an one time operation and is never updated after,
			// which is enforced on the Lua script.
			if err := e.smv2.UpdateMetadata(ctx, md.ID, sv2.MutableConfig{
				StartedAt:      md.Config.StartedAt,
				ForceStepPlan:  md.Config.ForceStepPlan,
				RequestVersion: md.Config.RequestVersion,
			}); err != nil {
				l.ReportError(err, "error updating metadata on function start")
			}

			// Set some run span details to be explicit that this has been
			// kicked off
			if err := e.tracerProvider.UpdateSpan(ctx, &tracing.UpdateSpanOptions{
				Debug:      &tracing.SpanDebugData{Location: "executor.ExecuteTrigger"},
				QueueItem:  &item,
				Metadata:   &md,
				Status:     enums.StepStatusRunning,
				TargetSpan: runSpanRef,
				Attributes: meta.NewAttrSet(
					meta.Attr(meta.Attrs.StartedAt, &md.Config.StartedAt),
				),
			}); err != nil {
				l.ReportError(err, "error updating run span on function start")
			}

			for _, e := range e.lifecycles {
				go e.OnFunctionStarted(context.WithoutCancel(ctx), md, item, events)
			}
		}
	}

	// Organize the run instance.
	instance := runInstance{
		md:         md,
		f:          *ef.Function,
		events:     events,
		item:       item,
		edge:       edge,
		stackIndex: stackIndex,
		httpClient: e.httpClient,
		parentSpan: parentRef,
	}

	// This span will be updated with output as soon as execution finishes.
	instance.execSpan, err = e.tracerProvider.CreateSpan(
		ctx,
		meta.SpanNameExecution,
		&tracing.CreateSpanOptions{
			Debug:      &tracing.SpanDebugData{Location: "executor.ExecutePre"},
			Parent:     parentRef,
			Metadata:   &md,
			QueueItem:  &item,
			Attributes: tracing.FunctionAttrs(&instance.f),
			StartTime:  time.Now(),
		},
	)
	if err != nil {
		// return nil, fmt.Errorf("error creating execution span: %w", err)
		l.Debug("error creating execution span", "error", err)
	}

	return util.CritT(ctx, "run step", func(ctx context.Context) (*state.DriverResponse, error) {
		resp, err := e.run(ctx, &instance)

		// XX: This is going to drop any sleep requests, because DriverResponseAttrs
		// forces the drop field if resp.IsDiscoveryResponse() is true.
		updateOpts := &tracing.UpdateSpanOptions{
			Debug:      &tracing.SpanDebugData{Location: "executor.ExecutePost"},
			Metadata:   &md,
			QueueItem:  &item,
			TargetSpan: instance.execSpan,
			Attributes: tracing.DriverResponseAttrs(resp, nil),
		}

		// For most executions, we now set the status of the execution span.
		// For some responses, however, the execution as the user sees it is
		// still ongoing. Account for that here.
		if !resp.IsGatewayRequest() {
			updateOpts.EndTime = time.Now()

			status := enums.StepStatusCompleted
			if err != nil || resp.Err != nil || resp.UserError != nil {
				status = enums.StepStatusFailed
			}
			updateOpts.Status = status
		}

		_ = e.tracerProvider.UpdateSpan(ctx, updateOpts)

		// Now we have a response, update the run instance.  We need to do this as request
		// offloads must mutate the response directly.
		instance.resp = resp
		if resp == nil && err != nil {
			for _, e := range e.lifecycles {
				// OnStepFinished handles step success and step errors/failures.  It is
				// currently the responsibility of the lifecycle manager to handle the differing
				// step statuses when a step finishes.
				go e.OnStepFinished(context.WithoutCancel(ctx), md, item, edge, resp, err)
			}
			return nil, err
		}

		if handleErr := e.HandleResponse(ctx, &instance); handleErr != nil {
			return resp, handleErr
		}
		return resp, err
	},
		// wait up to 2h and add a short delay to allow driver implementations to
		// return a specific timeout error here
		util.WithTimeout(consts.MaxFunctionTimeout+5*time.Second),
	)
}

func (e *executor) HandleResponse(ctx context.Context, i *runInstance) error {
	l := logger.StdlibLogger(ctx).With(
		"run_id", i.md.ID.RunID.String(),
		"workflow_id", i.md.ID.FunctionID.String(),
	)

	for _, e := range e.lifecycles {
		go e.OnStepFinished(context.WithoutCancel(ctx), i.md, i.item, i.edge, i.resp, nil)
	}

	if i.resp.Err == nil && !i.resp.IsFunctionResult() {
		// Handle generator responses then return.
		if serr := e.HandleGeneratorResponse(ctx, i, i.resp); serr != nil {
			// If this is an error compiling async expressions, fail the function.
			shouldFailEarly := errors.Is(serr, &expressions.CompileError{}) || errors.Is(serr, state.ErrStateOverflowed) || errors.Is(serr, state.ErrFunctionOverflowed) || errors.Is(serr, state.ErrSignalConflict)

			if shouldFailEarly {
				var gracefulErr *state.WrappedStandardError
				if hasGracefulErr := errors.As(serr, &gracefulErr); hasGracefulErr {
					serialized := gracefulErr.Serialize(execution.StateErrorKey)
					i.resp.Output = serialized
					i.resp.Err = &gracefulErr.StandardError.Name

					// Immediately fail the function.
					i.resp.NoRetry = true

					// This is required to get old history to look correct.
					// Without it, the function run will have no output. We can
					// probably delete this when we fully remove old history.
					i.resp.Generator = []*state.GeneratorOpcode{}
				}

				if err := e.Finalize(ctx, execution.FinalizeOpts{
					Metadata: i.md,
					// Always, when called from the executor, as this handles async
					// finalization.
					RunMode:  enums.RunModeAsync,
					Response: *i.resp,
					Optional: execution.FinalizeOptional{
						FnSlug:        i.f.GetSlug(),
						InputEvents:   i.events,
						OutputSpanRef: i.execSpan,
						Reason:        "fail-early",
					},
				}); err != nil {
					l.ReportError(err, "error running finish handler")
				}

				// Can be reached multiple times for parallel discovery steps
				for _, e := range e.lifecycles {
					go e.OnFunctionFinished(context.WithoutCancel(ctx), i.md, i.item, i.events, *i.resp)
				}

				return nil
			}

			return fmt.Errorf("error handling generator response: %w", serr)
		}
	}

	// Check for temporary failures.  The outputs of transient errors are not
	// stored in the state store;  they're tracked via executor lifecycle methods
	// for logging.
	//
	// NOTE: If the SDK was running a step (NOT function code) and quit gracefully,
	// resp.UserError will always be set, even if the step itself throws a non-retriable
	// error.
	//
	// This is purely for network errors or top-level function code errors.
	if i.resp.Err != nil {
		if i.resp.Retryable() {
			// Retries are a native aspect of the queue;  returning errors always
			// retries steps if possible.
			for _, e := range e.lifecycles {
				// Run the lifecycle method for this retry, which is baked into the queue.
				i.item.Attempt += 1
				go e.OnStepScheduled(context.WithoutCancel(ctx), i.md, i.item, &i.resp.Step.Name)
			}
			return nil
		}

		// If i.resp.Err != nil, we don't know whether to invoke the fn again
		// with per-step errors, as we don't know if the intent behind this queue item
		// is a step.
		//
		// In this case, for non-retryable errors, we ignore and fail the function;
		// only OpcodeStepError causes try/catch to be handled and us to continue
		// on error.

		if err := e.Finalize(ctx, execution.FinalizeOpts{
			Metadata: i.md,
			// Always, when called from the executor, as this handles async
			// finalization.
			RunMode:  enums.RunModeAsync,
			Response: *i.resp,
			Optional: execution.FinalizeOptional{
				FnSlug:        i.f.GetSlug(),
				InputEvents:   i.events,
				OutputSpanRef: i.execSpan,
				Reason:        "resp-err",
			},
		}); err != nil {
			l.ReportError(err, "error running finish handler")
		}

		// Can be reached multiple times for parallel discovery steps
		for _, e := range e.lifecycles {
			go e.OnFunctionFinished(context.WithoutCancel(ctx), i.md, i.item, i.events, *i.resp)
		}

		return nil
	}

	// The generator length check is necessary because parallel steps in older
	// SDK versions (e.g. 2.7.2) can result in an OpcodeNone.
	if len(i.resp.Generator) == 0 && i.resp.IsFunctionResult() {
		// This is the function result.
		if err := e.Finalize(ctx, execution.FinalizeOpts{
			Metadata: i.md,
			// Always, when called from the executor, as this handles async
			// finalization.
			RunMode:  enums.RunModeAsync,
			Response: *i.resp,
			Optional: execution.FinalizeOptional{
				FnSlug:        i.f.GetSlug(),
				InputEvents:   i.events,
				OutputSpanRef: i.execSpan,
				Reason:        "opcode-none",
			},
		}); err != nil {
			l.ReportError(err, "error running finish handler")
		}

		// Can be reached multiple times for parallel discovery steps
		for _, e := range e.lifecycles {
			go e.OnFunctionFinished(context.WithoutCancel(ctx), i.md, i.item, i.events, *i.resp)
		}
	}

	return nil
}

type functionFinishedData struct {
	FunctionID          string         `json:"function_id"`
	RunID               ulid.ULID      `json:"run_id"`
	Event               map[string]any `json:"event"`
	Events              []event.Event  `json:"events"`
	Error               any            `json:"error,omitempty"`
	Result              any            `json:"result,omitempty"`
	InvokeCorrelationID *string        `json:"correlation_id,omitempty"`
}

func (f *functionFinishedData) setResponse(r state.DriverResponse) {
	if r.Err != nil {
		f.Error = r.StandardError()
	}
	if r.UserError != nil {
		f.Error = r.UserError
	}
	if r.Output != nil {
		f.Result = r.Output
	}
}

func (f functionFinishedData) Map() map[string]any {
	s := structs.New(f)
	s.TagName = "json"
	return s.Map()
}

func correlationID(event event.Event) *string {
	container, ok := event.Data[consts.InngestEventDataPrefix].(map[string]any)
	if !ok {
		return nil
	}
	if correlationID, ok := container[consts.InvokeCorrelationId].(string); ok {
		return &correlationID
	}
	return nil
}

// run executes the step with the given step ID.
//
// A nil response with an error indicates that an internal error occurred and the step
// did not run.
func (e *executor) run(ctx context.Context, i *runInstance) (*state.DriverResponse, error) {
	url := i.f.URI()
	for _, e := range e.lifecycles {
		go e.OnStepStarted(context.WithoutCancel(ctx), i.md, i.item, i.edge, url.String())
	}

	switch d := e.fnDriver(ctx, i.f).(type) {
	case driver.DriverV2:
		return e.executeDriverV2(ctx, i, d)
	case driver.DriverV1:
		{
			// Execute the actual step using V1 drivers.  The V1 driver embeds errors in driver
			// response and has generally difficult error management.
			response, err := e.executeDriverV1(ctx, i)
			if response.Err != nil && err == nil {
				// This step errored, so always return an error.
				return response, fmt.Errorf("%s", *response.Err)
			}
			return response, err
		}
	default:
		return nil, fmt.Errorf("%w: '%s'", ErrNoRuntimeDriver, inngest.Driver(i.f))
	}
}

func (e *executor) executeDriverV2(ctx context.Context, run *runInstance, d driver.DriverV2) (*state.DriverResponse, error) {
	resp, uerr, ierr := d.Do(ctx, e.smv2, driver.V2RequestOpts{
		Metadata:    *run.Metadata(),
		Fn:          run.f,
		SigningKey:  []byte{}, // TODO
		Attempt:     run.AttemptCount(),
		Index:       run.stackIndex,
		StepID:      &run.edge.Outgoing,
		QueueItemID: queue.JobIDFromContext(ctx),
	})

	// TODO: Handle errors appropriately.
	//
	// For now, the executor expects V1 style errors directly in state.DriverResponse.
	// We move all UserErrors into state.DriverResponse, and always return a response...
	// until we refactor the executor to handle (Option<Response>, UserError, InternalError).
	if resp == nil {
		resp = &state.DriverResponse{}
	}

	if uerr != nil {
		resp.Output = uerr.Raw()
		resp.OutputSize = len(resp.Output.([]byte))
	}

	if ierr != nil {
		str := ierr.Error()
		resp.Err = &str
	}

	return resp, ierr
}

// executeDriverV1 runs the enqueued step by invoking the driver.  It also inspects
// and normalizes responses (eg. max retry attempts).
func (e *executor) executeDriverV1(ctx context.Context, i *runInstance) (*state.DriverResponse, error) {
	driverName := inngest.Driver(i.f)

	d, ok := e.driverv1[driverName]
	if !ok {
		return nil, fmt.Errorf("%w: '%s'", ErrNoRuntimeDriver, driverName)
	}

	step := &i.f.Steps[0]

	if i.execSpan != nil {
		// Allow deep driver code to grab the execution span from context
		ctx = i.execSpan.SetToCtx(ctx)
	}

	response, err := d.Execute(ctx, e.smv2, i.md, i.item, i.edge, *step, i.stackIndex, i.item.Attempt)

	if response == nil {
		response = &state.DriverResponse{
			Step: *step,
		}
	}

	if err != nil && response.Err == nil {
		var serr syscode.Error
		if errors.As(err, &serr) {
			gracefulErr := state.StandardError{
				Error:   fmt.Sprintf("%s: %s", serr.Code, serr.Message),
				Name:    serr.Code,
				Message: serr.Message,
			}.Serialize(execution.StateErrorKey)
			response.Output = gracefulErr
			response.Err = &serr.Code
		} else {
			// Set the response error if it wasn't set, or if Execute had an internal error.
			// This ensures that we only ever need to check resp.Err to handle errors.
			byt, e := json.Marshal(err.Error())
			if e != nil {
				response.Output = err
			} else {
				response.Output = string(byt)
			}

			errstr := err.Error()
			response.Err = &errstr
		}
	}
	// Ensure that the step is always set.  This removes the need for drivers to always
	// set this.
	if response.Step.ID == "" {
		response.Step = *step
	}

	// If there's one opcode and it's of type StepError, ensure we set resp.Err to
	// a string containing the response error.
	//
	// TODO: Refactor response.Err
	if len(response.Generator) == 1 && response.Generator[0].Op == enums.OpcodeStepError {
		if !queue.ShouldRetry(nil, i.item.Attempt, step.RetryCount()+1) {
			response.NoRetry = true
		}
	}

	// Max attempts is encoded at the queue level from step configuration.  If we're at max attempts,
	// ensure the response's NoRetry flag is set, as we shouldn't retry any more.  This also ensures
	// that we properly handle this response as a Failure (permanent) vs an Error (transient).
	if response.Err != nil && !queue.ShouldRetry(nil, i.item.Attempt, step.RetryCount()+1) {
		response.NoRetry = true
	}

	return response, err
}

// HandlePauses handles pauses loaded from an incoming event.
func (e *executor) HandlePauses(ctx context.Context, evt event.TrackedEvent) (execution.HandlePauseResult, error) {
	l := e.log.With(
		"workspace_id", evt.GetWorkspaceID(),
		"event_id", evt.GetInternalID(),
	)

	idx := pauses.Index{
		WorkspaceID: evt.GetWorkspaceID(),
		EventName:   evt.GetEvent().Name,
	}

	if bufferCount, _ := e.pm.BufferLen(ctx, idx); bufferCount > 0 {
		// Log the total number of items in the buffer at any point.
		l = l.With("buffer_count", bufferCount)
	}

	aggregated, err := e.pm.Aggregated(
		ctx,
		idx,
		consts.AggregatePauseThreshold,
	)
	if err != nil {
		l.ReportError(err, "error checking pause aggregation")
	}

	// Use the aggregator for all funciton finished events, if there are more than
	// 50 waiting.  It only takes a few milliseconds to iterate and handle less
	// than 50;  anything more runs the risk of running slow.
	if aggregated {
		aggRes, err := e.handleAggregatePauses(ctx, evt)
		if err != nil {
			l.ReportError(err, "error handling aggregate pauses")
		}
		return aggRes, err
	}

	iter, err := e.pm.PausesSince(ctx, idx, time.Time{})
	if err != nil {
		return execution.HandlePauseResult{}, fmt.Errorf("error loading pause iterator: %w", err)
	}

	res, err := e.handlePausesAllNaively(ctx, iter, evt)
	if err != nil {
		l.ReportError(err, "error handling naive pauses")
	}
	return res, nil
}

//nolint:all
func (e *executor) handlePausesAllNaively(ctx context.Context, iter state.PauseIterator, evt event.TrackedEvent) (execution.HandlePauseResult, error) {
	res := execution.HandlePauseResult{0, 0}

	if e.queue == nil || e.smv2 == nil || e.pm == nil {
		return res, fmt.Errorf("no queue or state manager specified")
	}

	log := e.log.With("event_id", evt.GetInternalID().String())

	var (
		goerr error
		wg    sync.WaitGroup
	)

	evtID := evt.GetInternalID()

	// Schedule up to PauseHandleConcurrency pauses at once.
	sem := semaphore.NewWeighted(int64(PauseHandleConcurrency))

	for iter.Next(ctx) {
		pause := iter.Val(ctx)

		// Block until we have capacity
		if err := sem.Acquire(ctx, 1); err != nil {
			return res, fmt.Errorf("error blocking on semaphore: %w", err)
		}

		wg.Add(1)
		go func() {
			atomic.AddInt32(&res[0], 1)

			defer wg.Done()
			// Always release one from the capacity
			defer sem.Release(1)

			if pause == nil {
				return
			}

			l := log.With(
				"pause_id", pause.ID.String(),
				"run_id", pause.Identifier.RunID.String(),
				"workflow_id", pause.Identifier.FunctionID.String(),
				"expires", pause.Expires.String(),
				"strategy", "naive",
			)

			// If this is a cancellation, ensure that we're not handling an event that
			// was received before the run (due to eg. latency in a bad case).
			//
			// NOTE: Fast path this before handling the expression.
			if pause.Cancel && bytes.Compare(evtID[:], pause.Identifier.RunID[:]) <= 0 {
				return
			}

			// Run an expression if this exists.
			if pause.Expression != nil {
				// Precompute the expression data once, as a value (not pointer)
				data := expressions.NewData(map[string]any{
					"async": evt.GetEvent().Map(),
				})

				expr, err := expressions.NewExpressionEvaluator(ctx, *pause.Expression)
				if err != nil {
					l.Warn("error compiling pause expression", "error", err)
					return
				}

				val, _, err := expr.Evaluate(ctx, data)
				if err != nil {
					l.Warn("error evaluating pause expression", "error", err)
					return
				}
				result, _ := val.(bool)
				if !result {
					return
				}
			}

			if err := e.handlePause(ctx, evt, evtID, pause, &res, l); err != nil {
				goerr = errors.Join(goerr, err)
				l.Error("error handling pause", "error", err, "pause", pause)
			}
		}()

	}

	wg.Wait()

	if iter.Error() != context.Canceled {
		goerr = errors.Join(goerr, fmt.Errorf("pause iteration error: %w", iter.Error()))
	}

	return res, goerr
}

func (e *executor) handleAggregatePauses(ctx context.Context, evt event.TrackedEvent) (execution.HandlePauseResult, error) {
	res := execution.HandlePauseResult{0, 0}

	if e.exprAggregator == nil {
		return execution.HandlePauseResult{}, fmt.Errorf("no expression evaluator found")
	}

	log := e.log.With(
		"event_id", evt.GetInternalID().String(),
		"workspace_id", evt.GetWorkspaceID(),
		"event", evt.GetEvent().Name,
	)

	evtID := evt.GetInternalID()
	evals, count, err := e.exprAggregator.EvaluateAsyncEvent(ctx, evt)
	if err != nil {
		log.Error("error evaluating async event", "error", err)
	}

	// We only want to return an error if we have no evaluations. Since we
	// evaluate multiple expressions, a returned error means that at least one
	// expression errored -- not that all expressions errored.
	if err != nil && len(evals) == 0 {
		return execution.HandlePauseResult{count, 0}, err
	}

	var (
		goerr error
		wg    sync.WaitGroup
	)

	for _, i := range evals {
		// Copy pause into function
		pause := *i
		wg.Add(1)
		go func() {
			atomic.AddInt32(&res[0], 1)

			defer wg.Done()

			l := log.With(
				"pause_id", pause.ID.String(),
				"run_id", pause.Identifier.RunID.String(),
				"workflow_id", pause.Identifier.FunctionID.String(),
				"expires", pause.Expires.String(),
			)

			if err := e.handlePause(ctx, evt, evtID, &pause, &res, l); err != nil {
				goerr = errors.Join(goerr, err)
				l.Error("error handling pause", "error", err, "pause", pause)
			}
		}()
	}
	wg.Wait()

	return res, goerr
}

func (e *executor) handlePause(
	ctx context.Context,
	evt event.TrackedEvent,
	evtID ulid.ULID,
	pause *state.Pause,
	res *execution.HandlePauseResult,
	l logger.Logger,
) error {
	// If this is a cancellation, ensure that we're not handling an event that
	// was received before the run (due to eg. latency in a bad case).
	if pause.Cancel && bytes.Compare(evtID[:], pause.Identifier.RunID[:]) <= 0 {
		return nil
	}

	return util.Crit(ctx, "handle pause", func(ctx context.Context) error {
		cleanup := func(ctx context.Context) {
			eg := errgroup.Group{}
			eg.Go(func() error {
				return e.pm.Delete(
					context.Background(),
					pauses.Index{WorkspaceID: pause.WorkspaceID, EventName: evt.GetEvent().Name},
					*pause,
				)
			})
			eg.Go(func() error {
				return e.exprAggregator.RemovePause(ctx, pause)
			})
			_ = eg.Wait()
		}

		// NOTE: Some pauses may be nil or expired, as the iterator may take
		// time to process.  We handle that here and assume that the event
		// did not occur in time.
		if pause.Expires.Time().Before(time.Now()) {
			l.Debug("encountered expired pause")

			shouldDelete := pause.Expires.Time().Add(consts.PauseExpiredDeletionGracePeriod).Before(time.Now())
			if shouldDelete {
				// Consume this pause to remove it entirely
				l.Debug("deleting expired pause")

				cleanup(ctx)
			}
			return nil
		}

		// NOTE: Make sure the event that created the pause isn't also the one resuming it
		if pause.TriggeringEventID != nil && *pause.TriggeringEventID == evtID.String() {
			return nil
		}

		// Ensure that we store the group ID for this pause, letting us properly track cancellation
		// or continuation history
		ctx = state.WithGroupID(ctx, pause.GroupID)

		if pause.Cancel {
			// This is a cancellation signal.  Check if the function
			// has ended, and if so remove the pause.
			//
			// NOTE: Bookkeeping must be added to individual function runs and handled on
			// completion instead of here.  This is a hot path and should only exist whilst
			// bookkeeping is not implemented.
			if exists, err := e.smv2.Exists(ctx, sv2.IDFromPause(*pause)); !exists && err == nil {
				// This function has ended.  Delete the pause and continue
				cleanup(ctx)
				return nil
			}

			// Cancelling a function can happen before a lease, as it's an atomic operation that will always happen.
			err := e.Cancel(ctx, sv2.IDFromPause(*pause), execution.CancelRequest{
				EventID:    &evtID,
				Expression: pause.Expression,
			})
			if errors.Is(err, state.ErrFunctionCancelled) ||
				errors.Is(err, state.ErrFunctionComplete) ||
				errors.Is(err, state.ErrFunctionFailed) ||
				errors.Is(err, ErrFunctionEnded) {
				// Safe to ignore.
				cleanup(ctx)
				return nil
			}
			if err != nil && strings.Contains(err.Error(), "no status stored in metadata") {
				// Safe to ignore.
				cleanup(ctx)
				return nil
			}

			if err != nil {
				return fmt.Errorf("error cancelling function: %w", err)
			}

			// Ensure we consume this pause, as this isn't handled by the higher-level cancel function.
			// NOTE: cleanup closure is ignored here since there's already another one that will be called
			_, _, err = e.pm.ConsumePause(context.Background(), *pause, state.ConsumePauseOpts{
				IdempotencyKey: evtID.String(),
				Data:           nil,
			})
			if err == nil || err == state.ErrPauseLeased || err == state.ErrPauseNotFound {
				atomic.AddInt32(&res[1], 1)
				cleanup(ctx)
				return nil
			}
			return fmt.Errorf("error consuming pause after cancel: %w", err)
		}

		resumeData := pause.GetResumeData(evt.GetEvent())

		err := e.Resume(ctx, *pause, execution.ResumeRequest{
			With:           resumeData.With,
			EventID:        &evtID,
			EventName:      evt.GetEvent().Name,
			RunID:          resumeData.RunID,
			StepName:       resumeData.StepName,
			IdempotencyKey: evtID.String(),
		})
		if errors.Is(err, state.ErrPauseLeased) ||
			errors.Is(err, state.ErrPauseNotFound) ||
			errors.Is(err, state.ErrRunNotFound) {
			return nil
		}
		if err != nil {
			return fmt.Errorf("error resuming pause: %w", err)
		}

		// Add to the counter.
		atomic.AddInt32(&res[1], 1)
		if err := e.exprAggregator.RemovePause(ctx, pause); err != nil {
			l.Warn("error removing pause from aggregator", "error", err)
		}
		return nil
	})
}

func (e *executor) HandleInvokeFinish(ctx context.Context, evt event.TrackedEvent) error {
	evtID := evt.GetInternalID()
	l := e.log.With("event_id", evtID.String())

	correlationID := evt.GetEvent().CorrelationID()
	if correlationID == "" {
		return fmt.Errorf("no correlation ID found in event when trying to handle finish")
	}

	// find the pause with correlationID
	wsID := evt.GetWorkspaceID()
	pause, err := e.pm.PauseByInvokeCorrelationID(ctx, wsID, correlationID)
	if err != nil {
		return err
	}

	var eventName string
	if pause.Event != nil {
		eventName = *pause.Event
	}

	if pause.Expires.Time().Before(time.Now()) {
		l.Debug("encountered expired pause")

		shouldDelete := pause.Expires.Time().Add(consts.PauseExpiredDeletionGracePeriod).Before(time.Now())
		if shouldDelete {
			// Consume this pause to remove it entirely
			l.Debug("deleting expired pause")
			_ = e.pm.Delete(context.Background(), pauses.Index{WorkspaceID: pause.WorkspaceID, EventName: eventName}, *pause)
		}

		return nil
	}

	if pause.Cancel {
		// This is a cancellation signal.  Check if the function
		// has ended, and if so remove the pause.
		//
		// NOTE: Bookkeeping must be added to individual function runs and handled on
		// completion instead of here.  This is a hot path and should only exist whilst
		// bookkeeping is not implemented.
		if exists, err := e.smv2.Exists(ctx, sv2.IDFromPause(*pause)); !exists && err == nil {
			// This function has ended.  Delete the pause and continue
			_ = e.pm.Delete(context.Background(), pauses.Index{WorkspaceID: pause.WorkspaceID, EventName: eventName}, *pause)
			return nil
		}
	}

	resumeData := pause.GetResumeData(evt.GetEvent())
	l.Debug("resuming pause from invoke", "pause.DataKey", pause.DataKey)

	return e.Resume(ctx, *pause, execution.ResumeRequest{
		With:           resumeData.With,
		EventID:        &evtID,
		EventName:      evt.GetEvent().Name,
		RunID:          resumeData.RunID,
		StepName:       resumeData.StepName,
		IdempotencyKey: evtID.String(),
	})
}

// Cancel cancels an in-progress function.
func (e *executor) Cancel(ctx context.Context, id sv2.ID, r execution.CancelRequest) error {
	l := e.log.With(
		"run_id", id.RunID.String(),
		"workflow_id", id.FunctionID.String(),
	)

	md, err := e.smv2.LoadMetadata(ctx, id)
	if err == sv2.ErrMetadataNotFound || err == state.ErrRunNotFound {
		return nil
	}
	if err != nil {
		return fmt.Errorf("unable to load run: %w", err)
	}

	ctx = tracing.WithExecutionContext(ctx, tracing.ExecutionContext{
		Identifier: md.ID,
		Attempt:    0,
	})

	// We need events to finalize the function.
	evts, err := e.smv2.LoadEvents(ctx, id)
	if err != nil {
		return fmt.Errorf("unable to load run events: %w", err)
	}

	// We need the function slug.
	f, err := e.fl.LoadFunction(ctx, md.ID.Tenant.EnvID, md.ID.FunctionID)
	if err != nil {
		return fmt.Errorf("unable to load function: %w", err)
	}

	fnCancelledErr := state.ErrFunctionCancelled.Error()

	if err := e.Finalize(ctx, execution.FinalizeOpts{
		Metadata: md,
		// Always, when called from the executor, as this handles async
		// finalization.
		RunMode: enums.RunModeAsync,
		Response: state.DriverResponse{
			Err: &fnCancelledErr,
		},
		Optional: execution.FinalizeOptional{
			FnSlug:      f.Function.GetSlug(),
			InputEvents: evts,
			Reason:      "cancel",
		},
	}); err != nil {
		l.Error("error running finish handler", "error", err)
	}
	for _, e := range e.lifecycles {
		go e.OnFunctionCancelled(context.WithoutCancel(ctx), md, r, evts)
	}

	return nil
}

// ResumePauseTimeout times out a step.  This is used to reusme a pause from timeout when:
//
// - A waitForEvent step doesn't receive its event before the timeout
// - A waitForSignal step doesn't receive its signal before the timeout
// - An invoked function doesnt finish before the timeout
//
// Resume can also resume as a timeout.  This is a separate method so that we can resume
// the timeout without loading and leasing pauses, relying on state store atomicity to instead
// resume and cancel a pause.
func (e *executor) ResumePauseTimeout(ctx context.Context, pause state.Pause, r execution.ResumeRequest) error {
	// (tonyhb): this could be refactored to not require a pause, and instead only require the fields
	// necessary for timeouts.  This will save space in the queue.  This requires a refactor of the
	// trace lifecycles, whihc also require pauses.
	id := sv2.IDFromPause(pause)
	md, err := e.smv2.LoadMetadata(ctx, id)
	if err == state.ErrRunNotFound {
		return err
	}
	if err != nil {
		return fmt.Errorf("error loading metadata to resume from pause: %w", err)
	}

	// Immediately store execution context for tracing.
	ctx = tracing.WithExecutionContext(ctx, tracing.ExecutionContext{
		Identifier:  md.ID,
		Attempt:     0,
		MaxAttempts: pause.MaxAttempts,
	})

	data, err := json.Marshal(r.With)
	if err != nil {
		return fmt.Errorf("error marshalling timeout step data: %w", err)
	}

	e.log.Debug("resuming from timeout ", "identifier", id)

	hasPendingSteps, err := e.smv2.SaveStep(ctx, id, pause.DataKey, data)
	if errors.Is(err, state.ErrDuplicateResponse) {
		// cannot resume as the pause has already been resumed and consumed.
		return nil
	}
	if err != nil && !errors.Is(err, state.ErrIdempotentResponse) {
		// This is a non-idempotent error, so there was a legitimate error saving the response.
		e.log.Error("error saving timeout step", "error", err, "identifier", id)
		return err
	}

	pauseSpan := tracing.SpanRefFromPause(&pause)
	_ = e.tracerProvider.UpdateSpan(ctx, &tracing.UpdateSpanOptions{
		EndTime:    time.Now(),
		Debug:      &tracing.SpanDebugData{Location: "executor.ResumePauseTimeout"},
		Status:     enums.StepStatusTimedOut,
		TargetSpan: pauseSpan,
		Attributes: tracing.ResumeAttrs(&pause, &r),
	})

	if shouldEnqueueDiscovery(hasPendingSteps, pause.ParallelMode) {
		// If there are no parallel steps ongoing, we must enqueue the next SDK ping to continue on with
		// execution.
		jobID := fmt.Sprintf("%s-%s-timeout", md.IdempotencyKey(), pause.DataKey)
		nextItem := queue.Item{
			JobID: &jobID,
			// Add a new group ID for the child;  this will be a new step.
			GroupID:               uuid.New().String(),
			WorkspaceID:           id.Tenant.EnvID,
			Kind:                  queue.KindEdge,
			Identifier:            sv2.V1FromMetadata(md),
			PriorityFactor:        md.Config.PriorityFactor,
			CustomConcurrencyKeys: md.Config.CustomConcurrencyKeys,
			MaxAttempts:           pause.MaxAttempts,
			Payload: queue.PayloadEdge{
				Edge: inngest.Edge{
					Outgoing: pause.DataKey,
					Incoming: "step",
				},
			},
			Metadata: make(map[string]any),
		}

		nextStepSpan, err := e.tracerProvider.CreateDroppableSpan(
			ctx,
			meta.SpanNameStepDiscovery,
			&tracing.CreateSpanOptions{
				Carriers:    []map[string]any{nextItem.Metadata},
				FollowsFrom: pauseSpan,
				Debug:       &tracing.SpanDebugData{Location: "executor.ResumePauseTimeout"},
				Metadata:    &md,
				Parent:      tracing.RunSpanRefFromMetadata(&md),
				QueueItem:   &nextItem,
			},
		)
		if err != nil {
			// return fmt.Errorf("error creating span for next step after
			// resume timeout: %w", err)
			e.log.Error("error creating span for next step after resume timeout", "error", err)
		}

		err = e.queue.Enqueue(ctx, nextItem, time.Now(), queue.EnqueueOpts{})
		if err != nil {
			if errors.Is(err, redis_state.ErrQueueItemExists) {
				nextStepSpan.Drop()
			} else {
				_ = nextStepSpan.Send()
				return fmt.Errorf("error enqueueing after pause: %w", err)

			}
		}

		_ = nextStepSpan.Send()
	}

	// Only run lifecycles if we consumed the pause and enqueued next step.
	switch pause.GetOpcode() {
	case enums.OpcodeInvokeFunction:
		for _, e := range e.lifecycles {
			go e.OnInvokeFunctionResumed(context.WithoutCancel(ctx), md, pause, r)
		}
	case enums.OpcodeWaitForSignal:
		for _, e := range e.lifecycles {
			go e.OnWaitForSignalResumed(context.WithoutCancel(ctx), md, pause, r)
		}
	case enums.OpcodeWaitForEvent:
		for _, e := range e.lifecycles {
			go e.OnWaitForEventResumed(context.WithoutCancel(ctx), md, pause, r)
		}
	}

	// And delete the OG pause.
	if err := e.pm.Delete(ctx, pauses.PauseIndex(pause), pause); err != nil {
		return fmt.Errorf("deleting pause by ID: %w", err)
	}

	return nil
}

// Resume resumes an in-progress function from the given pause.
func (e *executor) Resume(ctx context.Context, pause state.Pause, r execution.ResumeRequest) error {
	if e.queue == nil || e.smv2 == nil || e.pm == nil {
		return fmt.Errorf("no queue or state manager specified")
	}

	sv2id := sv2.ID{
		RunID:      pause.Identifier.RunID,
		FunctionID: pause.Identifier.FunctionID,
		Tenant: sv2.Tenant{
			EnvID:     pause.WorkspaceID,
			AccountID: pause.Identifier.AccountID,
			// NOTE: Pauses do not store app IDs.
		},
	}

	// Immediately store execution context for tracing.
	ctx = tracing.WithExecutionContext(ctx, tracing.ExecutionContext{
		Identifier:  sv2id,
		Attempt:     0,
		MaxAttempts: pause.MaxAttempts,
	})

	md, err := e.smv2.LoadMetadata(ctx, sv2id)
	if err == state.ErrRunNotFound {
		return err
	}
	if err != nil {
		return fmt.Errorf("error loading metadata to resume from pause: %w", err)
	}

	err = util.Crit(ctx, "consume pause", func(ctx context.Context) error {
		if pause.OnTimeout && r.EventID != nil {
			// Delete this pause, as an event has occured which matches
			// the timeout.  We can do this prior to leasing a pause as it's the
			// only work that needs to happen
			_, cleanup, err := e.pm.ConsumePause(ctx, pause, state.ConsumePauseOpts{
				IdempotencyKey: r.IdempotencyKey,
				Data:           nil,
			})
			switch err {
			case nil, state.ErrPauseNotFound: // no-op
			default:
				return fmt.Errorf("error consuming pause via timeout: %w", err)
			}

			return cleanup()
		}

		consumeResult, cleanup, err := e.pm.ConsumePause(ctx, pause, state.ConsumePauseOpts{
			IdempotencyKey: r.IdempotencyKey,
			Data:           r.With,
		})
		if err != nil {
			return fmt.Errorf("error consuming pause via event: %w", err)
		}

		e.log.Debug("resuming from pause",
			"error", err,
			"pause_id", pause.ID.String(),
			"run_id", pause.Identifier.RunID.String(),
			"workflow_id", pause.Identifier.FunctionID.String(),
			"timeout", pause.OnTimeout,
			"cancel", pause.Cancel,
			"consumed", consumeResult,
		)

		if !consumeResult.DidConsume {
			// We don't need to do anything here.  This could be a dupe;  consuming a pause
			// is transactional / atomic, so ignore this.
			return nil
		}

		status := enums.StepStatusCompleted
		if r.IsTimeout {
			status = enums.StepStatusTimedOut
		}
		pauseSpan := tracing.SpanRefFromPause(&pause)
		_ = e.tracerProvider.UpdateSpan(ctx, &tracing.UpdateSpanOptions{
			EndTime:    time.Now(),
			Debug:      &tracing.SpanDebugData{Location: "executor.Resume"},
			Status:     status,
			TargetSpan: pauseSpan,
			Attributes: tracing.ResumeAttrs(&pause, &r),
		})

		if shouldEnqueueDiscovery(consumeResult.HasPendingSteps, pause.ParallelMode) {
			// Schedule an execution from the pause's entrypoint.  We do this
			// after consuming the pause to guarantee the event data is
			// stored via the pause for the next run.  If the ConsumePause
			// call comes after enqueue, the TCP conn may drop etc. and
			// running the job may occur prior to saving state data.
			//
			// NOTE: This has an "-event" prefix so that it does not conflict
			// with the timeout job ID.
			jobID := fmt.Sprintf("%s-%s-event", md.IdempotencyKey(), pause.DataKey)
			nextItem := queue.Item{
				JobID: &jobID,
				// Add a new group ID for the child;  this will be a new step.
				GroupID:               uuid.New().String(),
				WorkspaceID:           pause.WorkspaceID,
				Kind:                  queue.KindEdge,
				Identifier:            sv2.V1FromMetadata(md),
				PriorityFactor:        md.Config.PriorityFactor,
				CustomConcurrencyKeys: md.Config.CustomConcurrencyKeys,
				MaxAttempts:           pause.MaxAttempts,
				Payload: queue.PayloadEdge{
					Edge: pause.Edge(),
				},
				Metadata: make(map[string]any),
			}

			nextStepSpan, err := e.tracerProvider.CreateDroppableSpan(
				ctx,
				meta.SpanNameStepDiscovery,
				&tracing.CreateSpanOptions{
					Carriers:    []map[string]any{nextItem.Metadata},
					FollowsFrom: pauseSpan,
					Debug:       &tracing.SpanDebugData{Location: "executor.Resume"},
					Metadata:    &md,
					Parent:      tracing.RunSpanRefFromMetadata(&md),
					QueueItem:   &nextItem,
				},
			)
			if err != nil {
				// return fmt.Errorf("error creating span for next step
				// after resume: %w", err)
				e.log.Debug("error creating span for next step after resume", "error", err)
			}

			err = e.queue.Enqueue(ctx, nextItem, time.Now(), queue.EnqueueOpts{})
			if err != nil {
				if err == redis_state.ErrQueueItemExists {
					nextStepSpan.Drop()
				} else {
					_ = nextStepSpan.Send()
					return fmt.Errorf("error enqueueing after pause: %w", err)
				}
			}

			_ = nextStepSpan.Send()
		}

		// Only run lifecycles if we consumed the pause and enqueued next step.
		switch pause.GetOpcode() {
		case enums.OpcodeInvokeFunction:
			for _, e := range e.lifecycles {
				go e.OnInvokeFunctionResumed(context.WithoutCancel(ctx), md, pause, r)
			}
		case enums.OpcodeWaitForSignal:
			for _, e := range e.lifecycles {
				go e.OnWaitForSignalResumed(context.WithoutCancel(ctx), md, pause, r)
			}
		case enums.OpcodeWaitForEvent:
			for _, e := range e.lifecycles {
				go e.OnWaitForEventResumed(context.WithoutCancel(ctx), md, pause, r)
			}
		}

		// The timeout job is running on the queue and will Dequeue() itself. No need to continue.
		if r.IsTimeout {
			return cleanup()
		}

		// And dequeue the timeout job to remove unneeded work from the queue, etc.
		if q, ok := e.queue.(redis_state.QueueManager); ok {
			// timeout jobs are enqueued to the workflow partition (see handleGeneratorWaitForEvent)
			// this is _not_ a system partition and lives on the account shard, which we need to retrieve
			shard, err := e.shardFinder(ctx, md.ID.Tenant.AccountID, nil)
			if err != nil {
				return fmt.Errorf("could not find shard for pause timeout item for account %q: %w", md.ID.Tenant.AccountID, err)
			}

			jobID := fmt.Sprintf("%s-%s", md.IdempotencyKey(), pause.DataKey)
			err = q.Dequeue(ctx, shard, queue.QueueItem{
				ID:         queue.HashID(ctx, jobID),
				FunctionID: md.ID.FunctionID,
				Data: queue.Item{
					Kind:       queue.KindPause,
					Identifier: sv2.V1FromMetadata(md),
				},
			})
			if err != nil {
				if errors.Is(err, redis_state.ErrQueueItemNotFound) {
					logger.StdlibLogger(ctx).Warn("missing pause timeout item", "shard", shard.Name, "pause", pause)
				} else {
					logger.StdlibLogger(ctx).Error("error dequeueing consumed pause job when resuming", "error", err)
				}
			}
		}

		// clean up pause
		return cleanup()
	}, util.WithBoundaries(20*time.Second))
	if err != nil {
		return err
	}

	return nil
}

func (e *executor) HandleGeneratorResponse(ctx context.Context, i *runInstance, resp *state.DriverResponse) error {
	{
		// The following code helps with parallelism and the V2 -> V3 executor changes
		var update *sv2.MutableConfig
		// NOTE: We only need to set hash versions when handling generator responses, else the
		// fn is ending and it doesn't matter.
		if i.md.Config.RequestVersion == -1 {
			update = &sv2.MutableConfig{
				ForceStepPlan:  i.md.Config.ForceStepPlan,
				RequestVersion: resp.RequestVersion,
				StartedAt:      i.md.Config.StartedAt,
			}
		}
		if len(resp.Generator) > 1 {
			if !i.md.Config.ForceStepPlan {
				// With parallelism, we currently instruct the SDK to disable immediate execution,
				// enforcing that every step becomes pre-planned.
				if update == nil {
					update = &sv2.MutableConfig{
						ForceStepPlan:  i.md.Config.ForceStepPlan,
						RequestVersion: resp.RequestVersion,
						StartedAt:      i.md.Config.StartedAt,
					}
				}
				update.ForceStepPlan = true
			}
		}
		if resp.HasAI() {
			if update == nil {
				update = &sv2.MutableConfig{
					ForceStepPlan:  i.md.Config.ForceStepPlan,
					RequestVersion: resp.RequestVersion,
					StartedAt:      i.md.Config.StartedAt,
				}
			}
			update.HasAI = true
		}
		if update != nil {
			if err := e.smv2.UpdateMetadata(ctx, i.md.ID, *update); err != nil {
				return fmt.Errorf("error updating function metadata: %w", err)
			}
		}
	}

	stepCount := len(resp.Generator)

	if stepCount > consts.DefaultMaxStepLimit {
		// Disallow parallel plans that exceed the step limit
		return state.WrapInStandardError(
			state.ErrFunctionOverflowed,
			state.InngestErrFunctionOverflowed,
			fmt.Sprintf("The function run exceeded the step limit of %d steps.", consts.DefaultMaxStepLimit),
			"",
		)
	}

	groups := opGroups(resp.Generator)

	if stepCount > 1 && i.md.ShouldCoalesceParallelism(resp) {
		if err := e.smv2.SavePending(ctx, i.md.ID, groups.IDs()); err != nil {
			return fmt.Errorf("error saving pending steps: %w", err)
		}
	}

	// NOTE: Before checkpointing, we could never have a slice of opcodes with len(1)
	// which contained a step.run.  However, with checkpointing we can batch step.run
	// outputs into one single HTTP response.
	//
	// When this happens, we ALWAYS need to create a trace for each step.
	//
	// We pass this down in context, unfortunately.
	if len(resp.Generator) > 1 {
		for _, op := range resp.Generator {
			if op.Op == enums.OpcodeStepRun {
				ctx = setEmitCheckpointTraces(ctx)
				break
			}
		}
	}

	for _, group := range groups.All() {
		if err := e.handleGeneratorGroup(ctx, i, group, resp); err != nil {
			return err
		}
	}

	return nil
}

func (e *executor) handleGeneratorGroup(ctx context.Context, i *runInstance, group OpcodeGroup, resp *state.DriverResponse) error {
	eg := errgroup.Group{}
	for _, op := range group.Opcodes {
		if op == nil {
			// This is clearly an error.
			if e.log != nil {
				e.log.Error("error handling generator", "error", "nil generator returned")
			}
			continue
		}
		copied := *op
		if group.ShouldStartHistoryGroup {
			// Give each opcode its own group ID, since we want to track each
			// parellel step individually.
			i.item.GroupID = uuid.New().String()
		}
		eg.Go(func() error {
			defer func() {
				if r := recover(); r != nil {
					e.log.Error(
						"panic in handleGenerator",
						"error", r,
					)
				}
			}()
			return e.HandleGenerator(ctx, i, copied)
		})
	}
	if err := eg.Wait(); err != nil {
		if errors.Is(err, state.ErrStateOverflowed) {
			return err
		}
		if resp.NoRetry {
			return queue.NeverRetryError(err)
		}
		if resp.RetryAt != nil {
			return queue.RetryAtError(err, resp.RetryAt)
		}
		return err
	}

	return nil
}

func (e *executor) HandleGenerator(ctx context.Context, runCtx execution.RunContext, gen state.GeneratorOpcode) error {
	// Grab the edge that triggered this step execution.
	lifecycleItem := runCtx.LifecycleItem()
	edge, ok := lifecycleItem.Payload.(queue.PayloadEdge)
	if !ok {
		return fmt.Errorf("unknown queue item type handling generator: %T", lifecycleItem.Payload)
	}

	switch gen.Op {
	case enums.OpcodeNone:
		// OpcodeNone essentially terminates this "thread" or execution path.  We don't need to do
		// anything - including scheduling future steps.
		//
		// This is necessary for parallelization:  we may fan out from 1 step -> 10 parallel steps,
		// then need to coalesce back to a single thread after all 10 have finished.  We expect
		// drivers/the SDK to return OpcodeNone for all but the last of parallel steps.
		return nil
	case enums.OpcodeStep, enums.OpcodeStepRun:
		return e.handleGeneratorStep(ctx, runCtx, gen, edge)
	case enums.OpcodeStepError:
		return e.handleStepError(ctx, runCtx, gen, edge)
	case enums.OpcodeStepPlanned:
		return e.handleGeneratorStepPlanned(ctx, runCtx, gen, edge)
	case enums.OpcodeSleep:
		return e.handleGeneratorSleep(ctx, runCtx, gen, edge)
	case enums.OpcodeWaitForEvent:
		return e.handleGeneratorWaitForEvent(ctx, runCtx, gen, edge)
	case enums.OpcodeInvokeFunction:
		return e.handleGeneratorInvokeFunction(ctx, runCtx, gen, edge)
	case enums.OpcodeAIGateway:
		return e.handleGeneratorAIGateway(ctx, runCtx, gen, edge)
	case enums.OpcodeGateway:
		return e.handleGeneratorGateway(ctx, runCtx, gen, edge)
	case enums.OpcodeWaitForSignal:
		return e.handleGeneratorWaitForSignal(ctx, runCtx, gen, edge)
	case enums.OpcodeRunComplete:
		// TODO: Handle finalization
		return fmt.Errorf("run complete not implemented")
	case enums.OpcodeStepFailed:
		return e.handleStepFailed(ctx, runCtx, gen, edge)
	}

	return fmt.Errorf("unknown opcode: %s", gen.Op)
}

// handleGeneratorStep handles OpcodeStep and OpcodeStepRun, both indicating that a function step
// has finished
func (e *executor) handleGeneratorStep(ctx context.Context, runCtx execution.RunContext, gen state.GeneratorOpcode, edge queue.PayloadEdge) error {
	nextEdge := inngest.Edge{
		Outgoing: gen.ID,             // Going from the current step
		Incoming: edge.Edge.Incoming, // And re-calling the incoming function in a loop
	}

	// Save the response to the state store.
	output, err := gen.Output()
	if err != nil {
		return err
	}

	if err := e.validateStateSize(len(output), *runCtx.Metadata()); err != nil {
		return err
	}

	hasPendingSteps, err := e.smv2.SaveStep(ctx, runCtx.Metadata().ID, gen.ID, []byte(output))
	if errors.Is(err, state.ErrDuplicateResponse) || errors.Is(err, state.ErrIdempotentResponse) {
		// This is fine.
		return nil
	}

	if err != nil {
		return err
	}

	// Again, we ONLY create new traces if the steps were batched in checkpointing, then returned
	// by the SDK in an async response due to overly permissive checkpointing (ie. after 10s)
	// which was never called.
	//
	// In this case, we MUST retroactively record spans for each past step.
	if emitCheckpointTraces(ctx) {
		attrs := tracing.GeneratorAttrs(&gen)
		tracing.AddMetadataTenantAttrs(attrs, runCtx.Metadata().ID)
		_, err := e.tracerProvider.CreateSpan(
			meta.SpanNameStep,
			&tracing.CreateSpanOptions{
				Parent:    runCtx.Metadata().Config.NewFunctionTrace(),
				StartTime: gen.Timing.Start(),
				EndTime:   gen.Timing.End(),
				Attributes: attrs.Merge(
					meta.NewAttrSet(
						meta.Attr(meta.Attrs.StepName, inngestgo.Ptr(gen.UserDefinedName())),
						meta.Attr(meta.Attrs.RunID, &runCtx.Metadata().ID.RunID),
						meta.Attr(meta.Attrs.QueuedAt, inngestgo.Ptr(gen.Timing.Start())),
						meta.Attr(meta.Attrs.StartedAt, inngestgo.Ptr(gen.Timing.Start())),
						meta.Attr(meta.Attrs.EndedAt, inngestgo.Ptr(gen.Timing.End())),
					),
				),
			},
		)
		if err != nil {
			// We should never hit a blocker creating a span.  If so, warn loudly.
			logger.StdlibLogger(ctx).Error("error saving span for checkpoint op", "error", err)
		}
	}

	// Update the group ID in context;  we've already saved this step's success and we're now
	// running the step again, needing a new history group
	groupID := uuid.New().String()
	ctx = state.WithGroupID(ctx, groupID)

	// Re-enqueue the exact same edge to run now.
	jobID := fmt.Sprintf("%s-%s", runCtx.Metadata().IdempotencyKey(), gen.ID)
	now := time.Now()
	nextItem := queue.Item{
		JobID:                 &jobID,
		WorkspaceID:           runCtx.Metadata().ID.Tenant.EnvID,
		GroupID:               groupID,
		Kind:                  queue.KindEdge,
		Identifier:            sv2.V1FromMetadata(*runCtx.Metadata()), // Convert from v2 metadata
		PriorityFactor:        runCtx.PriorityFactor(),
		CustomConcurrencyKeys: runCtx.ConcurrencyKeys(),
		Attempt:               0,
		MaxAttempts:           runCtx.MaxAttempts(),
		Payload:               queue.PayloadEdge{Edge: nextEdge},
		Metadata:              make(map[string]any),
		ParallelMode:          gen.ParallelMode(),
	}

	if shouldEnqueueDiscovery(hasPendingSteps, runCtx.ParallelMode()) {
		lifecycleItem := runCtx.LifecycleItem()
		metadata := runCtx.Metadata()
		span, err := e.tracerProvider.CreateDroppableSpan(
			ctx,
			meta.SpanNameStepDiscovery,
			&tracing.CreateSpanOptions{
				Carriers:    []map[string]any{nextItem.Metadata},
				FollowsFrom: tracing.SpanRefFromQueueItem(&lifecycleItem),
				Debug:       &tracing.SpanDebugData{Location: "executor.handleGeneratorStep"},
				Metadata:    metadata,
				Parent:      tracing.RunSpanRefFromMetadata(metadata),
				QueueItem:   &nextItem,
			},
		)
		if err != nil {
			// return fmt.Errorf("error creating span for next step after
			// Step: %w", err)
			e.log.Debug("error creating span for next step after Step", "error", err)
		}

		err = e.queue.Enqueue(ctx, nextItem, now, queue.EnqueueOpts{})
		if err != nil {
			span.Drop()

			if err == redis_state.ErrQueueItemExists {
				return nil
			}

			logger.StdlibLogger(ctx).Error("error scheduling step queue item", "error", err)

			return err
		}

		_ = span.Send()
	}

	for _, l := range e.lifecycles {
		// We can't specify step name here since that will result in the
		// "followup discovery step" having the same name as its predecessor.
		var stepName *string = nil
		go l.OnStepScheduled(ctx, *runCtx.Metadata(), nextItem, stepName)
	}

	// NOTE: Default topics are not yet implemented and are a V2 realtime feature.
	//
	// if e.rtpub != nil {
	// 	e.rtpub.Publish(ctx, realtime.Message{
	// 		Kind:       streamingtypes.MessageKindStep,
	// 		Data:       gen.Data,
	// 		Topic:      gen.UserDefinedName(),
	// 		EnvID:      i.md.ID.Tenant.EnvID,
	// 		FnID:       i.md.ID.FunctionID,
	// 		FnSlug:     i.f.GetSlug(),
	// 		Channel:    i.md.ID.RunID.String(),
	// 		CreatedAt:  time.Now(),
	// 		RunID:      i.md.ID.RunID,
	// 	})
	// }

	return nil
}

func (e *executor) handleStepError(ctx context.Context, runCtx execution.RunContext, gen state.GeneratorOpcode, edge queue.PayloadEdge) error {
	// With the introduction of the StepError opcode, step errors are handled gracefully, and we can
	// finally distinguish between application level errors (this function) and network errors/other
	// errors (as the SDK didn't return this opcode).
	//
	// Here, we need to process the error and ensure that we reschedule the job for the future.
	//
	// Things to bear in mind:
	// - Steps throwing/returning NonRetriableErrors are still OpcodeStepError
	// - We are now in charge of rescheduling the entire function
	span := trace.SpanFromContext(ctx)
	span.SetStatus(codes.Error, gen.Error.Name)

	if gen.Error == nil {
		// This should never happen.
		logger.StdlibLogger(ctx).Error("OpcodeStepError handled without user error", "gen", gen)
		return fmt.Errorf("no user error defined in OpcodeStepError")
	}

	// If this is the last attempt, store the error in the state store, with a
	// wrapping of "error".  The wrapping allows SDKs to understand whether the
	// memoized step data is an error (and they should throw/return an error) or
	// real data.
	//
	// State stored for each step MUST always be wrapped with either "error" or "data".
	retryable := true

	if gen.Error.NoRetry {
		// This is a NonRetryableError thrown in a step.
		retryable = false
	}
	if !runCtx.ShouldRetry() {
		// This is the last attempt as per the attempt in the queue, which
		// means we've failed N times, and so it is not retryable.
		retryable = false
	}

	if retryable {
		// Return an error to trigger standard queue retries.
		runCtx.IncrementAttempt()
		for _, l := range e.lifecycles {
			lifecycleItem := runCtx.LifecycleItem()
			go l.OnStepScheduled(ctx, *runCtx.Metadata(), lifecycleItem, &gen.Name)
		}
		return ErrHandledStepError
	}

	// This was the final step attempt and we still failed, so we convert the Error to Failed
	// and use that handler.
	gen.Op = enums.OpcodeStepFailed
	return e.handleStepFailed(ctx, runCtx, gen, edge)
}

func (e *executor) handleStepFailed(ctx context.Context, runCtx execution.RunContext, gen state.GeneratorOpcode, edge queue.PayloadEdge) error {
	// First, save the error to our state store.
	output, err := gen.Output()
	if err != nil {
		return err
	}

	hasPendingSteps, err := e.smv2.SaveStep(ctx, runCtx.Metadata().ID, gen.ID, []byte(output))
	if err != nil {
		return err
	}

	// Because this is a final step error that was handled gracefully, enqueue
	// another attempt to the function with a new edge type.
	nextEdge := inngest.Edge{
		Outgoing: gen.ID,             // Going from the current step
		Incoming: edge.Edge.Incoming, // And re-calling the incoming function in a loop
	}
	groupID := uuid.New().String()
	ctx = state.WithGroupID(ctx, groupID)

	// This is the discovery step to find what happens after we error
	jobID := fmt.Sprintf("%s-%s-failure", runCtx.Metadata().IdempotencyKey(), gen.ID)
	now := time.Now()
	nextItem := queue.Item{
		JobID:                 &jobID,
		WorkspaceID:           runCtx.Metadata().ID.Tenant.EnvID,
		GroupID:               groupID,
		Kind:                  queue.KindEdgeError,
		Identifier:            sv2.V1FromMetadata(*runCtx.Metadata()),
		PriorityFactor:        runCtx.PriorityFactor(),
		CustomConcurrencyKeys: runCtx.ConcurrencyKeys(),
		Attempt:               0,
		MaxAttempts:           runCtx.MaxAttempts(),
		Payload:               queue.PayloadEdge{Edge: nextEdge},
		Metadata:              make(map[string]any),
		ParallelMode:          gen.ParallelMode(),
	}

	if shouldEnqueueDiscovery(hasPendingSteps, runCtx.ParallelMode()) {
		lifecycleItem := runCtx.LifecycleItem()
		metadata := runCtx.Metadata()
		span, err := e.tracerProvider.CreateDroppableSpan(
			ctx,
			meta.SpanNameStepDiscovery,
			&tracing.CreateSpanOptions{
				Carriers:    []map[string]any{nextItem.Metadata},
				FollowsFrom: tracing.SpanRefFromQueueItem(&lifecycleItem),
				Debug:       &tracing.SpanDebugData{Location: "executor.handleStepFailed"},
				Metadata:    runCtx.Metadata(),
				QueueItem:   &nextItem,
				Parent:      tracing.RunSpanRefFromMetadata(metadata),
			},
		)
		if err != nil {
			// return fmt.Errorf("error creating span for next step after
			// StepError: %w", err)
			e.log.Debug("error creating span for next step after StepFailed", "error", err)
		}

		err = e.queue.Enqueue(ctx, nextItem, now, queue.EnqueueOpts{})
		if err == redis_state.ErrQueueItemExists {
			span.Drop()
			return nil
		}

		_ = span.Send()
	}

	for _, l := range e.lifecycles {
		go l.OnStepScheduled(ctx, *runCtx.Metadata(), nextItem, nil)
	}

	return nil
}

func (e *executor) handleGeneratorStepPlanned(ctx context.Context, runCtx execution.RunContext, gen state.GeneratorOpcode, edge queue.PayloadEdge) error {
	nextEdge := inngest.Edge{
		// Planned generator IDs are the same as the actual OpcodeStep IDs.
		// We can't set edge.Edge.Outgoing here because the step hasn't yet ran.
		//
		// We do, though, want to store the incomin step ID name _without_ overriding
		// the actual DAG step, though.
		// Run the same action.
		IncomingGeneratorStep:     gen.ID,
		IncomingGeneratorStepName: gen.Name,
		Outgoing:                  edge.Edge.Outgoing,
		Incoming:                  edge.Edge.Incoming,
	}
	// prefer DisplayName if available
	if gen.DisplayName != nil {
		nextEdge.IncomingGeneratorStepName = *gen.DisplayName
	}

	// Update the group ID in context;  we're scheduling a step, and we want
	// to start a new history group for this item.
	groupID := uuid.New().String()
	ctx = state.WithGroupID(ctx, groupID)

	// Re-enqueue the exact same edge to run now.
	jobID := fmt.Sprintf("%s-%s", runCtx.Metadata().IdempotencyKey(), gen.ID+"-plan")
	now := time.Now()
	nextItem := queue.Item{
		JobID:                 &jobID,
		GroupID:               groupID, // Ensure we correlate future jobs with this group ID, eg. started/failed.
		WorkspaceID:           runCtx.Metadata().ID.Tenant.EnvID,
		Kind:                  queue.KindEdge,
		Identifier:            sv2.V1FromMetadata(*runCtx.Metadata()),
		PriorityFactor:        runCtx.PriorityFactor(),
		CustomConcurrencyKeys: runCtx.ConcurrencyKeys(),
		Attempt:               0,
		MaxAttempts:           runCtx.MaxAttempts(),
		Payload: queue.PayloadEdge{
			Edge: nextEdge,
		},
		Metadata:     make(map[string]any),
		ParallelMode: gen.ParallelMode(),
	}

	lifecycleItem := runCtx.LifecycleItem()
	span, err := e.tracerProvider.CreateDroppableSpan(
		ctx,
		meta.SpanNameStep,
		&tracing.CreateSpanOptions{
			Carriers:    []map[string]any{nextItem.Metadata},
			FollowsFrom: tracing.SpanRefFromQueueItem(&lifecycleItem),
			Debug:       &tracing.SpanDebugData{Location: "executor.handleGeneratorStepPlanned"},
			Metadata:    runCtx.Metadata(),
			QueueItem:   &nextItem,
			Parent:      tracing.RunSpanRefFromMetadata(runCtx.Metadata()),
			Attributes:  tracing.GeneratorAttrs(&gen),
		},
	)
	if err != nil {
		// return fmt.Errorf("error creating span for next step after
		// StepPlanned: %w", err)
		e.log.Debug("error creating span for next step after StepPlanned", "error", err)
	}

	err = e.queue.Enqueue(ctx, nextItem, now, queue.EnqueueOpts{})
	if err == redis_state.ErrQueueItemExists {
		span.Drop()
		return nil
	}

	_ = span.Send()

	for _, l := range e.lifecycles {
		go l.OnStepScheduled(ctx, *runCtx.Metadata(), nextItem, &gen.Name)
	}
	return err
}

// handleSleep handles the sleep opcode, ensuring that we enqueue the function to rerun
// at the correct time.
func (e *executor) handleGeneratorSleep(ctx context.Context, runCtx execution.RunContext, gen state.GeneratorOpcode, edge queue.PayloadEdge) error {
	dur, err := gen.SleepDuration()
	if err != nil {
		return err
	}

	nextEdge := inngest.Edge{
		Outgoing: gen.ID,             // Leaving sleep
		Incoming: edge.Edge.Incoming, // To re-call the SDK
	}

	until := time.Now().Add(dur)

	// Create another group for the next item which will run.  We're enqueueing
	// the function to run again after sleep, so need a new group.
	groupID := uuid.New().String()
	ctx = state.WithGroupID(ctx, groupID)

	jobID := queue.HashID(ctx, fmt.Sprintf("%s-%s", runCtx.Metadata().IdempotencyKey(), gen.ID))
	nextItem := queue.Item{
		JobID:       &jobID,
		WorkspaceID: runCtx.Metadata().ID.Tenant.EnvID,
		// Sleeps re-enqueue the step so that we can mark the step as completed
		// in the executor after the sleep is complete.  This will re-call the
		// generator step, but we need the same group ID for correlation.
		GroupID:               groupID,
		Kind:                  queue.KindSleep,
		Identifier:            sv2.V1FromMetadata(*runCtx.Metadata()),
		PriorityFactor:        runCtx.PriorityFactor(),
		CustomConcurrencyKeys: runCtx.ConcurrencyKeys(),
		Attempt:               0,
		MaxAttempts:           runCtx.MaxAttempts(),
		Payload:               queue.PayloadEdge{Edge: nextEdge},
		Metadata:              make(map[string]any),
		ParallelMode:          gen.ParallelMode(),
	}

	lifecycleItem := runCtx.LifecycleItem()
	metadata := runCtx.Metadata()

	// Create a new span that we'll use to record the sleep as complete.
	// This is going to be attached to the same parent (the discovery step that started this sleep).
	span, err := e.tracerProvider.CreateDroppableSpan(
		ctx,
		meta.SpanNameStep,
		&tracing.CreateSpanOptions{
			Carriers:    []map[string]any{nextItem.Metadata},
			FollowsFrom: tracing.SpanRefFromQueueItem(&lifecycleItem),
			Debug:       &tracing.SpanDebugData{Location: "executor.handleGeneratorSleep"},
			Metadata:    metadata,
			QueueItem:   &nextItem,
			Parent:      runCtx.ParentSpan(),
			Attributes:  tracing.GeneratorAttrs(&gen),
		},
	)
	if err != nil {
		e.log.Debug("error creating span for next step after Sleep", "error", err)
	}

	// And, annoyingly, we need to schedule the next discovery step span _now_.  We must do that
	// because when the sleep resumes, the next step may fail;  if we create a discovery step
	// when we resume the sleep there'll be a new discovery group per retry.  Not ideal.
	//
	// Doing that here allows us to make this deterministic.  In the future, if we had deterministic
	// span IDs we could remove this.
	{
		discoveryRef, err := e.tracerProvider.CreateSpan(
			ctx,
			meta.SpanNameStepDiscovery,
			&tracing.CreateSpanOptions{
				Debug:       &tracing.SpanDebugData{Location: "executor.sleepDiscovery"},
				Metadata:    metadata,
				FollowsFrom: span.Ref,
				// Always from the root span.
				Parent:    tracing.RunSpanRefFromMetadata(metadata),
				QueueItem: &nextItem,
				StartTime: until,
			},
		)
		if err != nil {
			e.log.Debug("error creating span discovery step after sleep", "error", err)
		}
		// Plumb this into the queue item manually, unfortunately.
		byt, _ := json.Marshal(discoveryRef)
		nextItem.Metadata["discovery"] = string(byt)
	}

	err = e.queue.Enqueue(ctx, nextItem, until, queue.EnqueueOpts{
		PassthroughJobId: true,
	})
	if err == redis_state.ErrQueueItemExists {
		span.Drop()
		return nil
	}

	_ = span.Send()

	for _, e := range e.lifecycles {
		go e.OnSleep(context.WithoutCancel(ctx), *runCtx.Metadata(), lifecycleItem, gen, until)
	}

	return err
}

func (e *executor) handleGeneratorGateway(ctx context.Context, runCtx execution.RunContext, gen state.GeneratorOpcode, edge queue.PayloadEdge) error {
	input, err := gen.GatewayOpts()
	if err != nil {
		return fmt.Errorf("error parsing gateway step: %w", err)
	}

	req, err := input.SerializableRequest()
	if err != nil {
		return fmt.Errorf("error creating gateway request: %w", err)
	}

	// If the opcode contains streaming data, we should fetch a JWT with perms
	// for us to stream then add streaming data to the serializable request.
	//
	// Without this, publishing will not work.
	lifecycleItem := runCtx.LifecycleItem()
	e.addRequestPublishOpts(ctx, lifecycleItem, &req)
	metadata := runCtx.Metadata()
	execSpan := runCtx.ExecutionSpan()

	var output []byte

	resp, err := runCtx.HTTPClient().DoRequest(ctx, req)
	if err != nil {
		// Request failed entirely. Create an error.
		userLandErr := state.UserError{
			Name:    "GatewayError",
			Message: fmt.Sprintf("Error making gateway request: %s", err),
		}
		runCtx.UpdateOpcodeError(&gen, userLandErr)

		if spanErr := e.tracerProvider.UpdateSpan(ctx, &tracing.UpdateSpanOptions{
			Attributes: tracing.GatewayResponseAttrs(resp, &userLandErr, gen, nil),
			Debug:      &tracing.SpanDebugData{Location: "executor.handleGeneratorGateway"},
			Metadata:   metadata,
			QueueItem:  &lifecycleItem,
			TargetSpan: execSpan,
		}); spanErr != nil {
			e.log.Debug("error updating span for erroring gateway request during handleGeneratorGateway", "error", spanErr)
		}

		if runCtx.ShouldRetry() {
			runCtx.SetError(err)

			lifecycleItem := runCtx.LifecycleItem()
			for _, e := range e.lifecycles {
				go e.OnStepGatewayRequestFinished(context.WithoutCancel(ctx), *runCtx.Metadata(), lifecycleItem, edge.Edge, gen, nil, &userLandErr)
			}

			// This will retry, as it hits the queue directly.
			return fmt.Errorf("error making inference request: %w", err)
		}

		userLandErrByt, _ := json.Marshal(userLandErr)
		output, _ = json.Marshal(map[string]json.RawMessage{
			execution.StateErrorKey: userLandErrByt,
		})

		lifecycleItem := runCtx.LifecycleItem()
		for _, e := range e.lifecycles {
			go e.OnStepGatewayRequestFinished(context.WithoutCancel(ctx), *runCtx.Metadata(), lifecycleItem, edge.Edge, gen, nil, &userLandErr)
		}
	} else {
		headers := make(map[string]string)
		for k, v := range resp.Header {
			headers[k] = strings.Join(v, ",")
		}

		output, err = json.Marshal(map[string]gateway.Response{
			execution.StateDataKey: {
				URL:        req.URL,
				Headers:    headers,
				Body:       string(resp.Body),
				StatusCode: resp.StatusCode,
			},
		})
		if err != nil {
			return fmt.Errorf("error wrapping gateway result in map: %w", err)
		}

		runCtx.UpdateOpcodeOutput(&gen, output)
		lifecycleItem := runCtx.LifecycleItem()

		if spanErr := e.tracerProvider.UpdateSpan(ctx, &tracing.UpdateSpanOptions{
			Attributes: tracing.GatewayResponseAttrs(resp, nil, gen, nil),
			Debug:      &tracing.SpanDebugData{Location: "executor.handleGeneratorGateway"},
			Metadata:   metadata,
			QueueItem:  &lifecycleItem,
			TargetSpan: execSpan,
		}); spanErr != nil {
			e.log.Debug("error updating span for successful gateway request during handleGeneratorGateway", "error", spanErr)
		}

		for _, e := range e.lifecycles {
			// OnStepFinished handles step success and step errors/failures.  It is
			// currently the responsibility of the lifecycle manager to handle the differing
			// step statuses when a step finishes.
			go e.OnStepGatewayRequestFinished(context.WithoutCancel(ctx), *runCtx.Metadata(), lifecycleItem, edge.Edge, gen, nil, nil)
		}
	}

	// Save the output as the step result.
	hasPendingSteps, err := e.smv2.SaveStep(ctx, runCtx.Metadata().ID, gen.ID, output)
	if err != nil {
		return err
	}

	groupID := uuid.New().String()
	ctx = state.WithGroupID(ctx, groupID)

	// Enqueue the next step
	nextEdge := inngest.Edge{
		Outgoing: gen.ID,             // Going from the current step
		Incoming: edge.Edge.Incoming, // And re-calling the incoming function in a loop
	}
	jobID := fmt.Sprintf("%s-%s", runCtx.Metadata().IdempotencyKey(), gen.ID)
	now := time.Now()
	nextItem := queue.Item{
		JobID:                 &jobID,
		WorkspaceID:           runCtx.Metadata().ID.Tenant.EnvID,
		GroupID:               groupID,
		Kind:                  queue.KindEdge,
		Identifier:            sv2.V1FromMetadata(*runCtx.Metadata()),
		PriorityFactor:        runCtx.PriorityFactor(),
		CustomConcurrencyKeys: runCtx.ConcurrencyKeys(),
		Attempt:               0,
		MaxAttempts:           runCtx.MaxAttempts(),
		Payload:               queue.PayloadEdge{Edge: nextEdge},
		Metadata:              make(map[string]any),
		ParallelMode:          gen.ParallelMode(),
	}

	if shouldEnqueueDiscovery(hasPendingSteps, gen.ParallelMode()) {
		lifecycleItem := runCtx.LifecycleItem()
		metadata := runCtx.Metadata()
		span, err := e.tracerProvider.CreateDroppableSpan(
			ctx,
			meta.SpanNameStepDiscovery,
			&tracing.CreateSpanOptions{
				Carriers:    []map[string]any{nextItem.Metadata},
				FollowsFrom: tracing.SpanRefFromQueueItem(&lifecycleItem),
				Debug:       &tracing.SpanDebugData{Location: "executor.handleGeneratorGateway"},
				Metadata:    metadata,
				Parent:      tracing.RunSpanRefFromMetadata(metadata),
				QueueItem:   &nextItem,
			},
		)
		if err != nil {
			e.log.Debug("error creating span for next step after Gateway", "error", err)
		}

		err = e.queue.Enqueue(ctx, nextItem, now, queue.EnqueueOpts{})
		if err != nil {
			if span != nil {
				span.Drop()
			}

			if err == redis_state.ErrQueueItemExists {
				return nil
			}

			logger.StdlibLogger(ctx).Error("error scheduling Gateway step queue item", "error", err)
			return err
		}

		if span != nil {
			_ = span.Send()
		}
	}

	for _, l := range e.lifecycles {
		// We can't specify step name here since that will result in the
		// "followup discovery step" having the same name as its predecessor.
		var stepName *string = nil
		go l.OnStepScheduled(ctx, *runCtx.Metadata(), nextItem, stepName)
	}

	return err
}

func (e *executor) handleGeneratorAIGateway(ctx context.Context, runCtx execution.RunContext, gen state.GeneratorOpcode, edge queue.PayloadEdge) error {
	input, err := gen.AIGatewayOpts()
	if err != nil {
		return fmt.Errorf("error parsing ai gateway step: %w", err)
	}

	// NOTE:  It's the responsibility of `trace_lifecycle` to parse the gateway request,
	// then generate an aigateway.ParsedInferenceRequest to store in the history store.
	// This happens automatically within trace_lifecycle.go.

	req, err := input.SerializableRequest()
	if err != nil {
		return fmt.Errorf("error creating ai gateway request: %w", err)
	}

	lifecycleItem := runCtx.LifecycleItem()
	metadata := runCtx.Metadata()

	// If the opcode contains streaming data, we should fetch a JWT with perms
	// for us to stream then add streaming data to the serializable request.
	//
	// Without this, publishing will not work.
	e.addRequestPublishOpts(ctx, lifecycleItem, &req)

	resp, err := runCtx.HTTPClient().DoRequest(ctx, req)
	failure := err != nil || (resp != nil && resp.StatusCode > 299)

	// Update the driver response appropriately for the trace lifecycles.
	if resp == nil {
		resp = &exechttp.Response{}
	}

	runCtx.SetStatusCode(resp.StatusCode)

	// Handle errors individually, here.
	if failure {
		if len(resp.Body) == 0 {
			// Add some output for the response.
			resp.Body = []byte(`{"error":"Error making AI request"}`)
		}

		if err == nil {
			err = fmt.Errorf("unsuccessful status code: %d", resp.StatusCode)
		}

		// Ensure the opcode is treated as an error when calling OnStepFinish.
		userLandErr := state.UserError{
			Name:    "AIGatewayError",
			Message: fmt.Sprintf("Error making AI request: %s", err),
			Data:    resp.Body, // For golang's multiple returns.
			Stack:   string(resp.Body),
		}
		runCtx.UpdateOpcodeError(&gen, userLandErr)

		if spanErr := e.tracerProvider.UpdateSpan(ctx, &tracing.UpdateSpanOptions{
			Attributes: tracing.GatewayResponseAttrs(resp, &userLandErr, gen, nil),
			Debug:      &tracing.SpanDebugData{Location: "executor.handleGeneratorAIGateway"},
			Metadata:   metadata,
			QueueItem:  &lifecycleItem,
			TargetSpan: runCtx.ExecutionSpan(),
		}); spanErr != nil {
			e.log.Debug("error updating span for successful gateway request during handleGeneratorAIGateway", "error", spanErr)
		}

		// And, finally, if this is retryable return an error which will be retried.
		// Otherwise, we enqueue the next step directly so that the SDK can throw
		// an error on output.
		if runCtx.ShouldRetry() {
			// Set the response error, ensuring the response is retryable in the queue.
			runCtx.SetError(err)

			lifecycleItem := runCtx.LifecycleItem()
			for _, e := range e.lifecycles {
				// OnStepFinished handles step success and step errors/failures.  It is
				// currently the responsibility of the lifecycle manager to handle the differing
				// step statuses when a step finishes.
				go e.OnStepGatewayRequestFinished(context.WithoutCancel(ctx), *runCtx.Metadata(), lifecycleItem, edge.Edge, gen, nil, &userLandErr)
			}

			// This will retry, as it hits the queue directly.
			return fmt.Errorf("error making inference request: %w", err)
		}

		// If we can't retry, carry on by enqueueing the next step, in the same way
		// that OpcodeStepError works.
		//
		// The actual error should be wrapped with an "error" so that it respects the
		// error wrapping of step errors.
		userLandErrByt, _ := json.Marshal(userLandErr)
		resp.Body, _ = json.Marshal(map[string]json.RawMessage{
			execution.StateErrorKey: userLandErrByt,
		})

		lifecycleItem := runCtx.LifecycleItem()
		for _, e := range e.lifecycles {
			// OnStepFinished handles step success and step errors/failures.  It is
			// currently the responsibility of the lifecycle manager to handle the differing
			// step statuses when a step finishes.
			go e.OnStepGatewayRequestFinished(context.WithoutCancel(ctx), *runCtx.Metadata(), lifecycleItem, edge.Edge, gen, nil, &userLandErr)
		}
	} else {
		rawBody := resp.Body

		// The response output is actually now the result of this AI call. We need
		// to modify the opcode data so that accessing the step output is correct.
		//
		// Also note that the output is always wrapped within "data", allowing us
		// to differentiate between success and failure in the SDK in the single
		// opcode map.
		resp.Body, err = json.Marshal(map[string]json.RawMessage{
			execution.StateDataKey: rawBody,
		})
		if err != nil {
			return fmt.Errorf("error wrapping ai result in map: %w", err)
		}

		runCtx.UpdateOpcodeOutput(&gen, resp.Body)
		lifecycleItem := runCtx.LifecycleItem()

		if spanErr := e.tracerProvider.UpdateSpan(ctx, &tracing.UpdateSpanOptions{
			Attributes: tracing.GatewayResponseAttrs(resp, nil, gen, rawBody),
			Debug:      &tracing.SpanDebugData{Location: "executor.handleGeneratorAIGateway"},
			Metadata:   metadata,
			QueueItem:  &lifecycleItem,
			TargetSpan: runCtx.ExecutionSpan(),
		}); spanErr != nil {
			e.log.Debug("error updating span for successful gateway request during handleGeneratorAIGateway", "error", spanErr)
		}

		for _, e := range e.lifecycles {
			// OnStepFinished handles step success and step errors/failures.  It is
			// currently the responsibility of the lifecycle manager to handle the differing
			// step statuses when a step finishes.
			go e.OnStepGatewayRequestFinished(context.WithoutCancel(ctx), *runCtx.Metadata(), lifecycleItem, edge.Edge, gen, nil, nil)
		}
	}

	// Save the output as the step result.
	hasPendingSteps, err := e.smv2.SaveStep(ctx, runCtx.Metadata().ID, gen.ID, resp.Body)
	if err != nil {
		return err
	}

	// XXX: If auto-call is supported and a tool is provided, auto-call invokes
	// before scheduling the next step.  This can only happen if the tool is an
	// invoke.  We do not support this yet.

	// XXX: Remove once deprecated from history.
	groupID := uuid.New().String()
	ctx = state.WithGroupID(ctx, groupID)

	// Enqueue the next step
	nextEdge := inngest.Edge{
		Outgoing: gen.ID,             // Going from the current step
		Incoming: edge.Edge.Incoming, // And re-calling the incoming function in a loop
	}
	jobID := fmt.Sprintf("%s-%s", runCtx.Metadata().IdempotencyKey(), gen.ID)
	now := time.Now()
	nextItem := queue.Item{
		JobID:                 &jobID,
		WorkspaceID:           runCtx.Metadata().ID.Tenant.EnvID,
		GroupID:               groupID,
		Kind:                  queue.KindEdge,
		Identifier:            sv2.V1FromMetadata(*runCtx.Metadata()), // Convert from v2 metadata
		PriorityFactor:        runCtx.PriorityFactor(),
		CustomConcurrencyKeys: runCtx.ConcurrencyKeys(),
		Attempt:               0,
		MaxAttempts:           runCtx.MaxAttempts(),
		Payload:               queue.PayloadEdge{Edge: nextEdge},
		Metadata:              make(map[string]any),
		ParallelMode:          gen.ParallelMode(),
	}

	if shouldEnqueueDiscovery(hasPendingSteps, runCtx.ParallelMode()) {
		lifecycleItem := runCtx.LifecycleItem()
		metadata := runCtx.Metadata()
		span, err := e.tracerProvider.CreateDroppableSpan(
			ctx,
			meta.SpanNameStepDiscovery,
			&tracing.CreateSpanOptions{
				Carriers:    []map[string]any{nextItem.Metadata},
				FollowsFrom: tracing.SpanRefFromQueueItem(&lifecycleItem),
				Debug:       &tracing.SpanDebugData{Location: "executor.handleGeneratorAIGateway"},
				Metadata:    metadata,
				Parent:      tracing.RunSpanRefFromMetadata(metadata),
				QueueItem:   &nextItem,
			},
		)
		if err != nil {
			e.log.Debug("error creating span for next step after AI Gateway", "error", err)
		}

		err = e.queue.Enqueue(ctx, nextItem, now, queue.EnqueueOpts{})
		if err != nil {
			if span != nil {
				span.Drop()
			}

			if err == redis_state.ErrQueueItemExists {
				return nil
			}

			logger.StdlibLogger(ctx).Error("error scheduling AI Gateway step queue item", "error", err)
			return err
		}

		if span != nil {
			_ = span.Send()
		}
	}

	for _, l := range e.lifecycles {
		// We can't specify step name here since that will result in the
		// "followup discovery step" having the same name as its predecessor.
		var stepName *string = nil
		go l.OnStepScheduled(ctx, *runCtx.Metadata(), nextItem, stepName)
	}

	return err
}

func (e *executor) handleGeneratorWaitForSignal(ctx context.Context, runCtx execution.RunContext, gen state.GeneratorOpcode, edge queue.PayloadEdge) error {
	opts, err := gen.SignalOpts()
	if err != nil {
		return fmt.Errorf("unable to parse signal opts: %w", err)
	}
	if opts.Signal == "" {
		return fmt.Errorf("signal name is empty")
	}
	expires, err := opts.Expires()
	if err != nil {
		return fmt.Errorf("unable to parse signal expires: %w", err)
	}

	pauseID := inngest.DeterministicSha1UUID(runCtx.Metadata().ID.RunID.String() + gen.ID)
	opcode := gen.Op.String()
	now := time.Now()

	sid := run.NewSpanID(ctx)
	carrier := itrace.NewTraceCarrier(
		itrace.WithTraceCarrierTimestamp(now),
		itrace.WithTraceCarrierSpanID(&sid),
	)
	itrace.UserTracer().Propagator().Inject(ctx, propagation.MapCarrier(carrier.Context))

	// Default to failing if there's a conflict
	shouldReplaceSignalOnConflict := false
	if opts.OnConflict == "replace" {
		shouldReplaceSignalOnConflict = true
	}

	pause := state.Pause{
		ID:                      pauseID,
		WorkspaceID:             runCtx.Metadata().ID.Tenant.EnvID,
		Identifier:              sv2.NewPauseIdentifier(runCtx.Metadata().ID),
		GroupID:                 runCtx.GroupID(),
		Outgoing:                gen.ID,
		Incoming:                edge.Edge.Incoming,
		StepName:                gen.UserDefinedName(),
		Opcode:                  &opcode,
		Expires:                 state.Time(expires),
		DataKey:                 gen.ID,
		SignalID:                &opts.Signal,
		ReplaceSignalOnConflict: shouldReplaceSignalOnConflict,
		MaxAttempts:             runCtx.MaxAttempts(),
		Metadata: map[string]any{
			consts.OtelPropagationKey: carrier,
		},
		ParallelMode: gen.ParallelMode(),
	}

	// Enqueue a job that will timeout the pause.
	jobID := fmt.Sprintf("%s-%s", runCtx.Metadata().IdempotencyKey(), gen.ID)
	nextItem := queue.Item{
		JobID:                 &jobID,
		WorkspaceID:           runCtx.Metadata().ID.Tenant.EnvID,
		GroupID:               runCtx.GroupID(),
		Kind:                  queue.KindPause,
		Identifier:            sv2.V1FromMetadata(*runCtx.Metadata()),
		PriorityFactor:        runCtx.PriorityFactor(),
		CustomConcurrencyKeys: runCtx.ConcurrencyKeys(),
		MaxAttempts:           runCtx.MaxAttempts(),
		Payload: queue.PayloadPauseTimeout{
			PauseID: pauseID,
			Pause:   pause,
		},
		Metadata:     make(map[string]any),
		ParallelMode: gen.ParallelMode(),
	}

	lifecycleItem := runCtx.LifecycleItem()
	span, err := e.tracerProvider.CreateDroppableSpan(
		ctx,
		meta.SpanNameStep,
		&tracing.CreateSpanOptions{
			Carriers:    []map[string]any{pause.Metadata, nextItem.Metadata},
			FollowsFrom: tracing.SpanRefFromQueueItem(&lifecycleItem),
			Debug:       &tracing.SpanDebugData{Location: "executor.handleGeneratorWaitForSignal"},
			Metadata:    runCtx.Metadata(),
			QueueItem:   &nextItem,
			Parent:      tracing.RunSpanRefFromMetadata(runCtx.Metadata()),
			Attributes:  tracing.GeneratorAttrs(&gen),
			StartTime:   now,
		},
	)
	if err != nil {
		// return fmt.Errorf("error creating span for next step after
		// WaitForSignal: %w", err)
		e.log.Debug("error creating span for next step after WaitForSignal", "error", err)
	}

	_, err = e.pm.Write(ctx, pauses.PauseIndex(pause), &pause)
	if err == state.ErrSignalConflict {
		stdErr := state.WrapInStandardError(
			err,
			"Error",
			"Signal conflict; signal wait already exists for another run",
			"",
		)

		if span != nil {
			// Write and update the span with the failure
			_ = span.Send()

			attrs := meta.NewAttrSet()

			byt, marshalErr := json.Marshal(stdErr)
			if marshalErr != nil {
				attrs.AddErr(fmt.Errorf("error marshalling standard error: %w", marshalErr))
			} else {
				output := string(byt)
				hasOutput := true

				meta.AddAttr(attrs, meta.Attrs.StepOutput, &output)
				meta.AddAttr(attrs, meta.Attrs.StepHasOutput, &hasOutput)
			}

			if updateSpanErr := e.tracerProvider.UpdateSpan(ctx, &tracing.UpdateSpanOptions{
				EndTime:    time.Now(),
				Debug:      &tracing.SpanDebugData{Location: "executor.handleGeneratorWaitForSignal"},
				Status:     enums.StepStatusFailed,
				TargetSpan: span.Ref,
				Attributes: attrs,
				Metadata:   runCtx.Metadata(),
				QueueItem:  &nextItem,
			}); updateSpanErr != nil {
				e.log.Debug("error updating span for conflicting WaitForSignal during handleGeneratorWaitForSignal", "error", updateSpanErr)
			}
		}

		return stdErr
	}
	if err != nil {
		if errors.Is(err, state.ErrPauseAlreadyExists) {
			if span != nil {
				span.Drop()
			}
		} else {
			return fmt.Errorf("error saving pause when handling WaitForSignal opcode: %w", err)
		}
	}

	err = e.queue.Enqueue(ctx, nextItem, expires, queue.EnqueueOpts{})
	if err == redis_state.ErrQueueItemExists {
		if span != nil {
			span.Drop()
		}

		return nil
	}

	if span != nil {
		_ = span.Send()
	}

	for _, e := range e.lifecycles {
		go e.OnWaitForSignal(
			context.WithoutCancel(ctx),
			*runCtx.Metadata(),
			lifecycleItem,
			gen,
			pause,
		)
	}

	return err
}

func (e *executor) handleGeneratorInvokeFunction(ctx context.Context, runCtx execution.RunContext, gen state.GeneratorOpcode, edge queue.PayloadEdge) error {
	if e.handleSendingEvent == nil {
		return fmt.Errorf("no handleSendingEvent function specified")
	}

	opts, err := gen.InvokeFunctionOpts()
	if err != nil {
		return fmt.Errorf("unable to parse invoke function opts: %w", err)
	}
	expires, err := opts.Expires()
	if err != nil {
		return fmt.Errorf("unable to parse invoke function expires: %w", err)
	}

	eventName := event.FnFinishedName
	correlationID := runCtx.Metadata().ID.RunID.String() + "." + gen.ID
	strExpr := fmt.Sprintf("async.data.%s == %s", consts.InvokeCorrelationId, strconv.Quote(correlationID))
	_, err = e.newExpressionEvaluator(ctx, strExpr)
	if err != nil {
		return execError{err: fmt.Errorf("failed to create expression to wait for invoked function completion: %w", err)}
	}

	pauseID := inngest.DeterministicSha1UUID(runCtx.Metadata().ID.RunID.String() + gen.ID)
	opcode := gen.Op.String()
	now := time.Now()

	sid := run.NewSpanID(ctx)
	// NOTE: the context here still contains the execSpan's traceID & spanID,
	// which is what we want because that's the parent that needs to be referenced later on
	carrier := itrace.NewTraceCarrier(
		itrace.WithTraceCarrierTimestamp(now),
		itrace.WithTraceCarrierSpanID(&sid),
	)
	itrace.UserTracer().Propagator().Inject(ctx, propagation.MapCarrier(carrier.Context))

	// Always create an invocation event.
	evt := event.NewInvocationEvent(event.NewInvocationEventOpts{
		Event:           *opts.Payload,
		FnID:            opts.FunctionID,
		CorrelationID:   &correlationID,
		TraceCarrier:    carrier,
		ExpiresAt:       expires.UnixMilli(),
		GroupID:         runCtx.GroupID(),
		DisplayName:     gen.UserDefinedName(),
		SourceAppID:     runCtx.Metadata().ID.Tenant.AppID.String(),
		SourceFnID:      runCtx.Metadata().ID.FunctionID.String(),
		SourceFnVersion: runCtx.Metadata().Config.FunctionVersion,
	})

	pause := state.Pause{
		ID:                  pauseID,
		WorkspaceID:         runCtx.Metadata().ID.Tenant.EnvID,
		Identifier:          sv2.NewPauseIdentifier(runCtx.Metadata().ID),
		GroupID:             runCtx.GroupID(),
		Outgoing:            gen.ID,
		Incoming:            edge.Edge.Incoming,
		StepName:            gen.UserDefinedName(),
		Opcode:              &opcode,
		Expires:             state.Time(expires),
		Event:               &eventName,
		Expression:          &strExpr,
		DataKey:             gen.ID,
		InvokeCorrelationID: &correlationID,
		TriggeringEventID:   &evt.ID,
		InvokeTargetFnID:    &opts.FunctionID,
		MaxAttempts:         runCtx.MaxAttempts(),
		Metadata: map[string]any{
			consts.OtelPropagationKey: carrier,
		},
		ParallelMode: gen.ParallelMode(),
	}

	// Enqueue a job that will timeout the pause.
	jobID := fmt.Sprintf("%s-%s", runCtx.Metadata().IdempotencyKey(), gen.ID)
	nextItem := queue.Item{
		JobID:       &jobID,
		WorkspaceID: runCtx.Metadata().ID.Tenant.EnvID,
		// Use the same group ID, allowing us to track the cancellation of
		// the step correctly.
		GroupID:               runCtx.GroupID(),
		Kind:                  queue.KindPause,
		Identifier:            sv2.V1FromMetadata(*runCtx.Metadata()),
		PriorityFactor:        runCtx.PriorityFactor(),
		CustomConcurrencyKeys: runCtx.ConcurrencyKeys(),
		MaxAttempts:           runCtx.MaxAttempts(),
		Payload: queue.PayloadPauseTimeout{
			PauseID: pauseID,
			Pause:   pause,
		},
		Metadata:     make(map[string]any),
		ParallelMode: gen.ParallelMode(),
	}

	lifecycleItem := runCtx.LifecycleItem()
	span, err := e.tracerProvider.CreateDroppableSpan(
		ctx,
		meta.SpanNameStep,
		&tracing.CreateSpanOptions{
			Carriers:    []map[string]any{pause.Metadata, nextItem.Metadata},
			StartTime:   now,
			FollowsFrom: tracing.SpanRefFromQueueItem(&lifecycleItem),
			Debug:       &tracing.SpanDebugData{Location: "executor.handleGeneratorInvokeFunction"},
			Metadata:    runCtx.Metadata(),
			QueueItem:   &nextItem,
			Parent:      tracing.RunSpanRefFromMetadata(runCtx.Metadata()),
			Attributes:  tracing.GeneratorAttrs(&gen),
		},
	)
	if err != nil {
		// return fmt.Errorf("error creating span for next step after
		// InvokeFunction: %w", err)
		e.log.Debug("error creating span for next step after InvokeFunction", "error", err)
	}

	idx := pauses.Index{WorkspaceID: runCtx.Metadata().ID.Tenant.EnvID, EventName: eventName}
	_, err = e.pm.Write(ctx, idx, &pause)
	// A pause may already exist if the write succeeded but we timed out before
	// returning (MDB i/o timeouts). In that case, we ignore the
	// ErrPauseAlreadyExists error and continue. We rely on the pause enqueuing
	// to avoid duplicate invokes instead.
	if err != nil {
		if errors.Is(err, state.ErrPauseAlreadyExists) {
			if span != nil {
				span.Drop()
			}
		} else {
			return err
		}
	}

	err = e.queue.Enqueue(ctx, nextItem, expires, queue.EnqueueOpts{})
	if err == redis_state.ErrQueueItemExists {
		if span != nil {
			span.Drop()
		}

		return nil
	} else if err != nil {
		logger.StdlibLogger(ctx).Error(
			"failed to enqueue invoke function pause timeout",
			"error", err,
			"run_id", runCtx.Metadata().ID.RunID,
			"workspace_id", runCtx.Metadata().ID.Tenant.EnvID,
		)
	}

	if span != nil {
		_ = span.Send()
	}

	// Send the event.
	err = e.handleSendingEvent(ctx, evt, lifecycleItem)
	if err != nil {
		// TODO Cancel pause/timeout?
		return fmt.Errorf("error publishing internal invocation event: %w", err)
	}

	for _, e := range e.lifecycles {
		go e.OnInvokeFunction(context.WithoutCancel(ctx), *runCtx.Metadata(), lifecycleItem, gen, evt)
	}

	return err
}

func (e *executor) handleGeneratorWaitForEvent(ctx context.Context, runCtx execution.RunContext, gen state.GeneratorOpcode, edge queue.PayloadEdge) error {
	opts, err := gen.WaitForEventOpts()
	if err != nil {
		return fmt.Errorf("unable to parse wait for event opts: %w", err)
	}

	if opts.If != nil {
		if err = expressions.Validate(ctx, expressions.DefaultRestrictiveValidationPolicy(), *opts.If); err != nil {
			if errors.Is(err, expressions.ErrValidationFailed) {
				logger.StdlibLogger(ctx).
					With("err", err.Error()).
					With("expression", *opts.If).
					Warn("waitForEvent If expression failed validation")
				// "just log a warning right now, then we can collect stats and do our own alerting a week in" - Tony, 2025-05-07
				// intentionally not returning; continue handling this as before for now
			} else if errors.Is(err, expressions.ErrCompileFailed) {
				return state.WrapInStandardError(
					err,
					"InvalidExpression",
					"Wait for event If expression failed to compile",
					err.Error(),
				)
			} else {
				return state.WrapInStandardError(
					err,
					"InvalidExpression",
					"Wait for event If expression is invalid",
					err.Error(),
				)
			}
		}
	}

	expires, err := opts.Expires()
	if err != nil {
		return fmt.Errorf("unable to parse wait for event expires: %w", err)
	}

	pauseID := inngest.DeterministicSha1UUID(runCtx.Metadata().ID.RunID.String() + gen.ID)

	expr := opts.If
	if expr != nil && strings.Contains(*expr, "event.") {
		// Remove `event` data from the expression and replace with actual event
		// data as values, now that we have the event.
		//
		// This improves performance in matching, as we can then use the values within
		// aggregate trees.
		evt := event.Event{}
		if err := json.Unmarshal(runCtx.Events()[0], &evt); err != nil {
			logger.StdlibLogger(ctx).Error("error unmarshalling trigger event in waitForEvent op", "error", err)
		}

		interpolated, err := expressions.Interpolate(ctx, *opts.If, map[string]any{
			"event": evt.Map(),
		})
		if err != nil {
			var compileError *expressions.CompileError
			if errors.As(err, &compileError) {
				return fmt.Errorf("error interpolating wait for event expression: %w", state.WrapInStandardError(
					compileError,
					"CompileError",
					"Could not compile expression",
					compileError.Message(),
				))
			}

			return fmt.Errorf("error interpolating wait for event expression: %w", err)
		}
		expr = &interpolated

		// Update the generator to use the interpolated data, ensuring history is updated.
		opts.If = expr
		gen.Opts = opts
	}

	opcode := gen.Op.String()
	now := time.Now()

	sid := run.NewSpanID(ctx)
	// NOTE: the context here still contains the execSpan's traceID & spanID,
	// which is what we want because that's the parent that needs to be referenced later on
	carrier := itrace.NewTraceCarrier(
		itrace.WithTraceCarrierTimestamp(now),
		itrace.WithTraceCarrierSpanID(&sid),
	)
	itrace.UserTracer().Propagator().Inject(ctx, propagation.MapCarrier(carrier.Context))

	// SDK-based event coordination is called both when an event is received
	// OR on timeout, depending on which happens first.  Both routes consume
	// the pause so this race will conclude by calling the function once, as only
	// one thread can lease and consume a pause;  the other will find that the
	// pause is no longer available and return.
	pause := state.Pause{
		ID:          pauseID,
		WorkspaceID: runCtx.Metadata().ID.Tenant.EnvID,
		Identifier:  sv2.NewPauseIdentifier(runCtx.Metadata().ID),
		GroupID:     runCtx.GroupID(),
		Outgoing:    gen.ID,
		Incoming:    edge.Edge.Incoming,
		StepName:    gen.UserDefinedName(),
		Opcode:      &opcode,
		Expires:     state.Time(expires),
		Event:       &opts.Event,
		Expression:  expr,
		DataKey:     gen.ID,
		MaxAttempts: runCtx.MaxAttempts(),
		Metadata: map[string]any{
			consts.OtelPropagationKey: carrier,
		},
		ParallelMode: gen.ParallelMode(),
	}

	// SDK-based event coordination is called both when an event is received
	// OR on timeout, depending on which happens first.  Both routes consume
	// the pause so this race will conclude by calling the function once, as only
	// one thread can lease and consume a pause;  the other will find that the
	// pause is no longer available and return.
	jobID := fmt.Sprintf("%s-%s", runCtx.Metadata().IdempotencyKey(), gen.ID)
	nextItem := queue.Item{
		JobID:       &jobID,
		WorkspaceID: runCtx.Metadata().ID.Tenant.EnvID,
		// Use the same group ID, allowing us to track the cancellation of
		// the step correctly.
		GroupID:               runCtx.GroupID(),
		Kind:                  queue.KindPause,
		Identifier:            sv2.V1FromMetadata(*runCtx.Metadata()),
		PriorityFactor:        runCtx.PriorityFactor(),
		CustomConcurrencyKeys: runCtx.ConcurrencyKeys(),
		Payload: queue.PayloadPauseTimeout{
			PauseID: pauseID,
			Pause:   pause,
		},
		Metadata:     make(map[string]any),
		ParallelMode: gen.ParallelMode(),
	}

	lifecycleItem := runCtx.LifecycleItem()
	span, err := e.tracerProvider.CreateDroppableSpan(
		ctx,
		meta.SpanNameStep,
		&tracing.CreateSpanOptions{
			Carriers:    []map[string]any{pause.Metadata, nextItem.Metadata},
			FollowsFrom: tracing.SpanRefFromQueueItem(&lifecycleItem),
			Debug:       &tracing.SpanDebugData{Location: "executor.handleGeneratorWaitForEvent"},
			Metadata:    runCtx.Metadata(),
			QueueItem:   &nextItem,
			Parent:      tracing.RunSpanRefFromMetadata(runCtx.Metadata()),
			Attributes:  tracing.GeneratorAttrs(&gen),
		},
	)
	if err != nil {
		// return fmt.Errorf("error creating span for next step after
		// WaitForEvent: %w", err)
		e.log.Debug("error creating span for next step after WaitForEvent", "error", err)
	}

	idx := pauses.Index{WorkspaceID: runCtx.Metadata().ID.Tenant.EnvID, EventName: opts.Event}
	_, err = e.pm.Write(ctx, idx, &pause)
	if err != nil {
		if err == state.ErrPauseAlreadyExists {
			span.Drop()
			return nil
		}

		return err
	}

	// TODO Is this fine to leave? No attempts.
	err = e.queue.Enqueue(ctx, nextItem, expires, queue.EnqueueOpts{})
	if err == redis_state.ErrQueueItemExists {
		span.Drop()
		return nil
	}

	_ = span.Send()

	for _, e := range e.lifecycles {
		go e.OnWaitForEvent(context.WithoutCancel(ctx), *runCtx.Metadata(), lifecycleItem, gen, pause)
	}

	return err
}

func (e *executor) newExpressionEvaluator(ctx context.Context, expr string) (expressions.Evaluator, error) {
	if e.evalFactory != nil {
		return e.evalFactory(ctx, expr)
	}
	return expressions.NewExpressionEvaluator(ctx, expr)
}

// AppendAndScheduleBatch appends a new batch item. If a new batch is created, it will be scheduled to run
// after the batch timeout. If the item finalizes the batch, a function run is immediately scheduled.
func (e *executor) AppendAndScheduleBatch(ctx context.Context, fn inngest.Function, bi batch.BatchItem, opts *execution.BatchExecOpts) error {
	result, err := e.batcher.Append(ctx, bi, fn)
	if err != nil {
		return err
	}

	if opts == nil {
		opts = &execution.BatchExecOpts{}
	}

	switch result.Status {
	case enums.BatchAppend, enums.BatchItemExists:
		// noop
	case enums.BatchNew:
		dur, err := time.ParseDuration(fn.EventBatch.Timeout)
		if err != nil {
			return err
		}
		at := time.Now().Add(dur)

		if err := e.batcher.ScheduleExecution(ctx, batch.ScheduleBatchOpts{
			ScheduleBatchPayload: batch.ScheduleBatchPayload{
				BatchID:         ulid.MustParse(result.BatchID),
				AccountID:       bi.AccountID,
				WorkspaceID:     bi.WorkspaceID,
				AppID:           bi.AppID,
				FunctionID:      bi.FunctionID,
				FunctionVersion: bi.FunctionVersion,
				BatchPointer:    result.BatchPointerKey,
			},
			At: at,
		}); err != nil {
			return err
		}

		metrics.IncrBatchScheduledCounter(ctx, metrics.CounterOpt{
			PkgName: pkgName,
			Tags: map[string]any{
				"account_id":  bi.AccountID.String(),
				"function_id": bi.FunctionID.String(),
			},
		})
	case enums.BatchFull, enums.BatchMaxSize:
		// start execution immediately
		batchID := ulid.MustParse(result.BatchID)
		if err := e.RetrieveAndScheduleBatch(ctx, fn, batch.ScheduleBatchPayload{
			BatchID:         batchID,
			BatchPointer:    result.BatchPointerKey,
			AccountID:       bi.AccountID,
			WorkspaceID:     bi.WorkspaceID,
			AppID:           bi.AppID,
			FunctionID:      bi.FunctionID,
			FunctionVersion: bi.FunctionVersion,
		}, &execution.BatchExecOpts{
			FunctionPausedAt: opts.FunctionPausedAt,
		}); err != nil {
			return fmt.Errorf("could not retrieve and schedule batch items: %w", err)
		}

	default:
		return fmt.Errorf("invalid status of batch append ops: %d", result.Status)
	}

	return nil
}

// RetrieveAndScheduleBatch retrieves all items from a started batch and schedules a function run
func (e *executor) RetrieveAndScheduleBatch(ctx context.Context, fn inngest.Function, payload batch.ScheduleBatchPayload, opts *execution.BatchExecOpts) error {
	evtList, err := e.batcher.RetrieveItems(ctx, payload.FunctionID, payload.BatchID)
	if err != nil {
		return err
	}

	if opts == nil {
		opts = &execution.BatchExecOpts{}
	}

	evtIDs := make([]string, len(evtList))
	events := make([]event.TrackedEvent, len(evtList))
	for i, e := range evtList {
		events[i] = e
		evtIDs[i] = e.GetInternalID().String()
	}

	// root span for scheduling a batch
	ctx, span := run.NewSpan(ctx,
		run.WithScope(consts.OtelScopeBatch),
		run.WithName(consts.OtelSpanBatch),
		run.WithNewRoot(),
		run.WithSpanAttributes(
			attribute.String(consts.OtelSysAccountID, payload.AccountID.String()),
			attribute.String(consts.OtelSysWorkspaceID, payload.WorkspaceID.String()),
			attribute.String(consts.OtelSysAppID, payload.AppID.String()),
			attribute.String(consts.OtelSysFunctionID, fn.ID.String()),
			attribute.String(consts.OtelSysBatchID, payload.BatchID.String()),
			attribute.String(consts.OtelSysEventIDs, strings.Join(evtIDs, ",")),
		))
	defer span.End()

	// still process events in case the user disables batching while a batch is still in-flight
	if fn.EventBatch != nil {
		if len(events) == fn.EventBatch.MaxSize {
			span.SetAttributes(attribute.Bool(consts.OtelSysBatchFull, true))
		} else {
			span.SetAttributes(attribute.Bool(consts.OtelSysBatchTimeout, true))
		}
	}

	key := fmt.Sprintf("%s-%s", fn.ID, payload.BatchID)
	md, err := e.Schedule(ctx, execution.ScheduleRequest{
		AccountID:        payload.AccountID,
		WorkspaceID:      payload.WorkspaceID,
		AppID:            payload.AppID,
		Function:         fn,
		Events:           events,
		BatchID:          &payload.BatchID,
		IdempotencyKey:   &key,
		FunctionPausedAt: opts.FunctionPausedAt,
		// Batching does not work with rate limiting
		PreventRateLimit: true,
	})

	// Ensure to delete batch when Schedule worked, we already processed it, or the function was paused
	shouldDeleteBatch := err == nil ||
		err == redis_state.ErrQueueItemExists ||
		errors.Is(err, ErrFunctionSkipped) ||
		errors.Is(err, ErrFunctionSkippedIdempotency) ||
		errors.Is(err, state.ErrIdentifierExists)
	if shouldDeleteBatch {
		// TODO: check if all errors can be blindly returned
		if err := e.batcher.DeleteKeys(ctx, payload.FunctionID, payload.BatchID); err != nil {
			return err
		}
	}

	// Don't bother if it's already there
	// If function is paused, we do not schedule runs
	if err == redis_state.ErrQueueItemExists ||
		errors.Is(err, ErrFunctionSkipped) ||
		errors.Is(err, ErrFunctionSkippedIdempotency) {
		span.SetAttributes(attribute.Bool(consts.OtelSysStepDelete, true))
		return nil
	}

	if err != nil {
		span.SetStatus(codes.Error, err.Error())
		span.SetAttributes(attribute.Bool(consts.OtelSysStepDelete, true))
		return err
	}

	metrics.IncrBatchProcessStartCounter(ctx, metrics.CounterOpt{
		PkgName: pkgName,
		Tags: map[string]any{
			// whether batch was full or started by timeout
			"batch_timeout": opts == nil,
			"account_id":    payload.AccountID.String(),
		},
	})

	if md != nil {
		span.SetAttributes(attribute.String(consts.OtelAttrSDKRunID, md.ID.RunID.String()))
	}

	return nil
}

func (e *executor) GetEvent(ctx context.Context, id ulid.ULID, accountID uuid.UUID, workspaceID uuid.UUID) (any, error) {
	return e.traceReader.GetEvent(ctx, id, accountID, workspaceID)
}

func (e *executor) fnDriver(ctx context.Context, fn inngest.Function) any {
	name := inngest.Driver(fn)
	if d, ok := e.driverv1[name]; ok {
		return d
	}
	if d, ok := e.driverv2[name]; ok {
		return d
	}
	return nil
}

func (e *executor) validateStateSize(outputSize int, md sv2.Metadata) error {
	// validate state size and exit early if we're over the limit
	if e.stateSizeLimit != nil {
		stateSizeLimit := e.stateSizeLimit(md.ID)

		if stateSizeLimit == 0 {
			stateSizeLimit = consts.DefaultMaxStateSizeLimit
		}

		if outputSize+md.Metrics.StateSize > stateSizeLimit {
			return state.WrapInStandardError(
				state.ErrStateOverflowed,
				state.InngestErrStateOverflowed,
				fmt.Sprintf("The function run exceeded the state size limit of %d bytes.", stateSizeLimit),
				"",
			)
		}
	}

	return nil
}

func (e *executor) ResumeSignal(ctx context.Context, workspaceID uuid.UUID, signalID string, data json.RawMessage) (res *execution.ResumeSignalResult, err error) {
	if workspaceID == uuid.Nil {
		err = fmt.Errorf("workspace ID is empty")
		return res, err
	}

	if signalID == "" {
		err = fmt.Errorf("signal ID is empty")
		return res, err
	}

	sanitizedSignalID := strings.ReplaceAll(signalID, "\n", "")
	sanitizedSignalID = strings.ReplaceAll(sanitizedSignalID, "\r", "")
	l := e.log.With("signal_id", sanitizedSignalID, "workspace_id", workspaceID.String())
	defer func() {
		if err != nil {
			l.Error("error receiving signal", "error", err)
		} else {
			l.Info("signal received")
		}
	}()

	pause, err := e.pm.PauseBySignalID(ctx, workspaceID, signalID)
	if err != nil {
		err = fmt.Errorf("error getting pause by signal ID: %w", err)
		return res, err
	}

	res = &execution.ResumeSignalResult{}

	if pause == nil {
		l.Debug("no pause found for signal")
		return res, err
	}

	if pause.Expires.Time().Before(time.Now()) {
		l.Debug("encountered expired signal")

		shouldDelete := pause.Expires.Time().Add(consts.PauseExpiredDeletionGracePeriod).Before(time.Now())
		if shouldDelete {
			l.Debug("deleting expired pause")
			_ = e.pm.Delete(ctx, pauses.PauseIndex(*pause), *pause)
		}

		return res, err
	}

	l.Debug("resuming pause from signal", "pause.DataKey", pause.DataKey)

	err = e.Resume(ctx, *pause, execution.ResumeRequest{
		RunID:          &pause.Identifier.RunID,
		StepName:       pause.StepName,
		IdempotencyKey: signalID,
		With: map[string]any{
			execution.StateDataKey: state.SignalStepReturn{
				Signal: signalID,
				Data:   data,
			},
		},
	})
	if err != nil {
		if errors.Is(err, state.ErrPauseLeased) ||
			errors.Is(err, state.ErrPauseNotFound) ||
			errors.Is(err, state.ErrRunNotFound) {
			// Just return that we found nothing
			err = nil
		}

		return res, err
	}

	res.MatchedSignal = true
	res.RunID = &pause.Identifier.RunID

	return res, err
}

type execError struct {
	err   error
	final bool
}

func (e execError) Unwrap() error {
	return e.err
}

func (e execError) Error() string {
	return e.err.Error()
}

func (e execError) Retryable() bool {
	return !e.final
}

// extractTraceCtx extracts the trace context from the given item, if it exists.
// If it doesn't it falls back to extracting the trace for the run overall.
// If neither exist or they are invalid, it returns the original context.
func extractTraceCtx(ctx context.Context, md sv2.Metadata) context.Context {
	fntrace := md.Config.FunctionTrace()
	if fntrace != nil {
		// NOTE:
		// this gymastics happens because the carrier stores the spanID separately.
		// it probably can be simplified
		tmp := itrace.UserTracer().Propagator().Extract(ctx, propagation.MapCarrier(fntrace.Context))
		spanID, err := md.Config.GetSpanID()
		if err != nil {
			return ctx
		}

		sctx := trace.SpanContextFromContext(tmp).WithSpanID(*spanID)
		return trace.ContextWithSpanContext(ctx, sctx)
	}

	return ctx
}

// addRequestPublishOpts generates a new JWT to publish gateway requests in realtime.
func (e *executor) addRequestPublishOpts(ctx context.Context, item queue.Item, sr *exechttp.SerializableRequest) {
	if e.rtconfig.PublishURL == "" {
		return
	}

	token, err := realtime.NewPublishJWT(
		ctx,
		e.rtconfig.Secret,
		item.Identifier.AccountID,
		item.WorkspaceID,
	)
	if err != nil {
		// XXX: We should be able to attach warnings to runs;  in this case, we couldn't create
		// a JWT to publish data.  However, the step should still execute without realtime publishing,
		// and the UI should show a warning for this run.
		return
	}

	sr.Publish.Token = token
	sr.Publish.PublishURL = e.rtconfig.PublishURL
}

// shouldEnqueueDiscovery returns true if the ended step should have a discovery
// step enqueued
func shouldEnqueueDiscovery(hasPendingSteps bool, mode enums.ParallelMode) bool {
	return !hasPendingSteps || mode == enums.ParallelModeRace
}

<<<<<<< HEAD
type traceStepsValT struct{}

var traceStepsVal = traceStepsValT{}

func setEmitCheckpointTraces(ctx context.Context) context.Context {
	return context.WithValue(ctx, traceStepsVal, true)
}

func emitCheckpointTraces(ctx context.Context) bool {
	ok, _ := ctx.Value(traceStepsVal).(bool)
	fmt.Println("YES?", ok)
	return ok
=======
func (e *executor) getParentSpan(ctx context.Context, item queue.Item, md sv2.Metadata) *meta.SpanReference {
	if item.Kind != queue.KindSleep {
		return tracing.SpanRefFromQueueItem(&item)
	}

	// Grab the discovery step from the queue item, if it exists.  This is created when
	// handling the generator item.
	//
	// This makes sure that the discovery span ID is *stable* after a queue item is ran
	// across all retries.
	if data, ok := item.Metadata["discovery"].(string); ok {
		ref := &meta.SpanReference{}
		if err := json.Unmarshal([]byte(data), ref); err == nil {
			return ref
		}
	}

	// The embedded discovery span might not've existed for old sleeps, so create a new
	// one and deal with it being unstable across each sleep resume attempt...
	parentRef, err := e.tracerProvider.CreateSpan(
		ctx,
		meta.SpanNameStepDiscovery,
		&tracing.CreateSpanOptions{
			FollowsFrom: tracing.SpanRefFromQueueItem(&item),
			Debug:       &tracing.SpanDebugData{Location: "executor.PostSleepDiscovery"},
			Metadata:    &md,
			// Always from the root span.
			Parent:    tracing.RunSpanRefFromMetadata(&md),
			QueueItem: &item,
			StartTime: time.Now(),
		},
	)
	if err != nil {
		logger.StdlibLogger(ctx).Warn("error creating discovery step span after sleep resume", "error", err)
		// fallback. this literally should NEVER happen
		parentRef = tracing.SpanRefFromQueueItem(&item)
	}

	return parentRef
>>>>>>> dd362337
}<|MERGE_RESOLUTION|>--- conflicted
+++ resolved
@@ -2689,6 +2689,7 @@
 		attrs := tracing.GeneratorAttrs(&gen)
 		tracing.AddMetadataTenantAttrs(attrs, runCtx.Metadata().ID)
 		_, err := e.tracerProvider.CreateSpan(
+			ctx,
 			meta.SpanNameStep,
 			&tracing.CreateSpanOptions{
 				Parent:    runCtx.Metadata().Config.NewFunctionTrace(),
@@ -4381,20 +4382,6 @@
 	return !hasPendingSteps || mode == enums.ParallelModeRace
 }
 
-<<<<<<< HEAD
-type traceStepsValT struct{}
-
-var traceStepsVal = traceStepsValT{}
-
-func setEmitCheckpointTraces(ctx context.Context) context.Context {
-	return context.WithValue(ctx, traceStepsVal, true)
-}
-
-func emitCheckpointTraces(ctx context.Context) bool {
-	ok, _ := ctx.Value(traceStepsVal).(bool)
-	fmt.Println("YES?", ok)
-	return ok
-=======
 func (e *executor) getParentSpan(ctx context.Context, item queue.Item, md sv2.Metadata) *meta.SpanReference {
 	if item.Kind != queue.KindSleep {
 		return tracing.SpanRefFromQueueItem(&item)
@@ -4434,5 +4421,19 @@
 	}
 
 	return parentRef
->>>>>>> dd362337
+}
+
+// Checkpoint traces configures hwehter we should emit traces after recording steps.
+
+type traceStepsValT struct{}
+
+var traceStepsVal = traceStepsValT{}
+
+func setEmitCheckpointTraces(ctx context.Context) context.Context {
+	return context.WithValue(ctx, traceStepsVal, true)
+}
+
+func emitCheckpointTraces(ctx context.Context) bool {
+	ok, _ := ctx.Value(traceStepsVal).(bool)
+	return ok
 }