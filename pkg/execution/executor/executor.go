--- conflicted
+++ resolved
@@ -1618,23 +1618,14 @@
 	}
 
 	resp, uerr, ierr := d.Do(ctx, e.smv2, driver.V2RequestOpts{
-<<<<<<< HEAD
 		Metadata:    *run.Metadata(),
 		Fn:          run.f,
-		SigningKey:  []byte{}, // TODO
+		SigningKey:  sk,
 		Attempt:     run.AttemptCount(),
 		Index:       run.stackIndex,
 		StepID:      &run.edge.Outgoing,
 		QueueItemID: queue.JobIDFromContext(ctx),
-=======
-		Metadata:   *run.Metadata(),
-		Fn:         run.f,
-		SigningKey: sk,
-		Attempt:    run.AttemptCount(),
-		Index:      run.stackIndex,
-		StepID:     &run.edge.Outgoing,
-		URL:        url,
->>>>>>> 06e9ed76
+		URL:         url,
 	})
 
 	// For now, the executor expects V1 style errors directly in state.DriverResponse.
