package executor

import (
	"context"
	"crypto/rand"
	"encoding/json"
	"errors"
	"fmt"
	"strconv"
	"strings"
	"sync"
	"sync/atomic"
	"time"

	"github.com/fatih/structs"
	"github.com/google/uuid"
	"github.com/inngest/inngest/pkg/consts"
	"github.com/inngest/inngest/pkg/enums"
	"github.com/inngest/inngest/pkg/event"
	"github.com/inngest/inngest/pkg/execution"
	"github.com/inngest/inngest/pkg/execution/batch"
	"github.com/inngest/inngest/pkg/execution/cancellation"
	"github.com/inngest/inngest/pkg/execution/debounce"
	"github.com/inngest/inngest/pkg/execution/driver"
	"github.com/inngest/inngest/pkg/execution/queue"
	"github.com/inngest/inngest/pkg/execution/state"
	"github.com/inngest/inngest/pkg/execution/state/redis_state"
	sv2 "github.com/inngest/inngest/pkg/execution/state/v2"
	"github.com/inngest/inngest/pkg/expressions"
	"github.com/inngest/inngest/pkg/inngest"
	"github.com/inngest/inngest/pkg/inngest/log"
	"github.com/inngest/inngest/pkg/logger"
	"github.com/inngest/inngest/pkg/telemetry"
	"github.com/inngest/inngest/pkg/util"
	"github.com/oklog/ulid/v2"
	"github.com/rs/zerolog"
	"github.com/xhit/go-str2duration/v2"
	"go.opentelemetry.io/otel/attribute"
	"go.opentelemetry.io/otel/codes"
	"go.opentelemetry.io/otel/propagation"
	"go.opentelemetry.io/otel/trace"
	"golang.org/x/sync/errgroup"
	"golang.org/x/sync/semaphore"
)

var (
	ErrRuntimeRegistered = fmt.Errorf("runtime is already registered")
	ErrNoStateManager    = fmt.Errorf("no state manager provided")
	ErrNoPauseManager    = fmt.Errorf("no pause manager provided")
	ErrNoActionLoader    = fmt.Errorf("no action loader provided")
	ErrNoRuntimeDriver   = fmt.Errorf("runtime driver for action not found")
	ErrFunctionDebounced = fmt.Errorf("function debounced")
	ErrFunctionSkipped   = fmt.Errorf("function skipped")

	ErrFunctionEnded = fmt.Errorf("function already ended")

	// ErrHandledStepError is returned when an OpcodeStepError is caught and the
	// step should be safely retried.
	ErrHandledStepError = fmt.Errorf("handled step error")

	PauseHandleConcurrency = 100
)

var (
	// SourceEdgeRetries represents the number of times we'll retry running a source edge.
	// Each edge gets their own set of retries in our execution engine, embedded directly
	// in the job.  The retry count is taken from function config for every step _but_
	// initialization.
	sourceEdgeRetries = 20
)

// NewExecutor returns a new executor, responsible for running the specific step of a
// function (using the available drivers) and storing the step's output or error.
//
// Note that this only executes a single step of the function;  it returns which children
// can be directly executed next and saves a state.Pause for edges that have async conditions.
func NewExecutor(opts ...ExecutorOpt) (execution.Executor, error) {
	m := &executor{
		runtimeDrivers: map[string]driver.Driver{},
	}

	for _, o := range opts {
		if err := o(m); err != nil {
			return nil, err
		}
	}

	if m.smv2 == nil {
		return nil, ErrNoStateManager
	}

	if m.pm == nil {
		return nil, ErrNoPauseManager
	}

	return m, nil
}

// ExecutorOpt modifies the built-in executor on creation.
type ExecutorOpt func(m execution.Executor) error

func WithCancellationChecker(c cancellation.Checker) ExecutorOpt {
	return func(e execution.Executor) error {
		e.(*executor).cancellationChecker = c
		return nil
	}
}

// WithStateManager sets which state manager to use when creating an executor.
func WithStateManager(sm sv2.RunService) ExecutorOpt {
	return func(e execution.Executor) error {
		e.(*executor).smv2 = sm
		return nil
	}
}

// WithQueue sets which state manager to use when creating an executor.
func WithQueue(q queue.Queue) ExecutorOpt {
	return func(e execution.Executor) error {
		e.(*executor).queue = q
		return nil
	}
}

// WithPauseManager sets which pause manager to use when creating an executor.
func WithPauseManager(pm state.PauseManager) ExecutorOpt {
	return func(e execution.Executor) error {
		e.(*executor).pm = pm
		return nil
	}
}

// WithExpressionAggregator sets the expression aggregator singleton to use
// for matching events using our aggregate evaluator.
func WithExpressionAggregator(agg expressions.Aggregator) ExecutorOpt {
	return func(e execution.Executor) error {
		e.(*executor).exprAggregator = agg
		return nil
	}
}

func WithFunctionLoader(l state.FunctionLoader) ExecutorOpt {
	return func(e execution.Executor) error {
		e.(*executor).fl = l
		return nil
	}
}

func WithLogger(l *zerolog.Logger) ExecutorOpt {
	return func(e execution.Executor) error {
		e.(*executor).log = l
		return nil
	}
}

func WithFinalizer(f execution.FinalizePublisher) ExecutorOpt {
	return func(e execution.Executor) error {
		e.(*executor).SetFinalizer(f)
		return nil
	}
}

func WithInvokeFailHandler(f execution.InvokeFailHandler) ExecutorOpt {
	return func(e execution.Executor) error {
		e.(*executor).invokeFailHandler = f
		return nil
	}
}

func WithSendingEventHandler(f execution.HandleSendingEvent) ExecutorOpt {
	return func(e execution.Executor) error {
		e.(*executor).handleSendingEvent = f
		return nil
	}
}

func WithLifecycleListeners(l ...execution.LifecycleListener) ExecutorOpt {
	return func(e execution.Executor) error {
		for _, item := range l {
			e.AddLifecycleListener(item)
		}
		return nil
	}
}

func WithStepLimits(limit func(id sv2.ID) int) ExecutorOpt {
	return func(e execution.Executor) error {
		e.(*executor).steplimit = limit
		return nil
	}
}

func WithDebouncer(d debounce.Debouncer) ExecutorOpt {
	return func(e execution.Executor) error {
		e.(*executor).debouncer = d
		return nil
	}
}

func WithBatcher(b batch.BatchManager) ExecutorOpt {
	return func(e execution.Executor) error {
		e.(*executor).batcher = b
		return nil
	}
}

// WithEvaluatorFactory allows customizing of the expression evaluator factory function.
func WithEvaluatorFactory(f func(ctx context.Context, expr string) (expressions.Evaluator, error)) ExecutorOpt {
	return func(e execution.Executor) error {
		e.(*executor).evalFactory = f
		return nil
	}
}

// WithRuntimeDrivers specifies the drivers available to use when executing steps
// of a function.
//
// When invoking a step in a function, we find the registered driver with the step's
// RuntimeType() and use that driver to execute the step.
func WithRuntimeDrivers(drivers ...driver.Driver) ExecutorOpt {
	return func(exec execution.Executor) error {
		e := exec.(*executor)
		for _, d := range drivers {
			if _, ok := e.runtimeDrivers[d.RuntimeType()]; ok {
				return ErrRuntimeRegistered
			}
			e.runtimeDrivers[d.RuntimeType()] = d

		}
		return nil
	}
}

// executor represents a built-in executor for running workflows.
type executor struct {
	log *zerolog.Logger

	// exprAggregator is an expression aggregator used to parse and aggregate expressions
	// using trees.
	exprAggregator expressions.Aggregator

	pm   state.PauseManager
	smv2 sv2.RunService

	queue               queue.Queue
	debouncer           debounce.Debouncer
	batcher             batch.BatchManager
	fl                  state.FunctionLoader
	evalFactory         func(ctx context.Context, expr string) (expressions.Evaluator, error)
	runtimeDrivers      map[string]driver.Driver
	finishHandler       execution.FinalizePublisher
	invokeFailHandler   execution.InvokeFailHandler
	handleSendingEvent  execution.HandleSendingEvent
	cancellationChecker cancellation.Checker

	lifecycles []execution.LifecycleListener

	// steplimit finds step limits for a given run.
	steplimit func(sv2.ID) int
}

func (e *executor) SetFinalizer(f execution.FinalizePublisher) {
	e.finishHandler = f
}

func (e *executor) SetInvokeFailHandler(f execution.InvokeFailHandler) {
	e.invokeFailHandler = f
}

func (e *executor) InvokeFailHandler(ctx context.Context, opts execution.InvokeFailHandlerOpts) error {
	if e.invokeFailHandler == nil {
		return nil
	}

	evt := CreateInvokeFailedEvent(ctx, opts)

	return e.invokeFailHandler(ctx, opts, []event.Event{evt})
}

func (e *executor) AddLifecycleListener(l execution.LifecycleListener) {
	e.lifecycles = append(e.lifecycles, l)
}

func idempotencyKey(req execution.ScheduleRequest, runID ulid.ULID) string {
	var key string
	if req.IdempotencyKey != nil {
		// Use the given idempotency key
		key = *req.IdempotencyKey
	}
	if req.OriginalRunID != nil {
		// If this is a rerun then we want to use the run ID as the key. If we
		// used the event or batch ID as the key then we wouldn't be able to
		// rerun multiple times.
		key = runID.String()
	}
	if key == "" && len(req.Events) == 1 {
		// If not provided, use the incoming event ID if there's not a batch.
		key = req.Events[0].GetInternalID().String()
	}
	if key == "" && req.BatchID != nil {
		// Finally, if there is a batch use the batch ID as the idempotency key.
		key = req.BatchID.String()
	}

	// The idempotency key is always prefixed by the function ID.
	return fmt.Sprintf("%s-%s", util.XXHash(req.Function.ID.String()), util.XXHash(key))
}

// Execute loads a workflow and the current run state, then executes the
// function's step via the necessary driver.
//
// If this function has a debounce config, this will return ErrFunctionDebounced instead
// of an identifier as the function is not scheduled immediately.
func (e *executor) Schedule(ctx context.Context, req execution.ScheduleRequest) (*sv2.Metadata, error) {
	if req.Function.Debounce != nil && !req.PreventDebounce {
		err := e.debouncer.Debounce(ctx, debounce.DebounceItem{
			AccountID:        req.AccountID,
			WorkspaceID:      req.WorkspaceID,
			AppID:            req.AppID,
			FunctionID:       req.Function.ID,
			FunctionVersion:  req.Function.FunctionVersion,
			EventID:          req.Events[0].GetInternalID(),
			Event:            req.Events[0].GetEvent(),
			FunctionPausedAt: req.FunctionPausedAt,
		}, req.Function)
		if err != nil {
			return nil, err
		}
		return nil, ErrFunctionDebounced
	}

	// Run IDs are created embedding the timestamp now, when the function is being scheduled.
	// When running a cancellation, functions are cancelled at scheduling time based off of
	// this run ID.
	runID := ulid.MustNew(ulid.Now(), rand.Reader)

	key := idempotencyKey(req, runID)

	if req.Context == nil {
		req.Context = map[string]any{}
	}

	// Normalization
	eventIDs := []ulid.ULID{}
	estrIDs := []string{}
	for _, e := range req.Events {
		id := e.GetInternalID()
		eventIDs = append(eventIDs, id)
		estrIDs = append(estrIDs, id.String())
	}

	evts := make([]json.RawMessage, len(req.Events))
	for n, item := range req.Events {
		evt := item.GetEvent()
		// serialize this data to the span at the same time
		byt, err := json.Marshal(evt)
		if err != nil {
			return nil, fmt.Errorf("error marshalling event: %w", err)
		}
		evts[n] = byt
	}
	// Evaluate the run priority based off of the input event data.
	evtMap := req.Events[0].GetEvent().Map()
	factor, _ := req.Function.RunPriorityFactor(ctx, evtMap)

	metadata := sv2.Metadata{
		ID: sv2.ID{
			RunID:      runID,
			FunctionID: req.Function.ID,
			Tenant: sv2.Tenant{
				AppID:     req.AppID,
				EnvID:     req.WorkspaceID,
				AccountID: req.AccountID,
			},
		},
		Config: sv2.Config{
			FunctionVersion: req.Function.FunctionVersion,
			SpanID:          telemetry.NewSpanID(ctx).String(),
			EventIDs:        eventIDs,
			Idempotency:     key,
			ReplayID:        req.ReplayID,
			OriginalRunID:   req.OriginalRunID,
			PriorityFactor:  &factor,
			BatchID:         req.BatchID,
			Context:         req.Context,
		},
	}

	// Grab the cron schedule for function config.  This is necessary for fast
	// lookups, trace info, etc.
	var schedule *string
	if len(req.Events) == 1 && req.Events[0].GetEvent().Name == event.FnCronName {
		if cron, ok := req.Events[0].GetEvent().Data["cron"].(string); ok {
			schedule = &cron
			metadata.Config.SetCronSchedule(cron)
		}
	}

	// FunctionSlug is not stored in V1 format, so needs to be stored in Context
	metadata.Config.SetFunctionSlug(req.Function.GetSlug())

	carrier := telemetry.NewTraceCarrier()
	telemetry.UserTracer().Propagator().Inject(ctx, propagation.MapCarrier(carrier.Context))
	metadata.Config.Context[consts.OtelPropagationKey] = carrier

	// If this is paused, immediately end just before creating state.
	isPaused := req.FunctionPausedAt != nil && req.FunctionPausedAt.Before(time.Now())
	if isPaused {
		for _, e := range e.lifecycles {
			go e.OnFunctionSkipped(context.WithoutCancel(ctx), metadata, execution.SkipState{
				CronSchedule: req.Events[0].GetEvent().CronSchedule(),
				Reason:       enums.SkipReasonFunctionPaused,
			})
		}
		return nil, ErrFunctionSkipped
	}

	// span that tells when the function was queued
	_, span := telemetry.NewSpan(ctx,
		telemetry.WithScope(consts.OtelScopeTrigger),
		telemetry.WithName(consts.OtelSpanTrigger),
		telemetry.WithTimestamp(ulid.Time(runID.Time())),
		telemetry.WithSpanAttributes(
			attribute.Bool(consts.OtelUserTraceFilterKey, true),
			attribute.String(consts.OtelSysAccountID, req.AccountID.String()),
			attribute.String(consts.OtelSysWorkspaceID, req.WorkspaceID.String()),
			attribute.String(consts.OtelSysAppID, req.AppID.String()),
			attribute.String(consts.OtelSysFunctionID, req.Function.ID.String()),
			attribute.String(consts.OtelSysFunctionSlug, req.Function.GetSlug()),
			attribute.Int(consts.OtelSysFunctionVersion, req.Function.FunctionVersion),
			attribute.String(consts.OtelAttrSDKRunID, runID.String()),
			attribute.Int64(consts.OtelSysFunctionStatusCode, enums.RunStatusScheduled.ToCode()),
			attribute.String(consts.OtelSysEventIDs, strings.Join(estrIDs, ",")),
		),
	)
	defer span.End()

	if schedule != nil {
		span.SetAttributes(attribute.String(consts.OtelSysCronExpr, *schedule))
	}
	if req.BatchID != nil {
		span.SetAttributes(
			attribute.String(consts.OtelSysBatchID, req.BatchID.String()),
			attribute.Int64(consts.OtelSysBatchTS, int64(req.BatchID.Time())),
		)
	}
	if req.PreventDebounce {
		span.SetAttributes(attribute.Bool(consts.OtelSysDebounceTimeout, true))
	}
	if req.Context != nil {
		if val, ok := req.Context[consts.OtelPropagationLinkKey]; ok {
			if link, ok := val.(string); ok {
				span.SetAttributes(attribute.String(consts.OtelPropagationLinkKey, link))
			}
		}
	}

	mapped := make([]map[string]any, len(req.Events))
	for n, item := range req.Events {
		evt := item.GetEvent()
		mapped[n] = evt.Map()

		// serialize this data to the span at the same time
		if byt, err := json.Marshal(evt); err == nil {
			span.AddEvent(string(byt), trace.WithAttributes(
				attribute.Bool(consts.OtelSysEventData, true),
			))
		}
	}

	if req.Function.Concurrency != nil {
		// Ensure we evaluate concurrency keys when scheduling the function.
		for _, limit := range req.Function.Concurrency.Limits {
			if !limit.IsCustomLimit() {
				continue
			}

			// Ensure we bind the limit to the correct scope.
			scopeID := req.Function.ID
			switch limit.Scope {
			case enums.ConcurrencyScopeAccount:
				scopeID = req.AccountID
			case enums.ConcurrencyScopeEnv:
				scopeID = req.WorkspaceID
			}

			// Store the concurrency limit in the function.  By copying in the raw expression hash,
			// we can update the concurrency limits for in-progress runs as new function versions
			// are stored.
			//
			// The raw keys are stored in the function state so that we don't need to re-evaluate
			// keys and input each time, as they're constant through the function run.
			metadata.Config.CustomConcurrencyKeys = append(
				metadata.Config.CustomConcurrencyKeys,
				sv2.CustomConcurrency{
					Key:   limit.Evaluate(ctx, scopeID, evtMap),
					Hash:  limit.Hash,
					Limit: limit.Limit,
				},
			)
		}
	}

	//
	// Create throttle information prior to creating state.  This is used in the queue.
	//
	var throttle *queue.Throttle
	if req.Function.Throttle != nil {
		throttleKey := redis_state.HashID(ctx, req.Function.ID.String())
		if req.Function.Throttle.Key != nil {
			val, _, _ := expressions.Evaluate(ctx, *req.Function.Throttle.Key, map[string]any{
				"event": evtMap,
			})
			throttleKey = throttleKey + "-" + redis_state.HashID(ctx, fmt.Sprintf("%v", val))
		}
		throttle = &queue.Throttle{
			Key:    throttleKey,
			Limit:  int(req.Function.Throttle.Limit),
			Burst:  int(req.Function.Throttle.Burst),
			Period: int(req.Function.Throttle.Period.Seconds()),
		}
	}

	//
	// Create the run state.
	//

	err := e.smv2.Create(ctx, sv2.CreateState{
		Metadata: metadata,
		Events:   evts,
	})
	if err == state.ErrIdentifierExists {
		_ = span.Cancel(ctx)
		// This function was already created.
		return nil, state.ErrIdentifierExists
	}
	if err != nil {
		span.SetStatus(codes.Error, err.Error())
		return nil, fmt.Errorf("error creating run state: %w", err)
	}

	//
	// Create cancellation pauses immediately, only if this is a non-batch event.
	//
	if req.BatchID == nil {
		for _, c := range req.Function.Cancel {
			pauseID := uuid.New()
			expires := time.Now().Add(consts.CancelTimeout)
			if c.Timeout != nil {
				dur, err := str2duration.ParseDuration(*c.Timeout)
				if err != nil {
					return &metadata, fmt.Errorf("error parsing cancel duration: %w", err)
				}
				expires = time.Now().Add(dur)
			}

			// Evaluate the expression.  This lets us inspect the expression's attributes
			// so that we can store only the attrs used in the expression in the pause,
			// saving space, bandwidth, etc.
			expr := generateCancelExpression(eventIDs[0], c.If)
			eval, err := expressions.NewExpressionEvaluator(ctx, expr)
			if err != nil {
				return &metadata, err
			}
			ed := expressions.NewData(map[string]any{"event": req.Events[0].GetEvent().Map()})
			data := eval.FilteredAttributes(ctx, ed).Map()

			// The triggering event ID should be the first ID in the batch.
			triggeringID := req.Events[0].GetInternalID().String()

			// Remove `event` data from the expression and replace with actual event
			// data as values, now that we have the event.
			//
			// This improves performance in matching, as we can then use the values within
			// aggregate trees.
			interpolated, err := expressions.Interpolate(ctx, expr, map[string]any{
				"event": evtMap,
			})
			if err != nil {
				logger.StdlibLogger(ctx).Warn(
					"error interpolating cancellation expression",
					"error", err,
					"expression", expr,
				)
			}

			pause := state.Pause{
				WorkspaceID: req.WorkspaceID,
				Identifier: state.Identifier{
					RunID:       runID,
					WorkflowID:  req.Function.ID,
					WorkspaceID: req.WorkspaceID,
					AccountID:   req.AccountID,
					AppID:       req.AppID,
					EventID:     metadata.Config.EventID(),
					EventIDs:    metadata.Config.EventIDs,
				},
				ID:                pauseID,
				Expires:           state.Time(expires),
				Event:             &c.Event,
				Expression:        &interpolated,
				ExpressionData:    data,
				Cancel:            true,
				TriggeringEventID: &triggeringID,
			}
			err = e.pm.SavePause(ctx, pause)
			if err != nil {
				return &metadata, fmt.Errorf("error saving pause: %w", err)
			}
		}
	}

	at := time.Now()
	if req.BatchID == nil {
		evtTs := time.UnixMilli(req.Events[0].GetEvent().Timestamp)
		if evtTs.After(at) {
			// Schedule functions in the future if there's a future
			// event `ts` field.
			at = evtTs
		}
	}
	if req.At != nil {
		at = *req.At
	}

	// Prefix the workflow to the job ID so that no invocation can accidentally
	// cause idempotency issues across users/functions.
	//
	// This enures that we only ever enqueue the start job for this function once.
	queueKey := fmt.Sprintf("%s:%s", req.Function.ID, key)
	item := queue.Item{
		JobID:       &queueKey,
		GroupID:     uuid.New().String(),
		WorkspaceID: req.WorkspaceID,
		Kind:        queue.KindStart,
		Identifier: state.Identifier{
			RunID:       runID,
			WorkflowID:  req.Function.ID,
			WorkspaceID: req.WorkspaceID,
			AccountID:   req.AccountID,
			AppID:       req.AppID,
			EventID:     metadata.Config.EventID(),
			EventIDs:    metadata.Config.EventIDs,
		},
		CustomConcurrencyKeys: metadata.Config.CustomConcurrencyKeys,
		PriorityFactor:        metadata.Config.PriorityFactor,
		Attempt:               0,
		MaxAttempts:           &sourceEdgeRetries,
		Payload: queue.PayloadEdge{
			Edge: inngest.SourceEdge,
		},
		Throttle: throttle,
	}
	err = e.queue.Enqueue(ctx, item, at)
	if err == redis_state.ErrQueueItemExists {
		_ = span.Cancel(ctx)
		return nil, state.ErrIdentifierExists
	}
	if err != nil {
		span.SetStatus(codes.Error, err.Error())
		return nil, fmt.Errorf("error enqueueing source edge '%v': %w", queueKey, err)
	}

	for _, e := range req.Events {
		go func(ctx context.Context, evt event.Event) {
			if v, ok := evt.Data[consts.InngestEventDataPrefix]; ok {
				meta := event.InngestMetadata{}
				if err := meta.Decode(v); err == nil {
					if meta.InvokeTraceCarrier != nil && meta.InvokeTraceCarrier.CanResumePause() {
						ictx := telemetry.UserTracer().Propagator().Extract(ctx, propagation.MapCarrier(meta.InvokeTraceCarrier.Context))

						sid := meta.InvokeTraceCarrier.SpanID()

						cIDs := strings.Split(meta.InvokeCorrelationId, ".")
						if len(cIDs) != 2 {
							log.From(ctx).Error().Interface("metadata", meta).Msg("invalid invoke correlation ID")
							// format is invalid
							return
						}

						var mrunID ulid.ULID
						if meta.RunID() != nil {
							mrunID = *meta.RunID()
						}

						_, ispan := telemetry.NewSpan(ictx,
							telemetry.WithScope(consts.OtelScopeStep),
							telemetry.WithName(consts.OtelSpanInvoke),
							telemetry.WithTimestamp(meta.InvokeTraceCarrier.Timestamp),
							telemetry.WithSpanID(sid),
							telemetry.WithSpanAttributes(
								attribute.Bool(consts.OtelUserTraceFilterKey, true),
								attribute.String(consts.OtelSysAccountID, req.AccountID.String()),
								attribute.String(consts.OtelSysWorkspaceID, req.WorkspaceID.String()),
								attribute.String(consts.OtelSysAppID, meta.SourceAppID),
								attribute.String(consts.OtelSysFunctionID, meta.SourceFnID),
								attribute.Int(consts.OtelSysFunctionVersion, meta.SourceFnVersion),
								attribute.String(consts.OtelAttrSDKRunID, mrunID.String()),
								attribute.Int(consts.OtelSysStepAttempt, 0),    // ?
								attribute.Int(consts.OtelSysStepMaxAttempt, 1), // ?
								attribute.String(consts.OtelSysStepGroupID, meta.InvokeGroupID),
								attribute.String(consts.OtelSysStepOpcode, enums.OpcodeInvokeFunction.String()),
								attribute.String(consts.OtelSysStepDisplayName, meta.InvokeDisplayName),

								attribute.String(consts.OtelSysStepInvokeTargetFnID, req.Function.ID.String()),
								attribute.Int64(consts.OtelSysStepInvokeExpires, meta.InvokeExpiresAt),
								attribute.String(consts.OtelSysStepInvokeTriggeringEventID, evt.ID),
								attribute.String(consts.OtelSysStepInvokeRunID, runID.String()),
								attribute.Bool(consts.OtelSysStepInvokeExpired, false),
							),
						)
						defer ispan.End()
					}
				}
			}
		}(ctx, e.GetEvent())
	}

	for _, e := range e.lifecycles {
		go e.OnFunctionScheduled(context.WithoutCancel(ctx), metadata, item)
	}

	return &metadata, nil
}

type runInstance struct {
	md         sv2.Metadata
	f          inngest.Function
	events     []json.RawMessage
	item       queue.Item
	edge       inngest.Edge
	stackIndex int
}

// Execute loads a workflow and the current run state, then executes the
// function's step via the necessary driver.
func (e *executor) Execute(ctx context.Context, id state.Identifier, item queue.Item, edge inngest.Edge) (*state.DriverResponse, error) {
	if e.fl == nil {
		return nil, fmt.Errorf("no function loader specified running step")
	}

	// If this is of type sleep, ensure that we save "nil" within the state store
	// for the outgoing edge ID.  This ensures that we properly increase the stack
	// for `tools.sleep` within generator functions.
	if item.Kind == queue.KindSleep && item.Attempt == 0 {
		err := e.smv2.SaveStep(ctx, sv2.ID{
			RunID:      id.RunID,
			FunctionID: id.WorkflowID,
			Tenant: sv2.Tenant{
				AppID:     id.AppID,
				EnvID:     id.WorkspaceID,
				AccountID: id.AccountID,
			},
		}, edge.Outgoing, []byte("null"))
		if !errors.Is(err, state.ErrDuplicateResponse) && err != nil {
			return nil, err
		}
		// After the sleep, we start a new step.  This means we also want to start a new
		// group ID, ensuring that we correlate the next step _after_ this sleep (to be
		// scheduled in this executor run)
		ctx = state.WithGroupID(ctx, uuid.New().String())
	}

	md, err := e.smv2.LoadMetadata(ctx, sv2.ID{
		RunID:      id.RunID,
		FunctionID: id.WorkflowID,
		Tenant: sv2.Tenant{
			AppID:     id.AppID,
			EnvID:     id.WorkspaceID,
			AccountID: id.AccountID,
		},
	})
	// XXX: MetadataNotFound -> assume fn is deleted.
	if err != nil {
		return nil, fmt.Errorf("cannot load metadata to execute run: %w", err)
	}

	// Find the stack index for the incoming step.
	//
	// stackIndex represents the stack pointer at the time this step was scheduled.
	// This lets SDKs correctly evaluate parallelism by replaying generated steps in the
	// right order.
	var stackIndex int
	for n, id := range md.Stack {
		if id == edge.Outgoing {
			stackIndex = n + 1
			break
		}
	}

	events, err := e.smv2.LoadEvents(ctx, md.ID)
	if err != nil {
		return nil, fmt.Errorf("cannot load run events: %w", err)
	}

	isNewRun := true    // flag to tell if this is a new run that just started or not
	start := time.Now() // for recording function start time after a successful step.
	if !md.Config.StartedAt.IsZero() {
		start = md.Config.StartedAt
		isNewRun = false
	}

	f, err := e.fl.LoadFunction(ctx, md.ID.Tenant.EnvID, md.ID.FunctionID)
	if err != nil {
		return nil, fmt.Errorf("error loading function for run: %w", err)
	}

	// Validate that the run can execute.
	v := newRunValidator(e, f, md, events, item) // TODO: Load events for this.
	if err := v.validate(ctx); err != nil {
		return nil, err
	}
	if v.stopWithoutRetry {
		// Validation prevented execution and doesn't want the executor to retry, so
		// don't return an error - assume the function finishes and delete state.
		_, err := e.smv2.Delete(ctx, md.ID)
		return nil, err
	}

	// Store the metadata in context for future use and propagate trace
	// context. This can be used to reduce reads in the future.
	ctx = e.extractTraceCtx(ctx, md, &item)

	// spanID should always exists
	fnSpanID, err := md.Config.GetSpanID()
	if err != nil {
		// generate a new one here to be used for subsequent runs.
		// this could happen for runs that started before this feature was introduced.
		sid := telemetry.NewSpanID(ctx)
		fnSpanID = &sid
		// TODO: Save span ID // UPDATE?
	}

	evtIDs := make([]string, len(id.EventIDs))
	for i, eid := range id.EventIDs {
		evtIDs[i] = eid.String()
	}

	// (re)Construct function span to force update the end time
	ctx, fnSpan := telemetry.NewSpan(ctx,
		telemetry.WithScope(consts.OtelScopeFunction),
		telemetry.WithName(f.GetSlug()),
		telemetry.WithTimestamp(start),
		telemetry.WithSpanID(*fnSpanID),
		telemetry.WithSpanAttributes(
			attribute.Bool(consts.OtelUserTraceFilterKey, true),
			attribute.String(consts.OtelSysAccountID, id.AccountID.String()),
			attribute.String(consts.OtelSysWorkspaceID, id.WorkspaceID.String()),
			attribute.String(consts.OtelSysAppID, id.AppID.String()),
			attribute.String(consts.OtelSysFunctionID, id.WorkflowID.String()),
			attribute.String(consts.OtelSysFunctionSlug, f.GetSlug()),
			attribute.Int(consts.OtelSysFunctionVersion, id.WorkflowVersion),
			attribute.String(consts.OtelAttrSDKRunID, id.RunID.String()),
			attribute.String(consts.OtelSysEventIDs, strings.Join(evtIDs, ",")),
			attribute.String(consts.OtelSysIdempotencyKey, id.IdempotencyKey()),
		),
	)
	if md.Config.CronSchedule() != nil {
		fnSpan.SetAttributes(attribute.String(consts.OtelSysCronExpr, *md.Config.CronSchedule()))
	}
	if md.Config.BatchID != nil {
		fnSpan.SetAttributes(
			attribute.String(consts.OtelSysBatchID, md.Config.BatchID.String()),
			attribute.Int64(consts.OtelSysBatchTS, int64(md.Config.BatchID.Time())),
		)
	}

	for _, evt := range events {
		fnSpan.AddEvent(string(evt), trace.WithAttributes(
			attribute.Bool(consts.OtelSysEventData, true),
		))
	}

	ctx, span := telemetry.NewSpan(ctx,
		telemetry.WithScope(consts.OtelScopeExecution),
		telemetry.WithName("execute"),
		telemetry.WithSpanAttributes(
			attribute.Bool(consts.OtelUserTraceFilterKey, true),
			attribute.String(consts.OtelSysAccountID, id.AccountID.String()),
			attribute.String(consts.OtelSysWorkspaceID, id.WorkspaceID.String()),
			attribute.String(consts.OtelSysAppID, id.AppID.String()),
			attribute.String(consts.OtelSysFunctionID, id.WorkflowID.String()),
			attribute.String(consts.OtelSysFunctionSlug, f.GetSlug()),
			attribute.Int(consts.OtelSysFunctionVersion, id.WorkflowVersion),
			attribute.String(consts.OtelAttrSDKRunID, id.RunID.String()),
			attribute.Int(consts.OtelSysStepAttempt, item.Attempt),
			attribute.Int(consts.OtelSysStepMaxAttempt, item.GetMaxAttempts()),
			attribute.String(consts.OtelSysStepGroupID, item.GroupID),
		),
	)
	if item.RunInfo != nil {
		span.SetAttributes(
			attribute.Int64(consts.OtelSysDelaySystem, item.RunInfo.Latency.Milliseconds()),
			attribute.Int64(consts.OtelSysDelaySojourn, item.RunInfo.SojournDelay.Milliseconds()),
		)
	}
	if item.Attempt > 0 {
		span.SetAttributes(attribute.Bool(consts.OtelSysStepRetry, true))
	}
	defer func() {
		fnSpan.End()
		span.End()
	}()
	// if this run just started, there won't be any root spans available so send the function span out
	// early
	if isNewRun {
		fnSpan.SetAttributes(attribute.Int64(consts.OtelSysFunctionStatusCode, enums.RunStatusRunning.ToCode()))
		fnSpan.Send()
	}
	// send early here to help show the span has started and is in-progress
	span.Send()

	// If this is the trigger, check if we only have one child.  If so, skip to directly executing
	// that child;  we don't need to handle the trigger individually.
	//
	// This cuts down on queue churn.
	//
	// NOTE: This is a holdover from treating functions as a *series* of DAG calls.  In that case,
	// we automatically enqueue all children of the dag from the root node.
	// This can be cleaned up.
	if edge.Incoming == inngest.TriggerName {
		// We only support functions with a single step, as we've removed the DAG based approach.
		// This means that we always execute the first step.
		if len(f.Steps) > 1 {
			return nil, fmt.Errorf("DAG-based steps are no longer supported")
		}

		edge.Outgoing = inngest.TriggerName
		edge.Incoming = f.Steps[0].ID
		// Update the payload
		payload := item.Payload.(queue.PayloadEdge)
		payload.Edge = edge
		item.Payload = payload
		// Add retries from the step to our queue item.  Increase as retries is
		// always one less than attempts.
		retries := f.Steps[0].RetryCount() + 1
		item.MaxAttempts = &retries

		// Only just starting:  run lifecycles on first attempt.
		if item.Attempt == 0 {
			// NOTE:
			// annotate the step as the first step of the function run.
			// this way the delay associated with this run is directly correlated to the delay of the
			// function run itself.
			fnSpan.SetAttributes(attribute.Bool(consts.OtelSysStepFirst, true))
			span.SetAttributes(attribute.Bool(consts.OtelSysStepFirst, true))

			// Set the start time and spanID in metadata for subsequent runs
			// This should be an one time operation and is never updated after,
			// which is enforced on the Lua script.
			if err := e.smv2.UpdateMetadata(ctx, md.ID, sv2.MutableConfig{
				StartedAt:      start,
				ForceStepPlan:  md.Config.ForceStepPlan,
				RequestVersion: md.Config.RequestVersion,
			}); err != nil {
				log.From(ctx).Error().Err(err).Msg("error updating metadata on function start")
			}

			for _, e := range e.lifecycles {
				go e.OnFunctionStarted(context.WithoutCancel(ctx), md, item)
			}
		}
	}

	instance := runInstance{
		md:         md,
		f:          *f,
		events:     events,
		item:       item,
		edge:       edge,
		stackIndex: stackIndex,
	}

	resp, err := e.run(ctx, &instance)

	if resp == nil && err != nil {
		span.SetStatus(codes.Error, err.Error())
		span.SetStepOutput(err.Error())
		return nil, err
	}

	if resp != nil {
		if op := resp.TraceVisibleStepExecution(); op != nil {
			spanName := op.UserDefinedName()
			span.SetName(spanName)

			fnSpan.SetAttributes(attribute.Int64(consts.OtelSysFunctionStatusCode, enums.RunStatusRunning.ToCode()))

			foundOp := op.Op
			// The op changes based on the current state of the step, so we
			// are required to normalize here.
			switch foundOp {
			case enums.OpcodeStep, enums.OpcodeStepError:
				foundOp = enums.OpcodeStepRun
			}

			span.SetAttributes(
				attribute.Int(consts.OtelSysStepStatusCode, resp.StatusCode),
				attribute.Int(consts.OtelSysStepOutputSizeBytes, resp.OutputSize),
				attribute.String(consts.OtelSysStepDisplayName, op.UserDefinedName()),
				attribute.String(consts.OtelSysStepOpcode, foundOp.String()),
			)

			if op.IsError() {
				span.SetStepOutput(op.Error)
				span.SetStatus(codes.Error, op.Error.Message)
			} else {
				span.SetStepOutput(op.Data)
				span.SetStatus(codes.Ok, string(op.Data))
			}
		} else if resp.Retryable() {
			span.SetStatus(codes.Error, *resp.Err)
			span.SetAttributes(
				attribute.Int(consts.OtelSysStepStatusCode, resp.StatusCode),
				attribute.Int(consts.OtelSysStepOutputSizeBytes, resp.OutputSize),
			)
			span.SetStepOutput(resp.Output)
		} else if resp.IsTraceVisibleFunctionExecution() {
			spanName := "function success"
			fnstatus := attribute.Int64(consts.OtelSysFunctionStatusCode, enums.RunStatusCompleted.ToCode())
			fnSpan.SetStatus(codes.Ok, "success")
			span.SetStatus(codes.Ok, "success")

			if resp.StatusCode != 200 {
				spanName = "function error"
				fnstatus = attribute.Int64(consts.OtelSysFunctionStatusCode, enums.RunStatusFailed.ToCode())
				fnSpan.SetStatus(codes.Error, resp.Error())
				span.SetStatus(codes.Error, resp.Error())
			}

			fnSpan.SetAttributes(fnstatus)
			span.SetName(spanName)
			fnSpan.SetFnOutput(resp.Output)
			span.SetFnOutput(resp.Output)
		} else {
			// if it's not a step or function response that represents either a failed or a successful execution.
			// Do not record discovery spans and cancel it.
			ctx = span.Cancel(ctx)
		}
	}

	err = e.HandleResponse(ctx, &instance, resp)
	return resp, err
}

func (e *executor) HandleResponse(ctx context.Context, i *runInstance, resp *state.DriverResponse) error {
	for _, e := range e.lifecycles {
		// OnStepFinished handles step success and step errors/failures.  It is
		// currently the responsibility of the lifecycle manager to handle the differing
		// step statuses when a step finishes.
		//
		// TODO (tonyhb): This should probably change, as each lifecycle listener has to
		// do the same parsing & conditional checks.
		go e.OnStepFinished(context.WithoutCancel(ctx), i.md, i.item, i.edge, resp.Step, *resp)
	}

	// Check for temporary failures.  The outputs of transient errors are not
	// stored in the state store;  they're tracked via executor lifecycle methods
	// for logging.
	//
	// NOTE: If the SDK was running a step (NOT function code) and quit gracefully,
	// resp.UserError will always be set, even if the step itself throws a non-retriable
	// error.
	//
	// This is purely for network errors or top-level function code errors.
	if resp.Err != nil {
		if resp.Retryable() {
			// Retries are a native aspect of the queue;  returning errors always
			// retries steps if possible.
			for _, e := range e.lifecycles {
				// Run the lifecycle method for this retry, which is baked into the queue.
				i.item.Attempt += 1
				go e.OnStepScheduled(context.WithoutCancel(ctx), i.md, i.item, &resp.Step.Name)
			}

			return resp
		}

		// If resp.Err != nil, we don't know whether to invoke the fn again
		// with per-step errors, as we don't know if the intent behind this queue item
		// is a step.
		//
		// In this case, for non-retryable errors, we ignore and fail the function;
		// only OpcodeStepError causes try/catch to be handled and us to continue
		// on error.
		//
		// TODO: Improve this.

		// Check if this step permanently failed.  If so, the function is a failure.
		if !resp.Retryable() {
			// TODO: Refactor state input
			if performedFinalization, err := e.finalize(ctx, i.md, i.events, i.f.GetSlug(), *resp); err != nil {
				logger.From(ctx).Error().Err(err).Msg("error running finish handler")
			} else if performedFinalization {
				for _, e := range e.lifecycles {
					go e.OnFunctionFinished(context.WithoutCancel(ctx), i.md, i.item, *resp)
				}
			}

			return resp
		}
	}

	// This is a success, which means either a generator or a function result.
	if len(resp.Generator) > 0 {
		// Handle generator responses then return.
		if serr := e.HandleGeneratorResponse(ctx, i, resp); serr != nil {
			var compileError *expressions.CompileError

			// If this is an error compiling async expressions, fail the function.
<<<<<<< HEAD
			if errors.As(serr, &compileError) {
				resp.Output = nil
				resp.Err = compileError.Message()

				if err := e.finalize(ctx, i.md, i.events, i.f.GetSlug(), *resp); err != nil {
=======
			if strings.Contains(serr.Error(), "error compiling expression") {
				if performedFinalization, err := e.finalize(ctx, i.md, i.events, i.f.GetSlug(), *resp); err != nil {
>>>>>>> b3206195
					logger.From(ctx).Error().Err(err).Msg("error running finish handler")
				} else if performedFinalization {
					for _, e := range e.lifecycles {
						go e.OnFunctionFinished(context.WithoutCancel(ctx), i.md, i.item, *resp)
					}
				}

				return nil
			}
			return fmt.Errorf("error handling generator response: %w", serr)
		}
		return nil
	}

	// This is the function result.
	if performedFinalization, err := e.finalize(ctx, i.md, i.events, i.f.GetSlug(), *resp); err != nil {
		logger.From(ctx).Error().Err(err).Msg("error running finish handler")
	} else if performedFinalization {
		for _, e := range e.lifecycles {
			go e.OnFunctionFinished(context.WithoutCancel(ctx), i.md, i.item, *resp)
		}
	}

	return nil
}

type functionFinishedData struct {
	FunctionID          string         `json:"function_id"`
	RunID               ulid.ULID      `json:"run_id"`
	Event               map[string]any `json:"event"`
	Events              []event.Event  `json:"events"`
	Error               any            `json:"error,omitempty"`
	Result              any            `json:"result,omitempty"`
	InvokeCorrelationID *string        `json:"correlation_id,omitempty"`
}

func (f *functionFinishedData) setResponse(r state.DriverResponse) {
	if r.Err != nil {
		f.Error = r.StandardError()
	}
	if r.UserError != nil {
		f.Error = r.UserError
	}
	if r.Output != nil {
		f.Result = r.Output
	}
}

func (f functionFinishedData) Map() map[string]any {
	s := structs.New(f)
	s.TagName = "json"
	return s.Map()
}

// finalize performs run finalization, which involves sending the function
// finished/failed event and deleting state.
//
// Returns a boolean indicating whether it performed finalization. If the run
// had parallel steps then it may be false, since parallel steps cause the
// function end to be reached multiple times in a single run
func (e *executor) finalize(ctx context.Context, md sv2.Metadata, evts []json.RawMessage, fnSlug string, resp state.DriverResponse) (bool, error) {
	// Parse events for the fail handler before deleting state.
	inputEvents := make([]event.Event, len(evts))
	for n, e := range evts {
		evt, err := event.NewEvent(e)
		if err != nil {
			return false, err
		}
		inputEvents[n] = *evt
	}

	// Delete the function state in every case.
	performedFinalization, err := e.smv2.Delete(ctx, md.ID)
	if err != nil {
		logger.StdlibLogger(ctx).Error("error deleting state in finalize", "error", err)
	}
	if err == nil && !performedFinalization {
		return performedFinalization, nil
	}

	// TODO: Load all pauses for the function and remove, once we index pauses.

	if e.finishHandler == nil {
		return performedFinalization, nil
	}

	// Prepare events that we must send
	now := time.Now()
	base := &functionFinishedData{
		FunctionID: fnSlug,
		RunID:      md.ID.RunID,
		Events:     inputEvents,
	}
	base.setResponse(resp)

	// We'll send many events - some for each items in the batch.  This ensures that invoke works
	// for batched functions.
	freshEvents := []event.Event{}
	for n, runEvt := range inputEvents {
		if runEvt.Name == event.FnFailedName || runEvt.Name == event.FnFinishedName {
			// Don't recursively trigger internal finish handlers.
			continue
		}

		invokeID := correlationID(runEvt)
		if invokeID == nil && n > 0 {
			// We only send function finish events for either the first event in a batch or for
			// all events with a correlation ID.
			continue
		}

		// Copy the base data to set the event.
		copied := *base
		copied.Event = runEvt.Map()
		copied.InvokeCorrelationID = invokeID
		data := copied.Map()

		// Add an `inngest/function.finished` event.
		freshEvents = append(freshEvents, event.Event{
			ID:        ulid.MustNew(uint64(now.UnixMilli()), rand.Reader).String(),
			Name:      event.FnFinishedName,
			Timestamp: now.UnixMilli(),
			Data:      data,
		})

		// Legacy - send inngest/function.failed, except for when the function has been cancelled.
		if resp.Err != nil && !strings.Contains(*resp.Err, state.ErrFunctionCancelled.Error()) {
			freshEvents = append(freshEvents, event.Event{
				ID:        ulid.MustNew(uint64(now.UnixMilli()), rand.Reader).String(),
				Name:      event.FnFailedName,
				Timestamp: now.UnixMilli(),
				Data:      data,
			})
		}
	}

	return performedFinalization, e.finishHandler(ctx, md.ID, freshEvents)
}

func correlationID(event event.Event) *string {
	container, ok := event.Data[consts.InngestEventDataPrefix].(map[string]any)
	if !ok {
		return nil
	}
	if correlationID, ok := container[consts.InvokeCorrelationId].(string); ok {
		return &correlationID
	}
	return nil
}

// run executes the step with the given step ID.
//
// A nil response with an error indicates that an internal error occurred and the step
// did not run.
func (e *executor) run(ctx context.Context, i *runInstance) (*state.DriverResponse, error) {
	url, _ := i.f.URI()
	for _, e := range e.lifecycles {
		go e.OnStepStarted(context.WithoutCancel(ctx), i.md, i.item, i.edge, url.String())
	}

	// Execute the actual step.
	response, err := e.executeDriverForStep(ctx, i)

	if response.Err != nil && err == nil {
		// This step errored, so always return an error.
		return response, fmt.Errorf("%s", *response.Err)
	}
	return response, err
}

// executeDriverForStep runs the enqueued step by invoking the driver.  It also inspects
// and normalizes responses (eg. max retry attempts).
func (e *executor) executeDriverForStep(ctx context.Context, i *runInstance) (*state.DriverResponse, error) {
	url, _ := i.f.URI()

	driverName := inngest.SchemeDriver(url.Scheme)
	d, ok := e.runtimeDrivers[driverName]
	if !ok {
		return nil, fmt.Errorf("%w: '%s'", ErrNoRuntimeDriver, driverName)
	}

	step := &i.f.Steps[0]

	response, err := d.Execute(ctx, e.smv2, i.md, i.item, i.edge, *step, i.stackIndex, i.item.Attempt)

	// TODO: Steps.
	if response == nil {
		response = &state.DriverResponse{
			Step: *step,
		}
	}
	if err != nil && response.Err == nil {
		// Set the response error if it wasn't set, or if Execute had an internal error.
		// This ensures that we only ever need to check resp.Err to handle errors.
		errstr := err.Error()
		response.Err = &errstr
	}
	// Ensure that the step is always set.  This removes the need for drivers to always
	// set this.
	if response.Step.ID == "" {
		response.Step = *step
	}

	// If there's one opcode and it's of type StepError, ensure we set resp.Err to
	// a string containing the response error.
	//
	// TODO: Refactor response.Err
	if len(response.Generator) == 1 && response.Generator[0].Op == enums.OpcodeStepError {
		if !queue.ShouldRetry(nil, i.item.Attempt, step.RetryCount()+1) {
			response.NoRetry = true
		}
	}

	// Max attempts is encoded at the queue level from step configuration.  If we're at max attempts,
	// ensure the response's NoRetry flag is set, as we shouldn't retry any more.  This also ensures
	// that we properly handle this response as a Failure (permanent) vs an Error (transient).
	if response.Err != nil && !queue.ShouldRetry(nil, i.item.Attempt, step.RetryCount()+1) {
		response.NoRetry = true
	}

	return response, err
}

// HandlePauses handles pauses loaded from an incoming event.
func (e *executor) HandlePauses(ctx context.Context, iter state.PauseIterator, evt event.TrackedEvent) (execution.HandlePauseResult, error) {
	// Use the aggregator for all funciton finished events, if there are more than
	// 50 waiting.  It only takes a few milliseconds to iterate and handle less
	// than 50;  anything more runs the risk of running slow.
	if iter.Count() > 10 {
		aggRes, err := e.handleAggregatePauses(ctx, evt)
		if err != nil {
			log.From(ctx).Error().Err(err).Msg("error handling aggregate pauses")
		}
		return aggRes, err
	}

	res, err := e.handlePausesAllNaively(ctx, iter, evt)
	if err != nil {
		log.From(ctx).Error().Err(err).Msg("error handling aggregate pauses")
	}
	return res, nil
}

//nolint:all
func (e *executor) handlePausesAllNaively(ctx context.Context, iter state.PauseIterator, evt event.TrackedEvent) (execution.HandlePauseResult, error) {
	res := execution.HandlePauseResult{0, 0}

	if e.queue == nil || e.smv2 == nil || e.pm == nil {
		return res, fmt.Errorf("No queue or state manager specified")
	}

	log := e.log
	if log == nil {
		log = logger.From(ctx)
	}
	base := log.With().Str("event_id", evt.GetInternalID().String()).Logger()

	var (
		goerr error
		wg    sync.WaitGroup
	)

	evtID := evt.GetInternalID()
	evtIDStr := evtID.String()

	// Schedule up to PauseHandleConcurrency pauses at once.
	sem := semaphore.NewWeighted(int64(PauseHandleConcurrency))

	for iter.Next(ctx) {
		pause := iter.Val(ctx)

		// Block until we have capacity
		if err := sem.Acquire(ctx, 1); err != nil {
			return res, fmt.Errorf("error blocking on semaphore: %w", err)
		}

		wg.Add(1)
		go func() {
			atomic.AddInt32(&res[0], 1)

			defer wg.Done()
			// Always release one from the capacity
			defer sem.Release(1)

			if pause == nil {
				return
			}

			l := base.With().
				Str("pause_id", pause.ID.String()).
				Str("run_id", pause.Identifier.RunID.String()).
				Str("workflow_id", pause.Identifier.WorkflowID.String()).
				Str("expires", pause.Expires.String()).
				Logger()

			// NOTE: Some pauses may be nil or expired, as the iterator may take
			// time to process.  We handle that here and assume that the event
			// did not occur in time.
			if pause.Expires.Time().Before(time.Now()) {
				// Consume this pause to remove it entirely
				l.Debug().Msg("deleting expired pause")
				_ = e.pm.DeletePause(context.Background(), *pause)
				return
			}

			if pause.TriggeringEventID != nil && *pause.TriggeringEventID == evtIDStr {
				return
			}

			if pause.Cancel {
				// This is a cancellation signal.  Check if the function
				// has ended, and if so remove the pause.
				//
				// NOTE: Bookkeeping must be added to individual function runs and handled on
				// completion instead of here.  This is a hot path and should only exist whilst
				// bookkeeping is not implemented.
				if exists, err := e.smv2.Exists(ctx, sv2.IDFromV1(pause.Identifier)); !exists && err == nil {
					// This function has ended.  Delete the pause and continue
					_ = e.pm.DeletePause(context.Background(), *pause)
					return
				}
			}

			// Run an expression if this exists.
			if pause.Expression != nil {
				// Precompute the expression data once, as a value (not pointer)
				data := expressions.NewData(map[string]any{
					"async": evt.GetEvent().Map(),
				})

				if len(pause.ExpressionData) > 0 {
					// If we have cached data for the expression (eg. the expression is evaluating workflow
					// state which we don't have access to here), unmarshal the data and add it to our
					// event data.
					data.Add(pause.ExpressionData)
				}

				expr, err := expressions.NewExpressionEvaluator(ctx, *pause.Expression)
				if err != nil {
					l.Error().Err(err).Msg("error compiling pause expression")
					return
				}

				val, _, err := expr.Evaluate(ctx, data)
				if err != nil {
					l.Warn().Err(err).Msg("error evaluating pause expression")
					return
				}
				result, _ := val.(bool)
				if !result {
					l.Trace().Msg("pause did not match expression")
					return
				}
			}

			// Ensure that we store the group ID for this pause, letting us properly track cancellation
			// or continuation history
			ctx = state.WithGroupID(ctx, pause.GroupID)

			// Cancelling a function can happen before a lease, as it's an atomic operation that will always happen.
			if pause.Cancel {
				err := e.Cancel(ctx, sv2.IDFromV1(pause.Identifier), execution.CancelRequest{
					EventID:    &evtID,
					Expression: pause.Expression,
				})
				if errors.Is(err, state.ErrFunctionCancelled) ||
					errors.Is(err, state.ErrFunctionComplete) ||
					errors.Is(err, state.ErrFunctionFailed) ||
					errors.Is(err, ErrFunctionEnded) {
					// Safe to ignore.
					return
				}
				if err != nil && !strings.Contains(err.Error(), "no status stored in metadata") {
					goerr = errors.Join(goerr, fmt.Errorf("error cancelling function: %w", err))
					return
				}
				// Ensure we consume this pause, as this isn't handled by the higher-level cancel function.
				err = e.pm.ConsumePause(ctx, pause.ID, nil)
				if err == nil || err == state.ErrPauseLeased || err == state.ErrPauseNotFound || err == state.ErrRunNotFound {
					// Done. Add to the counter.
					_ = e.pm.DeletePause(context.Background(), *pause)
					atomic.AddInt32(&res[1], 1)
					return
				}
				goerr = errors.Join(goerr, fmt.Errorf("error consuming pause after cancel: %w", err))
				return
			}

			resumeData := pause.GetResumeData(evt.GetEvent())

			if e.log != nil {
				e.log.
					Debug().
					Interface("with", resumeData.With).
					Str("pause.DataKey", pause.DataKey).
					Msg("resuming pause")
			}

			err := e.Resume(ctx, *pause, execution.ResumeRequest{
				With:     resumeData.With,
				EventID:  &evtID,
				RunID:    resumeData.RunID,
				StepName: resumeData.StepName,
			})
			if errors.Is(err, state.ErrPauseLeased) ||
				errors.Is(err, state.ErrPauseNotFound) ||
				errors.Is(err, state.ErrRunNotFound) {
				return
			}
			if err != nil {
				goerr = errors.Join(goerr, fmt.Errorf("error resuming pause: %w", err))
				return
			}
			// Add to the counter.
			atomic.AddInt32(&res[1], 1)
		}()

	}

	wg.Wait()

	if iter.Error() != context.Canceled {
		goerr = errors.Join(goerr, fmt.Errorf("pause iteration error: %w", iter.Error()))
	}

	return res, goerr
}

func (e *executor) handleAggregatePauses(ctx context.Context, evt event.TrackedEvent) (execution.HandlePauseResult, error) {
	res := execution.HandlePauseResult{0, 0}

	if e.exprAggregator == nil {
		return execution.HandlePauseResult{}, fmt.Errorf("no expression evaluator found")
	}

	log := logger.StdlibLogger(ctx).With("event_id", evt.GetInternalID().String())
	evtID := evt.GetInternalID()
	evtIDStr := evtID.String()

	evals, count, err := e.exprAggregator.EvaluateAsyncEvent(ctx, evt)
	if err != nil {
		return execution.HandlePauseResult{count, 0}, err
	}

	var (
		goerr error
		wg    sync.WaitGroup
	)

	for _, i := range evals {
		found, ok := i.(*state.Pause)
		if !ok || found == nil {
			continue
		}

		// Copy pause into function
		pause := *found
		wg.Add(1)
		go func() {
			atomic.AddInt32(&res[0], 1)

			defer wg.Done()

			l := log.With(
				"pause_id", pause.ID.String(),
				"run_id", pause.Identifier.RunID.String(),
				"workflow_id", pause.Identifier.WorkflowID.String(),
				"expires", pause.Expires.String(),
			)

			// NOTE: Some pauses may be nil or expired, as the iterator may take
			// time to process.  We handle that here and assume that the event
			// did not occur in time.
			if pause.Expires.Time().Before(time.Now()) {
				// Consume this pause to remove it entirely
				l.Debug("deleting expired pause")
				_ = e.pm.DeletePause(context.Background(), pause)
				_ = e.exprAggregator.RemovePause(ctx, pause)
				return
			}

			if pause.TriggeringEventID != nil && *pause.TriggeringEventID == evtIDStr {
				return
			}

			if pause.Cancel {
				// This is a cancellation signal.  Check if the function
				// has ended, and if so remove the pause.
				//
				// NOTE: Bookkeeping must be added to individual function runs and handled on
				// completion instead of here.  This is a hot path and should only exist whilst
				// bookkeeping is not implemented.
				if exists, err := e.smv2.Exists(ctx, sv2.IDFromV1(pause.Identifier)); !exists && err == nil {
					// This function has ended.  Delete the pause and continue
					_ = e.pm.DeletePause(context.Background(), pause)
					_ = e.exprAggregator.RemovePause(ctx, pause)
					return
				}
			}

			// Ensure that we store the group ID for this pause, letting us properly track cancellation
			// or continuation history
			ctx = state.WithGroupID(ctx, pause.GroupID)

			// Cancelling a function can happen before a lease, as it's an atomic operation that will always happen.
			if pause.Cancel {
				err := e.Cancel(ctx, sv2.IDFromV1(pause.Identifier), execution.CancelRequest{
					EventID:    &evtID,
					Expression: pause.Expression,
				})
				if errors.Is(err, state.ErrFunctionCancelled) ||
					errors.Is(err, state.ErrFunctionComplete) ||
					errors.Is(err, state.ErrFunctionFailed) ||
					errors.Is(err, ErrFunctionEnded) {
					// Safe to ignore.
					_ = e.exprAggregator.RemovePause(ctx, pause)
					return
				}
				if err != nil && strings.Contains(err.Error(), "no status stored in metadata") {
					// Safe to ignore.
					_ = e.exprAggregator.RemovePause(ctx, pause)
					return
				}

				if err != nil {
					goerr = errors.Join(goerr, fmt.Errorf("error cancelling function: %w", err))
					return
				}
				// Ensure we consume this pause, as this isn't handled by the higher-level cancel function.
				err = e.pm.ConsumePause(ctx, pause.ID, nil)
				if err == nil || err == state.ErrPauseLeased || err == state.ErrPauseNotFound {
					// Done. Add to the counter.
					atomic.AddInt32(&res[1], 1)
					_ = e.exprAggregator.RemovePause(ctx, pause)
					return
				}
				goerr = errors.Join(goerr, fmt.Errorf("error consuming pause after cancel: %w", err))
				return
			}

			resumeData := pause.GetResumeData(evt.GetEvent())

			err := e.Resume(ctx, pause, execution.ResumeRequest{
				With:     resumeData.With,
				EventID:  &evtID,
				RunID:    resumeData.RunID,
				StepName: resumeData.StepName,
			})
			if errors.Is(err, state.ErrPauseLeased) ||
				errors.Is(err, state.ErrPauseNotFound) ||
				errors.Is(err, state.ErrRunNotFound) {
				return
			}
			if err != nil {
				goerr = errors.Join(goerr, fmt.Errorf("error resuming pause: %w", err))
				return
			}
			// Add to the counter.
			atomic.AddInt32(&res[1], 1)
			if err := e.exprAggregator.RemovePause(ctx, pause); err != nil {
				l.Warn("error removing pause from aggregator", "error", err)
			}
		}()
	}
	wg.Wait()

	return res, goerr
}

func (e *executor) HandleInvokeFinish(ctx context.Context, evt event.TrackedEvent) error {
	evtID := evt.GetInternalID()

	log := e.log
	if log == nil {
		log = logger.From(ctx)
	}
	l := log.With().Str("event_id", evtID.String()).Logger()

	correlationID := evt.GetEvent().CorrelationID()
	if correlationID == "" {
		return fmt.Errorf("no correlation ID found in event when trying to handle finish")
	}

	// find the pause with correlationID
	wsID := evt.GetWorkspaceID()
	pause, err := e.pm.PauseByInvokeCorrelationID(ctx, wsID, correlationID)
	if err != nil {
		return err
	}

	if pause.Expires.Time().Before(time.Now()) {
		// Consume this pause to remove it entirely
		l.Debug().Msg("deleting expired pause")
		_ = e.pm.DeletePause(context.Background(), *pause)
		return nil
	}

	if pause.Cancel {
		// This is a cancellation signal.  Check if the function
		// has ended, and if so remove the pause.
		//
		// NOTE: Bookkeeping must be added to individual function runs and handled on
		// completion instead of here.  This is a hot path and should only exist whilst
		// bookkeeping is not implemented.
		if exists, err := e.smv2.Exists(ctx, sv2.IDFromV1(pause.Identifier)); !exists && err == nil {
			// This function has ended.  Delete the pause and continue
			_ = e.pm.DeletePause(context.Background(), *pause)
			return nil
		}
	}

	resumeData := pause.GetResumeData(evt.GetEvent())
	if e.log != nil {
		e.log.
			Debug().
			Interface("with", resumeData.With).
			Str("pause.DataKey", pause.DataKey).
			Msg("resuming pause from invoke")
	}

	return e.Resume(ctx, *pause, execution.ResumeRequest{
		With:     resumeData.With,
		EventID:  &evtID,
		RunID:    resumeData.RunID,
		StepName: resumeData.StepName,
	})
}

// Cancel cancels an in-progress function.
func (e *executor) Cancel(ctx context.Context, id sv2.ID, r execution.CancelRequest) error {
	md, err := e.smv2.LoadMetadata(ctx, id)
	if err == sv2.ErrMetadataNotFound || err == state.ErrRunNotFound {
		return nil
	}
	if err != nil {
		return fmt.Errorf("unable to load run: %w", err)
	}

	// We need events to finalize the function.
	evts, err := e.smv2.LoadEvents(ctx, id)
	if err != nil {
		return fmt.Errorf("unable to load run events: %w", err)
	}

	ctx = e.extractTraceCtx(ctx, md, nil)
	for _, e := range e.lifecycles {
		go e.OnFunctionCancelled(context.WithoutCancel(ctx), md, r)
	}

	// We need the function slug.
	f, err := e.fl.LoadFunction(ctx, md.ID.Tenant.EnvID, md.ID.FunctionID)
	if err != nil {
		return fmt.Errorf("unable to load function: %w", err)
	}

	fnCancelledErr := state.ErrFunctionCancelled.Error()
	if performedFinalization, err := e.finalize(ctx, md, evts, f.GetSlug(), state.DriverResponse{
		Err: &fnCancelledErr,
	}); err != nil {
		logger.From(ctx).Error().Err(err).Msg("error running finish handler")
	} else if performedFinalization {
		ctx = e.extractTraceCtx(ctx, md, nil)
		for _, e := range e.lifecycles {
			go e.OnFunctionCancelled(context.WithoutCancel(ctx), md, r)
		}
	}

	return nil
}

// Resume resumes an in-progress function from the given pause.
func (e *executor) Resume(ctx context.Context, pause state.Pause, r execution.ResumeRequest) error {
	if e.queue == nil || e.smv2 == nil || e.pm == nil {
		return fmt.Errorf("No queue or state manager specified")
	}

	md, err := e.smv2.LoadMetadata(ctx, sv2.ID{
		RunID:      pause.Identifier.RunID,
		FunctionID: pause.Identifier.WorkflowID,
		Tenant: sv2.Tenant{
			AppID:     pause.Identifier.AppID,
			EnvID:     pause.Identifier.WorkspaceID,
			AccountID: pause.Identifier.AccountID,
		},
	})
	if err == state.ErrRunNotFound {
		return err
	}
	if err != nil {
		return fmt.Errorf("error loading metadata to resume from pause: %w", err)
	}

	// Lease this pause so that only this thread can schedule the execution.
	//
	// If we don't do this, there's a chance that two concurrent runners
	// attempt to enqueue the next step of the workflow.
	err = e.pm.LeasePause(ctx, pause.ID)
	if err == state.ErrPauseLeased || err == state.ErrPauseNotFound {
		// Ignore;  this is being handled by another runner.
		return nil
	}

	if pause.OnTimeout && r.EventID != nil {
		// Delete this pause, as an event has occured which matches
		// the timeout.  We can do this prior to leasing a pause as it's the
		// only work that needs to happen
		err := e.pm.ConsumePause(ctx, pause.ID, nil)
		if err == nil || err == state.ErrPauseNotFound {
			return nil
		}
		return err
	}

	if err = e.pm.ConsumePause(ctx, pause.ID, r.With); err != nil {
		return fmt.Errorf("error consuming pause via event: %w", err)
	}

	if e.log != nil {
		e.log.Debug().
			Str("pause_id", pause.ID.String()).
			Str("run_id", pause.Identifier.RunID.String()).
			Str("workflow_id", pause.Identifier.WorkflowID.String()).
			Bool("timeout", pause.OnTimeout).
			Bool("cancel", pause.Cancel).
			Msg("resuming from pause")
	}

	// Schedule an execution from the pause's entrypoint.  We do this after
	// consuming the pause to guarantee the event data is stored via the pause
	// for the next run.  If the ConsumePause call comes after enqueue, the TCP
	// conn may drop etc. and running the job may occur prior to saving state data.
	// jobID := fmt.Sprintf("%s-%s", pause.Identifier.IdempotencyKey(), pause.DataKey+"-pause")
	jobID := fmt.Sprintf("%s-%s", pause.Identifier.IdempotencyKey(), pause.DataKey)
	err = e.queue.Enqueue(
		ctx,
		queue.Item{
			JobID: &jobID,
			// Add a new group ID for the child;  this will be a new step.
			GroupID:               uuid.New().String(),
			WorkspaceID:           pause.WorkspaceID,
			Kind:                  queue.KindEdge,
			Identifier:            pause.Identifier,
			PriorityFactor:        md.Config.PriorityFactor,
			CustomConcurrencyKeys: md.Config.CustomConcurrencyKeys,
			MaxAttempts:           pause.MaxAttempts,
			Payload: queue.PayloadEdge{
				Edge: pause.Edge(),
			},
		},
		time.Now(),
	)
	if err != nil && err != redis_state.ErrQueueItemExists {
		return fmt.Errorf("error enqueueing after pause: %w", err)
	}

	returnedEventID := ""
	if r.EventID != nil {
		returnedEventID = r.EventID.String()
	}

	commonAttrs := []attribute.KeyValue{
		attribute.Bool(consts.OtelUserTraceFilterKey, true),
		attribute.String(consts.OtelSysAccountID, pause.Identifier.AccountID.String()),
		attribute.String(consts.OtelSysWorkspaceID, pause.Identifier.WorkspaceID.String()),
		attribute.String(consts.OtelSysAppID, pause.Identifier.AppID.String()),
		attribute.String(consts.OtelSysFunctionID, pause.Identifier.WorkflowID.String()),
		attribute.Int(consts.OtelSysFunctionVersion, pause.Identifier.WorkflowVersion),
		attribute.String(consts.OtelAttrSDKRunID, pause.Identifier.RunID.String()),
		attribute.Int(consts.OtelSysStepAttempt, 0),    // ?
		attribute.Int(consts.OtelSysStepMaxAttempt, 1), // ?
		attribute.String(consts.OtelSysStepGroupID, pause.GroupID),
		attribute.String(consts.OtelSysStepDisplayName, pause.StepName),
	}

	if pause.IsInvoke() {
		if pause.Metadata != nil {
			if meta, ok := pause.Metadata[consts.OtelPropagationKey]; ok {
				carrier := telemetry.NewTraceCarrier()
				if err := carrier.Unmarshal(meta); err == nil {
					ctx = telemetry.UserTracer().Propagator().Extract(ctx, propagation.MapCarrier(carrier.Context))
					if carrier.CanResumePause() {
						// Used for spans
						triggeringEventID := ""
						if pause.TriggeringEventID != nil {
							triggeringEventID = *pause.TriggeringEventID
						}

						targetFnID := ""
						if pause.InvokeTargetFnID != nil {
							targetFnID = *pause.InvokeTargetFnID
						}

						runID := ""
						if r.RunID != nil {
							runID = r.RunID.String()
						}

						_, span := telemetry.NewSpan(ctx,
							telemetry.WithScope(consts.OtelScopeStep),
							telemetry.WithName(consts.OtelSpanInvoke),
							telemetry.WithTimestamp(carrier.Timestamp),
							telemetry.WithSpanID(carrier.SpanID()),
							telemetry.WithSpanAttributes(
								attribute.String(consts.OtelSysStepOpcode, enums.OpcodeInvokeFunction.String()),
								attribute.String(consts.OtelSysStepInvokeTargetFnID, targetFnID),
								attribute.Int64(consts.OtelSysStepInvokeExpires, pause.Expires.Time().UnixMilli()),
								attribute.String(consts.OtelSysStepInvokeTriggeringEventID, triggeringEventID),
								attribute.String(consts.OtelSysStepInvokeReturnedEventID, returnedEventID),
								attribute.String(consts.OtelSysStepInvokeRunID, runID),
								attribute.Bool(consts.OtelSysStepInvokeExpired, r.EventID == nil),
							),
						)
						defer span.End()
						span.SetAttributes(commonAttrs...)

						var output any
						if r.With != nil {
							output = r.With
						}
						if r.HasError() {
							output = r.Error()
							span.SetStatus(codes.Error, r.Error())
						}

						if output != nil {
							span.SetStepOutput(output)
						}
					}
				}
			}
		}

		for _, e := range e.lifecycles {
			go e.OnInvokeFunctionResumed(context.WithoutCancel(ctx), md, r, pause.GroupID)
		}
	} else {
		if pause.Metadata != nil {
			if meta, ok := pause.Metadata[consts.OtelPropagationKey]; ok {
				carrier := telemetry.NewTraceCarrier()
				if err := carrier.Unmarshal(meta); err == nil {
					ctx = telemetry.UserTracer().Propagator().Extract(ctx, propagation.MapCarrier(carrier.Context))
					if carrier.CanResumePause() {
						_, span := telemetry.NewSpan(ctx,
							telemetry.WithScope(consts.OtelScopeStep),
							telemetry.WithName(consts.OtelSpanWaitForEvent),
							telemetry.WithTimestamp(carrier.Timestamp),
							telemetry.WithSpanID(carrier.SpanID()),
							telemetry.WithSpanAttributes(
								attribute.String(consts.OtelSysStepOpcode, enums.OpcodeWaitForEvent.String()),
								attribute.Int64(consts.OtelSysStepWaitExpires, pause.Expires.Time().UnixMilli()),
								attribute.Bool(consts.OtelSysStepWaitExpired, r.EventID == nil),
								attribute.String(consts.OtelSysStepWaitMatchedEventID, returnedEventID),
							),
						)
						defer span.End()
						span.SetAttributes(commonAttrs...)
						if pause.Event != nil {
							span.SetAttributes(attribute.String(consts.OtelSysStepWaitEventName, *pause.Event))
						}
						if pause.Expression != nil {
							span.SetAttributes(attribute.String(consts.OtelSysStepWaitExpression, *pause.Expression))
						}
						if r.With != nil {
							span.SetStepOutput(r.With)
						}
						if r.HasError() {
							span.SetStatus(codes.Error, r.Error())
						}
					}
				}
			}
		}

		for _, e := range e.lifecycles {
			go e.OnWaitForEventResumed(context.WithoutCancel(ctx), md, r, pause.GroupID)
		}
	}

	return nil
}

func (e *executor) HandleGeneratorResponse(ctx context.Context, i *runInstance, resp *state.DriverResponse) error {
	{
		// The following code helps with parallelism and the V2 -> V3 executor changes
		var update *sv2.MutableConfig
		// NOTE: We only need to set hash versions when handling generator responses, else the
		// fn is ending and it doesn't matter.
		if i.md.Config.RequestVersion == -1 {
			update = &sv2.MutableConfig{
				ForceStepPlan:  i.md.Config.ForceStepPlan,
				RequestVersion: resp.RequestVersion,
				StartedAt:      i.md.Config.StartedAt,
			}
		}
		if len(resp.Generator) > 1 {
			if !i.md.Config.ForceStepPlan {
				// With parallelism, we currently instruct the SDK to disable immediate execution,
				// enforcing that every step becomes pre-planned.
				if update == nil {
					update = &sv2.MutableConfig{
						ForceStepPlan:  i.md.Config.ForceStepPlan,
						RequestVersion: resp.RequestVersion,
						StartedAt:      i.md.Config.StartedAt,
					}
				}
				update.ForceStepPlan = true
			}
		}
		if update != nil {
			if err := e.smv2.UpdateMetadata(ctx, i.md.ID, *update); err != nil {
				return fmt.Errorf("error updating function metadata: %w", err)
			}
		}
	}

	groups := opGroups(resp.Generator).All()
	for _, group := range groups {
		if err := e.handleGeneratorGroup(ctx, i, group, resp); err != nil {
			return err
		}
	}

	return nil
}

func (e *executor) handleGeneratorGroup(ctx context.Context, i *runInstance, group OpcodeGroup, resp *state.DriverResponse) error {
	eg := errgroup.Group{}
	for _, op := range group.Opcodes {
		if op == nil {
			// This is clearly an error.
			if e.log != nil {
				e.log.Error().Err(fmt.Errorf("nil generator returned")).Msg("error handling generator")
			}
			continue
		}
		copied := *op
		newItem := i.item
		if group.ShouldStartHistoryGroup {
			// Give each opcode its own group ID, since we want to track each
			// parellel step individually.
			newItem.GroupID = uuid.New().String()
		}
		eg.Go(func() error { return e.handleGenerator(ctx, i, copied) })
	}
	if err := eg.Wait(); err != nil {
		if resp.NoRetry {
			return queue.NeverRetryError(err)
		}
		if resp.RetryAt != nil {
			return queue.RetryAtError(err, resp.RetryAt)
		}
		return err
	}

	return nil
}

func (e *executor) handleGenerator(ctx context.Context, i *runInstance, gen state.GeneratorOpcode) error {
	// Grab the edge that triggered this step execution.
	edge, ok := i.item.Payload.(queue.PayloadEdge)
	if !ok {
		return fmt.Errorf("unknown queue item type handling generator: %T", i.item.Payload)
	}

	switch gen.Op {
	case enums.OpcodeNone:
		// OpcodeNone essentially terminates this "thread" or execution path.  We don't need to do
		// anything - including scheduling future steps.
		//
		// This is necessary for parallelization:  we may fan out from 1 step -> 10 parallel steps,
		// then need to coalesce back to a single thread after all 10 have finished.  We expect
		// drivers/the SDK to return OpcodeNone for all but the last of parallel steps.
		return nil
	case enums.OpcodeStep, enums.OpcodeStepRun:
		return e.handleGeneratorStep(ctx, i, gen, edge)
	case enums.OpcodeStepError:
		return e.handleStepError(ctx, i, gen, edge)
	case enums.OpcodeStepPlanned:
		return e.handleGeneratorStepPlanned(ctx, i, gen, edge)
	case enums.OpcodeSleep:
		return e.handleGeneratorSleep(ctx, i, gen, edge)
	case enums.OpcodeWaitForEvent:
		return e.handleGeneratorWaitForEvent(ctx, i, gen, edge)
	case enums.OpcodeInvokeFunction:
		return e.handleGeneratorInvokeFunction(ctx, i, gen, edge)
	}

	return fmt.Errorf("unknown opcode: %s", gen.Op)
}

// handleGeneratorStep handles OpcodeStep and OpcodeStepRun, both indicating that a function step
// has finished
func (e *executor) handleGeneratorStep(ctx context.Context, i *runInstance, gen state.GeneratorOpcode, edge queue.PayloadEdge) error {
	span := trace.SpanFromContext(ctx)

	nextEdge := inngest.Edge{
		Outgoing: gen.ID,             // Going from the current step
		Incoming: edge.Edge.Incoming, // And re-calling the incoming function in a loop
	}

	// Save the response to the state store.
	output, err := gen.Output()
	if err != nil {
		return err
	}

	if err := e.smv2.SaveStep(ctx, i.md.ID, gen.ID, []byte(output)); err != nil {
		return err
	}

	// Update the group ID in context;  we've already saved this step's success and we're now
	// running the step again, needing a new history group
	groupID := uuid.New().String()
	ctx = state.WithGroupID(ctx, groupID)

	// Re-enqueue the exact same edge to run now.
	jobID := fmt.Sprintf("%s-%s", i.md.IdempotencyKey(), gen.ID)
	now := time.Now()
	nextItem := queue.Item{
		JobID:                 &jobID,
		WorkspaceID:           i.md.ID.Tenant.EnvID,
		GroupID:               groupID,
		Kind:                  queue.KindEdge,
		Identifier:            i.item.Identifier, // TODO: Refactor
		PriorityFactor:        i.item.PriorityFactor,
		CustomConcurrencyKeys: i.item.CustomConcurrencyKeys,
		Attempt:               0,
		MaxAttempts:           i.item.MaxAttempts,
		Payload:               queue.PayloadEdge{Edge: nextEdge},
	}
	err = e.queue.Enqueue(ctx, nextItem, now)
	if err == redis_state.ErrQueueItemExists {
		return nil
	}
	span.SetAttributes(
		attribute.String(consts.OtelSysStepNextOpcode, enums.OpcodeStep.String()),
		attribute.Int64(consts.OtelSysStepNextTimestamp, now.UnixMilli()),
	)

	for _, l := range e.lifecycles {
		// We can't specify step name here since that will result in the
		// "followup discovery step" having the same name as its predecessor.
		var stepName *string = nil
		go l.OnStepScheduled(ctx, i.md, nextItem, stepName)
	}

	return err
}

func (e *executor) handleStepError(ctx context.Context, i *runInstance, gen state.GeneratorOpcode, edge queue.PayloadEdge) error {
	// With the introduction of the StepError opcode, step errors are handled graceully and we can
	// finally distinguish between application level errors (this function) and network errors/other
	// errors (as the SDK didn't return this opcode).
	//
	// Here, we need to process the error and ensure that we reschedule the job for the future.
	//
	// Things to bear in mind:
	// - Steps throwing/returning NonRetriableErrors are still OpcodeStepError
	// - We are now in charge of rescheduling the entire function
	span := trace.SpanFromContext(ctx)
	span.SetStatus(codes.Error, gen.Error.Name)

	if gen.Error == nil {
		// This should never happen.
		logger.StdlibLogger(ctx).Error("OpcodeStepError handled without user error", "gen", gen)
		return fmt.Errorf("no user error defined in OpcodeStepError")
	}

	// If this is the last attempt, store the error in the state store, with a
	// wrapping of "error".  The wrapping allows SDKs to understand whether the
	// memoized step data is an error (and they should throw/return an error) or
	// real data.
	//
	// State stored for each step MUST always be wrapped with either "error" or "data".
	retryable := true

	if gen.Error.NoRetry {
		// This is a NonRetryableError thrown in a step.
		retryable = false
	}
	if !queue.ShouldRetry(nil, i.item.Attempt, i.item.GetMaxAttempts()) {
		// This is the last attempt as per the attempt in the queue, which
		// means we've failed N times, and so it is not retryable.
		retryable = false
	}

	if retryable {
		// Return an error to trigger standard queue retries.
		for _, l := range e.lifecycles {
			i.item.Attempt += 1
			go l.OnStepScheduled(ctx, i.md, i.item, &gen.Name)
		}
		return ErrHandledStepError
	}

	// This was the final step attempt and we still failed.
	//
	// First, save the error to our state store.
	//
	// Note that `onStepFinished` is called immediately after a step response is returned, so
	// the history for this error will have already been handled.
	output, err := gen.Output()
	if err != nil {
		return err
	}
	if err := e.smv2.SaveStep(ctx, i.md.ID, gen.ID, []byte(output)); err != nil {
		return err
	}

	// Because this is a final step error that was handled gracefully, enqueue
	// another attempt to the function with a new edge type.
	nextEdge := inngest.Edge{
		Outgoing: gen.ID,             // Going from the current step
		Incoming: edge.Edge.Incoming, // And re-calling the incoming function in a loop
	}
	groupID := uuid.New().String()
	ctx = state.WithGroupID(ctx, groupID)

	// This is the discovery step to find what happens after we error
	jobID := fmt.Sprintf("%s-%s-failure", i.md.IdempotencyKey(), gen.ID)
	now := time.Now()
	nextItem := queue.Item{
		JobID:                 &jobID,
		WorkspaceID:           i.md.ID.Tenant.EnvID,
		GroupID:               groupID,
		Kind:                  queue.KindEdgeError,
		Identifier:            i.item.Identifier,
		PriorityFactor:        i.item.PriorityFactor,
		CustomConcurrencyKeys: i.item.CustomConcurrencyKeys,
		Attempt:               0,
		MaxAttempts:           i.item.MaxAttempts,
		Payload:               queue.PayloadEdge{Edge: nextEdge},
	}
	err = e.queue.Enqueue(ctx, nextItem, now)
	if err == redis_state.ErrQueueItemExists {
		return nil
	}
	span.SetAttributes(
		attribute.Int64(consts.OtelSysStepNextTimestamp, now.UnixMilli()),
	)

	for _, l := range e.lifecycles {
		go l.OnStepScheduled(ctx, i.md, nextItem, nil)
	}

	return nil
}

func (e *executor) handleGeneratorStepPlanned(ctx context.Context, i *runInstance, gen state.GeneratorOpcode, edge queue.PayloadEdge) error {
	span := trace.SpanFromContext(ctx)

	nextEdge := inngest.Edge{
		// Planned generator IDs are the same as the actual OpcodeStep IDs.
		// We can't set edge.Edge.Outgoing here because the step hasn't yet ran.
		//
		// We do, though, want to store the incomin step ID name _without_ overriding
		// the actual DAG step, though.
		// Run the same action.
		IncomingGeneratorStep: gen.ID,
		Outgoing:              edge.Edge.Outgoing,
		Incoming:              edge.Edge.Incoming,
	}

	// Update the group ID in context;  we're scheduling a step, and we want
	// to start a new history group for this item.
	groupID := uuid.New().String()
	ctx = state.WithGroupID(ctx, groupID)

	// Re-enqueue the exact same edge to run now.
	jobID := fmt.Sprintf("%s-%s", i.item.Identifier.IdempotencyKey(), gen.ID+"-plan")
	now := time.Now()
	nextItem := queue.Item{
		JobID:                 &jobID,
		GroupID:               groupID, // Ensure we correlate future jobs with this group ID, eg. started/failed.
		WorkspaceID:           i.md.ID.Tenant.EnvID,
		Kind:                  queue.KindEdge,
		Identifier:            i.item.Identifier,
		PriorityFactor:        i.item.PriorityFactor,
		CustomConcurrencyKeys: i.item.CustomConcurrencyKeys,
		Attempt:               0,
		MaxAttempts:           i.item.MaxAttempts,
		Payload: queue.PayloadEdge{
			Edge: nextEdge,
		},
	}
	err := e.queue.Enqueue(ctx, nextItem, now)
	if err == redis_state.ErrQueueItemExists {
		return nil
	}
	span.SetAttributes(
		attribute.String(consts.OtelSysStepNextOpcode, enums.OpcodeStepPlanned.String()),
		attribute.Int64(consts.OtelSysStepNextTimestamp, now.UnixMilli()),
	)

	for _, l := range e.lifecycles {
		go l.OnStepScheduled(ctx, i.md, nextItem, &gen.Name)
	}
	return err
}

// handleSleep handles the sleep opcode, ensuring that we enqueue the function to rerun
// at the correct time.
func (e *executor) handleGeneratorSleep(ctx context.Context, i *runInstance, gen state.GeneratorOpcode, edge queue.PayloadEdge) error {
	dur, err := gen.SleepDuration()
	if err != nil {
		return err
	}

	executionSpan := trace.SpanFromContext(ctx)
	nextEdge := inngest.Edge{
		Outgoing: gen.ID,             // Leaving sleep
		Incoming: edge.Edge.Incoming, // To re-call the SDK
	}

	startedAt := time.Now()
	until := startedAt.Add(dur)

	ctx, span := telemetry.NewSpan(ctx,
		telemetry.WithScope(consts.OtelScopeStep),
		telemetry.WithName(consts.OtelSpanSleep),
		telemetry.WithTimestamp(startedAt),
		telemetry.WithSpanAttributes(
			attribute.Bool(consts.OtelUserTraceFilterKey, true),
			attribute.String(consts.OtelSysAccountID, i.item.Identifier.AccountID.String()),
			attribute.String(consts.OtelSysWorkspaceID, i.item.Identifier.WorkspaceID.String()),
			attribute.String(consts.OtelSysAppID, i.item.Identifier.AppID.String()),
			attribute.String(consts.OtelSysFunctionID, i.item.Identifier.WorkflowID.String()),
			// attribute.String(consts.OtelSysFunctionSlug, s.Function().GetSlug()),
			attribute.Int(consts.OtelSysFunctionVersion, i.item.Identifier.WorkflowVersion),
			attribute.String(consts.OtelAttrSDKRunID, i.item.Identifier.RunID.String()),
			attribute.Int(consts.OtelSysStepAttempt, 0),    // ?
			attribute.Int(consts.OtelSysStepMaxAttempt, 1), // ?
			attribute.String(consts.OtelSysStepGroupID, i.item.GroupID),
			attribute.String(consts.OtelSysStepOpcode, enums.OpcodeSleep.String()),
			attribute.String(consts.OtelSysStepDisplayName, gen.UserDefinedName()),
			attribute.Int64(consts.OtelSysStepSleepEndAt, until.UnixMilli()),
		),
	)
	defer span.End(trace.WithTimestamp(until))

	// Create another group for the next item which will run.  We're enqueueing
	// the function to run again after sleep, so need a new group.
	groupID := uuid.New().String()
	ctx = state.WithGroupID(ctx, groupID)

	jobID := fmt.Sprintf("%s-%s", i.md.IdempotencyKey(), gen.ID)
	// TODO Should this also include a parent step span? It will never have attempts.
	err = e.queue.Enqueue(ctx, queue.Item{
		JobID:       &jobID,
		WorkspaceID: i.md.ID.Tenant.EnvID,
		// Sleeps re-enqueue the step so that we can mark the step as completed
		// in the executor after the sleep is complete.  This will re-call the
		// generator step, but we need the same group ID for correlation.
		GroupID:               groupID,
		Kind:                  queue.KindSleep,
		Identifier:            i.item.Identifier,
		PriorityFactor:        i.item.PriorityFactor,
		CustomConcurrencyKeys: i.item.CustomConcurrencyKeys,
		Attempt:               0,
		MaxAttempts:           i.item.MaxAttempts,
		Payload:               queue.PayloadEdge{Edge: nextEdge},
	}, until)
	if err == redis_state.ErrQueueItemExists {
		// Safely ignore this error.
		span.Cancel(ctx)
		return nil
	}
	span.Send()
	executionSpan.SetAttributes(
		attribute.String(consts.OtelSysStepNextOpcode, enums.OpcodeSleep.String()),
		attribute.Int64(consts.OtelSysStepNextTimestamp, until.UnixMilli()),
	)

	for _, e := range e.lifecycles {
		go e.OnSleep(context.WithoutCancel(ctx), i.md, i.item, gen, until)
	}

	return err
}

func (e *executor) handleGeneratorInvokeFunction(ctx context.Context, i *runInstance, gen state.GeneratorOpcode, edge queue.PayloadEdge) error {
	execSpan := trace.SpanFromContext(ctx)
	if e.handleSendingEvent == nil {
		return fmt.Errorf("no handleSendingEvent function specified")
	}

	opts, err := gen.InvokeFunctionOpts()
	if err != nil {
		return fmt.Errorf("unable to parse invoke function opts: %w", err)
	}
	expires, err := opts.Expires()
	if err != nil {
		return fmt.Errorf("unable to parse invoke function expires: %w", err)
	}

	eventName := event.FnFinishedName
	correlationID := i.md.ID.RunID.String() + "." + gen.ID
	strExpr := fmt.Sprintf("async.data.%s == %s", consts.InvokeCorrelationId, strconv.Quote(correlationID))
	_, err = e.newExpressionEvaluator(ctx, strExpr)
	if err != nil {
		return execError{err: fmt.Errorf("failed to create expression to wait for invoked function completion: %w", err)}
	}

	pauseID := uuid.NewSHA1(
		uuid.NameSpaceOID,
		[]byte(i.md.ID.RunID.String()+gen.ID),
	)
	opcode := gen.Op.String()
	now := time.Now()

	sid := telemetry.NewSpanID(ctx)
	// NOTE: the context here still contains the execSpan's traceID & spanID,
	// which is what we want because that's the parent that needs to be referenced later on
	carrier := telemetry.NewTraceCarrier(
		telemetry.WithTraceCarrierTimestamp(now),
		telemetry.WithTraceCarrierSpanID(&sid),
	)
	telemetry.UserTracer().Propagator().Inject(ctx, propagation.MapCarrier(carrier.Context))

	// Always create an invocation event.
	evt := event.NewInvocationEvent(event.NewInvocationEventOpts{
		Event:           *opts.Payload,
		FnID:            opts.FunctionID,
		CorrelationID:   &correlationID,
		TraceCarrier:    carrier,
		ExpiresAt:       expires.UnixMilli(),
		GroupID:         i.item.GroupID,
		DisplayName:     gen.UserDefinedName(),
		SourceAppID:     i.item.Identifier.AppID.String(),
		SourceFnID:      i.item.Identifier.WorkflowID.String(),
		SourceFnVersion: i.item.Identifier.WorkflowVersion,
	})

	ctx, span := telemetry.NewSpan(ctx,
		telemetry.WithScope(consts.OtelScopeStep),
		telemetry.WithName(consts.OtelSpanInvoke),
		telemetry.WithTimestamp(now),
		telemetry.WithSpanID(sid),
		telemetry.WithSpanAttributes(
			attribute.Bool(consts.OtelUserTraceFilterKey, true),
			attribute.String(consts.OtelSysAccountID, i.item.Identifier.AccountID.String()),
			attribute.String(consts.OtelSysWorkspaceID, i.item.Identifier.WorkspaceID.String()),
			attribute.String(consts.OtelSysAppID, i.item.Identifier.AppID.String()),
			attribute.String(consts.OtelSysFunctionID, i.item.Identifier.WorkflowID.String()),
			attribute.String(consts.OtelSysFunctionSlug, i.md.Config.FunctionSlug()),
			attribute.Int(consts.OtelSysFunctionVersion, i.item.Identifier.WorkflowVersion),
			attribute.String(consts.OtelAttrSDKRunID, i.item.Identifier.RunID.String()),
			attribute.Int(consts.OtelSysStepAttempt, 0),    // ?
			attribute.Int(consts.OtelSysStepMaxAttempt, 1), // ?
			attribute.String(consts.OtelSysStepGroupID, i.item.GroupID),
			attribute.String(consts.OtelSysStepOpcode, enums.OpcodeInvokeFunction.String()),
			attribute.String(consts.OtelSysStepDisplayName, gen.UserDefinedName()),

			attribute.String(consts.OtelSysStepInvokeTargetFnID, opts.FunctionID),
			attribute.Int64(consts.OtelSysStepInvokeExpires, expires.UnixMilli()),
			attribute.String(consts.OtelSysStepInvokeTriggeringEventID, evt.ID),
		),
	)
	defer span.End()

	err = e.pm.SavePause(ctx, state.Pause{
		ID:                  pauseID,
		WorkspaceID:         i.md.ID.Tenant.EnvID,
		Identifier:          i.item.Identifier,
		GroupID:             i.item.GroupID,
		Outgoing:            gen.ID,
		Incoming:            edge.Edge.Incoming,
		StepName:            gen.UserDefinedName(),
		Opcode:              &opcode,
		Expires:             state.Time(expires),
		Event:               &eventName,
		Expression:          &strExpr,
		DataKey:             gen.ID,
		InvokeCorrelationID: &correlationID,
		TriggeringEventID:   &evt.ID,
		InvokeTargetFnID:    &opts.FunctionID,
		MaxAttempts:         i.item.MaxAttempts,
		Metadata: map[string]any{
			consts.OtelPropagationKey: carrier,
		},
	})
	if err == state.ErrPauseAlreadyExists {
		span.Cancel(ctx)
		return nil
	}
	if err != nil {
		span.Cancel(ctx)
		return err
	}

	// Enqueue a job that will timeout the pause.
	jobID := fmt.Sprintf("%s-%s-%s", i.md.IdempotencyKey(), gen.ID, "invoke")
	// TODO I think this is fine sending no metadata, as we have no attempts.
	err = e.queue.Enqueue(ctx, queue.Item{
		JobID:       &jobID,
		WorkspaceID: i.md.ID.Tenant.EnvID,
		// Use the same group ID, allowing us to track the cancellation of
		// the step correctly.
		GroupID:               i.item.GroupID,
		Kind:                  queue.KindPause,
		Identifier:            i.item.Identifier,
		PriorityFactor:        i.item.PriorityFactor,
		CustomConcurrencyKeys: i.item.CustomConcurrencyKeys,
		MaxAttempts:           i.item.MaxAttempts,
		Payload: queue.PayloadPauseTimeout{
			PauseID:   pauseID,
			OnTimeout: true,
		},
	}, expires)
	if err == redis_state.ErrQueueItemExists {
		span.Cancel(ctx)
		return nil
	}
	execSpan.SetAttributes(
		attribute.String(consts.OtelSysStepNextOpcode, enums.OpcodeInvokeFunction.String()),
		attribute.Int64(consts.OtelSysStepNextTimestamp, time.Now().UnixMilli()),
		attribute.Int64(consts.OtelSysStepNextExpires, expires.UnixMilli()),
	)

	// Send the event.
	err = e.handleSendingEvent(ctx, evt, i.item)
	if err != nil {
		span.Cancel(ctx)
		// TODO Cancel pause/timeout?
		return fmt.Errorf("error publishing internal invocation event: %w", err)
	}

	for _, e := range e.lifecycles {
		go e.OnInvokeFunction(context.WithoutCancel(ctx), i.md, i.item, gen, ulid.MustParse(evt.ID), correlationID)
	}

	return err
}

func (e *executor) handleGeneratorWaitForEvent(ctx context.Context, i *runInstance, gen state.GeneratorOpcode, edge queue.PayloadEdge) error {
	execSpan := trace.SpanFromContext(ctx)
	opts, err := gen.WaitForEventOpts()
	if err != nil {
		return fmt.Errorf("unable to parse wait for event opts: %w", err)
	}
	expires, err := opts.Expires()
	if err != nil {
		return fmt.Errorf("unable to parse wait for event expires: %w", err)
	}

	pauseID := uuid.NewSHA1(
		uuid.NameSpaceOID,
		[]byte(i.md.ID.RunID.String()+gen.ID),
	)

	expr := opts.If
	if expr != nil && strings.Contains(*expr, "event.") {
		// Remove `event` data from the expression and replace with actual event
		// data as values, now that we have the event.
		//
		// This improves performance in matching, as we can then use the values within
		// aggregate trees.
		evt := event.Event{}
		if err := json.Unmarshal(i.events[0], &evt); err != nil {
			logger.StdlibLogger(ctx).Error("error unmarshalling trigger event in waitForEvent op", "error", err)
		}

		interpolated, err := expressions.Interpolate(ctx, *opts.If, map[string]any{
			"event": evt.Map(),
		})
		if err != nil {
			return fmt.Errorf("error interpolating wait for event expression: %w", err)
		}
		expr = &interpolated

		// Update the generator to use the interpolated data, ensuring history is updated.
		opts.If = expr
		gen.Opts = opts
	}

	opcode := gen.Op.String()
	sid := telemetry.NewSpanID(ctx)
	now := time.Now()

	// NOTE: the context here still contains the execSpan's traceID & spanID,
	// which is what we want because that's the parent that needs to be referenced later on
	carrier := telemetry.NewTraceCarrier(
		telemetry.WithTraceCarrierTimestamp(now),
		telemetry.WithTraceCarrierSpanID(&sid),
	)
	telemetry.UserTracer().Propagator().Inject(ctx, propagation.MapCarrier(carrier.Context))

	_, span := telemetry.NewSpan(ctx,
		telemetry.WithScope(consts.OtelScopeStep),
		telemetry.WithName(consts.OtelSpanWaitForEvent),
		telemetry.WithTimestamp(now),
		telemetry.WithSpanID(sid),
		telemetry.WithSpanAttributes(
			attribute.Bool(consts.OtelUserTraceFilterKey, true),
			attribute.String(consts.OtelSysStepOpcode, enums.OpcodeWaitForEvent.String()),
			attribute.String(consts.OtelSysAccountID, i.item.Identifier.AccountID.String()),
			attribute.String(consts.OtelSysWorkspaceID, i.item.Identifier.WorkspaceID.String()),
			attribute.String(consts.OtelSysAppID, i.item.Identifier.AppID.String()),
			attribute.String(consts.OtelSysFunctionID, i.item.Identifier.WorkflowID.String()),
			attribute.Int(consts.OtelSysFunctionVersion, i.item.Identifier.WorkflowVersion),
			attribute.String(consts.OtelAttrSDKRunID, i.item.Identifier.RunID.String()),
			attribute.Int(consts.OtelSysStepAttempt, 0),
			attribute.Int(consts.OtelSysStepMaxAttempt, 1),
			attribute.String(consts.OtelSysStepGroupID, i.item.GroupID),
			attribute.String(consts.OtelSysStepWaitEventName, opts.Event),
			attribute.Int64(consts.OtelSysStepWaitExpires, expires.UnixMilli()),
			attribute.String(consts.OtelSysStepDisplayName, gen.UserDefinedName()),
		),
	)
	defer span.End()

	if opts.If != nil {
		span.SetAttributes(attribute.String(consts.OtelSysStepWaitExpression, *opts.If))
	}

	err = e.pm.SavePause(ctx, state.Pause{
		ID:          pauseID,
		WorkspaceID: i.md.ID.Tenant.EnvID,
		Identifier:  i.item.Identifier,
		GroupID:     i.item.GroupID,
		Outgoing:    gen.ID,
		Incoming:    edge.Edge.Incoming,
		StepName:    gen.UserDefinedName(),
		Opcode:      &opcode,
		Expires:     state.Time(expires),
		Event:       &opts.Event,
		Expression:  expr,
		DataKey:     gen.ID,
		MaxAttempts: i.item.MaxAttempts,
		Metadata: map[string]any{
			consts.OtelPropagationKey: carrier,
		},
	})
	if err == state.ErrPauseAlreadyExists {
		return nil
	}
	if err != nil {
		span.Cancel(ctx)
		return err
	}

	// SDK-based event coordination is called both when an event is received
	// OR on timeout, depending on which happens first.  Both routes consume
	// the pause so this race will conclude by calling the function once, as only
	// one thread can lease and consume a pause;  the other will find that the
	// pause is no longer available and return.
	jobID := fmt.Sprintf("%s-%s-%s", i.md.IdempotencyKey(), gen.ID, "wait")
	// TODO Is this fine to leave? No attempts.
	err = e.queue.Enqueue(ctx, queue.Item{
		JobID:       &jobID,
		WorkspaceID: i.md.ID.Tenant.EnvID,
		// Use the same group ID, allowing us to track the cancellation of
		// the step correctly.
		GroupID:               i.item.GroupID,
		Kind:                  queue.KindPause,
		Identifier:            i.item.Identifier,
		PriorityFactor:        i.item.PriorityFactor,
		CustomConcurrencyKeys: i.item.CustomConcurrencyKeys,
		Payload: queue.PayloadPauseTimeout{
			PauseID:   pauseID,
			OnTimeout: true,
		},
	}, expires)
	if err == redis_state.ErrQueueItemExists {
		span.Cancel(ctx)
		return nil
	}
	execSpan.SetAttributes(
		attribute.String(consts.OtelSysStepNextOpcode, enums.OpcodeWaitForEvent.String()),
		attribute.Int64(consts.OtelSysStepNextTimestamp, time.Now().UnixMilli()),
		attribute.Int64(consts.OtelSysStepNextExpires, expires.UnixMilli()),
	)

	for _, e := range e.lifecycles {
		go e.OnWaitForEvent(context.WithoutCancel(ctx), i.md, i.item, gen)
	}

	return err
}

func (e *executor) newExpressionEvaluator(ctx context.Context, expr string) (expressions.Evaluator, error) {
	if e.evalFactory != nil {
		return e.evalFactory(ctx, expr)
	}
	return expressions.NewExpressionEvaluator(ctx, expr)
}

// extractTraceCtx extracts the trace context from the given item, if it exists.
// If it doesn't it falls back to extracting the trace for the run overall.
// If neither exist or they are invalid, it returns the original context.
func (e *executor) extractTraceCtx(ctx context.Context, md sv2.Metadata, item *queue.Item) context.Context {
	if item != nil {
		metadata := make(map[string]any)
		for k, v := range item.Metadata {
			metadata[k] = v
		}
		if newCtx, ok := extractTraceCtxFromMap(ctx, metadata); ok {
			return newCtx
		}
	}

	if md.Config.Context != nil {
		if newCtx, ok := extractTraceCtxFromMap(ctx, md.Config.Context); ok {
			return newCtx
		}
	}

	return ctx
}

func (e *executor) AppendAndScheduleBatch(ctx context.Context, fn inngest.Function, bi batch.BatchItem) error {
	return e.AppendAndScheduleBatchWithOpts(ctx, fn, bi, nil)
}

// AppendAndScheduleBatchWithOpts appends a new batch item. If a new batch is created, it will be scheduled to run
// after the batch timeout. If the item finalizes the batch, a function run is immediately scheduled.
func (e *executor) AppendAndScheduleBatchWithOpts(ctx context.Context, fn inngest.Function, bi batch.BatchItem, opts *execution.BatchExecOpts) error {
	result, err := e.batcher.Append(ctx, bi, fn)
	if err != nil {
		return err
	}

	if opts == nil {
		opts = &execution.BatchExecOpts{}
	}

	switch result.Status {
	case enums.BatchAppend:
		// noop
	case enums.BatchNew:
		dur, err := time.ParseDuration(fn.EventBatch.Timeout)
		if err != nil {
			return err
		}
		at := time.Now().Add(dur)

		if err := e.batcher.ScheduleExecution(ctx, batch.ScheduleBatchOpts{
			ScheduleBatchPayload: batch.ScheduleBatchPayload{
				BatchID:         ulid.MustParse(result.BatchID),
				AccountID:       bi.AccountID,
				WorkspaceID:     bi.WorkspaceID,
				AppID:           bi.AppID,
				FunctionID:      bi.FunctionID,
				FunctionVersion: bi.FunctionVersion,
				BatchPointer:    result.BatchPointerKey,
			},
			At: at,
		}); err != nil {
			return err
		}
	case enums.BatchFull:
		// start execution immediately
		batchID := ulid.MustParse(result.BatchID)
		if err := e.RetrieveAndScheduleBatchWithOpts(ctx, fn, batch.ScheduleBatchPayload{
			BatchID:     batchID,
			AppID:       bi.AppID,
			WorkspaceID: bi.WorkspaceID,
			AccountID:   bi.AccountID,
		}, &execution.BatchExecOpts{
			FunctionPausedAt: opts.FunctionPausedAt,
		}); err != nil {
			return fmt.Errorf("could not retrieve and schedule batch items: %w", err)
		}
	default:
		return fmt.Errorf("invalid status of batch append ops: %d", result.Status)
	}

	return nil
}

func (e *executor) RetrieveAndScheduleBatch(ctx context.Context, fn inngest.Function, payload batch.ScheduleBatchPayload) error {
	return e.RetrieveAndScheduleBatchWithOpts(ctx, fn, payload, nil)
}

// RetrieveAndScheduleBatchWithOpts retrieves all items from a started batch and schedules a function run
func (e *executor) RetrieveAndScheduleBatchWithOpts(ctx context.Context, fn inngest.Function, payload batch.ScheduleBatchPayload, opts *execution.BatchExecOpts) error {
	evtList, err := e.batcher.RetrieveItems(ctx, payload.BatchID)
	if err != nil {
		return err
	}

	if opts == nil {
		opts = &execution.BatchExecOpts{}
	}

	evtIDs := make([]string, len(evtList))
	events := make([]event.TrackedEvent, len(evtList))
	for i, e := range evtList {
		events[i] = e
		evtIDs[i] = e.GetInternalID().String()
	}

	ctx, span := telemetry.NewSpan(ctx,
		telemetry.WithScope(consts.OtelScopeBatch),
		telemetry.WithName(consts.OtelSpanBatch),
		telemetry.WithNewRoot(),
		telemetry.WithSpanAttributes(
			attribute.Bool(consts.OtelUserTraceFilterKey, true),
			attribute.String(consts.OtelSysAccountID, payload.AccountID.String()),
			attribute.String(consts.OtelSysWorkspaceID, payload.WorkspaceID.String()),
			attribute.String(consts.OtelSysAppID, payload.AppID.String()),
			attribute.String(consts.OtelSysFunctionID, fn.ID.String()),
			attribute.String(consts.OtelSysBatchID, payload.BatchID.String()),
			attribute.String(consts.OtelSysEventIDs, strings.Join(evtIDs, ",")),
		))
	defer span.End()

	// still process events in case the user disables batching while a batch is still in-flight
	if fn.EventBatch != nil {
		if len(events) == fn.EventBatch.MaxSize {
			span.SetAttributes(attribute.Bool(consts.OtelSysBatchFull, true))
		} else {
			span.SetAttributes(attribute.Bool(consts.OtelSysBatchTimeout, true))
		}
	}

	key := fmt.Sprintf("%s-%s", fn.ID, payload.BatchID)
	md, err := e.Schedule(ctx, execution.ScheduleRequest{
		AccountID:        payload.AccountID,
		WorkspaceID:      payload.WorkspaceID,
		AppID:            payload.AppID,
		Function:         fn,
		Events:           events,
		BatchID:          &payload.BatchID,
		IdempotencyKey:   &key,
		FunctionPausedAt: opts.FunctionPausedAt,
	})
	if err != nil {
		span.SetStatus(codes.Error, err.Error())
		return err
	}

	if md != nil {
		span.SetAttributes(attribute.String(consts.OtelAttrSDKRunID, md.ID.RunID.String()))
	} else {
		span.SetAttributes(attribute.Bool(consts.OtelSysStepDelete, true))
	}

	if err := e.batcher.ExpireKeys(ctx, payload.BatchID); err != nil {
		return err
	}

	return nil
}

// extractTraceCtxFromMap extracts the trace context from a map, if it exists.
// If it doesn't or it is invalid, it nil.
func extractTraceCtxFromMap(ctx context.Context, target map[string]any) (context.Context, bool) {
	if trace, ok := target[consts.OtelPropagationKey]; ok {
		carrier := telemetry.NewTraceCarrier()
		if err := carrier.Unmarshal(trace); err == nil {
			targetCtx := telemetry.UserTracer().Propagator().Extract(ctx, propagation.MapCarrier(carrier.Context))
			return targetCtx, true
		}
	}

	return ctx, false
}

type execError struct {
	err   error
	final bool
}

func (e execError) Unwrap() error {
	return e.err
}

func (e execError) Error() string {
	return e.err.Error()
}

func (e execError) Retryable() bool {
	return !e.final
}

func generateCancelExpression(eventID ulid.ULID, expr *string) string {
	// Ensure that we only listen to cancellation events that occur
	// after the initial event is received.
	//
	// NOTE: We don't use `event.ts` here as people can use a future-TS date
	// to schedule future runs.  Events received between now and that date should
	// still cancel the run.
	res := fmt.Sprintf("(async.ts == null || async.ts > %d)", eventID.Time())
	if expr != nil {
		res = *expr + " && " + res
	}
	return res
}<|MERGE_RESOLUTION|>--- conflicted
+++ resolved
@@ -1108,16 +1108,11 @@
 			var compileError *expressions.CompileError
 
 			// If this is an error compiling async expressions, fail the function.
-<<<<<<< HEAD
 			if errors.As(serr, &compileError) {
 				resp.Output = nil
 				resp.Err = compileError.Message()
 
-				if err := e.finalize(ctx, i.md, i.events, i.f.GetSlug(), *resp); err != nil {
-=======
-			if strings.Contains(serr.Error(), "error compiling expression") {
 				if performedFinalization, err := e.finalize(ctx, i.md, i.events, i.f.GetSlug(), *resp); err != nil {
->>>>>>> b3206195
 					logger.From(ctx).Error().Err(err).Msg("error running finish handler")
 				} else if performedFinalization {
 					for _, e := range e.lifecycles {
