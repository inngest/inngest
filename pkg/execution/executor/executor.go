package executor

import (
	"context"
	"crypto/rand"
	"encoding/json"
	"errors"
	"fmt"
	"strconv"
	"strings"
	"sync"
	"sync/atomic"
	"time"

	"github.com/fatih/structs"
	"github.com/google/uuid"
	"github.com/inngest/inngest/pkg/consts"
	"github.com/inngest/inngest/pkg/enums"
	"github.com/inngest/inngest/pkg/event"
	"github.com/inngest/inngest/pkg/execution"
	"github.com/inngest/inngest/pkg/execution/batch"
	"github.com/inngest/inngest/pkg/execution/cancellation"
	"github.com/inngest/inngest/pkg/execution/debounce"
	"github.com/inngest/inngest/pkg/execution/driver"
	"github.com/inngest/inngest/pkg/execution/queue"
	"github.com/inngest/inngest/pkg/execution/state"
	"github.com/inngest/inngest/pkg/execution/state/redis_state"
	sv2 "github.com/inngest/inngest/pkg/execution/state/v2"
	"github.com/inngest/inngest/pkg/expressions"
	"github.com/inngest/inngest/pkg/inngest"
	"github.com/inngest/inngest/pkg/inngest/log"
	"github.com/inngest/inngest/pkg/logger"
	"github.com/inngest/inngest/pkg/telemetry"
	"github.com/inngest/inngest/pkg/util"
	"github.com/oklog/ulid/v2"
	"github.com/rs/zerolog"
	"github.com/xhit/go-str2duration/v2"
	"go.opentelemetry.io/otel/attribute"
	"go.opentelemetry.io/otel/codes"
	"go.opentelemetry.io/otel/propagation"
	"go.opentelemetry.io/otel/trace"
	"golang.org/x/sync/errgroup"
	"golang.org/x/sync/semaphore"
)

var (
	ErrRuntimeRegistered = fmt.Errorf("runtime is already registered")
	ErrNoStateManager    = fmt.Errorf("no state manager provided")
	ErrNoPauseManager    = fmt.Errorf("no pause manager provided")
	ErrNoActionLoader    = fmt.Errorf("no action loader provided")
	ErrNoRuntimeDriver   = fmt.Errorf("runtime driver for action not found")
	ErrFunctionDebounced = fmt.Errorf("function debounced")
	ErrFunctionSkipped   = fmt.Errorf("function skipped")

	ErrFunctionEnded = fmt.Errorf("function already ended")

	// ErrHandledStepError is returned when an OpcodeStepError is caught and the
	// step should be safely retried.
	ErrHandledStepError = fmt.Errorf("handled step error")

	PauseHandleConcurrency = 100
)

var (
	// SourceEdgeRetries represents the number of times we'll retry running a source edge.
	// Each edge gets their own set of retries in our execution engine, embedded directly
	// in the job.  The retry count is taken from function config for every step _but_
	// initialization.
	sourceEdgeRetries = 20
)

// NewExecutor returns a new executor, responsible for running the specific step of a
// function (using the available drivers) and storing the step's output or error.
//
// Note that this only executes a single step of the function;  it returns which children
// can be directly executed next and saves a state.Pause for edges that have async conditions.
func NewExecutor(opts ...ExecutorOpt) (execution.Executor, error) {
	m := &executor{
		runtimeDrivers: map[string]driver.Driver{},
	}

	for _, o := range opts {
		if err := o(m); err != nil {
			return nil, err
		}
	}

	if m.smv2 == nil {
		return nil, ErrNoStateManager
	}

	if m.pm == nil {
		return nil, ErrNoPauseManager
	}

	return m, nil
}

// ExecutorOpt modifies the built-in executor on creation.
type ExecutorOpt func(m execution.Executor) error

func WithCancellationChecker(c cancellation.Checker) ExecutorOpt {
	return func(e execution.Executor) error {
		e.(*executor).cancellationChecker = c
		return nil
	}
}

// WithStateManager sets which state manager to use when creating an executor.
func WithStateManager(sm sv2.RunService) ExecutorOpt {
	return func(e execution.Executor) error {
		e.(*executor).smv2 = sm
		return nil
	}
}

// WithQueue sets which state manager to use when creating an executor.
func WithQueue(q queue.Queue) ExecutorOpt {
	return func(e execution.Executor) error {
		e.(*executor).queue = q
		return nil
	}
}

// WithPauseManager sets which pause manager to use when creating an executor.
func WithPauseManager(pm state.PauseManager) ExecutorOpt {
	return func(e execution.Executor) error {
		e.(*executor).pm = pm
		return nil
	}
}

// WithExpressionAggregator sets the expression aggregator singleton to use
// for matching events using our aggregate evaluator.
func WithExpressionAggregator(agg expressions.Aggregator) ExecutorOpt {
	return func(e execution.Executor) error {
		e.(*executor).exprAggregator = agg
		return nil
	}
}

func WithFunctionLoader(l state.FunctionLoader) ExecutorOpt {
	return func(e execution.Executor) error {
		e.(*executor).fl = l
		return nil
	}
}

func WithLogger(l *zerolog.Logger) ExecutorOpt {
	return func(e execution.Executor) error {
		e.(*executor).log = l
		return nil
	}
}

func WithFinalizer(f execution.FinalizePublisher) ExecutorOpt {
	return func(e execution.Executor) error {
		e.(*executor).SetFinalizer(f)
		return nil
	}
}

func WithInvokeFailHandler(f execution.InvokeFailHandler) ExecutorOpt {
	return func(e execution.Executor) error {
		e.(*executor).invokeFailHandler = f
		return nil
	}
}

func WithSendingEventHandler(f execution.HandleSendingEvent) ExecutorOpt {
	return func(e execution.Executor) error {
		e.(*executor).handleSendingEvent = f
		return nil
	}
}

func WithLifecycleListeners(l ...execution.LifecycleListener) ExecutorOpt {
	return func(e execution.Executor) error {
		for _, item := range l {
			e.AddLifecycleListener(item)
		}
		return nil
	}
}

func WithStepLimits(limit func(id sv2.ID) int) ExecutorOpt {
	return func(e execution.Executor) error {
		e.(*executor).steplimit = limit
		return nil
	}
}

func WithDebouncer(d debounce.Debouncer) ExecutorOpt {
	return func(e execution.Executor) error {
		e.(*executor).debouncer = d
		return nil
	}
}

func WithBatcher(b batch.BatchManager) ExecutorOpt {
	return func(e execution.Executor) error {
		e.(*executor).batcher = b
		return nil
	}
}

// WithEvaluatorFactory allows customizing of the expression evaluator factory function.
func WithEvaluatorFactory(f func(ctx context.Context, expr string) (expressions.Evaluator, error)) ExecutorOpt {
	return func(e execution.Executor) error {
		e.(*executor).evalFactory = f
		return nil
	}
}

// WithRuntimeDrivers specifies the drivers available to use when executing steps
// of a function.
//
// When invoking a step in a function, we find the registered driver with the step's
// RuntimeType() and use that driver to execute the step.
func WithRuntimeDrivers(drivers ...driver.Driver) ExecutorOpt {
	return func(exec execution.Executor) error {
		e := exec.(*executor)
		for _, d := range drivers {
			if _, ok := e.runtimeDrivers[d.RuntimeType()]; ok {
				return ErrRuntimeRegistered
			}
			e.runtimeDrivers[d.RuntimeType()] = d

		}
		return nil
	}
}

// executor represents a built-in executor for running workflows.
type executor struct {
	log *zerolog.Logger

	// exprAggregator is an expression aggregator used to parse and aggregate expressions
	// using trees.
	exprAggregator expressions.Aggregator

	pm   state.PauseManager
	smv2 sv2.RunService

	queue               queue.Queue
	debouncer           debounce.Debouncer
	batcher             batch.BatchManager
	fl                  state.FunctionLoader
	evalFactory         func(ctx context.Context, expr string) (expressions.Evaluator, error)
	runtimeDrivers      map[string]driver.Driver
	finishHandler       execution.FinalizePublisher
	invokeFailHandler   execution.InvokeFailHandler
	handleSendingEvent  execution.HandleSendingEvent
	cancellationChecker cancellation.Checker

	lifecycles []execution.LifecycleListener

	// steplimit finds step limits for a given run.
	steplimit func(sv2.ID) int
}

func (e *executor) SetFinalizer(f execution.FinalizePublisher) {
	e.finishHandler = f
}

func (e *executor) SetInvokeFailHandler(f execution.InvokeFailHandler) {
	e.invokeFailHandler = f
}

func (e *executor) InvokeFailHandler(ctx context.Context, opts execution.InvokeFailHandlerOpts) error {
	if e.invokeFailHandler == nil {
		return nil
	}

	evt := CreateInvokeFailedEvent(ctx, opts)

	return e.invokeFailHandler(ctx, opts, []event.Event{evt})
}

func (e *executor) AddLifecycleListener(l execution.LifecycleListener) {
	e.lifecycles = append(e.lifecycles, l)
}

func idempotencyKey(req execution.ScheduleRequest, runID ulid.ULID) string {
	var key string
	if req.IdempotencyKey != nil {
		// Use the given idempotency key
		key = *req.IdempotencyKey
	}
	if req.OriginalRunID != nil {
		// If this is a rerun then we want to use the run ID as the key. If we
		// used the event or batch ID as the key then we wouldn't be able to
		// rerun multiple times.
		key = runID.String()
	}
	if key == "" && len(req.Events) == 1 {
		// If not provided, use the incoming event ID if there's not a batch.
		key = req.Events[0].GetInternalID().String()
	}
	if key == "" && req.BatchID != nil {
		// Finally, if there is a batch use the batch ID as the idempotency key.
		key = req.BatchID.String()
	}

	// The idempotency key is always prefixed by the function ID.
	return fmt.Sprintf("%s-%s", util.XXHash(req.Function.ID.String()), util.XXHash(key))
}

// Execute loads a workflow and the current run state, then executes the
// function's step via the necessary driver.
//
// If this function has a debounce config, this will return ErrFunctionDebounced instead
// of an identifier as the function is not scheduled immediately.
func (e *executor) Schedule(ctx context.Context, req execution.ScheduleRequest) (*sv2.Metadata, error) {
	if req.Function.Debounce != nil && !req.PreventDebounce {
		err := e.debouncer.Debounce(ctx, debounce.DebounceItem{
			AccountID:        req.AccountID,
			WorkspaceID:      req.WorkspaceID,
			AppID:            req.AppID,
			FunctionID:       req.Function.ID,
			FunctionVersion:  req.Function.FunctionVersion,
			EventID:          req.Events[0].GetInternalID(),
			Event:            req.Events[0].GetEvent(),
			FunctionPausedAt: req.FunctionPausedAt,
		}, req.Function)
		if err != nil {
			return nil, err
		}
		return nil, ErrFunctionDebounced
	}

	// Run IDs are created embedding the timestamp now, when the function is being scheduled.
	// When running a cancellation, functions are cancelled at scheduling time based off of
	// this run ID.
	runID := ulid.MustNew(ulid.Now(), rand.Reader)

	key := idempotencyKey(req, runID)

	if req.Context == nil {
		req.Context = map[string]any{}
	}

	// Normalization
	eventIDs := []ulid.ULID{}
	estrIDs := []string{}
	for _, e := range req.Events {
		id := e.GetInternalID()
		eventIDs = append(eventIDs, id)
		estrIDs = append(estrIDs, id.String())
	}

	evts := make([]json.RawMessage, len(req.Events))
	for n, item := range req.Events {
		evt := item.GetEvent()
		// serialize this data to the span at the same time
		byt, err := json.Marshal(evt)
		if err != nil {
			return nil, fmt.Errorf("error marshalling event: %w", err)
		}
		evts[n] = byt
	}
	// Evaluate the run priority based off of the input event data.
	evtMap := req.Events[0].GetEvent().Map()
	factor, _ := req.Function.RunPriorityFactor(ctx, evtMap)

	metadata := sv2.Metadata{
		ID: sv2.ID{
			RunID:      runID,
			FunctionID: req.Function.ID,
			Tenant: sv2.Tenant{
				AppID:     req.AppID,
				EnvID:     req.WorkspaceID,
				AccountID: req.AccountID,
			},
		},
		Config: sv2.Config{
			FunctionVersion: req.Function.FunctionVersion,
			SpanID:          telemetry.NewSpanID(ctx).String(),
			EventIDs:        eventIDs,
			Idempotency:     key,
			ReplayID:        req.ReplayID,
			OriginalRunID:   req.OriginalRunID,
			PriorityFactor:  &factor,
			BatchID:         req.BatchID,
			Context:         req.Context,
		},
	}

	// Grab the cron schedule for function config.  This is necessary for fast
	// lookups, trace info, etc.
	var schedule *string
	if len(req.Events) == 1 && req.Events[0].GetEvent().Name == event.FnCronName {
		if cron, ok := req.Events[0].GetEvent().Data["cron"].(string); ok {
			schedule = &cron
			metadata.Config.SetCronSchedule(cron)
		}
	}

	// FunctionSlug is not stored in V1 format, so needs to be stored in Context
	metadata.Config.SetFunctionSlug(req.Function.GetSlug())

	carrier := telemetry.NewTraceCarrier()
	telemetry.UserTracer().Propagator().Inject(ctx, propagation.MapCarrier(carrier.Context))
	metadata.Config.Context[consts.OtelPropagationKey] = carrier

	// If this is paused, immediately end just before creating state.
	isPaused := req.FunctionPausedAt != nil && req.FunctionPausedAt.Before(time.Now())
	if isPaused {
		for _, e := range e.lifecycles {
			go e.OnFunctionSkipped(context.WithoutCancel(ctx), metadata, execution.SkipState{
				CronSchedule: req.Events[0].GetEvent().CronSchedule(),
				Reason:       enums.SkipReasonFunctionPaused,
			})
		}
		return nil, ErrFunctionSkipped
	}

	// span that tells when the function was queued
	_, span := telemetry.NewSpan(ctx,
		telemetry.WithScope(consts.OtelScopeTrigger),
		telemetry.WithName(consts.OtelSpanTrigger),
		telemetry.WithTimestamp(ulid.Time(runID.Time())),
		telemetry.WithSpanAttributes(
			attribute.Bool(consts.OtelUserTraceFilterKey, true),
			attribute.String(consts.OtelSysAccountID, req.AccountID.String()),
			attribute.String(consts.OtelSysWorkspaceID, req.WorkspaceID.String()),
			attribute.String(consts.OtelSysAppID, req.AppID.String()),
			attribute.String(consts.OtelSysFunctionID, req.Function.ID.String()),
			attribute.String(consts.OtelSysFunctionSlug, req.Function.GetSlug()),
			attribute.Int(consts.OtelSysFunctionVersion, req.Function.FunctionVersion),
			attribute.String(consts.OtelAttrSDKRunID, runID.String()),
			attribute.Int64(consts.OtelSysFunctionStatusCode, enums.RunStatusScheduled.ToCode()),
			attribute.String(consts.OtelSysEventIDs, strings.Join(estrIDs, ",")),
		),
	)
	defer span.End()

	if schedule != nil {
		span.SetAttributes(attribute.String(consts.OtelSysCronExpr, *schedule))
	}
	if req.BatchID != nil {
		span.SetAttributes(
			attribute.String(consts.OtelSysBatchID, req.BatchID.String()),
			attribute.Int64(consts.OtelSysBatchTS, int64(req.BatchID.Time())),
		)
	}
	if req.PreventDebounce {
		span.SetAttributes(attribute.Bool(consts.OtelSysDebounceTimeout, true))
	}
	if req.Context != nil {
		if val, ok := req.Context[consts.OtelPropagationLinkKey]; ok {
			if link, ok := val.(string); ok {
				span.SetAttributes(attribute.String(consts.OtelPropagationLinkKey, link))
			}
		}
	}

	mapped := make([]map[string]any, len(req.Events))
	for n, item := range req.Events {
		evt := item.GetEvent()
		mapped[n] = evt.Map()

		// serialize this data to the span at the same time
		if byt, err := json.Marshal(evt); err == nil {
			span.AddEvent(string(byt), trace.WithAttributes(
				attribute.Bool(consts.OtelSysEventData, true),
			))
		}
	}

	if req.Function.Concurrency != nil {
		// Ensure we evaluate concurrency keys when scheduling the function.
		for _, limit := range req.Function.Concurrency.Limits {
			if !limit.IsCustomLimit() {
				continue
			}

			// Ensure we bind the limit to the correct scope.
			scopeID := req.Function.ID
			switch limit.Scope {
			case enums.ConcurrencyScopeAccount:
				scopeID = req.AccountID
			case enums.ConcurrencyScopeEnv:
				scopeID = req.WorkspaceID
			}

			// Store the concurrency limit in the function.  By copying in the raw expression hash,
			// we can update the concurrency limits for in-progress runs as new function versions
			// are stored.
			//
			// The raw keys are stored in the function state so that we don't need to re-evaluate
			// keys and input each time, as they're constant through the function run.
			metadata.Config.CustomConcurrencyKeys = append(
				metadata.Config.CustomConcurrencyKeys,
				sv2.CustomConcurrency{
					Key:   limit.Evaluate(ctx, scopeID, evtMap),
					Hash:  limit.Hash,
					Limit: limit.Limit,
				},
			)
		}
	}

	//
	// Create throttle information prior to creating state.  This is used in the queue.
	//
	var throttle *queue.Throttle
	if req.Function.Throttle != nil {
		throttleKey := redis_state.HashID(ctx, req.Function.ID.String())
		if req.Function.Throttle.Key != nil {
			val, _, _ := expressions.Evaluate(ctx, *req.Function.Throttle.Key, map[string]any{
				"event": evtMap,
			})
			throttleKey = throttleKey + "-" + redis_state.HashID(ctx, fmt.Sprintf("%v", val))
		}
		throttle = &queue.Throttle{
			Key:    throttleKey,
			Limit:  int(req.Function.Throttle.Limit),
			Burst:  int(req.Function.Throttle.Burst),
			Period: int(req.Function.Throttle.Period.Seconds()),
		}
	}

	//
	// Create the run state.
	//

	err := e.smv2.Create(ctx, sv2.CreateState{
		Metadata: metadata,
		Events:   evts,
	})
	if err == state.ErrIdentifierExists {
		_ = span.Cancel(ctx)
		// This function was already created.
		return nil, state.ErrIdentifierExists
	}
	if err != nil {
		span.SetStatus(codes.Error, err.Error())
		return nil, fmt.Errorf("error creating run state: %w", err)
	}

	//
	// Create cancellation pauses immediately, only if this is a non-batch event.
	//
	if req.BatchID == nil {
		for _, c := range req.Function.Cancel {
			pauseID := uuid.New()
			expires := time.Now().Add(consts.CancelTimeout)
			if c.Timeout != nil {
				dur, err := str2duration.ParseDuration(*c.Timeout)
				if err != nil {
					return &metadata, fmt.Errorf("error parsing cancel duration: %w", err)
				}
				expires = time.Now().Add(dur)
			}

			// Evaluate the expression.  This lets us inspect the expression's attributes
			// so that we can store only the attrs used in the expression in the pause,
			// saving space, bandwidth, etc.
			expr := generateCancelExpression(eventIDs[0], c.If)
			eval, err := expressions.NewExpressionEvaluator(ctx, expr)
			if err != nil {
				return &metadata, err
			}
			ed := expressions.NewData(map[string]any{"event": req.Events[0].GetEvent().Map()})
			data := eval.FilteredAttributes(ctx, ed).Map()

			// The triggering event ID should be the first ID in the batch.
			triggeringID := req.Events[0].GetInternalID().String()

			// Remove `event` data from the expression and replace with actual event
			// data as values, now that we have the event.
			//
			// This improves performance in matching, as we can then use the values within
			// aggregate trees.
			interpolated, err := expressions.Interpolate(ctx, expr, map[string]any{
				"event": evtMap,
			})
			if err != nil {
				logger.StdlibLogger(ctx).Warn(
					"error interpolating cancellation expression",
					"error", err,
					"expression", expr,
				)
			}

			pause := state.Pause{
				WorkspaceID: req.WorkspaceID,
				Identifier: state.Identifier{
					RunID:       runID,
					WorkflowID:  req.Function.ID,
					WorkspaceID: req.WorkspaceID,
					AccountID:   req.AccountID,
					AppID:       req.AppID,
					EventID:     metadata.Config.EventID(),
					EventIDs:    metadata.Config.EventIDs,
				},
				ID:                pauseID,
				Expires:           state.Time(expires),
				Event:             &c.Event,
				Expression:        &interpolated,
				ExpressionData:    data,
				Cancel:            true,
				TriggeringEventID: &triggeringID,
			}
			err = e.pm.SavePause(ctx, pause)
			if err != nil {
				return &metadata, fmt.Errorf("error saving pause: %w", err)
			}
		}
	}

	at := time.Now()
	if req.BatchID == nil {
		evtTs := time.UnixMilli(req.Events[0].GetEvent().Timestamp)
		if evtTs.After(at) {
			// Schedule functions in the future if there's a future
			// event `ts` field.
			at = evtTs
		}
	}
	if req.At != nil {
		at = *req.At
	}

	// Prefix the workflow to the job ID so that no invocation can accidentally
	// cause idempotency issues across users/functions.
	//
	// This enures that we only ever enqueue the start job for this function once.
	queueKey := fmt.Sprintf("%s:%s", req.Function.ID, key)
	item := queue.Item{
		JobID:       &queueKey,
		GroupID:     uuid.New().String(),
		WorkspaceID: req.WorkspaceID,
		Kind:        queue.KindStart,
		Identifier: state.Identifier{
			RunID:       runID,
			WorkflowID:  req.Function.ID,
			WorkspaceID: req.WorkspaceID,
			AccountID:   req.AccountID,
			AppID:       req.AppID,
			EventID:     metadata.Config.EventID(),
			EventIDs:    metadata.Config.EventIDs,
		},
		CustomConcurrencyKeys: metadata.Config.CustomConcurrencyKeys,
		PriorityFactor:        metadata.Config.PriorityFactor,
		Attempt:               0,
		MaxAttempts:           &sourceEdgeRetries,
		Payload: queue.PayloadEdge{
			Edge: inngest.SourceEdge,
		},
		Throttle: throttle,
	}
	err = e.queue.Enqueue(ctx, item, at)
	if err == redis_state.ErrQueueItemExists {
		_ = span.Cancel(ctx)
		return nil, state.ErrIdentifierExists
	}
	if err != nil {
		span.SetStatus(codes.Error, err.Error())
		return nil, fmt.Errorf("error enqueueing source edge '%v': %w", queueKey, err)
	}

	for _, e := range req.Events {
		go func(ctx context.Context, evt event.Event) {
			if v, ok := evt.Data[consts.InngestEventDataPrefix]; ok {
				meta := event.InngestMetadata{}
				if err := meta.Decode(v); err == nil {
					if meta.InvokeTraceCarrier != nil && meta.InvokeTraceCarrier.CanResumePause() {
						ictx := telemetry.UserTracer().Propagator().Extract(ctx, propagation.MapCarrier(meta.InvokeTraceCarrier.Context))

						sid := meta.InvokeTraceCarrier.SpanID()

						cIDs := strings.Split(meta.InvokeCorrelationId, ".")
						if len(cIDs) != 2 {
							log.From(ctx).Error().Interface("metadata", meta).Msg("invalid invoke correlation ID")
							// format is invalid
							return
						}

						var mrunID ulid.ULID
						if meta.RunID() != nil {
							mrunID = *meta.RunID()
						}

						_, ispan := telemetry.NewSpan(ictx,
							telemetry.WithScope(consts.OtelScopeStep),
							telemetry.WithName(consts.OtelSpanInvoke),
							telemetry.WithTimestamp(meta.InvokeTraceCarrier.Timestamp),
							telemetry.WithSpanID(sid),
							telemetry.WithSpanAttributes(
								attribute.Bool(consts.OtelUserTraceFilterKey, true),
								attribute.String(consts.OtelSysAccountID, req.AccountID.String()),
								attribute.String(consts.OtelSysWorkspaceID, req.WorkspaceID.String()),
								attribute.String(consts.OtelSysAppID, meta.SourceAppID),
								attribute.String(consts.OtelSysFunctionID, meta.SourceFnID),
								attribute.Int(consts.OtelSysFunctionVersion, meta.SourceFnVersion),
								attribute.String(consts.OtelAttrSDKRunID, mrunID.String()),
								attribute.Int(consts.OtelSysStepAttempt, 0),    // ?
								attribute.Int(consts.OtelSysStepMaxAttempt, 1), // ?
								attribute.String(consts.OtelSysStepGroupID, meta.InvokeGroupID),
								attribute.String(consts.OtelSysStepOpcode, enums.OpcodeInvokeFunction.String()),
								attribute.String(consts.OtelSysStepDisplayName, meta.InvokeDisplayName),

								attribute.String(consts.OtelSysStepInvokeTargetFnID, req.Function.ID.String()),
								attribute.Int64(consts.OtelSysStepInvokeExpires, meta.InvokeExpiresAt),
								attribute.String(consts.OtelSysStepInvokeTriggeringEventID, evt.ID),
								attribute.String(consts.OtelSysStepInvokeRunID, runID.String()),
								attribute.Bool(consts.OtelSysStepInvokeExpired, false),
							),
						)
						defer ispan.End()
					}
				}
			}
		}(ctx, e.GetEvent())
	}

	for _, e := range e.lifecycles {
		go e.OnFunctionScheduled(context.WithoutCancel(ctx), metadata, item)
	}

	return &metadata, nil
}

type runInstance struct {
	md         sv2.Metadata
	f          inngest.Function
	events     []json.RawMessage
	item       queue.Item
	edge       inngest.Edge
	stackIndex int
}

// Execute loads a workflow and the current run state, then executes the
// function's step via the necessary driver.
func (e *executor) Execute(ctx context.Context, id state.Identifier, item queue.Item, edge inngest.Edge) (*state.DriverResponse, error) {
	if e.fl == nil {
		return nil, fmt.Errorf("no function loader specified running step")
	}

	// If this is of type sleep, ensure that we save "nil" within the state store
	// for the outgoing edge ID.  This ensures that we properly increase the stack
	// for `tools.sleep` within generator functions.
	if item.Kind == queue.KindSleep && item.Attempt == 0 {
		err := e.smv2.SaveStep(ctx, sv2.ID{
			RunID:      id.RunID,
			FunctionID: id.WorkflowID,
			Tenant: sv2.Tenant{
				AppID:     id.AppID,
				EnvID:     id.WorkspaceID,
				AccountID: id.AccountID,
			},
		}, edge.Outgoing, []byte("null"))
		if !errors.Is(err, state.ErrDuplicateResponse) && err != nil {
			return nil, err
		}
		// After the sleep, we start a new step.  This means we also want to start a new
		// group ID, ensuring that we correlate the next step _after_ this sleep (to be
		// scheduled in this executor run)
		ctx = state.WithGroupID(ctx, uuid.New().String())
	}

	md, err := e.smv2.LoadMetadata(ctx, sv2.ID{
		RunID:      id.RunID,
		FunctionID: id.WorkflowID,
		Tenant: sv2.Tenant{
			AppID:     id.AppID,
			EnvID:     id.WorkspaceID,
			AccountID: id.AccountID,
		},
	})
	// XXX: MetadataNotFound -> assume fn is deleted.
	if err != nil {
		return nil, fmt.Errorf("cannot load metadata to execute run: %w", err)
	}

	// Find the stack index for the incoming step.
	//
	// stackIndex represents the stack pointer at the time this step was scheduled.
	// This lets SDKs correctly evaluate parallelism by replaying generated steps in the
	// right order.
	var stackIndex int
	for n, id := range md.Stack {
		if id == edge.Outgoing {
			stackIndex = n + 1
			break
		}
	}

	events, err := e.smv2.LoadEvents(ctx, md.ID)
	if err != nil {
		return nil, fmt.Errorf("cannot load run events: %w", err)
	}

	isNewRun := true    // flag to tell if this is a new run that just started or not
	start := time.Now() // for recording function start time after a successful step.
	if !md.Config.StartedAt.IsZero() {
		start = md.Config.StartedAt
		isNewRun = false
	}

	f, err := e.fl.LoadFunction(ctx, md.ID.Tenant.EnvID, md.ID.FunctionID)
	if err != nil {
		return nil, fmt.Errorf("error loading function for run: %w", err)
	}

	// Validate that the run can execute.
	v := newRunValidator(e, f, md, events, item) // TODO: Load events for this.
	if err := v.validate(ctx); err != nil {
		return nil, err
	}
	if v.stopWithoutRetry {
		// Validation prevented execution and doesn't want the executor to retry, so
		// don't return an error - assume the function finishes and delete state.
		_, err := e.smv2.Delete(ctx, md.ID)
		return nil, err
	}

	// Store the metadata in context for future use and propagate trace
	// context. This can be used to reduce reads in the future.
	ctx = e.extractTraceCtx(ctx, md, &item)

	// spanID should always exists
	fnSpanID, err := md.Config.GetSpanID()
	if err != nil {
		// generate a new one here to be used for subsequent runs.
		// this could happen for runs that started before this feature was introduced.
		sid := telemetry.NewSpanID(ctx)
		fnSpanID = &sid
		// TODO: Save span ID // UPDATE?
	}

	evtIDs := make([]string, len(id.EventIDs))
	for i, eid := range id.EventIDs {
		evtIDs[i] = eid.String()
	}

	// (re)Construct function span to force update the end time
	ctx, fnSpan := telemetry.NewSpan(ctx,
		telemetry.WithScope(consts.OtelScopeFunction),
		telemetry.WithName(f.GetSlug()),
		telemetry.WithTimestamp(start),
		telemetry.WithSpanID(*fnSpanID),
		telemetry.WithSpanAttributes(
			attribute.Bool(consts.OtelUserTraceFilterKey, true),
			attribute.String(consts.OtelSysAccountID, id.AccountID.String()),
			attribute.String(consts.OtelSysWorkspaceID, id.WorkspaceID.String()),
			attribute.String(consts.OtelSysAppID, id.AppID.String()),
			attribute.String(consts.OtelSysFunctionID, id.WorkflowID.String()),
			attribute.String(consts.OtelSysFunctionSlug, f.GetSlug()),
			attribute.Int(consts.OtelSysFunctionVersion, id.WorkflowVersion),
			attribute.String(consts.OtelAttrSDKRunID, id.RunID.String()),
			attribute.String(consts.OtelSysEventIDs, strings.Join(evtIDs, ",")),
			attribute.String(consts.OtelSysIdempotencyKey, id.IdempotencyKey()),
		),
	)
	if md.Config.CronSchedule() != nil {
		fnSpan.SetAttributes(attribute.String(consts.OtelSysCronExpr, *md.Config.CronSchedule()))
	}
	if md.Config.BatchID != nil {
		fnSpan.SetAttributes(
			attribute.String(consts.OtelSysBatchID, md.Config.BatchID.String()),
			attribute.Int64(consts.OtelSysBatchTS, int64(md.Config.BatchID.Time())),
		)
	}

	for _, evt := range events {
		fnSpan.AddEvent(string(evt), trace.WithAttributes(
			attribute.Bool(consts.OtelSysEventData, true),
		))
	}

	ctx, span := telemetry.NewSpan(ctx,
		telemetry.WithScope(consts.OtelScopeExecution),
		telemetry.WithName("execute"),
		telemetry.WithSpanAttributes(
			attribute.Bool(consts.OtelUserTraceFilterKey, true),
			attribute.String(consts.OtelSysAccountID, id.AccountID.String()),
			attribute.String(consts.OtelSysWorkspaceID, id.WorkspaceID.String()),
			attribute.String(consts.OtelSysAppID, id.AppID.String()),
			attribute.String(consts.OtelSysFunctionID, id.WorkflowID.String()),
			attribute.String(consts.OtelSysFunctionSlug, f.GetSlug()),
			attribute.Int(consts.OtelSysFunctionVersion, id.WorkflowVersion),
			attribute.String(consts.OtelAttrSDKRunID, id.RunID.String()),
			attribute.Int(consts.OtelSysStepAttempt, item.Attempt),
			attribute.Int(consts.OtelSysStepMaxAttempt, item.GetMaxAttempts()),
			attribute.String(consts.OtelSysStepGroupID, item.GroupID),
		),
	)
	if item.RunInfo != nil {
		span.SetAttributes(
			attribute.Int64(consts.OtelSysDelaySystem, item.RunInfo.Latency.Milliseconds()),
			attribute.Int64(consts.OtelSysDelaySojourn, item.RunInfo.SojournDelay.Milliseconds()),
		)
	}
	if item.Attempt > 0 {
		span.SetAttributes(attribute.Bool(consts.OtelSysStepRetry, true))
	}
	defer func() {
		fnSpan.End()
		span.End()
	}()
	// if this run just started, there won't be any root spans available so send the function span out
	// early
	if isNewRun {
		fnSpan.SetAttributes(attribute.Int64(consts.OtelSysFunctionStatusCode, enums.RunStatusRunning.ToCode()))
		fnSpan.Send()
	}
	// send early here to help show the span has started and is in-progress
	span.Send()

	// If this is the trigger, check if we only have one child.  If so, skip to directly executing
	// that child;  we don't need to handle the trigger individually.
	//
	// This cuts down on queue churn.
	//
	// NOTE: This is a holdover from treating functions as a *series* of DAG calls.  In that case,
	// we automatically enqueue all children of the dag from the root node.
	// This can be cleaned up.
	if edge.Incoming == inngest.TriggerName {
		// We only support functions with a single step, as we've removed the DAG based approach.
		// This means that we always execute the first step.
		if len(f.Steps) > 1 {
			return nil, fmt.Errorf("DAG-based steps are no longer supported")
		}

		edge.Outgoing = inngest.TriggerName
		edge.Incoming = f.Steps[0].ID
		// Update the payload
		payload := item.Payload.(queue.PayloadEdge)
		payload.Edge = edge
		item.Payload = payload
		// Add retries from the step to our queue item.  Increase as retries is
		// always one less than attempts.
		retries := f.Steps[0].RetryCount() + 1
		item.MaxAttempts = &retries

		// Only just starting:  run lifecycles on first attempt.
		if item.Attempt == 0 {
			// NOTE:
			// annotate the step as the first step of the function run.
			// this way the delay associated with this run is directly correlated to the delay of the
			// function run itself.
			fnSpan.SetAttributes(attribute.Bool(consts.OtelSysStepFirst, true))
			span.SetAttributes(attribute.Bool(consts.OtelSysStepFirst, true))

			// Set the start time and spanID in metadata for subsequent runs
			// This should be an one time operation and is never updated after,
			// which is enforced on the Lua script.
			if err := e.smv2.UpdateMetadata(ctx, md.ID, sv2.MutableConfig{
				StartedAt:      start,
				ForceStepPlan:  md.Config.ForceStepPlan,
				RequestVersion: md.Config.RequestVersion,
			}); err != nil {
				log.From(ctx).Error().Err(err).Msg("error updating metadata on function start")
			}

			for _, e := range e.lifecycles {
				go e.OnFunctionStarted(context.WithoutCancel(ctx), md, item)
			}
		}
	}

	instance := runInstance{
		md:         md,
		f:          *f,
		events:     events,
		item:       item,
		edge:       edge,
		stackIndex: stackIndex,
	}

	resp, err := e.run(ctx, &instance)

	if resp == nil && err != nil {
		span.SetStatus(codes.Error, err.Error())
		span.SetStepOutput(err.Error())
		return nil, err
	}

	if resp != nil {
		if op := resp.TraceVisibleStepExecution(); op != nil {
			spanName := op.UserDefinedName()
			span.SetName(spanName)

			fnSpan.SetAttributes(attribute.Int64(consts.OtelSysFunctionStatusCode, enums.RunStatusRunning.ToCode()))

			foundOp := op.Op
			// The op changes based on the current state of the step, so we
			// are required to normalize here.
			switch foundOp {
			case enums.OpcodeStep, enums.OpcodeStepError:
				foundOp = enums.OpcodeStepRun
			}

			span.SetAttributes(
				attribute.Int(consts.OtelSysStepStatusCode, resp.StatusCode),
				attribute.Int(consts.OtelSysStepOutputSizeBytes, resp.OutputSize),
				attribute.String(consts.OtelSysStepDisplayName, op.UserDefinedName()),
				attribute.String(consts.OtelSysStepOpcode, foundOp.String()),
			)

			if op.IsError() {
				span.SetStepOutput(op.Error)
				span.SetStatus(codes.Error, op.Error.Message)
			} else {
				span.SetStepOutput(op.Data)
				span.SetStatus(codes.Ok, string(op.Data))
			}
		} else if resp.Retryable() {
			span.SetStatus(codes.Error, *resp.Err)
			span.SetAttributes(
				attribute.Int(consts.OtelSysStepStatusCode, resp.StatusCode),
				attribute.Int(consts.OtelSysStepOutputSizeBytes, resp.OutputSize),
			)
			span.SetStepOutput(resp.Output)
		} else if resp.IsTraceVisibleFunctionExecution() {
			spanName := "function success"
			fnstatus := attribute.Int64(consts.OtelSysFunctionStatusCode, enums.RunStatusCompleted.ToCode())
			fnSpan.SetStatus(codes.Ok, "success")
			span.SetStatus(codes.Ok, "success")

			if resp.StatusCode != 200 {
				spanName = "function error"
				fnstatus = attribute.Int64(consts.OtelSysFunctionStatusCode, enums.RunStatusFailed.ToCode())
				fnSpan.SetStatus(codes.Error, resp.Error())
				span.SetStatus(codes.Error, resp.Error())
			}

			fnSpan.SetAttributes(fnstatus)
			span.SetName(spanName)
			fnSpan.SetFnOutput(resp.Output)
			span.SetFnOutput(resp.Output)
		} else {
			// if it's not a step or function response that represents either a failed or a successful execution.
			// Do not record discovery spans and cancel it.
			ctx = span.Cancel(ctx)
		}
	}

	err = e.HandleResponse(ctx, &instance, resp)
	return resp, err
}

func (e *executor) HandleResponse(ctx context.Context, i *runInstance, resp *state.DriverResponse) error {
	for _, e := range e.lifecycles {
		// OnStepFinished handles step success and step errors/failures.  It is
		// currently the responsibility of the lifecycle manager to handle the differing
		// step statuses when a step finishes.
		//
		// TODO (tonyhb): This should probably change, as each lifecycle listener has to
		// do the same parsing & conditional checks.
		go e.OnStepFinished(context.WithoutCancel(ctx), i.md, i.item, i.edge, resp.Step, *resp)
	}

	// Check for temporary failures.  The outputs of transient errors are not
	// stored in the state store;  they're tracked via executor lifecycle methods
	// for logging.
	//
	// NOTE: If the SDK was running a step (NOT function code) and quit gracefully,
	// resp.UserError will always be set, even if the step itself throws a non-retriable
	// error.
	//
	// This is purely for network errors or top-level function code errors.
	if resp.Err != nil {
		if resp.Retryable() {
			// Retries are a native aspect of the queue;  returning errors always
			// retries steps if possible.
			for _, e := range e.lifecycles {
				// Run the lifecycle method for this retry, which is baked into the queue.
				i.item.Attempt += 1
				go e.OnStepScheduled(context.WithoutCancel(ctx), i.md, i.item, &resp.Step.Name)
			}

			return resp
		}

		// If resp.Err != nil, we don't know whether to invoke the fn again
		// with per-step errors, as we don't know if the intent behind this queue item
		// is a step.
		//
		// In this case, for non-retryable errors, we ignore and fail the function;
		// only OpcodeStepError causes try/catch to be handled and us to continue
		// on error.
		//
		// TODO: Improve this.

		// Check if this step permanently failed.  If so, the function is a failure.
		if !resp.Retryable() {
			// TODO: Refactor state input
			if performedFinalization, err := e.finalize(ctx, i.md, i.events, i.f.GetSlug(), *resp); err != nil {
				logger.From(ctx).Error().Err(err).Msg("error running finish handler")
			} else if performedFinalization {
				for _, e := range e.lifecycles {
					go e.OnFunctionFinished(context.WithoutCancel(ctx), i.md, i.item, *resp)
				}
			}

			return resp
		}
	}

	// This is a success, which means either a generator or a function result.
	if len(resp.Generator) > 0 {
		// Handle generator responses then return.
		if serr := e.HandleGeneratorResponse(ctx, i, resp); serr != nil {
			// If this is an error compiling async expressions, fail the function.
			if strings.Contains(serr.Error(), "error compiling expression") {
				if performedFinalization, err := e.finalize(ctx, i.md, i.events, i.f.GetSlug(), *resp); err != nil {
					logger.From(ctx).Error().Err(err).Msg("error running finish handler")
				} else if performedFinalization {
					for _, e := range e.lifecycles {
						go e.OnFunctionFinished(context.WithoutCancel(ctx), i.md, i.item, *resp)
					}
				}

				return nil
			}
			return fmt.Errorf("error handling generator response: %w", serr)
		}
		return nil
	}

	// This is the function result.
	if performedFinalization, err := e.finalize(ctx, i.md, i.events, i.f.GetSlug(), *resp); err != nil {
		logger.From(ctx).Error().Err(err).Msg("error running finish handler")
	} else if performedFinalization {
		for _, e := range e.lifecycles {
			go e.OnFunctionFinished(context.WithoutCancel(ctx), i.md, i.item, *resp)
		}
	}

	return nil
}

type functionFinishedData struct {
	FunctionID          string         `json:"function_id"`
	RunID               ulid.ULID      `json:"run_id"`
	Event               map[string]any `json:"event"`
	Events              []event.Event  `json:"events"`
	Error               any            `json:"error,omitempty"`
	Result              any            `json:"result,omitempty"`
	InvokeCorrelationID *string        `json:"correlation_id,omitempty"`
}

func (f *functionFinishedData) setResponse(r state.DriverResponse) {
	if r.Err != nil {
		f.Error = r.StandardError()
	}
	if r.UserError != nil {
		f.Error = r.UserError
	}
	if r.Output != nil {
		f.Result = r.Output
	}
}

func (f functionFinishedData) Map() map[string]any {
	s := structs.New(f)
	s.TagName = "json"
	return s.Map()
}

// finalize performs run finalization, which involves sending the function
// finished/failed event and deleting state.
//
// Returns a boolean indicating whether it performed finalization. If the run
// had parallel steps then it may be false, since parallel steps cause the
// function end to be reached multiple times in a single run
func (e *executor) finalize(ctx context.Context, md sv2.Metadata, evts []json.RawMessage, fnSlug string, resp state.DriverResponse) (bool, error) {
	// Parse events for the fail handler before deleting state.
	inputEvents := make([]event.Event, len(evts))
	for n, e := range evts {
		evt, err := event.NewEvent(e)
		if err != nil {
			return false, err
		}
		inputEvents[n] = *evt
	}

	// Delete the function state in every case.
	performedFinalization, err := e.smv2.Delete(ctx, md.ID)
	if err != nil {
		logger.StdlibLogger(ctx).Error("error deleting state in finalize", "error", err)
	}
	if err == nil && !performedFinalization {
		return performedFinalization, nil
	}

	// TODO: Load all pauses for the function and remove, once we index pauses.

	if e.finishHandler == nil {
		return performedFinalization, nil
	}

	// Prepare events that we must send
	now := time.Now()
	base := &functionFinishedData{
		FunctionID: fnSlug,
		RunID:      md.ID.RunID,
		Events:     inputEvents,
	}
	base.setResponse(resp)

	// We'll send many events - some for each items in the batch.  This ensures that invoke works
	// for batched functions.
	freshEvents := []event.Event{}
	for n, runEvt := range inputEvents {
		if runEvt.Name == event.FnFailedName || runEvt.Name == event.FnFinishedName {
			// Don't recursively trigger internal finish handlers.
			continue
		}

		invokeID := correlationID(runEvt)
		if invokeID == nil && n > 0 {
			// We only send function finish events for either the first event in a batch or for
			// all events with a correlation ID.
			continue
		}

		// Copy the base data to set the event.
		copied := *base
		copied.Event = runEvt.Map()
		copied.InvokeCorrelationID = invokeID
		data := copied.Map()

		// Add an `inngest/function.finished` event.
		freshEvents = append(freshEvents, event.Event{
			ID:        ulid.MustNew(uint64(now.UnixMilli()), rand.Reader).String(),
			Name:      event.FnFinishedName,
			Timestamp: now.UnixMilli(),
			Data:      data,
		})

		// Legacy - send inngest/function.failed, except for when the function has been cancelled.
		if resp.Err != nil && !strings.Contains(*resp.Err, state.ErrFunctionCancelled.Error()) {
			freshEvents = append(freshEvents, event.Event{
				ID:        ulid.MustNew(uint64(now.UnixMilli()), rand.Reader).String(),
				Name:      event.FnFailedName,
				Timestamp: now.UnixMilli(),
				Data:      data,
			})
		}
	}

	return performedFinalization, e.finishHandler(ctx, md.ID, freshEvents)
}

func correlationID(event event.Event) *string {
	container, ok := event.Data[consts.InngestEventDataPrefix].(map[string]any)
	if !ok {
		return nil
	}
	if correlationID, ok := container[consts.InvokeCorrelationId].(string); ok {
		return &correlationID
	}
	return nil
}

// run executes the step with the given step ID.
//
// A nil response with an error indicates that an internal error occurred and the step
// did not run.
func (e *executor) run(ctx context.Context, i *runInstance) (*state.DriverResponse, error) {
	url, _ := i.f.URI()
	for _, e := range e.lifecycles {
		go e.OnStepStarted(context.WithoutCancel(ctx), i.md, i.item, i.edge, url.String())
	}

	// Execute the actual step.
	response, err := e.executeDriverForStep(ctx, i)

	if response.Err != nil && err == nil {
		// This step errored, so always return an error.
		return response, fmt.Errorf("%s", *response.Err)
	}
	return response, err
}

// executeDriverForStep runs the enqueued step by invoking the driver.  It also inspects
// and normalizes responses (eg. max retry attempts).
func (e *executor) executeDriverForStep(ctx context.Context, i *runInstance) (*state.DriverResponse, error) {
	url, _ := i.f.URI()

	driverName := inngest.SchemeDriver(url.Scheme)
	d, ok := e.runtimeDrivers[driverName]
	if !ok {
		return nil, fmt.Errorf("%w: '%s'", ErrNoRuntimeDriver, driverName)
	}

	step := &i.f.Steps[0]

	response, err := d.Execute(ctx, e.smv2, i.md, i.item, i.edge, *step, i.stackIndex, i.item.Attempt)

	// TODO: Steps.
	if response == nil {
		response = &state.DriverResponse{
			Step: *step,
		}
	}
	if err != nil && response.Err == nil {
		// Set the response error if it wasn't set, or if Execute had an internal error.
		// This ensures that we only ever need to check resp.Err to handle errors.
		errstr := err.Error()
		response.Err = &errstr
	}
	// Ensure that the step is always set.  This removes the need for drivers to always
	// set this.
	if response.Step.ID == "" {
		response.Step = *step
	}

	// If there's one opcode and it's of type StepError, ensure we set resp.Err to
	// a string containing the response error.
	//
	// TODO: Refactor response.Err
	if len(response.Generator) == 1 && response.Generator[0].Op == enums.OpcodeStepError {
		if !queue.ShouldRetry(nil, i.item.Attempt, step.RetryCount()+1) {
			response.NoRetry = true
		}
	}

	// Max attempts is encoded at the queue level from step configuration.  If we're at max attempts,
	// ensure the response's NoRetry flag is set, as we shouldn't retry any more.  This also ensures
	// that we properly handle this response as a Failure (permanent) vs an Error (transient).
	if response.Err != nil && !queue.ShouldRetry(nil, i.item.Attempt, step.RetryCount()+1) {
		response.NoRetry = true
	}

	return response, err
}

// HandlePauses handles pauses loaded from an incoming event.
func (e *executor) HandlePauses(ctx context.Context, iter state.PauseIterator, evt event.TrackedEvent) (execution.HandlePauseResult, error) {
	// Use the aggregator for all funciton finished events, if there are more than
	// 50 waiting.  It only takes a few milliseconds to iterate and handle less
	// than 50;  anything more runs the risk of running slow.
	if iter.Count() > 10 {
		aggRes, err := e.handleAggregatePauses(ctx, evt)
		if err != nil {
			log.From(ctx).Error().Err(err).Msg("error handling aggregate pauses")
		}
		return aggRes, err
	}

	res, err := e.handlePausesAllNaively(ctx, iter, evt)
	if err != nil {
		log.From(ctx).Error().Err(err).Msg("error handling aggregate pauses")
	}
	return res, nil
}

//nolint:all
func (e *executor) handlePausesAllNaively(ctx context.Context, iter state.PauseIterator, evt event.TrackedEvent) (execution.HandlePauseResult, error) {
	res := execution.HandlePauseResult{0, 0}

	if e.queue == nil || e.smv2 == nil || e.pm == nil {
		return res, fmt.Errorf("No queue or state manager specified")
	}

	log := e.log
	if log == nil {
		log = logger.From(ctx)
	}
	base := log.With().Str("event_id", evt.GetInternalID().String()).Logger()

	var (
		goerr error
		wg    sync.WaitGroup
	)

	evtID := evt.GetInternalID()
	evtIDStr := evtID.String()

	// Schedule up to PauseHandleConcurrency pauses at once.
	sem := semaphore.NewWeighted(int64(PauseHandleConcurrency))

	for iter.Next(ctx) {
		pause := iter.Val(ctx)

		// Block until we have capacity
		if err := sem.Acquire(ctx, 1); err != nil {
			return res, fmt.Errorf("error blocking on semaphore: %w", err)
		}

		wg.Add(1)
		go func() {
			atomic.AddInt32(&res[0], 1)

			defer wg.Done()
			// Always release one from the capacity
			defer sem.Release(1)

			if pause == nil {
				return
			}

			l := base.With().
				Str("pause_id", pause.ID.String()).
				Str("run_id", pause.Identifier.RunID.String()).
				Str("workflow_id", pause.Identifier.WorkflowID.String()).
				Str("expires", pause.Expires.String()).
				Logger()

			// NOTE: Some pauses may be nil or expired, as the iterator may take
			// time to process.  We handle that here and assume that the event
			// did not occur in time.
			if pause.Expires.Time().Before(time.Now()) {
				// Consume this pause to remove it entirely
				l.Debug().Msg("deleting expired pause")
				_ = e.pm.DeletePause(context.Background(), *pause)
				return
			}

			if pause.TriggeringEventID != nil && *pause.TriggeringEventID == evtIDStr {
				return
			}

			if pause.Cancel {
				// This is a cancellation signal.  Check if the function
				// has ended, and if so remove the pause.
				//
				// NOTE: Bookkeeping must be added to individual function runs and handled on
				// completion instead of here.  This is a hot path and should only exist whilst
				// bookkeeping is not implemented.
				if exists, err := e.smv2.Exists(ctx, sv2.IDFromV1(pause.Identifier)); !exists && err == nil {
					// This function has ended.  Delete the pause and continue
					_ = e.pm.DeletePause(context.Background(), *pause)
					return
				}
			}

			// Run an expression if this exists.
			if pause.Expression != nil {
				// Precompute the expression data once, as a value (not pointer)
				data := expressions.NewData(map[string]any{
					"async": evt.GetEvent().Map(),
				})

				if len(pause.ExpressionData) > 0 {
					// If we have cached data for the expression (eg. the expression is evaluating workflow
					// state which we don't have access to here), unmarshal the data and add it to our
					// event data.
					data.Add(pause.ExpressionData)
				}

				expr, err := expressions.NewExpressionEvaluator(ctx, *pause.Expression)
				if err != nil {
					l.Error().Err(err).Msg("error compiling pause expression")
					return
				}

				val, _, err := expr.Evaluate(ctx, data)
				if err != nil {
					l.Warn().Err(err).Msg("error evaluating pause expression")
					return
				}
				result, _ := val.(bool)
				if !result {
					l.Trace().Msg("pause did not match expression")
					return
				}
			}

			// Ensure that we store the group ID for this pause, letting us properly track cancellation
			// or continuation history
			ctx = state.WithGroupID(ctx, pause.GroupID)

			// Cancelling a function can happen before a lease, as it's an atomic operation that will always happen.
			if pause.Cancel {
				err := e.Cancel(ctx, sv2.IDFromV1(pause.Identifier), execution.CancelRequest{
					EventID:    &evtID,
					Expression: pause.Expression,
				})
				if errors.Is(err, state.ErrFunctionCancelled) ||
					errors.Is(err, state.ErrFunctionComplete) ||
					errors.Is(err, state.ErrFunctionFailed) ||
					errors.Is(err, ErrFunctionEnded) {
					// Safe to ignore.
					return
				}
				if err != nil && !strings.Contains(err.Error(), "no status stored in metadata") {
					goerr = errors.Join(goerr, fmt.Errorf("error cancelling function: %w", err))
					return
				}
				// Ensure we consume this pause, as this isn't handled by the higher-level cancel function.
				err = e.pm.ConsumePause(ctx, pause.ID, nil)
				if err == nil || err == state.ErrPauseLeased || err == state.ErrPauseNotFound || err == state.ErrRunNotFound {
					// Done. Add to the counter.
					_ = e.pm.DeletePause(context.Background(), *pause)
					atomic.AddInt32(&res[1], 1)
					return
				}
				goerr = errors.Join(goerr, fmt.Errorf("error consuming pause after cancel: %w", err))
				return
			}

			resumeData := pause.GetResumeData(evt.GetEvent())

			if e.log != nil {
				e.log.
					Debug().
					Interface("with", resumeData.With).
					Str("pause.DataKey", pause.DataKey).
					Msg("resuming pause")
			}

			err := e.Resume(ctx, *pause, execution.ResumeRequest{
				With:     resumeData.With,
				EventID:  &evtID,
				RunID:    resumeData.RunID,
				StepName: resumeData.StepName,
			})
			if errors.Is(err, state.ErrPauseLeased) ||
				errors.Is(err, state.ErrPauseNotFound) ||
				errors.Is(err, state.ErrRunNotFound) {
				return
			}
			if err != nil {
				goerr = errors.Join(goerr, fmt.Errorf("error resuming pause: %w", err))
				return
			}
			// Add to the counter.
			atomic.AddInt32(&res[1], 1)
		}()

	}

	wg.Wait()

	if iter.Error() != context.Canceled {
		goerr = errors.Join(goerr, fmt.Errorf("pause iteration error: %w", iter.Error()))
	}

	return res, goerr
}

func (e *executor) handleAggregatePauses(ctx context.Context, evt event.TrackedEvent) (execution.HandlePauseResult, error) {
	res := execution.HandlePauseResult{0, 0}

	if e.exprAggregator == nil {
		return execution.HandlePauseResult{}, fmt.Errorf("no expression evaluator found")
	}

	log := logger.StdlibLogger(ctx).With("event_id", evt.GetInternalID().String())
	evtID := evt.GetInternalID()
	evtIDStr := evtID.String()

	evals, count, err := e.exprAggregator.EvaluateAsyncEvent(ctx, evt)
	if err != nil {
		return execution.HandlePauseResult{count, 0}, err
	}

	var (
		goerr error
		wg    sync.WaitGroup
	)

	for _, i := range evals {
		found, ok := i.(*state.Pause)
		if !ok || found == nil {
			continue
		}

		// Copy pause into function
		pause := *found
		wg.Add(1)
		go func() {
			atomic.AddInt32(&res[0], 1)

			defer wg.Done()

			l := log.With(
				"pause_id", pause.ID.String(),
				"run_id", pause.Identifier.RunID.String(),
				"workflow_id", pause.Identifier.WorkflowID.String(),
				"expires", pause.Expires.String(),
			)

			// NOTE: Some pauses may be nil or expired, as the iterator may take
			// time to process.  We handle that here and assume that the event
			// did not occur in time.
			if pause.Expires.Time().Before(time.Now()) {
				// Consume this pause to remove it entirely
				l.Debug("deleting expired pause")
				_ = e.pm.DeletePause(context.Background(), pause)
				_ = e.exprAggregator.RemovePause(ctx, pause)
				return
			}

			if pause.TriggeringEventID != nil && *pause.TriggeringEventID == evtIDStr {
				return
			}

			if pause.Cancel {
				// This is a cancellation signal.  Check if the function
				// has ended, and if so remove the pause.
				//
				// NOTE: Bookkeeping must be added to individual function runs and handled on
				// completion instead of here.  This is a hot path and should only exist whilst
				// bookkeeping is not implemented.
				if exists, err := e.smv2.Exists(ctx, sv2.IDFromV1(pause.Identifier)); !exists && err == nil {
					// This function has ended.  Delete the pause and continue
					_ = e.pm.DeletePause(context.Background(), pause)
					_ = e.exprAggregator.RemovePause(ctx, pause)
					return
				}
			}

			// Ensure that we store the group ID for this pause, letting us properly track cancellation
			// or continuation history
			ctx = state.WithGroupID(ctx, pause.GroupID)

			// Cancelling a function can happen before a lease, as it's an atomic operation that will always happen.
			if pause.Cancel {
				err := e.Cancel(ctx, sv2.IDFromV1(pause.Identifier), execution.CancelRequest{
					EventID:    &evtID,
					Expression: pause.Expression,
				})
				if errors.Is(err, state.ErrFunctionCancelled) ||
					errors.Is(err, state.ErrFunctionComplete) ||
					errors.Is(err, state.ErrFunctionFailed) ||
					errors.Is(err, ErrFunctionEnded) {
					// Safe to ignore.
					_ = e.exprAggregator.RemovePause(ctx, pause)
					return
				}
				if err != nil && strings.Contains(err.Error(), "no status stored in metadata") {
					// Safe to ignore.
					_ = e.exprAggregator.RemovePause(ctx, pause)
					return
				}

				if err != nil {
					goerr = errors.Join(goerr, fmt.Errorf("error cancelling function: %w", err))
					return
				}
				// Ensure we consume this pause, as this isn't handled by the higher-level cancel function.
				err = e.pm.ConsumePause(ctx, pause.ID, nil)
				if err == nil || err == state.ErrPauseLeased || err == state.ErrPauseNotFound {
					// Done. Add to the counter.
					atomic.AddInt32(&res[1], 1)
					_ = e.exprAggregator.RemovePause(ctx, pause)
					return
				}
				goerr = errors.Join(goerr, fmt.Errorf("error consuming pause after cancel: %w", err))
				return
			}

			resumeData := pause.GetResumeData(evt.GetEvent())

			err := e.Resume(ctx, pause, execution.ResumeRequest{
				With:     resumeData.With,
				EventID:  &evtID,
				RunID:    resumeData.RunID,
				StepName: resumeData.StepName,
			})
			if errors.Is(err, state.ErrPauseLeased) ||
				errors.Is(err, state.ErrPauseNotFound) ||
				errors.Is(err, state.ErrRunNotFound) {
				return
			}
			if err != nil {
				goerr = errors.Join(goerr, fmt.Errorf("error resuming pause: %w", err))
				return
			}
			// Add to the counter.
			atomic.AddInt32(&res[1], 1)
			if err := e.exprAggregator.RemovePause(ctx, pause); err != nil {
				l.Warn("error removing pause from aggregator", "error", err)
			}
		}()
	}
	wg.Wait()

	return res, goerr
}

func (e *executor) HandleInvokeFinish(ctx context.Context, evt event.TrackedEvent) error {
	evtID := evt.GetInternalID()

	log := e.log
	if log == nil {
		log = logger.From(ctx)
	}
	l := log.With().Str("event_id", evtID.String()).Logger()

	correlationID := evt.GetEvent().CorrelationID()
	if correlationID == "" {
		return fmt.Errorf("no correlation ID found in event when trying to handle finish")
	}

	// find the pause with correlationID
	wsID := evt.GetWorkspaceID()
	pause, err := e.pm.PauseByInvokeCorrelationID(ctx, wsID, correlationID)
	if err != nil {
		return err
	}

	if pause.Expires.Time().Before(time.Now()) {
		// Consume this pause to remove it entirely
		l.Debug().Msg("deleting expired pause")
		_ = e.pm.DeletePause(context.Background(), *pause)
		return nil
	}

	if pause.Cancel {
		// This is a cancellation signal.  Check if the function
		// has ended, and if so remove the pause.
		//
		// NOTE: Bookkeeping must be added to individual function runs and handled on
		// completion instead of here.  This is a hot path and should only exist whilst
		// bookkeeping is not implemented.
		if exists, err := e.smv2.Exists(ctx, sv2.IDFromV1(pause.Identifier)); !exists && err == nil {
			// This function has ended.  Delete the pause and continue
			_ = e.pm.DeletePause(context.Background(), *pause)
			return nil
		}
	}

	resumeData := pause.GetResumeData(evt.GetEvent())
	if e.log != nil {
		e.log.
			Debug().
			Interface("with", resumeData.With).
			Str("pause.DataKey", pause.DataKey).
			Msg("resuming pause from invoke")
	}

	return e.Resume(ctx, *pause, execution.ResumeRequest{
		With:     resumeData.With,
		EventID:  &evtID,
		RunID:    resumeData.RunID,
		StepName: resumeData.StepName,
	})
}

// Cancel cancels an in-progress function.
func (e *executor) Cancel(ctx context.Context, id sv2.ID, r execution.CancelRequest) error {
	md, err := e.smv2.LoadMetadata(ctx, id)
	if err == sv2.ErrMetadataNotFound || err == state.ErrRunNotFound {
		return nil
	}
	if err != nil {
		return fmt.Errorf("unable to load run: %w", err)
	}

	// We need events to finalize the function.
	evts, err := e.smv2.LoadEvents(ctx, id)
	if err != nil {
		return fmt.Errorf("unable to load run events: %w", err)
	}

	ctx = e.extractTraceCtx(ctx, md, nil)
	for _, e := range e.lifecycles {
		go e.OnFunctionCancelled(context.WithoutCancel(ctx), md, r)
	}

	// We need the function slug.
	f, err := e.fl.LoadFunction(ctx, md.ID.Tenant.EnvID, md.ID.FunctionID)
	if err != nil {
		return fmt.Errorf("unable to load function: %w", err)
	}

	fnCancelledErr := state.ErrFunctionCancelled.Error()
	if performedFinalization, err := e.finalize(ctx, md, evts, f.GetSlug(), state.DriverResponse{
		Err: &fnCancelledErr,
	}); err != nil {
		logger.From(ctx).Error().Err(err).Msg("error running finish handler")
<<<<<<< HEAD
	} else if performedFinalization {
		ctx = e.extractTraceCtx(ctx, md, nil)
		for _, e := range e.lifecycles {
			go e.OnFunctionCancelled(context.WithoutCancel(ctx), md, r)
		}
=======
>>>>>>> be48d744
	}

	return nil
}

// Resume resumes an in-progress function from the given pause.
func (e *executor) Resume(ctx context.Context, pause state.Pause, r execution.ResumeRequest) error {
	if e.queue == nil || e.smv2 == nil || e.pm == nil {
		return fmt.Errorf("No queue or state manager specified")
	}

	md, err := e.smv2.LoadMetadata(ctx, sv2.ID{
		RunID:      pause.Identifier.RunID,
		FunctionID: pause.Identifier.WorkflowID,
		Tenant: sv2.Tenant{
			AppID:     pause.Identifier.AppID,
			EnvID:     pause.Identifier.WorkspaceID,
			AccountID: pause.Identifier.AccountID,
		},
	})
	if err == state.ErrRunNotFound {
		return err
	}
	if err != nil {
		return fmt.Errorf("error loading metadata to resume from pause: %w", err)
	}

	// Lease this pause so that only this thread can schedule the execution.
	//
	// If we don't do this, there's a chance that two concurrent runners
	// attempt to enqueue the next step of the workflow.
	err = e.pm.LeasePause(ctx, pause.ID)
	if err == state.ErrPauseLeased || err == state.ErrPauseNotFound {
		// Ignore;  this is being handled by another runner.
		return nil
	}

	if pause.OnTimeout && r.EventID != nil {
		// Delete this pause, as an event has occured which matches
		// the timeout.  We can do this prior to leasing a pause as it's the
		// only work that needs to happen
		err := e.pm.ConsumePause(ctx, pause.ID, nil)
		if err == nil || err == state.ErrPauseNotFound {
			return nil
		}
		return err
	}

	if err = e.pm.ConsumePause(ctx, pause.ID, r.With); err != nil {
		return fmt.Errorf("error consuming pause via event: %w", err)
	}

	if e.log != nil {
		e.log.Debug().
			Str("pause_id", pause.ID.String()).
			Str("run_id", pause.Identifier.RunID.String()).
			Str("workflow_id", pause.Identifier.WorkflowID.String()).
			Bool("timeout", pause.OnTimeout).
			Bool("cancel", pause.Cancel).
			Msg("resuming from pause")
	}

	// Schedule an execution from the pause's entrypoint.  We do this after
	// consuming the pause to guarantee the event data is stored via the pause
	// for the next run.  If the ConsumePause call comes after enqueue, the TCP
	// conn may drop etc. and running the job may occur prior to saving state data.
	// jobID := fmt.Sprintf("%s-%s", pause.Identifier.IdempotencyKey(), pause.DataKey+"-pause")
	jobID := fmt.Sprintf("%s-%s", pause.Identifier.IdempotencyKey(), pause.DataKey)
	err = e.queue.Enqueue(
		ctx,
		queue.Item{
			JobID: &jobID,
			// Add a new group ID for the child;  this will be a new step.
			GroupID:               uuid.New().String(),
			WorkspaceID:           pause.WorkspaceID,
			Kind:                  queue.KindEdge,
			Identifier:            pause.Identifier,
			PriorityFactor:        md.Config.PriorityFactor,
			CustomConcurrencyKeys: md.Config.CustomConcurrencyKeys,
			MaxAttempts:           pause.MaxAttempts,
			Payload: queue.PayloadEdge{
				Edge: pause.Edge(),
			},
		},
		time.Now(),
	)
	if err != nil && err != redis_state.ErrQueueItemExists {
		return fmt.Errorf("error enqueueing after pause: %w", err)
	}

	returnedEventID := ""
	if r.EventID != nil {
		returnedEventID = r.EventID.String()
	}

	commonAttrs := []attribute.KeyValue{
		attribute.Bool(consts.OtelUserTraceFilterKey, true),
		attribute.String(consts.OtelSysAccountID, pause.Identifier.AccountID.String()),
		attribute.String(consts.OtelSysWorkspaceID, pause.Identifier.WorkspaceID.String()),
		attribute.String(consts.OtelSysAppID, pause.Identifier.AppID.String()),
		attribute.String(consts.OtelSysFunctionID, pause.Identifier.WorkflowID.String()),
		attribute.Int(consts.OtelSysFunctionVersion, pause.Identifier.WorkflowVersion),
		attribute.String(consts.OtelAttrSDKRunID, pause.Identifier.RunID.String()),
		attribute.Int(consts.OtelSysStepAttempt, 0),    // ?
		attribute.Int(consts.OtelSysStepMaxAttempt, 1), // ?
		attribute.String(consts.OtelSysStepGroupID, pause.GroupID),
		attribute.String(consts.OtelSysStepDisplayName, pause.StepName),
	}

	if pause.IsInvoke() {
		if pause.Metadata != nil {
			if meta, ok := pause.Metadata[consts.OtelPropagationKey]; ok {
				carrier := telemetry.NewTraceCarrier()
				if err := carrier.Unmarshal(meta); err == nil {
					ctx = telemetry.UserTracer().Propagator().Extract(ctx, propagation.MapCarrier(carrier.Context))
					if carrier.CanResumePause() {
						// Used for spans
						triggeringEventID := ""
						if pause.TriggeringEventID != nil {
							triggeringEventID = *pause.TriggeringEventID
						}

						targetFnID := ""
						if pause.InvokeTargetFnID != nil {
							targetFnID = *pause.InvokeTargetFnID
						}

						runID := ""
						if r.RunID != nil {
							runID = r.RunID.String()
						}

						_, span := telemetry.NewSpan(ctx,
							telemetry.WithScope(consts.OtelScopeStep),
							telemetry.WithName(consts.OtelSpanInvoke),
							telemetry.WithTimestamp(carrier.Timestamp),
							telemetry.WithSpanID(carrier.SpanID()),
							telemetry.WithSpanAttributes(
								attribute.String(consts.OtelSysStepOpcode, enums.OpcodeInvokeFunction.String()),
								attribute.String(consts.OtelSysStepInvokeTargetFnID, targetFnID),
								attribute.Int64(consts.OtelSysStepInvokeExpires, pause.Expires.Time().UnixMilli()),
								attribute.String(consts.OtelSysStepInvokeTriggeringEventID, triggeringEventID),
								attribute.String(consts.OtelSysStepInvokeReturnedEventID, returnedEventID),
								attribute.String(consts.OtelSysStepInvokeRunID, runID),
								attribute.Bool(consts.OtelSysStepInvokeExpired, r.EventID == nil),
							),
						)
						defer span.End()
						span.SetAttributes(commonAttrs...)
						if r.With != nil {
							span.SetStepOutput(r.With)
						}
						if r.HasError() {
							span.SetStatus(codes.Error, r.Error())
						}
					}
				}
			}
		}

		for _, e := range e.lifecycles {
			go e.OnInvokeFunctionResumed(context.WithoutCancel(ctx), md, r, pause.GroupID)
		}
	} else {
		if pause.Metadata != nil {
			if meta, ok := pause.Metadata[consts.OtelPropagationKey]; ok {
				carrier := telemetry.NewTraceCarrier()
				if err := carrier.Unmarshal(meta); err == nil {
					ctx = telemetry.UserTracer().Propagator().Extract(ctx, propagation.MapCarrier(carrier.Context))
					if carrier.CanResumePause() {
						_, span := telemetry.NewSpan(ctx,
							telemetry.WithScope(consts.OtelScopeStep),
							telemetry.WithName(consts.OtelSpanWaitForEvent),
							telemetry.WithTimestamp(carrier.Timestamp),
							telemetry.WithSpanID(carrier.SpanID()),
							telemetry.WithSpanAttributes(
								attribute.String(consts.OtelSysStepOpcode, enums.OpcodeWaitForEvent.String()),
								attribute.Int64(consts.OtelSysStepWaitExpires, pause.Expires.Time().UnixMilli()),
								attribute.Bool(consts.OtelSysStepWaitExpired, r.EventID == nil),
								attribute.String(consts.OtelSysStepWaitMatchedEventID, returnedEventID),
							),
						)
						defer span.End()
						span.SetAttributes(commonAttrs...)
						if pause.Event != nil {
							span.SetAttributes(attribute.String(consts.OtelSysStepWaitEventName, *pause.Event))
						}
						if pause.Expression != nil {
							span.SetAttributes(attribute.String(consts.OtelSysStepWaitExpression, *pause.Expression))
						}
						if r.With != nil {
							span.SetStepOutput(r.With)
						}
						if r.HasError() {
							span.SetStatus(codes.Error, r.Error())
						}
					}
				}
			}
		}

		for _, e := range e.lifecycles {
			go e.OnWaitForEventResumed(context.WithoutCancel(ctx), md, r, pause.GroupID)
		}
	}

	return nil
}

func (e *executor) HandleGeneratorResponse(ctx context.Context, i *runInstance, resp *state.DriverResponse) error {
	{
		// The following code helps with parallelism and the V2 -> V3 executor changes
		var update *sv2.MutableConfig
		// NOTE: We only need to set hash versions when handling generator responses, else the
		// fn is ending and it doesn't matter.
		if i.md.Config.RequestVersion == -1 {
			update = &sv2.MutableConfig{
				ForceStepPlan:  i.md.Config.ForceStepPlan,
				RequestVersion: resp.RequestVersion,
				StartedAt:      i.md.Config.StartedAt,
			}
		}
		if len(resp.Generator) > 1 {
			if !i.md.Config.ForceStepPlan {
				// With parallelism, we currently instruct the SDK to disable immediate execution,
				// enforcing that every step becomes pre-planned.
				if update == nil {
					update = &sv2.MutableConfig{
						ForceStepPlan:  i.md.Config.ForceStepPlan,
						RequestVersion: resp.RequestVersion,
						StartedAt:      i.md.Config.StartedAt,
					}
				}
				update.ForceStepPlan = true
			}
		}
		if update != nil {
			if err := e.smv2.UpdateMetadata(ctx, i.md.ID, *update); err != nil {
				return fmt.Errorf("error updating function metadata: %w", err)
			}
		}
	}

	groups := opGroups(resp.Generator).All()
	for _, group := range groups {
		if err := e.handleGeneratorGroup(ctx, i, group, resp); err != nil {
			return err
		}
	}

	return nil
}

func (e *executor) handleGeneratorGroup(ctx context.Context, i *runInstance, group OpcodeGroup, resp *state.DriverResponse) error {
	eg := errgroup.Group{}
	for _, op := range group.Opcodes {
		if op == nil {
			// This is clearly an error.
			if e.log != nil {
				e.log.Error().Err(fmt.Errorf("nil generator returned")).Msg("error handling generator")
			}
			continue
		}
		copied := *op
		newItem := i.item
		if group.ShouldStartHistoryGroup {
			// Give each opcode its own group ID, since we want to track each
			// parellel step individually.
			newItem.GroupID = uuid.New().String()
		}
		eg.Go(func() error { return e.handleGenerator(ctx, i, copied) })
	}
	if err := eg.Wait(); err != nil {
		if resp.NoRetry {
			return queue.NeverRetryError(err)
		}
		if resp.RetryAt != nil {
			return queue.RetryAtError(err, resp.RetryAt)
		}
		return err
	}

	return nil
}

func (e *executor) handleGenerator(ctx context.Context, i *runInstance, gen state.GeneratorOpcode) error {
	// Grab the edge that triggered this step execution.
	edge, ok := i.item.Payload.(queue.PayloadEdge)
	if !ok {
		return fmt.Errorf("unknown queue item type handling generator: %T", i.item.Payload)
	}

	switch gen.Op {
	case enums.OpcodeNone:
		// OpcodeNone essentially terminates this "thread" or execution path.  We don't need to do
		// anything - including scheduling future steps.
		//
		// This is necessary for parallelization:  we may fan out from 1 step -> 10 parallel steps,
		// then need to coalesce back to a single thread after all 10 have finished.  We expect
		// drivers/the SDK to return OpcodeNone for all but the last of parallel steps.
		return nil
	case enums.OpcodeStep, enums.OpcodeStepRun:
		return e.handleGeneratorStep(ctx, i, gen, edge)
	case enums.OpcodeStepError:
		return e.handleStepError(ctx, i, gen, edge)
	case enums.OpcodeStepPlanned:
		return e.handleGeneratorStepPlanned(ctx, i, gen, edge)
	case enums.OpcodeSleep:
		return e.handleGeneratorSleep(ctx, i, gen, edge)
	case enums.OpcodeWaitForEvent:
		return e.handleGeneratorWaitForEvent(ctx, i, gen, edge)
	case enums.OpcodeInvokeFunction:
		return e.handleGeneratorInvokeFunction(ctx, i, gen, edge)
	}

	return fmt.Errorf("unknown opcode: %s", gen.Op)
}

// handleGeneratorStep handles OpcodeStep and OpcodeStepRun, both indicating that a function step
// has finished
func (e *executor) handleGeneratorStep(ctx context.Context, i *runInstance, gen state.GeneratorOpcode, edge queue.PayloadEdge) error {
	span := trace.SpanFromContext(ctx)

	nextEdge := inngest.Edge{
		Outgoing: gen.ID,             // Going from the current step
		Incoming: edge.Edge.Incoming, // And re-calling the incoming function in a loop
	}

	// Save the response to the state store.
	output, err := gen.Output()
	if err != nil {
		return err
	}

	if err := e.smv2.SaveStep(ctx, i.md.ID, gen.ID, []byte(output)); err != nil {
		return err
	}

	// Update the group ID in context;  we've already saved this step's success and we're now
	// running the step again, needing a new history group
	groupID := uuid.New().String()
	ctx = state.WithGroupID(ctx, groupID)

	// Re-enqueue the exact same edge to run now.
	jobID := fmt.Sprintf("%s-%s", i.md.IdempotencyKey(), gen.ID)
	now := time.Now()
	nextItem := queue.Item{
		JobID:                 &jobID,
		WorkspaceID:           i.md.ID.Tenant.EnvID,
		GroupID:               groupID,
		Kind:                  queue.KindEdge,
		Identifier:            i.item.Identifier, // TODO: Refactor
		PriorityFactor:        i.item.PriorityFactor,
		CustomConcurrencyKeys: i.item.CustomConcurrencyKeys,
		Attempt:               0,
		MaxAttempts:           i.item.MaxAttempts,
		Payload:               queue.PayloadEdge{Edge: nextEdge},
	}
	err = e.queue.Enqueue(ctx, nextItem, now)
	if err == redis_state.ErrQueueItemExists {
		return nil
	}
	span.SetAttributes(
		attribute.String(consts.OtelSysStepNextOpcode, enums.OpcodeStep.String()),
		attribute.Int64(consts.OtelSysStepNextTimestamp, now.UnixMilli()),
	)

	for _, l := range e.lifecycles {
		// We can't specify step name here since that will result in the
		// "followup discovery step" having the same name as its predecessor.
		var stepName *string = nil
		go l.OnStepScheduled(ctx, i.md, nextItem, stepName)
	}

	return err
}

func (e *executor) handleStepError(ctx context.Context, i *runInstance, gen state.GeneratorOpcode, edge queue.PayloadEdge) error {
	// With the introduction of the StepError opcode, step errors are handled graceully and we can
	// finally distinguish between application level errors (this function) and network errors/other
	// errors (as the SDK didn't return this opcode).
	//
	// Here, we need to process the error and ensure that we reschedule the job for the future.
	//
	// Things to bear in mind:
	// - Steps throwing/returning NonRetriableErrors are still OpcodeStepError
	// - We are now in charge of rescheduling the entire function
	span := trace.SpanFromContext(ctx)
	span.SetStatus(codes.Error, gen.Error.Name)

	if gen.Error == nil {
		// This should never happen.
		logger.StdlibLogger(ctx).Error("OpcodeStepError handled without user error", "gen", gen)
		return fmt.Errorf("no user error defined in OpcodeStepError")
	}

	// If this is the last attempt, store the error in the state store, with a
	// wrapping of "error".  The wrapping allows SDKs to understand whether the
	// memoized step data is an error (and they should throw/return an error) or
	// real data.
	//
	// State stored for each step MUST always be wrapped with either "error" or "data".
	retryable := true

	if gen.Error.NoRetry {
		// This is a NonRetryableError thrown in a step.
		retryable = false
	}
	if !queue.ShouldRetry(nil, i.item.Attempt, i.item.GetMaxAttempts()) {
		// This is the last attempt as per the attempt in the queue, which
		// means we've failed N times, and so it is not retryable.
		retryable = false
	}

	if retryable {
		// Return an error to trigger standard queue retries.
		for _, l := range e.lifecycles {
			i.item.Attempt += 1
			go l.OnStepScheduled(ctx, i.md, i.item, &gen.Name)
		}
		return ErrHandledStepError
	}

	// This was the final step attempt and we still failed.
	//
	// First, save the error to our state store.
	//
	// Note that `onStepFinished` is called immediately after a step response is returned, so
	// the history for this error will have already been handled.
	output, err := gen.Output()
	if err != nil {
		return err
	}
	if err := e.smv2.SaveStep(ctx, i.md.ID, gen.ID, []byte(output)); err != nil {
		return err
	}

	// Because this is a final step error that was handled gracefully, enqueue
	// another attempt to the function with a new edge type.
	nextEdge := inngest.Edge{
		Outgoing: gen.ID,             // Going from the current step
		Incoming: edge.Edge.Incoming, // And re-calling the incoming function in a loop
	}
	groupID := uuid.New().String()
	ctx = state.WithGroupID(ctx, groupID)

	// This is the discovery step to find what happens after we error
	jobID := fmt.Sprintf("%s-%s-failure", i.md.IdempotencyKey(), gen.ID)
	now := time.Now()
	nextItem := queue.Item{
		JobID:                 &jobID,
		WorkspaceID:           i.md.ID.Tenant.EnvID,
		GroupID:               groupID,
		Kind:                  queue.KindEdgeError,
		Identifier:            i.item.Identifier,
		PriorityFactor:        i.item.PriorityFactor,
		CustomConcurrencyKeys: i.item.CustomConcurrencyKeys,
		Attempt:               0,
		MaxAttempts:           i.item.MaxAttempts,
		Payload:               queue.PayloadEdge{Edge: nextEdge},
	}
	err = e.queue.Enqueue(ctx, nextItem, now)
	if err == redis_state.ErrQueueItemExists {
		return nil
	}
	span.SetAttributes(
		attribute.Int64(consts.OtelSysStepNextTimestamp, now.UnixMilli()),
	)

	for _, l := range e.lifecycles {
		go l.OnStepScheduled(ctx, i.md, nextItem, nil)
	}

	return nil
}

func (e *executor) handleGeneratorStepPlanned(ctx context.Context, i *runInstance, gen state.GeneratorOpcode, edge queue.PayloadEdge) error {
	span := trace.SpanFromContext(ctx)

	nextEdge := inngest.Edge{
		// Planned generator IDs are the same as the actual OpcodeStep IDs.
		// We can't set edge.Edge.Outgoing here because the step hasn't yet ran.
		//
		// We do, though, want to store the incomin step ID name _without_ overriding
		// the actual DAG step, though.
		// Run the same action.
		IncomingGeneratorStep: gen.ID,
		Outgoing:              edge.Edge.Outgoing,
		Incoming:              edge.Edge.Incoming,
	}

	// Update the group ID in context;  we're scheduling a step, and we want
	// to start a new history group for this item.
	groupID := uuid.New().String()
	ctx = state.WithGroupID(ctx, groupID)

	// Re-enqueue the exact same edge to run now.
	jobID := fmt.Sprintf("%s-%s", i.item.Identifier.IdempotencyKey(), gen.ID+"-plan")
	now := time.Now()
	nextItem := queue.Item{
		JobID:                 &jobID,
		GroupID:               groupID, // Ensure we correlate future jobs with this group ID, eg. started/failed.
		WorkspaceID:           i.md.ID.Tenant.EnvID,
		Kind:                  queue.KindEdge,
		Identifier:            i.item.Identifier,
		PriorityFactor:        i.item.PriorityFactor,
		CustomConcurrencyKeys: i.item.CustomConcurrencyKeys,
		Attempt:               0,
		MaxAttempts:           i.item.MaxAttempts,
		Payload: queue.PayloadEdge{
			Edge: nextEdge,
		},
	}
	err := e.queue.Enqueue(ctx, nextItem, now)
	if err == redis_state.ErrQueueItemExists {
		return nil
	}
	span.SetAttributes(
		attribute.String(consts.OtelSysStepNextOpcode, enums.OpcodeStepPlanned.String()),
		attribute.Int64(consts.OtelSysStepNextTimestamp, now.UnixMilli()),
	)

	for _, l := range e.lifecycles {
		go l.OnStepScheduled(ctx, i.md, nextItem, &gen.Name)
	}
	return err
}

// handleSleep handles the sleep opcode, ensuring that we enqueue the function to rerun
// at the correct time.
func (e *executor) handleGeneratorSleep(ctx context.Context, i *runInstance, gen state.GeneratorOpcode, edge queue.PayloadEdge) error {
	dur, err := gen.SleepDuration()
	if err != nil {
		return err
	}

	executionSpan := trace.SpanFromContext(ctx)
	nextEdge := inngest.Edge{
		Outgoing: gen.ID,             // Leaving sleep
		Incoming: edge.Edge.Incoming, // To re-call the SDK
	}

	startedAt := time.Now()
	until := startedAt.Add(dur)

	ctx, span := telemetry.NewSpan(ctx,
		telemetry.WithScope(consts.OtelScopeStep),
		telemetry.WithName(consts.OtelSpanSleep),
		telemetry.WithTimestamp(startedAt),
		telemetry.WithSpanAttributes(
			attribute.Bool(consts.OtelUserTraceFilterKey, true),
			attribute.String(consts.OtelSysAccountID, i.item.Identifier.AccountID.String()),
			attribute.String(consts.OtelSysWorkspaceID, i.item.Identifier.WorkspaceID.String()),
			attribute.String(consts.OtelSysAppID, i.item.Identifier.AppID.String()),
			attribute.String(consts.OtelSysFunctionID, i.item.Identifier.WorkflowID.String()),
			// attribute.String(consts.OtelSysFunctionSlug, s.Function().GetSlug()),
			attribute.Int(consts.OtelSysFunctionVersion, i.item.Identifier.WorkflowVersion),
			attribute.String(consts.OtelAttrSDKRunID, i.item.Identifier.RunID.String()),
			attribute.Int(consts.OtelSysStepAttempt, 0),    // ?
			attribute.Int(consts.OtelSysStepMaxAttempt, 1), // ?
			attribute.String(consts.OtelSysStepGroupID, i.item.GroupID),
			attribute.String(consts.OtelSysStepOpcode, enums.OpcodeSleep.String()),
			attribute.String(consts.OtelSysStepDisplayName, gen.UserDefinedName()),
			attribute.Int64(consts.OtelSysStepSleepEndAt, until.UnixMilli()),
		),
	)
	defer span.End(trace.WithTimestamp(until))

	// Create another group for the next item which will run.  We're enqueueing
	// the function to run again after sleep, so need a new group.
	groupID := uuid.New().String()
	ctx = state.WithGroupID(ctx, groupID)

	jobID := fmt.Sprintf("%s-%s", i.md.IdempotencyKey(), gen.ID)
	// TODO Should this also include a parent step span? It will never have attempts.
	err = e.queue.Enqueue(ctx, queue.Item{
		JobID:       &jobID,
		WorkspaceID: i.md.ID.Tenant.EnvID,
		// Sleeps re-enqueue the step so that we can mark the step as completed
		// in the executor after the sleep is complete.  This will re-call the
		// generator step, but we need the same group ID for correlation.
		GroupID:               groupID,
		Kind:                  queue.KindSleep,
		Identifier:            i.item.Identifier,
		PriorityFactor:        i.item.PriorityFactor,
		CustomConcurrencyKeys: i.item.CustomConcurrencyKeys,
		Attempt:               0,
		MaxAttempts:           i.item.MaxAttempts,
		Payload:               queue.PayloadEdge{Edge: nextEdge},
	}, until)
	if err == redis_state.ErrQueueItemExists {
		// Safely ignore this error.
		span.Cancel(ctx)
		return nil
	}
	span.Send()
	executionSpan.SetAttributes(
		attribute.String(consts.OtelSysStepNextOpcode, enums.OpcodeSleep.String()),
		attribute.Int64(consts.OtelSysStepNextTimestamp, until.UnixMilli()),
	)

	for _, e := range e.lifecycles {
		go e.OnSleep(context.WithoutCancel(ctx), i.md, i.item, gen, until)
	}

	return err
}

func (e *executor) handleGeneratorInvokeFunction(ctx context.Context, i *runInstance, gen state.GeneratorOpcode, edge queue.PayloadEdge) error {
	execSpan := trace.SpanFromContext(ctx)
	if e.handleSendingEvent == nil {
		return fmt.Errorf("no handleSendingEvent function specified")
	}

	opts, err := gen.InvokeFunctionOpts()
	if err != nil {
		return fmt.Errorf("unable to parse invoke function opts: %w", err)
	}
	expires, err := opts.Expires()
	if err != nil {
		return fmt.Errorf("unable to parse invoke function expires: %w", err)
	}

	eventName := event.FnFinishedName
	correlationID := i.md.ID.RunID.String() + "." + gen.ID
	strExpr := fmt.Sprintf("async.data.%s == %s", consts.InvokeCorrelationId, strconv.Quote(correlationID))
	_, err = e.newExpressionEvaluator(ctx, strExpr)
	if err != nil {
		return execError{err: fmt.Errorf("failed to create expression to wait for invoked function completion: %w", err)}
	}

	pauseID := uuid.NewSHA1(
		uuid.NameSpaceOID,
		[]byte(i.md.ID.RunID.String()+gen.ID),
	)
	opcode := gen.Op.String()
	now := time.Now()

	sid := telemetry.NewSpanID(ctx)
	// NOTE: the context here still contains the execSpan's traceID & spanID,
	// which is what we want because that's the parent that needs to be referenced later on
	carrier := telemetry.NewTraceCarrier(
		telemetry.WithTraceCarrierTimestamp(now),
		telemetry.WithTraceCarrierSpanID(&sid),
	)
	telemetry.UserTracer().Propagator().Inject(ctx, propagation.MapCarrier(carrier.Context))

	// Always create an invocation event.
	evt := event.NewInvocationEvent(event.NewInvocationEventOpts{
		Event:           *opts.Payload,
		FnID:            opts.FunctionID,
		CorrelationID:   &correlationID,
		TraceCarrier:    carrier,
		ExpiresAt:       expires.UnixMilli(),
		GroupID:         i.item.GroupID,
		DisplayName:     gen.UserDefinedName(),
		SourceAppID:     i.item.Identifier.AppID.String(),
		SourceFnID:      i.item.Identifier.WorkflowID.String(),
		SourceFnVersion: i.item.Identifier.WorkflowVersion,
	})

	ctx, span := telemetry.NewSpan(ctx,
		telemetry.WithScope(consts.OtelScopeStep),
		telemetry.WithName(consts.OtelSpanInvoke),
		telemetry.WithTimestamp(now),
		telemetry.WithSpanID(sid),
		telemetry.WithSpanAttributes(
			attribute.Bool(consts.OtelUserTraceFilterKey, true),
			attribute.String(consts.OtelSysAccountID, i.item.Identifier.AccountID.String()),
			attribute.String(consts.OtelSysWorkspaceID, i.item.Identifier.WorkspaceID.String()),
			attribute.String(consts.OtelSysAppID, i.item.Identifier.AppID.String()),
			attribute.String(consts.OtelSysFunctionID, i.item.Identifier.WorkflowID.String()),
			attribute.String(consts.OtelSysFunctionSlug, i.md.Config.FunctionSlug()),
			attribute.Int(consts.OtelSysFunctionVersion, i.item.Identifier.WorkflowVersion),
			attribute.String(consts.OtelAttrSDKRunID, i.item.Identifier.RunID.String()),
			attribute.Int(consts.OtelSysStepAttempt, 0),    // ?
			attribute.Int(consts.OtelSysStepMaxAttempt, 1), // ?
			attribute.String(consts.OtelSysStepGroupID, i.item.GroupID),
			attribute.String(consts.OtelSysStepOpcode, enums.OpcodeInvokeFunction.String()),
			attribute.String(consts.OtelSysStepDisplayName, gen.UserDefinedName()),

			attribute.String(consts.OtelSysStepInvokeTargetFnID, opts.FunctionID),
			attribute.Int64(consts.OtelSysStepInvokeExpires, expires.UnixMilli()),
			attribute.String(consts.OtelSysStepInvokeTriggeringEventID, evt.ID),
		),
	)
	defer span.End()

	err = e.pm.SavePause(ctx, state.Pause{
		ID:                  pauseID,
		WorkspaceID:         i.md.ID.Tenant.EnvID,
		Identifier:          i.item.Identifier,
		GroupID:             i.item.GroupID,
		Outgoing:            gen.ID,
		Incoming:            edge.Edge.Incoming,
		StepName:            gen.UserDefinedName(),
		Opcode:              &opcode,
		Expires:             state.Time(expires),
		Event:               &eventName,
		Expression:          &strExpr,
		DataKey:             gen.ID,
		InvokeCorrelationID: &correlationID,
		TriggeringEventID:   &evt.ID,
		InvokeTargetFnID:    &opts.FunctionID,
		MaxAttempts:         i.item.MaxAttempts,
		Metadata: map[string]any{
			consts.OtelPropagationKey: carrier,
		},
	})
	if err == state.ErrPauseAlreadyExists {
		span.Cancel(ctx)
		return nil
	}
	if err != nil {
		span.Cancel(ctx)
		return err
	}

	// Enqueue a job that will timeout the pause.
	jobID := fmt.Sprintf("%s-%s-%s", i.md.IdempotencyKey(), gen.ID, "invoke")
	// TODO I think this is fine sending no metadata, as we have no attempts.
	err = e.queue.Enqueue(ctx, queue.Item{
		JobID:       &jobID,
		WorkspaceID: i.md.ID.Tenant.EnvID,
		// Use the same group ID, allowing us to track the cancellation of
		// the step correctly.
		GroupID:               i.item.GroupID,
		Kind:                  queue.KindPause,
		Identifier:            i.item.Identifier,
		PriorityFactor:        i.item.PriorityFactor,
		CustomConcurrencyKeys: i.item.CustomConcurrencyKeys,
		MaxAttempts:           i.item.MaxAttempts,
		Payload: queue.PayloadPauseTimeout{
			PauseID:   pauseID,
			OnTimeout: true,
		},
	}, expires)
	if err == redis_state.ErrQueueItemExists {
		span.Cancel(ctx)
		return nil
	}
	execSpan.SetAttributes(
		attribute.String(consts.OtelSysStepNextOpcode, enums.OpcodeInvokeFunction.String()),
		attribute.Int64(consts.OtelSysStepNextTimestamp, time.Now().UnixMilli()),
		attribute.Int64(consts.OtelSysStepNextExpires, expires.UnixMilli()),
	)

	// Send the event.
	err = e.handleSendingEvent(ctx, evt, i.item)
	if err != nil {
		span.Cancel(ctx)
		// TODO Cancel pause/timeout?
		return fmt.Errorf("error publishing internal invocation event: %w", err)
	}

	for _, e := range e.lifecycles {
		go e.OnInvokeFunction(context.WithoutCancel(ctx), i.md, i.item, gen, ulid.MustParse(evt.ID), correlationID)
	}

	return err
}

func (e *executor) handleGeneratorWaitForEvent(ctx context.Context, i *runInstance, gen state.GeneratorOpcode, edge queue.PayloadEdge) error {
	execSpan := trace.SpanFromContext(ctx)
	opts, err := gen.WaitForEventOpts()
	if err != nil {
		return fmt.Errorf("unable to parse wait for event opts: %w", err)
	}
	expires, err := opts.Expires()
	if err != nil {
		return fmt.Errorf("unable to parse wait for event expires: %w", err)
	}

	pauseID := uuid.NewSHA1(
		uuid.NameSpaceOID,
		[]byte(i.md.ID.RunID.String()+gen.ID),
	)

	expr := opts.If
	if expr != nil && strings.Contains(*expr, "event.") {
		// Remove `event` data from the expression and replace with actual event
		// data as values, now that we have the event.
		//
		// This improves performance in matching, as we can then use the values within
		// aggregate trees.
		evt := event.Event{}
		if err := json.Unmarshal(i.events[0], &evt); err != nil {
			logger.StdlibLogger(ctx).Error("error unmarshalling trigger event in waitForEvent op", "error", err)
		}

		interpolated, err := expressions.Interpolate(ctx, *opts.If, map[string]any{
			"event": evt.Map(),
		})
		if err != nil {
			logger.StdlibLogger(ctx).Warn(
				"error interpolating waitForEvent expression",
				"error", err,
				"expression", *opts.If,
			)
		}
		expr = &interpolated

		// Update the generator to use the interpolated data, ensuring history is updated.
		opts.If = expr
		gen.Opts = opts
	}

	opcode := gen.Op.String()
	sid := telemetry.NewSpanID(ctx)
	now := time.Now()

	// NOTE: the context here still contains the execSpan's traceID & spanID,
	// which is what we want because that's the parent that needs to be referenced later on
	carrier := telemetry.NewTraceCarrier(
		telemetry.WithTraceCarrierTimestamp(now),
		telemetry.WithTraceCarrierSpanID(&sid),
	)
	telemetry.UserTracer().Propagator().Inject(ctx, propagation.MapCarrier(carrier.Context))

	_, span := telemetry.NewSpan(ctx,
		telemetry.WithScope(consts.OtelScopeStep),
		telemetry.WithName(consts.OtelSpanWaitForEvent),
		telemetry.WithTimestamp(now),
		telemetry.WithSpanID(sid),
		telemetry.WithSpanAttributes(
			attribute.Bool(consts.OtelUserTraceFilterKey, true),
			attribute.String(consts.OtelSysStepOpcode, enums.OpcodeWaitForEvent.String()),
			attribute.String(consts.OtelSysAccountID, i.item.Identifier.AccountID.String()),
			attribute.String(consts.OtelSysWorkspaceID, i.item.Identifier.WorkspaceID.String()),
			attribute.String(consts.OtelSysAppID, i.item.Identifier.AppID.String()),
			attribute.String(consts.OtelSysFunctionID, i.item.Identifier.WorkflowID.String()),
			attribute.Int(consts.OtelSysFunctionVersion, i.item.Identifier.WorkflowVersion),
			attribute.String(consts.OtelAttrSDKRunID, i.item.Identifier.RunID.String()),
			attribute.Int(consts.OtelSysStepAttempt, 0),
			attribute.Int(consts.OtelSysStepMaxAttempt, 1),
			attribute.String(consts.OtelSysStepGroupID, i.item.GroupID),
			attribute.String(consts.OtelSysStepWaitEventName, opts.Event),
			attribute.Int64(consts.OtelSysStepWaitExpires, expires.UnixMilli()),
			attribute.String(consts.OtelSysStepDisplayName, gen.UserDefinedName()),
		),
	)
	defer span.End()

	if opts.If != nil {
		span.SetAttributes(attribute.String(consts.OtelSysStepWaitExpression, *opts.If))
	}

	err = e.pm.SavePause(ctx, state.Pause{
		ID:          pauseID,
		WorkspaceID: i.md.ID.Tenant.EnvID,
		Identifier:  i.item.Identifier,
		GroupID:     i.item.GroupID,
		Outgoing:    gen.ID,
		Incoming:    edge.Edge.Incoming,
		StepName:    gen.UserDefinedName(),
		Opcode:      &opcode,
		Expires:     state.Time(expires),
		Event:       &opts.Event,
		Expression:  expr,
		DataKey:     gen.ID,
		MaxAttempts: i.item.MaxAttempts,
		Metadata: map[string]any{
			consts.OtelPropagationKey: carrier,
		},
	})
	if err == state.ErrPauseAlreadyExists {
		return nil
	}
	if err != nil {
		span.Cancel(ctx)
		return err
	}

	// SDK-based event coordination is called both when an event is received
	// OR on timeout, depending on which happens first.  Both routes consume
	// the pause so this race will conclude by calling the function once, as only
	// one thread can lease and consume a pause;  the other will find that the
	// pause is no longer available and return.
	jobID := fmt.Sprintf("%s-%s-%s", i.md.IdempotencyKey(), gen.ID, "wait")
	// TODO Is this fine to leave? No attempts.
	err = e.queue.Enqueue(ctx, queue.Item{
		JobID:       &jobID,
		WorkspaceID: i.md.ID.Tenant.EnvID,
		// Use the same group ID, allowing us to track the cancellation of
		// the step correctly.
		GroupID:               i.item.GroupID,
		Kind:                  queue.KindPause,
		Identifier:            i.item.Identifier,
		PriorityFactor:        i.item.PriorityFactor,
		CustomConcurrencyKeys: i.item.CustomConcurrencyKeys,
		Payload: queue.PayloadPauseTimeout{
			PauseID:   pauseID,
			OnTimeout: true,
		},
	}, expires)
	if err == redis_state.ErrQueueItemExists {
		span.Cancel(ctx)
		return nil
	}
	execSpan.SetAttributes(
		attribute.String(consts.OtelSysStepNextOpcode, enums.OpcodeWaitForEvent.String()),
		attribute.Int64(consts.OtelSysStepNextTimestamp, time.Now().UnixMilli()),
		attribute.Int64(consts.OtelSysStepNextExpires, expires.UnixMilli()),
	)

	for _, e := range e.lifecycles {
		go e.OnWaitForEvent(context.WithoutCancel(ctx), i.md, i.item, gen)
	}

	return err
}

func (e *executor) newExpressionEvaluator(ctx context.Context, expr string) (expressions.Evaluator, error) {
	if e.evalFactory != nil {
		return e.evalFactory(ctx, expr)
	}
	return expressions.NewExpressionEvaluator(ctx, expr)
}

// extractTraceCtx extracts the trace context from the given item, if it exists.
// If it doesn't it falls back to extracting the trace for the run overall.
// If neither exist or they are invalid, it returns the original context.
func (e *executor) extractTraceCtx(ctx context.Context, md sv2.Metadata, item *queue.Item) context.Context {
	if item != nil {
		metadata := make(map[string]any)
		for k, v := range item.Metadata {
			metadata[k] = v
		}
		if newCtx, ok := extractTraceCtxFromMap(ctx, metadata); ok {
			return newCtx
		}
	}

	if md.Config.Context != nil {
		if newCtx, ok := extractTraceCtxFromMap(ctx, md.Config.Context); ok {
			return newCtx
		}
	}

	return ctx
}

func (e *executor) AppendAndScheduleBatch(ctx context.Context, fn inngest.Function, bi batch.BatchItem) error {
	return e.AppendAndScheduleBatchWithOpts(ctx, fn, bi, nil)
}

// AppendAndScheduleBatchWithOpts appends a new batch item. If a new batch is created, it will be scheduled to run
// after the batch timeout. If the item finalizes the batch, a function run is immediately scheduled.
func (e *executor) AppendAndScheduleBatchWithOpts(ctx context.Context, fn inngest.Function, bi batch.BatchItem, opts *execution.BatchExecOpts) error {
	result, err := e.batcher.Append(ctx, bi, fn)
	if err != nil {
		return err
	}

	if opts == nil {
		opts = &execution.BatchExecOpts{}
	}

	switch result.Status {
	case enums.BatchAppend:
		// noop
	case enums.BatchNew:
		dur, err := time.ParseDuration(fn.EventBatch.Timeout)
		if err != nil {
			return err
		}
		at := time.Now().Add(dur)

		if err := e.batcher.ScheduleExecution(ctx, batch.ScheduleBatchOpts{
			ScheduleBatchPayload: batch.ScheduleBatchPayload{
				BatchID:         ulid.MustParse(result.BatchID),
				AccountID:       bi.AccountID,
				WorkspaceID:     bi.WorkspaceID,
				AppID:           bi.AppID,
				FunctionID:      bi.FunctionID,
				FunctionVersion: bi.FunctionVersion,
				BatchPointer:    result.BatchPointerKey,
			},
			At: at,
		}); err != nil {
			return err
		}
	case enums.BatchFull:
		// start execution immediately
		batchID := ulid.MustParse(result.BatchID)
		if err := e.RetrieveAndScheduleBatchWithOpts(ctx, fn, batch.ScheduleBatchPayload{
			BatchID:     batchID,
			AppID:       bi.AppID,
			WorkspaceID: bi.WorkspaceID,
			AccountID:   bi.AccountID,
		}, &execution.BatchExecOpts{
			FunctionPausedAt: opts.FunctionPausedAt,
		}); err != nil {
			return fmt.Errorf("could not retrieve and schedule batch items: %w", err)
		}
	default:
		return fmt.Errorf("invalid status of batch append ops: %d", result.Status)
	}

	return nil
}

func (e *executor) RetrieveAndScheduleBatch(ctx context.Context, fn inngest.Function, payload batch.ScheduleBatchPayload) error {
	return e.RetrieveAndScheduleBatchWithOpts(ctx, fn, payload, nil)
}

// RetrieveAndScheduleBatchWithOpts retrieves all items from a started batch and schedules a function run
func (e *executor) RetrieveAndScheduleBatchWithOpts(ctx context.Context, fn inngest.Function, payload batch.ScheduleBatchPayload, opts *execution.BatchExecOpts) error {
	evtList, err := e.batcher.RetrieveItems(ctx, payload.BatchID)
	if err != nil {
		return err
	}

	if opts == nil {
		opts = &execution.BatchExecOpts{}
	}

	evtIDs := make([]string, len(evtList))
	events := make([]event.TrackedEvent, len(evtList))
	for i, e := range evtList {
		events[i] = e
		evtIDs[i] = e.GetInternalID().String()
	}

	ctx, span := telemetry.NewSpan(ctx,
		telemetry.WithScope(consts.OtelScopeBatch),
		telemetry.WithName(consts.OtelSpanBatch),
		telemetry.WithNewRoot(),
		telemetry.WithSpanAttributes(
			attribute.Bool(consts.OtelUserTraceFilterKey, true),
			attribute.String(consts.OtelSysAccountID, payload.AccountID.String()),
			attribute.String(consts.OtelSysWorkspaceID, payload.WorkspaceID.String()),
			attribute.String(consts.OtelSysAppID, payload.AppID.String()),
			attribute.String(consts.OtelSysFunctionID, fn.ID.String()),
			attribute.String(consts.OtelSysBatchID, payload.BatchID.String()),
			attribute.String(consts.OtelSysEventIDs, strings.Join(evtIDs, ",")),
		))
	defer span.End()

	// still process events in case the user disables batching while a batch is still in-flight
	if fn.EventBatch != nil {
		if len(events) == fn.EventBatch.MaxSize {
			span.SetAttributes(attribute.Bool(consts.OtelSysBatchFull, true))
		} else {
			span.SetAttributes(attribute.Bool(consts.OtelSysBatchTimeout, true))
		}
	}

	key := fmt.Sprintf("%s-%s", fn.ID, payload.BatchID)
	md, err := e.Schedule(ctx, execution.ScheduleRequest{
		AccountID:        payload.AccountID,
		WorkspaceID:      payload.WorkspaceID,
		AppID:            payload.AppID,
		Function:         fn,
		Events:           events,
		BatchID:          &payload.BatchID,
		IdempotencyKey:   &key,
		FunctionPausedAt: opts.FunctionPausedAt,
	})
	if err != nil {
		span.SetStatus(codes.Error, err.Error())
		return err
	}

	if md != nil {
		span.SetAttributes(attribute.String(consts.OtelAttrSDKRunID, md.ID.RunID.String()))
	} else {
		span.SetAttributes(attribute.Bool(consts.OtelSysStepDelete, true))
	}

	if err := e.batcher.ExpireKeys(ctx, payload.BatchID); err != nil {
		return err
	}

	return nil
}

// extractTraceCtxFromMap extracts the trace context from a map, if it exists.
// If it doesn't or it is invalid, it nil.
func extractTraceCtxFromMap(ctx context.Context, target map[string]any) (context.Context, bool) {
	if trace, ok := target[consts.OtelPropagationKey]; ok {
		carrier := telemetry.NewTraceCarrier()
		if err := carrier.Unmarshal(trace); err == nil {
			targetCtx := telemetry.UserTracer().Propagator().Extract(ctx, propagation.MapCarrier(carrier.Context))
			return targetCtx, true
		}
	}

	return ctx, false
}

type execError struct {
	err   error
	final bool
}

func (e execError) Unwrap() error {
	return e.err
}

func (e execError) Error() string {
	return e.err.Error()
}

func (e execError) Retryable() bool {
	return !e.final
}

func generateCancelExpression(eventID ulid.ULID, expr *string) string {
	// Ensure that we only listen to cancellation events that occur
	// after the initial event is received.
	//
	// NOTE: We don't use `event.ts` here as people can use a future-TS date
	// to schedule future runs.  Events received between now and that date should
	// still cancel the run.
	res := fmt.Sprintf("(async.ts == null || async.ts > %d)", eventID.Time())
	if expr != nil {
		res = *expr + " && " + res
	}
	return res
}<|MERGE_RESOLUTION|>--- conflicted
+++ resolved
@@ -1768,14 +1768,11 @@
 		Err: &fnCancelledErr,
 	}); err != nil {
 		logger.From(ctx).Error().Err(err).Msg("error running finish handler")
-<<<<<<< HEAD
 	} else if performedFinalization {
 		ctx = e.extractTraceCtx(ctx, md, nil)
 		for _, e := range e.lifecycles {
 			go e.OnFunctionCancelled(context.WithoutCancel(ctx), md, r)
 		}
-=======
->>>>>>> be48d744
 	}
 
 	return nil
