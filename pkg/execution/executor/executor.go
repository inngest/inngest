package executor

import (
	"context"
	"crypto/rand"
	"encoding/json"
	"errors"
	"fmt"
	"strconv"
	"strings"
	"sync"
	"sync/atomic"
	"time"

	"github.com/fatih/structs"
	"github.com/google/uuid"
	"github.com/inngest/inngest/pkg/consts"
	"github.com/inngest/inngest/pkg/enums"
	"github.com/inngest/inngest/pkg/event"
	"github.com/inngest/inngest/pkg/execution"
	"github.com/inngest/inngest/pkg/execution/batch"
	"github.com/inngest/inngest/pkg/execution/cancellation"
	"github.com/inngest/inngest/pkg/execution/debounce"
	"github.com/inngest/inngest/pkg/execution/driver"
	"github.com/inngest/inngest/pkg/execution/queue"
	"github.com/inngest/inngest/pkg/execution/state"
	"github.com/inngest/inngest/pkg/execution/state/redis_state"
	sv2 "github.com/inngest/inngest/pkg/execution/state/v2"
	"github.com/inngest/inngest/pkg/expressions"
	"github.com/inngest/inngest/pkg/inngest"
	"github.com/inngest/inngest/pkg/inngest/log"
	"github.com/inngest/inngest/pkg/logger"
	"github.com/inngest/inngest/pkg/telemetry"
	"github.com/oklog/ulid/v2"
	"github.com/rs/zerolog"
	"github.com/xhit/go-str2duration/v2"
	"go.opentelemetry.io/otel/attribute"
	"go.opentelemetry.io/otel/codes"
	"go.opentelemetry.io/otel/propagation"
	"go.opentelemetry.io/otel/trace"
	"golang.org/x/sync/errgroup"
	"golang.org/x/sync/semaphore"
)

var (
	ErrRuntimeRegistered = fmt.Errorf("runtime is already registered")
	ErrNoStateManager    = fmt.Errorf("no state manager provided")
	ErrNoPauseManager    = fmt.Errorf("no pause manager provided")
	ErrNoActionLoader    = fmt.Errorf("no action loader provided")
	ErrNoRuntimeDriver   = fmt.Errorf("runtime driver for action not found")
	ErrFunctionDebounced = fmt.Errorf("function debounced")
	ErrFunctionSkipped   = fmt.Errorf("function skipped")

	ErrFunctionEnded = fmt.Errorf("function already ended")

	// ErrHandledStepError is returned when an OpcodeStepError is caught and the
	// step should be safely retried.
	ErrHandledStepError = fmt.Errorf("handled step error")

	PauseHandleConcurrency = 100
)

var (
	// SourceEdgeRetries represents the number of times we'll retry running a source edge.
	// Each edge gets their own set of retries in our execution engine, embedded directly
	// in the job.  The retry count is taken from function config for every step _but_
	// initialization.
	sourceEdgeRetries = 20
)

// NewExecutor returns a new executor, responsible for running the specific step of a
// function (using the available drivers) and storing the step's output or error.
//
// Note that this only executes a single step of the function;  it returns which children
// can be directly executed next and saves a state.Pause for edges that have async conditions.
func NewExecutor(opts ...ExecutorOpt) (execution.Executor, error) {
	m := &executor{
		runtimeDrivers: map[string]driver.Driver{},
	}

	for _, o := range opts {
		if err := o(m); err != nil {
			return nil, err
		}
	}

	if m.smv2 == nil {
		return nil, ErrNoStateManager
	}

	if m.pm == nil {
		return nil, ErrNoPauseManager
	}

	return m, nil
}

// ExecutorOpt modifies the built-in executor on creation.
type ExecutorOpt func(m execution.Executor) error

func WithCancellationChecker(c cancellation.Checker) ExecutorOpt {
	return func(e execution.Executor) error {
		e.(*executor).cancellationChecker = c
		return nil
	}
}

// WithStateManager sets which state manager to use when creating an executor.
func WithStateManager(sm sv2.RunService) ExecutorOpt {
	return func(e execution.Executor) error {
		e.(*executor).smv2 = sm
		return nil
	}
}

// WithQueue sets which state manager to use when creating an executor.
func WithQueue(q queue.Queue) ExecutorOpt {
	return func(e execution.Executor) error {
		e.(*executor).queue = q
		return nil
	}
}

// WithPauseManager sets which pause manager to use when creating an executor.
func WithPauseManager(pm state.PauseManager) ExecutorOpt {
	return func(e execution.Executor) error {
		e.(*executor).pm = pm
		return nil
	}
}

// WithExpressionAggregator sets the expression aggregator singleton to use
// for matching events using our aggregate evaluator.
func WithExpressionAggregator(agg expressions.Aggregator) ExecutorOpt {
	return func(e execution.Executor) error {
		e.(*executor).exprAggregator = agg
		return nil
	}
}

func WithFunctionLoader(l state.FunctionLoader) ExecutorOpt {
	return func(e execution.Executor) error {
		e.(*executor).fl = l
		return nil
	}
}

func WithLogger(l *zerolog.Logger) ExecutorOpt {
	return func(e execution.Executor) error {
		e.(*executor).log = l
		return nil
	}
}

func WithFinalizer(f execution.FinalizePublisher) ExecutorOpt {
	return func(e execution.Executor) error {
		e.(*executor).SetFinalizer(f)
		return nil
	}
}

func WithInvokeNotFoundHandler(f execution.InvokeNotFoundHandler) ExecutorOpt {
	return func(e execution.Executor) error {
		e.(*executor).invokeNotFoundHandler = f
		return nil
	}
}

func WithSendingEventHandler(f execution.HandleSendingEvent) ExecutorOpt {
	return func(e execution.Executor) error {
		e.(*executor).handleSendingEvent = f
		return nil
	}
}

func WithLifecycleListeners(l ...execution.LifecycleListener) ExecutorOpt {
	return func(e execution.Executor) error {
		for _, item := range l {
			e.AddLifecycleListener(item)
		}
		return nil
	}
}

func WithStepLimits(limit func(id sv2.ID) int) ExecutorOpt {
	return func(e execution.Executor) error {
		e.(*executor).steplimit = limit
		return nil
	}
}

func WithDebouncer(d debounce.Debouncer) ExecutorOpt {
	return func(e execution.Executor) error {
		e.(*executor).debouncer = d
		return nil
	}
}

func WithBatcher(b batch.BatchManager) ExecutorOpt {
	return func(e execution.Executor) error {
		e.(*executor).batcher = b
		return nil
	}
}

// WithEvaluatorFactory allows customizing of the expression evaluator factory function.
func WithEvaluatorFactory(f func(ctx context.Context, expr string) (expressions.Evaluator, error)) ExecutorOpt {
	return func(e execution.Executor) error {
		e.(*executor).evalFactory = f
		return nil
	}
}

// WithRuntimeDrivers specifies the drivers available to use when executing steps
// of a function.
//
// When invoking a step in a function, we find the registered driver with the step's
// RuntimeType() and use that driver to execute the step.
func WithRuntimeDrivers(drivers ...driver.Driver) ExecutorOpt {
	return func(exec execution.Executor) error {
		e := exec.(*executor)
		for _, d := range drivers {
			if _, ok := e.runtimeDrivers[d.RuntimeType()]; ok {
				return ErrRuntimeRegistered
			}
			e.runtimeDrivers[d.RuntimeType()] = d

		}
		return nil
	}
}

// executor represents a built-in executor for running workflows.
type executor struct {
	log *zerolog.Logger

	// exprAggregator is an expression aggregator used to parse and aggregate expressions
	// using trees.
	exprAggregator expressions.Aggregator

	pm   state.PauseManager
	smv2 sv2.RunService

	queue                 queue.Queue
	debouncer             debounce.Debouncer
	batcher               batch.BatchManager
	fl                    state.FunctionLoader
	evalFactory           func(ctx context.Context, expr string) (expressions.Evaluator, error)
	runtimeDrivers        map[string]driver.Driver
	finishHandler         execution.FinalizePublisher
	invokeNotFoundHandler execution.InvokeNotFoundHandler
	handleSendingEvent    execution.HandleSendingEvent
	cancellationChecker   cancellation.Checker

	lifecycles []execution.LifecycleListener

	// steplimit finds step limits for a given run.
	steplimit func(sv2.ID) int
}

func (e *executor) SetFinalizer(f execution.FinalizePublisher) {
	e.finishHandler = f
}

func (e *executor) SetInvokeNotFoundHandler(f execution.InvokeNotFoundHandler) {
	e.invokeNotFoundHandler = f
}

func (e *executor) InvokeNotFoundHandler(ctx context.Context, opts execution.InvokeNotFoundHandlerOpts) error {
	if e.invokeNotFoundHandler == nil {
		return nil
	}

	evt := CreateInvokeNotFoundEvent(ctx, opts)

	return e.invokeNotFoundHandler(ctx, opts, []event.Event{evt})
}

func (e *executor) AddLifecycleListener(l execution.LifecycleListener) {
	e.lifecycles = append(e.lifecycles, l)
}

// Execute loads a workflow and the current run state, then executes the
// function's step via the necessary driver.
//
// If this function has a debounce config, this will return ErrFunctionDebounced instead
// of an identifier as the function is not scheduled immediately.
func (e *executor) Schedule(ctx context.Context, req execution.ScheduleRequest) (*sv2.Metadata, error) {
	if req.Function.Debounce != nil && !req.PreventDebounce {
		err := e.debouncer.Debounce(ctx, debounce.DebounceItem{
			AccountID:        req.AccountID,
			WorkspaceID:      req.WorkspaceID,
			AppID:            req.AppID,
			FunctionID:       req.Function.ID,
			FunctionVersion:  req.Function.FunctionVersion,
			EventID:          req.Events[0].GetInternalID(),
			Event:            req.Events[0].GetEvent(),
			FunctionPausedAt: req.FunctionPausedAt,
		}, req.Function)
		if err != nil {
			return nil, err
		}
		return nil, ErrFunctionDebounced
	}

	// Run IDs are created embedding the timestamp now, when the function is being scheduled.
	// When running a cancellation, functions are cancelled at scheduling time based off of
	// this run ID.
	runID := ulid.MustNew(ulid.Now(), rand.Reader)

	var key string
	if req.IdempotencyKey != nil {
		// Use the given idempotency key
		key = *req.IdempotencyKey
	}
	if req.OriginalRunID != nil {
		// If this is a rerun then we want to use the run ID as the key. If we
		// used the event or batch ID as the key then we wouldn't be able to
		// rerun multiple times.
		key = runID.String()
	}
	if key == "" && len(req.Events) == 1 {
		// If not provided, use the incoming event ID if there's not a batch.
		key = req.Events[0].GetInternalID().String()
	}
	if key == "" && req.BatchID != nil {
		// Finally, if there is a batch use the batch ID as the idempotency key.
		key = req.BatchID.String()
	}
	if req.Context == nil {
		req.Context = map[string]any{}
	}

	// Normalization
	eventIDs := []ulid.ULID{}
	for _, e := range req.Events {
		id := e.GetInternalID()
		eventIDs = append(eventIDs, id)
	}

	evts := make([]json.RawMessage, len(req.Events))
	for n, item := range req.Events {
		evt := item.GetEvent()
		// serialize this data to the span at the same time
		byt, err := json.Marshal(evt)
		if err != nil {
			return nil, fmt.Errorf("error marshalling event: %w", err)
		}
		evts[n] = byt
	}
	// Evaluate the run priority based off of the input event data.
	evtMap := req.Events[0].GetEvent().Map()
	factor, _ := req.Function.RunPriorityFactor(ctx, evtMap)

	// Grab the cron schedule for function config.  This is necessary for fast
	// lookups, trace info, etc.
	var schedule *string
	if len(req.Events) == 1 && req.Events[0].GetEvent().Name == event.FnCronName {
		if cron, ok := req.Events[0].GetEvent().Data["cron"].(string); ok {
			schedule = &cron
		}
	}

	metadata := sv2.Metadata{
		ID: sv2.ID{
			RunID:      runID,
			FunctionID: req.Function.ID,
			Tenant: sv2.Tenant{
				AppID:     req.AppID,
				EnvID:     req.WorkspaceID,
				AccountID: req.AccountID,
			},
		},
		Config: sv2.Config{
			FunctionSlug:    req.Function.GetSlug(),
			FunctionVersion: req.Function.FunctionVersion,
			CronSchedule:    schedule,
			SpanID:          telemetry.NewSpanID(ctx).String(),
			EventIDs:        eventIDs,
			Idempotency:     key,
			ReplayID:        req.ReplayID,
			OriginalRunID:   req.OriginalRunID,
			PriorityFactor:  &factor,
			BatchID:         req.BatchID,
			Context:         req.Context,
		},
	}
	carrier := telemetry.NewTraceCarrier()
	telemetry.UserTracer().Propagator().Inject(ctx, propagation.MapCarrier(carrier.Context))
	metadata.Config.Context[consts.OtelPropagationKey] = carrier

	// If this is paused, immediately end just before creating state.
	isPaused := req.FunctionPausedAt != nil && req.FunctionPausedAt.Before(time.Now())
	if isPaused {
		for _, e := range e.lifecycles {
			go e.OnFunctionSkipped(context.WithoutCancel(ctx), metadata, execution.SkipState{
				CronSchedule: req.Events[0].GetEvent().CronSchedule(),
			})
		}
		return nil, ErrFunctionSkipped
	}

	if req.Function.Concurrency != nil {
		// Ensure we evaluate concurrency keys when scheduling the function.
		for _, limit := range req.Function.Concurrency.Limits {
			if !limit.IsCustomLimit() {
				continue
			}

			// Ensure we bind the limit to the correct scope.
			scopeID := req.Function.ID
			switch limit.Scope {
			case enums.ConcurrencyScopeAccount:
				scopeID = req.AccountID
			case enums.ConcurrencyScopeEnv:
				scopeID = req.WorkspaceID
			}

			// Store the concurrency limit in the function.  By copying in the raw expression hash,
			// we can update the concurrency limits for in-progress runs as new function versions
			// are stored.
			//
			// The raw keys are stored in the function state so that we don't need to re-evaluate
			// keys and input each time, as they're constant through the function run.
			metadata.Config.CustomConcurrencyKeys = append(
				metadata.Config.CustomConcurrencyKeys,
				sv2.CustomConcurrency{
					Key:   limit.Evaluate(ctx, scopeID, evtMap),
					Hash:  limit.Hash,
					Limit: limit.Limit,
				},
			)
		}
	}

	//
	// Create traces.
	//

	//
	// This is the span that tells when the function was queued.
	//
	_, span := telemetry.NewSpan(ctx,
		telemetry.WithScope(consts.OtelScopeTrigger),
		telemetry.WithName(consts.OtelSpanTrigger),
		telemetry.WithTimestamp(ulid.Time(runID.Time())),
		telemetry.WithSpanAttributes(
			attribute.Bool(consts.OtelUserTraceFilterKey, true),
			attribute.String(consts.OtelSysAccountID, req.AccountID.String()),
			attribute.String(consts.OtelSysWorkspaceID, req.WorkspaceID.String()),
			attribute.String(consts.OtelSysAppID, req.AppID.String()),
			attribute.String(consts.OtelSysFunctionID, req.Function.ID.String()),
			attribute.String(consts.OtelSysFunctionSlug, req.Function.GetSlug()),
			attribute.Int(consts.OtelSysFunctionVersion, req.Function.FunctionVersion),
			attribute.String(consts.OtelAttrSDKRunID, runID.String()),
			attribute.Int64(consts.OtelSysFunctionStatusCode, enums.RunStatusScheduled.ToCode()),
		),
	)
	defer span.End()
	if req.BatchID != nil {
		span.SetAttributes(attribute.String(consts.OtelSysBatchID, req.BatchID.String()))
	}
	if req.PreventDebounce {
		span.SetAttributes(attribute.Bool(consts.OtelSysDebounceTimeout, true))
	}
	if req.Context != nil {
		if val, ok := req.Context[consts.OtelPropagationLinkKey]; ok {
			if link, ok := val.(string); ok {
				span.SetAttributes(attribute.String(consts.OtelPropagationLinkKey, link))
			}
		}
	}
	span.SetEventIDs(req.Events...)
	for _, evt := range evts {
		span.AddEvent(string(evt), trace.WithAttributes(attribute.Bool(consts.OtelSysEventData, true)))
	}

	//
	// Create throttle information prior to creating state.  This is used in the queue.
	//
	var throttle *queue.Throttle
	if req.Function.Throttle != nil {
		throttleKey := redis_state.HashID(ctx, req.Function.ID.String())
		if req.Function.Throttle.Key != nil {
			val, _, _ := expressions.Evaluate(ctx, *req.Function.Throttle.Key, map[string]any{
				"event": evtMap,
			})
			throttleKey = throttleKey + "-" + redis_state.HashID(ctx, fmt.Sprintf("%v", val))
		}
		throttle = &queue.Throttle{
			Key:    throttleKey,
			Limit:  int(req.Function.Throttle.Limit),
			Burst:  int(req.Function.Throttle.Burst),
			Period: int(req.Function.Throttle.Period.Seconds()),
		}
	}

	//
	// Create the run state.
	//

	err := e.smv2.Create(ctx, sv2.CreateState{
		Metadata: metadata,
		Events:   evts,
	})
	if err == state.ErrIdentifierExists {
		_ = span.Cancel(ctx)
		// This function was already created.
		return nil, state.ErrIdentifierExists
	}
	if err != nil {
		span.SetStatus(codes.Error, err.Error())
		return nil, fmt.Errorf("error creating run state: %w", err)
	}

	//
	// Create cancellation pauses immediately, only if this is a non-batch event.
	//
	if req.BatchID == nil {
		for _, c := range req.Function.Cancel {
			pauseID := uuid.New()
			expires := time.Now().Add(consts.CancelTimeout)
			if c.Timeout != nil {
				dur, err := str2duration.ParseDuration(*c.Timeout)
				if err != nil {
					return &metadata, fmt.Errorf("error parsing cancel duration: %w", err)
				}
				expires = time.Now().Add(dur)
			}

			// Evaluate the expression.  This lets us inspect the expression's attributes
			// so that we can store only the attrs used in the expression in the pause,
			// saving space, bandwidth, etc.
			expr := generateCancelExpression(eventIDs[0], c.If)
			eval, err := expressions.NewExpressionEvaluator(ctx, expr)
			if err != nil {
				return &metadata, err
			}
			ed := expressions.NewData(map[string]any{"event": req.Events[0].GetEvent().Map()})
			data := eval.FilteredAttributes(ctx, ed).Map()

			// The triggering event ID should be the first ID in the batch.
			triggeringID := req.Events[0].GetInternalID().String()

			// Remove `event` data from the expression and replace with actual event
			// data as values, now that we have the event.
			//
			// This improves performance in matching, as we can then use the values within
			// aggregate trees.
			interpolated, err := expressions.Interpolate(ctx, expr, map[string]any{
				"event": evtMap,
			})
			if err != nil {
				logger.StdlibLogger(ctx).Warn(
					"error interpolating cancellation expression",
					"error", err,
					"expression", expr,
				)
			}

			pause := state.Pause{
				WorkspaceID: req.WorkspaceID,
				Identifier: state.Identifier{
					RunID:       runID,
					WorkflowID:  req.Function.ID,
					WorkspaceID: req.WorkspaceID,
					AccountID:   req.AccountID,
				},
				ID:                pauseID,
				Expires:           state.Time(expires),
				Event:             &c.Event,
				Expression:        &interpolated,
				ExpressionData:    data,
				Cancel:            true,
				TriggeringEventID: &triggeringID,
			}
			err = e.pm.SavePause(ctx, pause)
			if err != nil {
				return &metadata, fmt.Errorf("error saving pause: %w", err)
			}
		}
	}

	at := time.Now()
	if req.BatchID == nil {
		evtTs := time.UnixMilli(req.Events[0].GetEvent().Timestamp)
		if evtTs.After(at) {
			// Schedule functions in the future if there's a future
			// event `ts` field.
			at = evtTs
		}
	}
	if req.At != nil {
		at = *req.At
	}

	// Prefix the workflow to the job ID so that no invocation can accidentally
	// cause idempotency issues across users/functions.
	//
	// This enures that we only ever enqueue the start job for this function once.
	queueKey := fmt.Sprintf("%s:%s", req.Function.ID, key)
	item := queue.Item{
		JobID:       &queueKey,
		GroupID:     uuid.New().String(),
		WorkspaceID: req.WorkspaceID,
		Kind:        queue.KindStart,
		Identifier: state.Identifier{
			RunID:       runID,
			WorkflowID:  req.Function.ID,
			WorkspaceID: req.WorkspaceID,
			AccountID:   req.AccountID,
		},
		CustomConcurrencyKeys: metadata.Config.CustomConcurrencyKeys,
		PriorityFactor:        metadata.Config.PriorityFactor,
		Attempt:               0,
		MaxAttempts:           &sourceEdgeRetries,
		Payload: queue.PayloadEdge{
			Edge: inngest.SourceEdge,
		},
		Throttle: throttle,
	}
	err = e.queue.Enqueue(ctx, item, at)
	if err == redis_state.ErrQueueItemExists {
		_ = span.Cancel(ctx)
		return nil, state.ErrIdentifierExists
	}
	if err != nil {
		span.SetStatus(codes.Error, err.Error())
		return nil, fmt.Errorf("error enqueueing source edge '%v': %w", queueKey, err)
	}

	for _, e := range e.lifecycles {
		go e.OnFunctionScheduled(context.WithoutCancel(ctx), metadata, item)
	}

	return &metadata, nil
}

type runInstance struct {
	md         sv2.Metadata
	f          inngest.Function
	events     []json.RawMessage
	item       queue.Item
	edge       inngest.Edge
	stackIndex int
}

// Execute loads a workflow and the current run state, then executes the
// function's step via the necessary driver.
func (e *executor) Execute(ctx context.Context, id state.Identifier, item queue.Item, edge inngest.Edge) (*state.DriverResponse, error) {
	if e.fl == nil {
		return nil, fmt.Errorf("no function loader specified running step")
	}

	// If this is of type sleep, ensure that we save "nil" within the state store
	// for the outgoing edge ID.  This ensures that we properly increase the stack
	// for `tools.sleep` within generator functions.
	if item.Kind == queue.KindSleep && item.Attempt == 0 {
		if err := e.smv2.SaveStep(ctx, sv2.ID{
			RunID:      id.RunID,
			FunctionID: id.WorkflowID,
		}, edge.Outgoing, []byte("null")); err != nil {
			return nil, err
		}
		// After the sleep, we start a new step.  This means we also want to start a new
		// group ID, ensuring that we correlate the next step _after_ this sleep (to be
		// scheduled in this executor run)
		ctx = state.WithGroupID(ctx, uuid.New().String())
	}

	md, err := e.smv2.LoadMetadata(ctx, sv2.ID{
		RunID:      id.RunID,
		FunctionID: id.WorkflowID,
	})
	// XXX: MetadataNotFound -> assume fn is deleted.
	if err != nil {
		return nil, fmt.Errorf("cannot load metadata to execute run: %w", err)
	}

	// Find the stack index for the incoming step.
	//
	// stackIndex represents the stack pointer at the time this step was scheduled.
	// This lets SDKs correctly evaluate parallelism by replaying generated steps in the
	// right order.
	var stackIndex int
	for n, id := range md.Stack {
		if id == edge.Outgoing {
			stackIndex = n + 1
			break
		}
	}

	events, err := e.smv2.LoadEvents(ctx, md.ID)
	if err != nil {
		return nil, fmt.Errorf("cannot load run events: %w", err)
	}

	start := time.Now() // for recording function start time after a successful step.
	if !md.Config.StartedAt.IsZero() {
		start = md.Config.StartedAt
	}

	f, err := e.fl.LoadFunction(ctx, md.ID.Tenant.EnvID, md.ID.FunctionID)
	if err != nil {
		return nil, fmt.Errorf("error loading function for run: %w", err)
	}

	// Validate that the run can execute.
	v := newRunValidator(e, f, md, events, item) // TODO: Load events for this.
	if err := v.validate(ctx); err != nil {
		return nil, err
	}
	if v.stopWithoutRetry {
		// Validation prevented execution and doesn't want the executor to retry, so
		// don't return an error - assume the function finishes and delete state.
		return nil, e.smv2.Delete(ctx, md.ID)
	}

	// Store the metadata in context for future use and propagate trace
	// context. This can be used to reduce reads in the future.
	ctx = e.extractTraceCtx(ctx, md, &item)

	// spanID should always exists
	fnSpanID, err := md.Config.GetSpanID()
	if err != nil {
		// generate a new one here to be used for subsequent runs.
		// this could happen for runs that started before this feature was introduced.
		sid := telemetry.NewSpanID(ctx)
		fnSpanID = &sid
		// TODO: Save span ID // UPDATE?
	}

	evtIDs := make([]string, len(id.EventIDs))
	for i, eid := range id.EventIDs {
		evtIDs[i] = eid.String()
	}

	// (re)Construct function span to force update the end time
	ctx, fnSpan := telemetry.NewSpan(ctx,
		telemetry.WithScope(consts.OtelScopeFunction),
		telemetry.WithName(f.GetSlug()),
		telemetry.WithTimestamp(start),
		telemetry.WithSpanID(*fnSpanID),
		telemetry.WithSpanAttributes(
			attribute.Bool(consts.OtelUserTraceFilterKey, true),
			attribute.String(consts.OtelSysAccountID, id.AccountID.String()),
			attribute.String(consts.OtelSysWorkspaceID, id.WorkspaceID.String()),
			attribute.String(consts.OtelSysAppID, id.AppID.String()),
			attribute.String(consts.OtelSysFunctionID, id.WorkflowID.String()),
			attribute.String(consts.OtelSysFunctionSlug, f.GetSlug()),
			attribute.Int(consts.OtelSysFunctionVersion, id.WorkflowVersion),
			attribute.String(consts.OtelAttrSDKRunID, id.RunID.String()),
			attribute.String(consts.OtelSysEventIDs, strings.Join(evtIDs, ",")),
			attribute.String(consts.OtelSysIdempotencyKey, id.IdempotencyKey()),
		),
	)
	if id.BatchID != nil {
		fnSpan.SetAttributes(attribute.String(consts.OtelSysBatchID, id.BatchID.String()))
	}

	for _, evt := range events {
		fnSpan.AddEvent(string(evt), trace.WithAttributes(
			attribute.Bool(consts.OtelSysEventData, true),
		))
	}

	ctx, span := telemetry.NewSpan(ctx,
		telemetry.WithScope(consts.OtelScopeExecution),
		telemetry.WithName("execute"),
		telemetry.WithSpanAttributes(
			attribute.Bool(consts.OtelUserTraceFilterKey, true),
			attribute.String(consts.OtelSysAccountID, id.AccountID.String()),
			attribute.String(consts.OtelSysWorkspaceID, id.WorkspaceID.String()),
			attribute.String(consts.OtelSysAppID, id.AppID.String()),
			attribute.String(consts.OtelSysFunctionID, id.WorkflowID.String()),
			attribute.String(consts.OtelSysFunctionSlug, f.GetSlug()),
			attribute.Int(consts.OtelSysFunctionVersion, id.WorkflowVersion),
			attribute.String(consts.OtelAttrSDKRunID, id.RunID.String()),
			attribute.Int(consts.OtelSysStepAttempt, item.Attempt),
			attribute.Int(consts.OtelSysStepMaxAttempt, item.GetMaxAttempts()),
			attribute.String(consts.OtelSysStepGroupID, item.GroupID),
		),
	)
	if item.RunInfo != nil {
		span.SetAttributes(
			attribute.Int64(consts.OtelSysDelaySystem, item.RunInfo.Latency.Milliseconds()),
			attribute.Int64(consts.OtelSysDelaySojourn, item.RunInfo.SojournDelay.Milliseconds()),
		)
	}
	if item.Attempt > 0 {
		span.SetAttributes(attribute.Bool(consts.OtelSysStepRetry, true))
	}
	defer func() {
		fnSpan.End()
		span.End()
	}()
	// send early here to help show the span has started and is in-progress
	span.Send()

	// If this is the trigger, check if we only have one child.  If so, skip to directly executing
	// that child;  we don't need to handle the trigger individually.
	//
	// This cuts down on queue churn.
	//
	// NOTE: This is a holdover from treating functions as a *series* of DAG calls.  In that case,
	// we automatically enqueue all children of the dag from the root node.
	// This can be cleaned up.
	if edge.Incoming == inngest.TriggerName {
		// We only support functions with a single step, as we've removed the DAG based approach.
		// This means that we always execute the first step.
		if len(f.Steps) > 1 {
			return nil, fmt.Errorf("DAG-based steps are no longer supported")
		}

		edge.Outgoing = inngest.TriggerName
		edge.Incoming = f.Steps[0].ID
		// Update the payload
		payload := item.Payload.(queue.PayloadEdge)
		payload.Edge = edge
		item.Payload = payload
		// Add retries from the step to our queue item.  Increase as retries is
		// always one less than attempts.
		retries := f.Steps[0].RetryCount() + 1
		item.MaxAttempts = &retries

		// Only just starting:  run lifecycles on first attempt.
		if item.Attempt == 0 {
			// NOTE:
			// annotate the step as the first step of the function run.
			// this way the delay associated with this run is directly correlated to the delay of the
			// function run itself.
			fnSpan.SetAttributes(attribute.Bool(consts.OtelSysStepFirst, true))
			span.SetAttributes(attribute.Bool(consts.OtelSysStepFirst, true))

			// Set the start time and spanID in metadata for subsequent runs
			// This should be an one time operation and is never updated after,
			// which is enforced on the Lua script.
			if err := e.smv2.UpdateMetadata(ctx, md.ID, sv2.MutableConfig{
				StartedAt:      start,
				ForceStepPlan:  md.Config.ForceStepPlan,
				RequestVersion: md.Config.RequestVersion,
			}); err != nil {
				log.From(ctx).Error().Err(err).Msg("error updating metadata on function start")
			}

			for _, e := range e.lifecycles {
				go e.OnFunctionStarted(context.WithoutCancel(ctx), md, item)
			}
		}
	}

	instance := runInstance{
		md:         md,
		f:          *f,
		events:     events,
		item:       item,
		edge:       edge,
		stackIndex: stackIndex,
	}

	resp, err := e.run(ctx, &instance)

	if resp == nil && err != nil {
		span.SetStatus(codes.Error, err.Error())
		if byt, err := json.Marshal(err.Error()); err == nil {
			span.AddEvent(string(byt), trace.WithAttributes(
				attribute.Bool(consts.OtelSysStepOutput, true),
			))
		}

		return nil, err
	}

	if resp != nil {
		if op := resp.TraceVisibleStepExecution(); op != nil {
			spanName := op.UserDefinedName()
			span.SetName(spanName)

			fnSpan.SetAttributes(attribute.Int64(consts.OtelSysFunctionStatusCode, enums.RunStatusRunning.ToCode()))

			foundOp := op.Op
			// The op changes based on the current state of the step, so we
			// are required to normalize here.
			switch foundOp {
			case enums.OpcodeStep, enums.OpcodeStepError:
				foundOp = enums.OpcodeStepRun
			}

			span.SetAttributes(
				attribute.Int(consts.OtelSysStepStatusCode, resp.StatusCode),
				attribute.Int(consts.OtelSysStepOutputSizeBytes, resp.OutputSize),
				attribute.String(consts.OtelSysStepDisplayName, op.UserDefinedName()),
				attribute.String(consts.OtelSysStepOpcode, foundOp.String()),
			)

			if byt, err := json.Marshal(resp.Output); err == nil {
				span.AddEvent(string(byt), trace.WithAttributes(
					attribute.Bool(consts.OtelSysStepOutput, true),
				))
			}
		} else if resp.IsTraceVisibleFunctionExecution() {
			spanName := "function success"
			fnstatus := attribute.Int64(consts.OtelSysFunctionStatusCode, enums.RunStatusCompleted.ToCode())

			if resp.StatusCode != 200 {
				spanName = "function error"
				fnstatus = attribute.Int64(consts.OtelSysFunctionStatusCode, enums.RunStatusFailed.ToCode())
				span.SetStatus(codes.Error, resp.Error())
			}

			fnSpan.SetAttributes(fnstatus)
			span.SetName(spanName)

			if byt, err := json.Marshal(resp.Output); err == nil {
				fnSpan.AddEvent(string(byt), trace.WithAttributes(
					attribute.Bool(consts.OtelSysFunctionOutput, true),
				))

				span.AddEvent(string(byt), trace.WithAttributes(
					attribute.Bool(consts.OtelSysFunctionOutput, true),
				))
			}
		} else {
			// if it's not a step or function response that represents either a failed or a successful execution.
			// Do not record discovery spans and cancel it.
			ctx = span.Cancel(ctx)
		}
	}

	err = e.HandleResponse(ctx, &instance, resp)
	return resp, err
}

func (e *executor) HandleResponse(ctx context.Context, i *runInstance, resp *state.DriverResponse) error {
	for _, e := range e.lifecycles {
		// OnStepFinished handles step success and step errors/failures.  It is
		// currently the responsibility of the lifecycle manager to handle the differing
		// step statuses when a step finishes.
		//
		// TODO (tonyhb): This should probably change, as each lifecycle listener has to
		// do the same parsing & conditional checks.
		go e.OnStepFinished(context.WithoutCancel(ctx), i.md, i.item, i.edge, resp.Step, *resp)
	}

	// Check for temporary failures.  The outputs of transient errors are not
	// stored in the state store;  they're tracked via executor lifecycle methods
	// for logging.
	//
	// NOTE: If the SDK was running a step (NOT function code) and quit gracefully,
	// resp.UserError will always be set, even if the step itself throws a non-retriable
	// error.
	//
	// This is purely for network errors or top-level function code errors.
	if resp.Err != nil {
		if resp.Retryable() {
			// Retries are a native aspect of the queue;  returning errors always
			// retries steps if possible.
			for _, e := range e.lifecycles {
				// Run the lifecycle method for this retry, which is baked into the queue.
				i.item.Attempt += 1
				go e.OnStepScheduled(context.WithoutCancel(ctx), i.md, i.item, &resp.Step.Name)
			}

			return resp
		}

		// If resp.Err != nil, we don't know whether to invoke the fn again
		// with per-step errors, as we don't know if the intent behind this queue item
		// is a step.
		//
		// In this case, for non-retryable errors, we ignore and fail the function;
		// only OpcodeStepError causes try/catch to be handled and us to continue
		// on error.
		//
		// TODO: Improve this.

		// Check if this step permanently failed.  If so, the function is a failure.
		if !resp.Retryable() {
			// TODO: Refactor state input
			if err := e.finalize(ctx, i.md, i.events, i.f.GetSlug(), *resp); err != nil {
				logger.From(ctx).Error().Err(err).Msg("error running finish handler")
			}

			for _, e := range e.lifecycles {
				go e.OnFunctionFinished(context.WithoutCancel(ctx), i.md, i.item, *resp)
			}
			return resp
		}
	}

	// This is a success, which means either a generator or a function result.
	if len(resp.Generator) > 0 {
		// Handle generator responses then return.
		if serr := e.HandleGeneratorResponse(ctx, i, resp); serr != nil {
			// If this is an error compiling async expressions, fail the function.
			if strings.Contains(serr.Error(), "error compiling expression") {
				if err := e.finalize(ctx, i.md, i.events, i.f.GetSlug(), *resp); err != nil {
					logger.From(ctx).Error().Err(err).Msg("error running finish handler")
				}
				for _, e := range e.lifecycles {
					go e.OnFunctionFinished(context.WithoutCancel(ctx), i.md, i.item, *resp)
				}
				return nil
			}
			return fmt.Errorf("error handling generator response: %w", serr)
		}
		return nil
	}

	// This is the function result.
	if err := e.finalize(ctx, i.md, i.events, i.f.GetSlug(), *resp); err != nil {
		logger.From(ctx).Error().Err(err).Msg("error running finish handler")
	}

	for _, e := range e.lifecycles {
		go e.OnFunctionFinished(context.WithoutCancel(ctx), i.md, i.item, *resp)
	}

	return nil
}

type functionFinishedData struct {
	FunctionID          string         `json:"function_id"`
	RunID               ulid.ULID      `json:"run_id"`
	Event               map[string]any `json:"event"`
	Events              []event.Event  `json:"events"`
	Error               any            `json:"error,omitempty"`
	Result              any            `json:"result,omitempty"`
	InvokeCorrelationID *string        `json:"correlation_id,omitempty"`
}

func (f *functionFinishedData) setResponse(r state.DriverResponse) {
	if r.Err != nil {
		f.Error = r.StandardError()
	}
	if r.UserError != nil {
		f.Error = r.UserError
	}
	if r.Output != nil {
		f.Result = r.Output
	}
}

func (f functionFinishedData) Map() map[string]any {
	s := structs.New(f)
	s.TagName = "json"
	return s.Map()
}

func (e *executor) finalize(ctx context.Context, md sv2.Metadata, evts []json.RawMessage, fnSlug string, resp state.DriverResponse) error {
	// Parse events for the fail handler before deleting state.
	inputEvents := make([]event.Event, len(evts))
	for n, e := range evts {
		evt, err := event.NewEvent(e)
		if err != nil {
			return err
		}
		inputEvents[n] = *evt
	}

	// Delete the function state in every case.
	if err := e.smv2.Delete(ctx, md.ID); err != nil {
		logger.StdlibLogger(ctx).Error("error deleting state in finalize", "error", err)
	}

	// TODO: Load all pauses for the function and remove, once we index pauses.

	if e.finishHandler == nil {
		return nil
	}

	// Prepare events that we must send
	now := time.Now()
	base := &functionFinishedData{
		FunctionID: fnSlug,
		RunID:      md.ID.RunID,
		Events:     inputEvents,
	}
	base.setResponse(resp)

	// We'll send many events - some for each items in the batch.  This ensures that invoke works
	// for batched functions.
	freshEvents := []event.Event{}
	for n, runEvt := range inputEvents {
		if runEvt.Name == event.FnFailedName || runEvt.Name == event.FnFinishedName {
			// Don't recursively trigger internal finish handlers.
			continue
		}

		invokeID := correlationID(runEvt)
		if invokeID == nil && n > 0 {
			// We only send function finish events for either the first event in a batch or for
			// all events with a correlation ID.
			continue
		}

		// Copy the base data to set the event.
		copied := *base
		copied.Event = runEvt.Map()
		copied.InvokeCorrelationID = invokeID
		data := copied.Map()

		// Add an `inngest/function.finished` event.
		freshEvents = append(freshEvents, event.Event{
			ID:        ulid.MustNew(uint64(now.UnixMilli()), rand.Reader).String(),
			Name:      event.FnFinishedName,
			Timestamp: now.UnixMilli(),
			Data:      data,
		})

		// Legacy - send inngest/function.failed, except for when the function has been cancelled.
		if resp.Err != nil && !strings.Contains(*resp.Err, state.ErrFunctionCancelled.Error()) {
			freshEvents = append(freshEvents, event.Event{
				ID:        ulid.MustNew(uint64(now.UnixMilli()), rand.Reader).String(),
				Name:      event.FnFailedName,
				Timestamp: now.UnixMilli(),
				Data:      data,
			})
		}
	}

	return e.finishHandler(ctx, md.ID, freshEvents)
}

func correlationID(event event.Event) *string {
	container, ok := event.Data[consts.InngestEventDataPrefix].(map[string]any)
	if !ok {
		return nil
	}
	if correlationID, ok := container[consts.InvokeCorrelationId].(string); ok {
		return &correlationID
	}
	return nil
}

// run executes the step with the given step ID.
//
// A nil response with an error indicates that an internal error occurred and the step
// did not run.
func (e *executor) run(ctx context.Context, i *runInstance) (*state.DriverResponse, error) {
	url, _ := i.f.URI()
	for _, e := range e.lifecycles {
		go e.OnStepStarted(context.WithoutCancel(ctx), i.md, i.item, i.edge, url.String())
	}

	// Execute the actual step.
	response, err := e.executeDriverForStep(ctx, i)

	if response.Err != nil && err == nil {
		// This step errored, so always return an error.
		return response, fmt.Errorf("%s", *response.Err)
	}
	return response, err
}

// executeDriverForStep runs the enqueued step by invoking the driver.  It also inspects
// and normalizes responses (eg. max retry attempts).
func (e *executor) executeDriverForStep(ctx context.Context, i *runInstance) (*state.DriverResponse, error) {
	url, _ := i.f.URI()

	driverName := inngest.SchemeDriver(url.Scheme)
	d, ok := e.runtimeDrivers[driverName]
	if !ok {
		return nil, fmt.Errorf("%w: '%s'", ErrNoRuntimeDriver, driverName)
	}

	step := &i.f.Steps[0]

	response, err := d.Execute(ctx, e.smv2, i.md, i.item, i.edge, *step, i.stackIndex, i.item.Attempt)

	// TODO: Steps.
	if response == nil {
		response = &state.DriverResponse{
			Step: *step,
		}
	}
	if err != nil && response.Err == nil {
		// Set the response error if it wasn't set, or if Execute had an internal error.
		// This ensures that we only ever need to check resp.Err to handle errors.
		errstr := err.Error()
		response.Err = &errstr
	}
	// Ensure that the step is always set.  This removes the need for drivers to always
	// set this.
	if response.Step.ID == "" {
		response.Step = *step
	}

	// If there's one opcode and it's of type StepError, ensure we set resp.Err to
	// a string containing the response error.
	//
	// TODO: Refactor response.Err
	if len(response.Generator) == 1 && response.Generator[0].Op == enums.OpcodeStepError {
		if !queue.ShouldRetry(nil, i.item.Attempt, step.RetryCount()+1) {
			response.NoRetry = true
		}
	}

	// Max attempts is encoded at the queue level from step configuration.  If we're at max attempts,
	// ensure the response's NoRetry flag is set, as we shouldn't retry any more.  This also ensures
	// that we properly handle this response as a Failure (permanent) vs an Error (transient).
	if response.Err != nil && !queue.ShouldRetry(nil, i.item.Attempt, step.RetryCount()+1) {
		response.NoRetry = true
	}

	return response, err
}

// HandlePauses handles pauses loaded from an incoming event.
func (e *executor) HandlePauses(ctx context.Context, iter state.PauseIterator, evt event.TrackedEvent) (execution.HandlePauseResult, error) {
	// Use the aggregator for all funciton finished events, if there are more than
	// 50 waiting.  It only takes a few milliseconds to iterate and handle less
	// than 50;  anything more runs the risk of running slow.
	if iter.Count() > 10 {
		aggRes, err := e.handleAggregatePauses(ctx, evt)
		if err != nil {
			log.From(ctx).Error().Err(err).Msg("error handling aggregate pauses")
		}
		return aggRes, err
	}

	res, err := e.handlePausesAllNaively(ctx, iter, evt)
	if err != nil {
		log.From(ctx).Error().Err(err).Msg("error handling aggregate pauses")
	}
	return res, nil
}

//nolint:all
func (e *executor) handlePausesAllNaively(ctx context.Context, iter state.PauseIterator, evt event.TrackedEvent) (execution.HandlePauseResult, error) {
	res := execution.HandlePauseResult{0, 0}

	if e.queue == nil || e.smv2 == nil || e.pm == nil {
		return res, fmt.Errorf("No queue or state manager specified")
	}

	log := e.log
	if log == nil {
		log = logger.From(ctx)
	}
	base := log.With().Str("event_id", evt.GetInternalID().String()).Logger()

	var (
		goerr error
		wg    sync.WaitGroup
	)

	evtID := evt.GetInternalID()
	evtIDStr := evtID.String()

	// Schedule up to PauseHandleConcurrency pauses at once.
	sem := semaphore.NewWeighted(int64(PauseHandleConcurrency))

	for iter.Next(ctx) {
		pause := iter.Val(ctx)

		// Block until we have capacity
		if err := sem.Acquire(ctx, 1); err != nil {
			return res, fmt.Errorf("error blocking on semaphore: %w", err)
		}

		wg.Add(1)
		go func() {
			atomic.AddInt32(&res[0], 1)

			defer wg.Done()
			// Always release one from the capacity
			defer sem.Release(1)

			if pause == nil {
				return
			}

			l := base.With().
				Str("pause_id", pause.ID.String()).
				Str("run_id", pause.Identifier.RunID.String()).
				Str("workflow_id", pause.Identifier.WorkflowID.String()).
				Str("expires", pause.Expires.String()).
				Logger()

			// NOTE: Some pauses may be nil or expired, as the iterator may take
			// time to process.  We handle that here and assume that the event
			// did not occur in time.
			if pause.Expires.Time().Before(time.Now()) {
				// Consume this pause to remove it entirely
				l.Debug().Msg("deleting expired pause")
				_ = e.pm.DeletePause(context.Background(), *pause)
				return
			}

			if pause.TriggeringEventID != nil && *pause.TriggeringEventID == evtIDStr {
				return
			}

			if pause.Cancel {
				// This is a cancellation signal.  Check if the function
				// has ended, and if so remove the pause.
				//
				// NOTE: Bookkeeping must be added to individual function runs and handled on
				// completion instead of here.  This is a hot path and should only exist whilst
				// bookkeeping is not implemented.
				if exists, err := e.smv2.Exists(ctx, sv2.IDFromV1(pause.Identifier)); !exists && err == nil {
					// This function has ended.  Delete the pause and continue
					_ = e.pm.DeletePause(context.Background(), *pause)
					return
				}
			}

			// Run an expression if this exists.
			if pause.Expression != nil {
				// Precompute the expression data once, as a value (not pointer)
				data := expressions.NewData(map[string]any{
					"async": evt.GetEvent().Map(),
				})

				if len(pause.ExpressionData) > 0 {
					// If we have cached data for the expression (eg. the expression is evaluating workflow
					// state which we don't have access to here), unmarshal the data and add it to our
					// event data.
					data.Add(pause.ExpressionData)
				}

				expr, err := expressions.NewExpressionEvaluator(ctx, *pause.Expression)
				if err != nil {
					l.Error().Err(err).Msg("error compiling pause expression")
					return
				}

				val, _, err := expr.Evaluate(ctx, data)
				if err != nil {
					l.Warn().Err(err).Msg("error evaluating pause expression")
					return
				}
				result, _ := val.(bool)
				if !result {
					l.Trace().Msg("pause did not match expression")
					return
				}
			}

			// Ensure that we store the group ID for this pause, letting us properly track cancellation
			// or continuation history
			ctx = state.WithGroupID(ctx, pause.GroupID)

			// Cancelling a function can happen before a lease, as it's an atomic operation that will always happen.
			if pause.Cancel {
				err := e.Cancel(ctx, sv2.IDFromV1(pause.Identifier), execution.CancelRequest{
					EventID:    &evtID,
					Expression: pause.Expression,
				})
				if errors.Is(err, state.ErrFunctionCancelled) ||
					errors.Is(err, state.ErrFunctionComplete) ||
					errors.Is(err, state.ErrFunctionFailed) ||
					errors.Is(err, ErrFunctionEnded) {
					// Safe to ignore.
					return
				}
				if err != nil && !strings.Contains(err.Error(), "no status stored in metadata") {
					goerr = errors.Join(goerr, fmt.Errorf("error cancelling function: %w", err))
					return
				}
				// Ensure we consume this pause, as this isn't handled by the higher-level cancel function.
				err = e.pm.ConsumePause(ctx, pause.ID, nil)
				if err == nil || err == state.ErrPauseLeased || err == state.ErrPauseNotFound {
					// Done. Add to the counter.
					atomic.AddInt32(&res[1], 1)
					return
				}
				goerr = errors.Join(goerr, fmt.Errorf("error consuming pause after cancel: %w", err))
				return
			}

			resumeData := pause.GetResumeData(evt.GetEvent())

			if e.log != nil {
				e.log.
					Debug().
					Interface("with", resumeData.With).
					Str("pause.DataKey", pause.DataKey).
					Msg("resuming pause")
			}

			err := e.Resume(ctx, *pause, execution.ResumeRequest{
				With:     resumeData.With,
				EventID:  &evtID,
				RunID:    resumeData.RunID,
				StepName: resumeData.StepName,
			})
			if err != nil {
				goerr = errors.Join(goerr, fmt.Errorf("error consuming pause after cancel: %w", err))
				return
			}
			// Add to the counter.
			atomic.AddInt32(&res[1], 1)
		}()

	}

	wg.Wait()

	if iter.Error() != context.Canceled {
		goerr = errors.Join(goerr, fmt.Errorf("pause iteration error: %w", iter.Error()))
	}

	return res, goerr
}

func (e *executor) handleAggregatePauses(ctx context.Context, evt event.TrackedEvent) (execution.HandlePauseResult, error) {
	res := execution.HandlePauseResult{0, 0}

	if e.exprAggregator == nil {
		return execution.HandlePauseResult{}, fmt.Errorf("no expression evaluator found")
	}

	log := logger.StdlibLogger(ctx).With("event_id", evt.GetInternalID().String())
	evtID := evt.GetInternalID()
	evtIDStr := evtID.String()

	evals, count, err := e.exprAggregator.EvaluateAsyncEvent(ctx, evt)
	if err != nil {
		return execution.HandlePauseResult{count, 0}, err
	}

	var (
		goerr error
		wg    sync.WaitGroup
	)

	for _, i := range evals {
		found, ok := i.(*state.Pause)
		if !ok || found == nil {
			continue
		}

		// Copy pause into function
		pause := *found
		wg.Add(1)
		go func() {
			atomic.AddInt32(&res[0], 1)

			defer wg.Done()

			l := log.With(
				"pause_id", pause.ID.String(),
				"run_id", pause.Identifier.RunID.String(),
				"workflow_id", pause.Identifier.WorkflowID.String(),
				"expires", pause.Expires.String(),
			)

			// NOTE: Some pauses may be nil or expired, as the iterator may take
			// time to process.  We handle that here and assume that the event
			// did not occur in time.
			if pause.Expires.Time().Before(time.Now()) {
				// Consume this pause to remove it entirely
				l.Debug("deleting expired pause")
				_ = e.pm.DeletePause(context.Background(), pause)
				_ = e.exprAggregator.RemovePause(ctx, pause)
				return
			}

			if pause.TriggeringEventID != nil && *pause.TriggeringEventID == evtIDStr {
				return
			}

			if pause.Cancel {
				// This is a cancellation signal.  Check if the function
				// has ended, and if so remove the pause.
				//
				// NOTE: Bookkeeping must be added to individual function runs and handled on
				// completion instead of here.  This is a hot path and should only exist whilst
				// bookkeeping is not implemented.
				if exists, err := e.smv2.Exists(ctx, sv2.IDFromV1(pause.Identifier)); !exists && err == nil {
					// This function has ended.  Delete the pause and continue
					_ = e.pm.DeletePause(context.Background(), pause)
					_ = e.exprAggregator.RemovePause(ctx, pause)
					return
				}
			}

			// Ensure that we store the group ID for this pause, letting us properly track cancellation
			// or continuation history
			ctx = state.WithGroupID(ctx, pause.GroupID)

			// Cancelling a function can happen before a lease, as it's an atomic operation that will always happen.
			if pause.Cancel {
				err := e.Cancel(ctx, sv2.IDFromV1(pause.Identifier), execution.CancelRequest{
					EventID:    &evtID,
					Expression: pause.Expression,
				})
				if errors.Is(err, state.ErrFunctionCancelled) ||
					errors.Is(err, state.ErrFunctionComplete) ||
					errors.Is(err, state.ErrFunctionFailed) ||
					errors.Is(err, ErrFunctionEnded) {
					// Safe to ignore.
					_ = e.exprAggregator.RemovePause(ctx, pause)
					return
				}
				if err != nil && strings.Contains(err.Error(), "no status stored in metadata") {
					// Safe to ignore.
					_ = e.exprAggregator.RemovePause(ctx, pause)
					return
				}

				if err != nil {
					goerr = errors.Join(goerr, fmt.Errorf("error cancelling function: %w", err))
					return
				}
				// Ensure we consume this pause, as this isn't handled by the higher-level cancel function.
				err = e.pm.ConsumePause(ctx, pause.ID, nil)
				if err == nil || err == state.ErrPauseLeased || err == state.ErrPauseNotFound {
					// Done. Add to the counter.
					atomic.AddInt32(&res[1], 1)
					_ = e.exprAggregator.RemovePause(ctx, pause)
					return
				}
				goerr = errors.Join(goerr, fmt.Errorf("error consuming pause after cancel: %w", err))
				return
			}

			resumeData := pause.GetResumeData(evt.GetEvent())

			err := e.Resume(ctx, pause, execution.ResumeRequest{
				With:     resumeData.With,
				EventID:  &evtID,
				RunID:    resumeData.RunID,
				StepName: resumeData.StepName,
			})
			if err != nil {
				goerr = errors.Join(goerr, fmt.Errorf("error consuming pause after cancel: %w", err))
				return
			}
			// Add to the counter.
			atomic.AddInt32(&res[1], 1)
			if err := e.exprAggregator.RemovePause(ctx, pause); err != nil {
				l.Error("error removing pause from aggregator")
			}
		}()
	}
	wg.Wait()

	return res, goerr
}

func (e *executor) HandleInvokeFinish(ctx context.Context, evt event.TrackedEvent) error {
	evtID := evt.GetInternalID()

	log := e.log
	if log == nil {
		log = logger.From(ctx)
	}
	l := log.With().Str("event_id", evtID.String()).Logger()

	correlationID := evt.GetEvent().CorrelationID()
	if correlationID == "" {
		return fmt.Errorf("no correlation ID found in event when trying to handle finish")
	}

	// find the pause with correlationID
	wsID := evt.GetWorkspaceID()
	pause, err := e.pm.PauseByInvokeCorrelationID(ctx, wsID, correlationID)
	if err != nil {
		return err
	}

	if pause.Expires.Time().Before(time.Now()) {
		// Consume this pause to remove it entirely
		l.Debug().Msg("deleting expired pause")
		_ = e.pm.DeletePause(context.Background(), *pause)
		return nil
	}

	if pause.Cancel {
		// This is a cancellation signal.  Check if the function
		// has ended, and if so remove the pause.
		//
		// NOTE: Bookkeeping must be added to individual function runs and handled on
		// completion instead of here.  This is a hot path and should only exist whilst
		// bookkeeping is not implemented.
		if exists, err := e.smv2.Exists(ctx, sv2.IDFromV1(pause.Identifier)); !exists && err == nil {
			// This function has ended.  Delete the pause and continue
			_ = e.pm.DeletePause(context.Background(), *pause)
			return nil
		}
	}

	resumeData := pause.GetResumeData(evt.GetEvent())
	if e.log != nil {
		e.log.
			Debug().
			Interface("with", resumeData.With).
			Str("pause.DataKey", pause.DataKey).
			Msg("resuming pause from invoke")
	}

	return e.Resume(ctx, *pause, execution.ResumeRequest{
		With:     resumeData.With,
		EventID:  &evtID,
		RunID:    resumeData.RunID,
		StepName: resumeData.StepName,
	})
}

// Cancel cancels an in-progress function.
func (e *executor) Cancel(ctx context.Context, id sv2.ID, r execution.CancelRequest) error {
	md, err := e.smv2.LoadMetadata(ctx, id)
	if err == sv2.ErrMetadataNotFound {
		return nil
	}
	if err != nil {
		return fmt.Errorf("unable to load run: %w", err)
	}

	// We need the function slug.
	f, err := e.fl.LoadFunction(ctx, md.ID.Tenant.EnvID, md.ID.FunctionID)
	if err != nil {
		return fmt.Errorf("unable to load function: %w", err)
	}

	// We need events to finalize the function.
	evts, err := e.smv2.LoadEvents(ctx, id)
	if err != nil {
		return fmt.Errorf("unable to load run events: %w", err)
	}

	fnCancelledErr := state.ErrFunctionCancelled.Error()
	err = e.finalize(ctx, md, evts, f.GetSlug(), state.DriverResponse{
		Err: &fnCancelledErr,
	})
	if err != nil {
		logger.From(ctx).Error().Err(err).Msg("error running finish handler")
	}

	ctx = e.extractTraceCtx(ctx, md, nil)
	for _, e := range e.lifecycles {
		go e.OnFunctionCancelled(context.WithoutCancel(ctx), md, r)
	}

	return nil
}

// Resume resumes an in-progress function from the given pause.
func (e *executor) Resume(ctx context.Context, pause state.Pause, r execution.ResumeRequest) error {
	if e.queue == nil || e.smv2 == nil || e.pm == nil {
		return fmt.Errorf("No queue or state manager specified")
	}

	md, err := e.smv2.LoadMetadata(ctx, sv2.ID{
		RunID:      pause.Identifier.RunID,
		FunctionID: pause.Identifier.WorkflowID,
	})
	if err != nil {
		return fmt.Errorf("error loading metadata to resume from pause: %w", err)
	}

	// Lease this pause so that only this thread can schedule the execution.
	//
	// If we don't do this, there's a chance that two concurrent runners
	// attempt to enqueue the next step of the workflow.
	err = e.pm.LeasePause(ctx, pause.ID)
	if err == state.ErrPauseLeased || err == state.ErrPauseNotFound {
		// Ignore;  this is being handled by another runner.
		return nil
	}

	if pause.OnTimeout && r.EventID != nil {
		// Delete this pause, as an event has occured which matches
		// the timeout.  We can do this prior to leasing a pause as it's the
		// only work that needs to happen
		err := e.pm.ConsumePause(ctx, pause.ID, nil)
		if err == nil || err == state.ErrPauseNotFound {
			return nil
		}
		return err
	}

	if err = e.pm.ConsumePause(ctx, pause.ID, r.With); err != nil {
		return fmt.Errorf("error consuming pause via event: %w", err)
	}

	if e.log != nil {
		e.log.Debug().
			Str("pause_id", pause.ID.String()).
			Str("run_id", pause.Identifier.RunID.String()).
			Str("workflow_id", pause.Identifier.WorkflowID.String()).
			Bool("timeout", pause.OnTimeout).
			Bool("cancel", pause.Cancel).
			Msg("resuming from pause")
	}

	// Schedule an execution from the pause's entrypoint.  We do this after
	// consuming the pause to guarantee the event data is stored via the pause
	// for the next run.  If the ConsumePause call comes after enqueue, the TCP
	// conn may drop etc. and running the job may occur prior to saving state data.
	// jobID := fmt.Sprintf("%s-%s", pause.Identifier.IdempotencyKey(), pause.DataKey+"-pause")
	jobID := fmt.Sprintf("%s-%s", pause.Identifier.IdempotencyKey(), pause.DataKey)
	err = e.queue.Enqueue(
		ctx,
		queue.Item{
			JobID: &jobID,
			// Add a new group ID for the child;  this will be a new step.
			GroupID:               uuid.New().String(),
			WorkspaceID:           pause.WorkspaceID,
			Kind:                  queue.KindEdge,
			Identifier:            pause.Identifier,
			PriorityFactor:        md.Config.PriorityFactor,
			CustomConcurrencyKeys: md.Config.CustomConcurrencyKeys,
			Payload: queue.PayloadEdge{
				Edge: pause.Edge(),
			},
		},
		time.Now(),
	)
	if err != nil && err != redis_state.ErrQueueItemExists {
		return fmt.Errorf("error enqueueing after pause: %w", err)
	}

	ts := time.Now()
	if pause.TraceStartedAt != nil {
		ts = (*pause.TraceStartedAt).Time()
	}

	commonAttrs := []attribute.KeyValue{
		attribute.Bool(consts.OtelUserTraceFilterKey, true),
		attribute.String(consts.OtelSysAccountID, pause.Identifier.AccountID.String()),
		attribute.String(consts.OtelSysWorkspaceID, pause.Identifier.WorkspaceID.String()),
		attribute.String(consts.OtelSysAppID, pause.Identifier.AppID.String()),
		attribute.String(consts.OtelSysFunctionID, pause.Identifier.WorkflowID.String()),
		// attribute.String(consts.OtelSysFunctionSlug, s.Function().GetSlug()),
		attribute.Int(consts.OtelSysFunctionVersion, pause.Identifier.WorkflowVersion),
		attribute.String(consts.OtelAttrSDKRunID, pause.Identifier.RunID.String()),
		attribute.Int(consts.OtelSysStepAttempt, 0),    // ?
		attribute.Int(consts.OtelSysStepMaxAttempt, 1), // ?
		attribute.String(consts.OtelSysStepGroupID, pause.GroupID),
		attribute.String(consts.OtelSysStepDisplayName, pause.StepName),
	}

	if pause.Opcode != nil && *pause.Opcode == enums.OpcodeInvokeFunction.String() {
		if pause.StepSpanID != nil && *pause.StepSpanID != "" {
			if spanID, err := trace.SpanIDFromHex(*pause.StepSpanID); err == nil {
				// Used for spans
				triggeringEventID := ""
				if pause.TriggeringEventID != nil {
					triggeringEventID = *pause.TriggeringEventID
				}

				returnedEventID := ""
				if r.EventID != nil {
					returnedEventID = r.EventID.String()
				}

				targetFnID := ""
				if pause.InvokeTargetFnID != nil {
					targetFnID = *pause.InvokeTargetFnID
				}

				runID := ""
				if r.RunID != nil {
					runID = r.RunID.String()
				}

				var span *telemetry.Span
				ctx, span = telemetry.NewSpan(ctx,
					telemetry.WithScope(consts.OtelScopeStep),
					telemetry.WithName(consts.OtelSpanInvoke),
					telemetry.WithTimestamp(ts),
					telemetry.WithSpanID(spanID),
					telemetry.WithSpanAttributes(
						attribute.String(consts.OtelSysStepOpcode, enums.OpcodeInvokeFunction.String()),
						attribute.String(consts.OtelSysStepInvokeTargetFnID, targetFnID),
						attribute.Int64(consts.OtelSysStepInvokeExpires, pause.Expires.Time().UnixMilli()),
						attribute.String(consts.OtelSysStepInvokeTriggeringEventID, triggeringEventID),
						attribute.String(consts.OtelSysStepInvokeReturnedEventID, returnedEventID),
						attribute.String(consts.OtelSysStepInvokeRunID, runID),
						attribute.Bool(consts.OtelSysStepInvokeExpired, r.EventID == nil),
					),
				)
				span.Send()
				defer span.End()
				span.SetAttributes(commonAttrs...)
				if r.HasError() {
					span.SetStatus(codes.Error, r.Error())
				}
			}
		}

		for _, e := range e.lifecycles {
			go e.OnInvokeFunctionResumed(context.WithoutCancel(ctx), md, r, pause.GroupID)
		}
	} else {
		if pause.StepSpanID != nil && *pause.StepSpanID != "" {
			if spanID, err := trace.SpanIDFromHex(*pause.StepSpanID); err == nil {
				var span *telemetry.Span
				ctx, span = telemetry.NewSpan(ctx,
					telemetry.WithScope(consts.OtelScopeStep),
					telemetry.WithName(consts.OtelSpanInvoke),
					telemetry.WithTimestamp(ts),
					telemetry.WithSpanID(spanID),
					telemetry.WithSpanAttributes(
						attribute.String(consts.OtelSysStepOpcode, enums.OpcodeWaitForEvent.String()),
						attribute.Int64(consts.OtelSysStepWaitExpires, pause.Expires.Time().UnixMilli()),
						attribute.Bool(consts.OtelSysStepWaitExpired, r.EventID == nil),
					),
				)
				span.Send()
				defer span.End()
				span.SetAttributes(commonAttrs...)
				if r.HasError() {
					span.SetStatus(codes.Error, r.Error())
				}
			}
		}

		for _, e := range e.lifecycles {
			go e.OnWaitForEventResumed(context.WithoutCancel(ctx), md, r, pause.GroupID)
		}
	}

	return nil
}

func (e *executor) HandleGeneratorResponse(ctx context.Context, i *runInstance, resp *state.DriverResponse) error {
	{
		// The following code helps with parallelism and the V2 -> V3 executor changes
		var update *sv2.MutableConfig
		// NOTE: We only need to set hash versions when handling generator responses, else the
		// fn is ending and it doesn't matter.
		if i.md.Config.RequestVersion == -1 {
			update = &sv2.MutableConfig{
				ForceStepPlan:  i.md.Config.ForceStepPlan,
				RequestVersion: resp.RequestVersion,
				StartedAt:      i.md.Config.StartedAt,
			}
		}
		if len(resp.Generator) > 1 {
			if !i.md.Config.ForceStepPlan {
				// With parallelism, we currently instruct the SDK to disable immediate execution,
				// enforcing that every step becomes pre-planned.
				if update == nil {
					update = &sv2.MutableConfig{
						ForceStepPlan:  i.md.Config.ForceStepPlan,
						RequestVersion: resp.RequestVersion,
						StartedAt:      i.md.Config.StartedAt,
					}
				}
				update.ForceStepPlan = true
			}
		}
		if update != nil {
			if err := e.smv2.UpdateMetadata(ctx, i.md.ID, *update); err != nil {
				return fmt.Errorf("error updating function metadata: %w", err)
			}
		}
	}

	groups := opGroups(resp.Generator).All()
	for _, group := range groups {
		if err := e.handleGeneratorGroup(ctx, i, group, resp); err != nil {
			return err
		}
	}

	return nil
}

func (e *executor) handleGeneratorGroup(ctx context.Context, i *runInstance, group OpcodeGroup, resp *state.DriverResponse) error {
	eg := errgroup.Group{}
	for _, op := range group.Opcodes {
		if op == nil {
			// This is clearly an error.
			if e.log != nil {
				e.log.Error().Err(fmt.Errorf("nil generator returned")).Msg("error handling generator")
			}
			continue
		}
		copied := *op
		newItem := i.item
		if group.ShouldStartHistoryGroup {
			// Give each opcode its own group ID, since we want to track each
			// parellel step individually.
			newItem.GroupID = uuid.New().String()
		}
		eg.Go(func() error { return e.handleGenerator(ctx, i, copied) })
	}
	if err := eg.Wait(); err != nil {
		if resp.NoRetry {
			return queue.NeverRetryError(err)
		}
		if resp.RetryAt != nil {
			return queue.RetryAtError(err, resp.RetryAt)
		}
		return err
	}

	return nil
}

func (e *executor) handleGenerator(ctx context.Context, i *runInstance, gen state.GeneratorOpcode) error {
	// Grab the edge that triggered this step execution.
	edge, ok := i.item.Payload.(queue.PayloadEdge)
	if !ok {
		return fmt.Errorf("unknown queue item type handling generator: %T", i.item.Payload)
	}

	switch gen.Op {
	case enums.OpcodeNone:
		// OpcodeNone essentially terminates this "thread" or execution path.  We don't need to do
		// anything - including scheduling future steps.
		//
		// This is necessary for parallelization:  we may fan out from 1 step -> 10 parallel steps,
		// then need to coalesce back to a single thread after all 10 have finished.  We expect
		// drivers/the SDK to return OpcodeNone for all but the last of parallel steps.
		return nil
	case enums.OpcodeStep, enums.OpcodeStepRun:
		return e.handleGeneratorStep(ctx, i, gen, edge)
	case enums.OpcodeStepError:
		return e.handleStepError(ctx, i, gen, edge)
	case enums.OpcodeStepPlanned:
		return e.handleGeneratorStepPlanned(ctx, i, gen, edge)
	case enums.OpcodeSleep:
		return e.handleGeneratorSleep(ctx, i, gen, edge)
	case enums.OpcodeWaitForEvent:
		return e.handleGeneratorWaitForEvent(ctx, i, gen, edge)
	case enums.OpcodeInvokeFunction:
		return e.handleGeneratorInvokeFunction(ctx, i, gen, edge)
	}

	return fmt.Errorf("unknown opcode: %s", gen.Op)
}

// handleGeneratorStep handles OpcodeStep and OpcodeStepRun, both indicating that a function step
// has finished
func (e *executor) handleGeneratorStep(ctx context.Context, i *runInstance, gen state.GeneratorOpcode, edge queue.PayloadEdge) error {
	span := trace.SpanFromContext(ctx)

	nextEdge := inngest.Edge{
		Outgoing: gen.ID,             // Going from the current step
		Incoming: edge.Edge.Incoming, // And re-calling the incoming function in a loop
	}

	// Save the response to the state store.
	output, err := gen.Output()
	if err != nil {
		return err
	}

	if err := e.smv2.SaveStep(ctx, i.md.ID, gen.ID, []byte(output)); err != nil {
		return err
	}

	// Update the group ID in context;  we've already saved this step's success and we're now
	// running the step again, needing a new history group
	groupID := uuid.New().String()
	ctx = state.WithGroupID(ctx, groupID)

	// Re-enqueue the exact same edge to run now.
	jobID := fmt.Sprintf("%s-%s", i.md.IdempotencyKey(), gen.ID)
	now := time.Now()
	nextItem := queue.Item{
		JobID:                 &jobID,
		WorkspaceID:           i.md.ID.Tenant.EnvID,
		GroupID:               groupID,
		Kind:                  queue.KindEdge,
		Identifier:            i.item.Identifier, // TODO: Refactor
		PriorityFactor:        i.item.PriorityFactor,
		CustomConcurrencyKeys: i.item.CustomConcurrencyKeys,
		Attempt:               0,
		MaxAttempts:           i.item.MaxAttempts,
		Payload:               queue.PayloadEdge{Edge: nextEdge},
	}
	err = e.queue.Enqueue(ctx, nextItem, now)
	if err == redis_state.ErrQueueItemExists {
		return nil
	}
	span.SetAttributes(
		attribute.String(consts.OtelSysStepNextOpcode, enums.OpcodeStep.String()),
		attribute.Int64(consts.OtelSysStepNextTimestamp, now.UnixMilli()),
	)

	for _, l := range e.lifecycles {
		// We can't specify step name here since that will result in the
		// "followup discovery step" having the same name as its predecessor.
		var stepName *string = nil
		go l.OnStepScheduled(ctx, i.md, nextItem, stepName)
	}

	return err
}

func (e *executor) handleStepError(ctx context.Context, i *runInstance, gen state.GeneratorOpcode, edge queue.PayloadEdge) error {
	// With the introduction of the StepError opcode, step errors are handled graceully and we can
	// finally distinguish between application level errors (this function) and network errors/other
	// errors (as the SDK didn't return this opcode).
	//
	// Here, we need to process the error and ensure that we reschedule the job for the future.
	//
	// Things to bear in mind:
	// - Steps throwing/returning NonRetriableErrors are still OpcodeStepError
	// - We are now in charge of rescheduling the entire function
	span := trace.SpanFromContext(ctx)
	span.SetStatus(codes.Error, gen.Error.Name)

	if gen.Error == nil {
		// This should never happen.
		logger.StdlibLogger(ctx).Error("OpcodeStepError handled without user error", "gen", gen)
		return fmt.Errorf("no user error defined in OpcodeStepError")
	}

	// If this is the last attempt, store the error in the state store, with a
	// wrapping of "error".  The wrapping allows SDKs to understand whether the
	// memoized step data is an error (and they should throw/return an error) or
	// real data.
	//
	// State stored for each step MUST always be wrapped with either "error" or "data".
	retryable := true

	if gen.Error.NoRetry {
		// This is a NonRetryableError thrown in a step.
		retryable = false
	}
	if !queue.ShouldRetry(nil, i.item.Attempt, i.item.GetMaxAttempts()) {
		// This is the last attempt as per the attempt in the queue, which
		// means we've failed N times, and so it is not retryable.
		retryable = false
	}

	if retryable {
		// Return an error to trigger standard queue retries.
		for _, l := range e.lifecycles {
			i.item.Attempt += 1
			go l.OnStepScheduled(ctx, i.md, i.item, &gen.Name)
		}
		return ErrHandledStepError
	}

	// This was the final step attempt and we still failed.
	//
	// First, save the error to our state store.
	//
	// Note that `onStepFinished` is called immediately after a step response is returned, so
	// the history for this error will have already been handled.
	output, err := gen.Output()
	if err != nil {
		return err
	}
	if err := e.smv2.SaveStep(ctx, i.md.ID, gen.ID, []byte(output)); err != nil {
		return err
	}

	// Because this is a final step error that was handled gracefully, enqueue
	// another attempt to the function with a new edge type.
	nextEdge := inngest.Edge{
		Outgoing: gen.ID,             // Going from the current step
		Incoming: edge.Edge.Incoming, // And re-calling the incoming function in a loop
	}
	groupID := uuid.New().String()
	ctx = state.WithGroupID(ctx, groupID)

	// This is the discovery step to find what happens after we error
	jobID := fmt.Sprintf("%s-%s-failure", i.md.IdempotencyKey(), gen.ID)
	now := time.Now()
	nextItem := queue.Item{
		JobID:                 &jobID,
		WorkspaceID:           i.md.ID.Tenant.EnvID,
		GroupID:               groupID,
		Kind:                  queue.KindEdgeError,
		Identifier:            i.item.Identifier,
		PriorityFactor:        i.item.PriorityFactor,
		CustomConcurrencyKeys: i.item.CustomConcurrencyKeys,
		Attempt:               0,
		MaxAttempts:           i.item.MaxAttempts,
		Payload:               queue.PayloadEdge{Edge: nextEdge},
	}
	err = e.queue.Enqueue(ctx, nextItem, now)
	if err == redis_state.ErrQueueItemExists {
		return nil
	}
	span.SetAttributes(
		attribute.Int64(consts.OtelSysStepNextTimestamp, now.UnixMilli()),
	)

	for _, l := range e.lifecycles {
		go l.OnStepScheduled(ctx, i.md, nextItem, nil)
	}

	return nil
}

func (e *executor) handleGeneratorStepPlanned(ctx context.Context, i *runInstance, gen state.GeneratorOpcode, edge queue.PayloadEdge) error {
	span := trace.SpanFromContext(ctx)

	nextEdge := inngest.Edge{
		// Planned generator IDs are the same as the actual OpcodeStep IDs.
		// We can't set edge.Edge.Outgoing here because the step hasn't yet ran.
		//
		// We do, though, want to store the incomin step ID name _without_ overriding
		// the actual DAG step, though.
		// Run the same action.
		IncomingGeneratorStep: gen.ID,
		Outgoing:              edge.Edge.Outgoing,
		Incoming:              edge.Edge.Incoming,
	}

	// Update the group ID in context;  we're scheduling a step, and we want
	// to start a new history group for this item.
	groupID := uuid.New().String()
	ctx = state.WithGroupID(ctx, groupID)

	// Re-enqueue the exact same edge to run now.
	jobID := fmt.Sprintf("%s-%s", i.item.Identifier.IdempotencyKey(), gen.ID+"-plan")
	now := time.Now()
	nextItem := queue.Item{
		JobID:                 &jobID,
		GroupID:               groupID, // Ensure we correlate future jobs with this group ID, eg. started/failed.
		WorkspaceID:           i.md.ID.Tenant.EnvID,
		Kind:                  queue.KindEdge,
		Identifier:            i.item.Identifier,
		PriorityFactor:        i.item.PriorityFactor,
		CustomConcurrencyKeys: i.item.CustomConcurrencyKeys,
		Attempt:               0,
		MaxAttempts:           i.item.MaxAttempts,
		Payload: queue.PayloadEdge{
			Edge: nextEdge,
		},
	}
	err := e.queue.Enqueue(ctx, nextItem, now)
	if err == redis_state.ErrQueueItemExists {
		return nil
	}
	span.SetAttributes(
		attribute.String(consts.OtelSysStepNextOpcode, enums.OpcodeStepPlanned.String()),
		attribute.Int64(consts.OtelSysStepNextTimestamp, now.UnixMilli()),
	)

	for _, l := range e.lifecycles {
		go l.OnStepScheduled(ctx, i.md, nextItem, &gen.Name)
	}
	return err
}

// handleSleep handles the sleep opcode, ensuring that we enqueue the function to rerun
// at the correct time.
func (e *executor) handleGeneratorSleep(ctx context.Context, i *runInstance, gen state.GeneratorOpcode, edge queue.PayloadEdge) error {
	dur, err := gen.SleepDuration()
	if err != nil {
		return err
	}

	executionSpan := trace.SpanFromContext(ctx)
	nextEdge := inngest.Edge{
		Outgoing: gen.ID,             // Leaving sleep
		Incoming: edge.Edge.Incoming, // To re-call the SDK
	}

	startedAt := time.Now()
	endedAt := startedAt.Add(dur)

	// Create another group for the next item which will run.  We're enqueueing
	// the function to run again after sleep, so need a new group.
	groupID := uuid.New().String()
	ctx = state.WithGroupID(ctx, groupID)
	ctx, span := telemetry.NewSpan(ctx,
		telemetry.WithScope(consts.OtelScopeStep),
		telemetry.WithName("sleep"),
		telemetry.WithTimestamp(startedAt),
		telemetry.WithSpanAttributes(
			attribute.Bool(consts.OtelUserTraceFilterKey, true),
			attribute.String(consts.OtelSysAccountID, i.item.Identifier.AccountID.String()),
			attribute.String(consts.OtelSysWorkspaceID, i.item.Identifier.WorkspaceID.String()),
			attribute.String(consts.OtelSysAppID, i.item.Identifier.AppID.String()),
			attribute.String(consts.OtelSysFunctionID, i.item.Identifier.WorkflowID.String()),
			// attribute.String(consts.OtelSysFunctionSlug, s.Function().GetSlug()),
			attribute.Int(consts.OtelSysFunctionVersion, i.item.Identifier.WorkflowVersion),
			attribute.String(consts.OtelAttrSDKRunID, i.item.Identifier.RunID.String()),
			attribute.Int(consts.OtelSysStepAttempt, 0),    // ?
			attribute.Int(consts.OtelSysStepMaxAttempt, 1), // ?
			attribute.String(consts.OtelSysStepGroupID, groupID),
			attribute.String(consts.OtelSysStepOpcode, enums.OpcodeSleep.String()),
			attribute.String(consts.OtelSysStepDisplayName, gen.UserDefinedName()),
			attribute.String(consts.OtelSysStepSleepEndAt, endedAt.Format(time.RFC3339Nano)),
		),
	)

	until := time.Now().Add(dur)

	jobID := fmt.Sprintf("%s-%s", i.md.IdempotencyKey(), gen.ID)
	// TODO Should this also include a parent step span? It will never have attempts.
	err = e.queue.Enqueue(ctx, queue.Item{
		JobID:       &jobID,
		WorkspaceID: i.md.ID.Tenant.EnvID,
		// Sleeps re-enqueue the step so that we can mark the step as completed
		// in the executor after the sleep is complete.  This will re-call the
		// generator step, but we need the same group ID for correlation.
		GroupID:               groupID,
		Kind:                  queue.KindSleep,
		Identifier:            i.item.Identifier,
		PriorityFactor:        i.item.PriorityFactor,
		CustomConcurrencyKeys: i.item.CustomConcurrencyKeys,
		Attempt:               0,
		MaxAttempts:           i.item.MaxAttempts,
		Payload:               queue.PayloadEdge{Edge: nextEdge},
	}, until)
	if err == redis_state.ErrQueueItemExists {
		// Safely ignore this error.
		span.Cancel(ctx)
		return nil
	}
	span.Send()
	executionSpan.SetAttributes(
		attribute.String(consts.OtelSysStepNextOpcode, enums.OpcodeSleep.String()),
		attribute.Int64(consts.OtelSysStepNextTimestamp, until.UnixMilli()),
	)

	for _, e := range e.lifecycles {
		go e.OnSleep(context.WithoutCancel(ctx), i.md, i.item, gen, until)
	}

	return err
}

func (e *executor) handleGeneratorInvokeFunction(ctx context.Context, i *runInstance, gen state.GeneratorOpcode, edge queue.PayloadEdge) error {
	executionSpan := trace.SpanFromContext(ctx)
	if e.handleSendingEvent == nil {
		return fmt.Errorf("no handleSendingEvent function specified")
	}

	opts, err := gen.InvokeFunctionOpts()
	if err != nil {
		return fmt.Errorf("unable to parse invoke function opts: %w", err)
	}
	expires, err := opts.Expires()
	if err != nil {
		return fmt.Errorf("unable to parse invoke function expires: %w", err)
	}

	eventName := event.FnFinishedName
	correlationID := i.md.ID.RunID.String() + "." + gen.ID
	strExpr := fmt.Sprintf("async.data.%s == %s", consts.InvokeCorrelationId, strconv.Quote(correlationID))
	_, err = e.newExpressionEvaluator(ctx, strExpr)
	if err != nil {
		return execError{err: fmt.Errorf("failed to create expression to wait for invoked function completion: %w", err)}
	}

	pauseID := uuid.NewSHA1(
		uuid.NameSpaceOID,
		[]byte(i.md.ID.RunID.String()+gen.ID),
	)
	opcode := gen.Op.String()
	now := time.Now()

	// Always create an invocation event.
	evt := event.NewInvocationEvent(event.NewInvocationEventOpts{
		Event:         *opts.Payload,
		FnID:          opts.FunctionID,
		CorrelationID: &correlationID,
	})

	ctx, span := telemetry.NewSpan(ctx,
		telemetry.WithScope(consts.OtelScopeStep),
		telemetry.WithName(consts.OtelSpanInvoke),
		telemetry.WithTimestamp(now),
		telemetry.WithSpanAttributes(
			attribute.Bool(consts.OtelUserTraceFilterKey, true),
<<<<<<< HEAD
			attribute.String(consts.OtelSysAccountID, i.item.Identifier.AccountID.String()),
			attribute.String(consts.OtelSysWorkspaceID, i.item.Identifier.WorkspaceID.String()),
			attribute.String(consts.OtelSysAppID, i.item.Identifier.AppID.String()),
			attribute.String(consts.OtelSysFunctionID, i.item.Identifier.WorkflowID.String()),
			// attribute.String(consts.OtelSysFunctionSlug, s.Function().GetSlug()),
			attribute.Int(consts.OtelSysFunctionVersion, i.item.Identifier.WorkflowVersion),
			attribute.String(consts.OtelAttrSDKRunID, i.item.Identifier.RunID.String()),
=======
			attribute.String(consts.OtelSysAccountID, item.Identifier.AccountID.String()),
			attribute.String(consts.OtelSysWorkspaceID, item.Identifier.WorkspaceID.String()),
			attribute.String(consts.OtelSysAppID, item.Identifier.AppID.String()),
			attribute.String(consts.OtelSysFunctionID, item.Identifier.WorkflowID.String()),
			attribute.Int(consts.OtelSysFunctionVersion, item.Identifier.WorkflowVersion),
			attribute.String(consts.OtelAttrSDKRunID, item.Identifier.RunID.String()),
>>>>>>> 1e9c9f2d
			attribute.Int(consts.OtelSysStepAttempt, 0),    // ?
			attribute.Int(consts.OtelSysStepMaxAttempt, 1), // ?
			attribute.String(consts.OtelSysStepGroupID, i.item.GroupID),
			attribute.String(consts.OtelSysStepOpcode, enums.OpcodeInvokeFunction.String()),
			attribute.String(consts.OtelSysStepDisplayName, gen.UserDefinedName()),

			attribute.String(consts.OtelSysStepInvokeTargetFnID, opts.FunctionID),
			attribute.Int64(consts.OtelSysStepInvokeExpires, expires.UnixMilli()),
			attribute.String(consts.OtelSysStepInvokeTriggeringEventID, evt.ID),
		),
	)
	span.Send()
	defer span.End()

	spanID := span.SpanContext().SpanID().String()
	traceStartedAt := state.Time(now)

	err = e.pm.SavePause(ctx, state.Pause{
		ID:                  pauseID,
		WorkspaceID:         i.md.ID.Tenant.EnvID,
		Identifier:          i.item.Identifier,
		GroupID:             i.item.GroupID,
		Outgoing:            gen.ID,
		Incoming:            edge.Edge.Incoming,
		StepName:            gen.UserDefinedName(),
		Opcode:              &opcode,
		Expires:             state.Time(expires),
		Event:               &eventName,
		Expression:          &strExpr,
		DataKey:             gen.ID,
		InvokeCorrelationID: &correlationID,
		StepSpanID:          &spanID,
		TriggeringEventID:   &evt.ID,
		TraceStartedAt:      &traceStartedAt,
		InvokeTargetFnID:    &opts.FunctionID,
	})
	if err == state.ErrPauseAlreadyExists {
		span.Cancel(ctx)
		return nil
	}
	if err != nil {
		span.Cancel(ctx)
		return err
	}

	// Enqueue a job that will timeout the pause.
	jobID := fmt.Sprintf("%s-%s-%s", i.md.IdempotencyKey(), gen.ID, "invoke")
	// TODO I think this is fine sending no metadata, as we have no attempts.
	err = e.queue.Enqueue(ctx, queue.Item{
		JobID:       &jobID,
		WorkspaceID: i.md.ID.Tenant.EnvID,
		// Use the same group ID, allowing us to track the cancellation of
		// the step correctly.
		GroupID:               i.item.GroupID,
		Kind:                  queue.KindPause,
		Identifier:            i.item.Identifier,
		PriorityFactor:        i.item.PriorityFactor,
		CustomConcurrencyKeys: i.item.CustomConcurrencyKeys,
		Payload: queue.PayloadPauseTimeout{
			PauseID:   pauseID,
			OnTimeout: true,
		},
	}, expires)
	if err == redis_state.ErrQueueItemExists {
		span.Cancel(ctx)
		return nil
	}
	executionSpan.SetAttributes(
		attribute.String(consts.OtelSysStepNextOpcode, enums.OpcodeInvokeFunction.String()),
		attribute.Int64(consts.OtelSysStepNextTimestamp, time.Now().UnixMilli()),
		attribute.Int64(consts.OtelSysStepNextExpires, expires.UnixMilli()),
	)

	// Send the event.
	err = e.handleSendingEvent(ctx, evt, i.item)
	if err != nil {
		span.Cancel(ctx)
		// TODO Cancel pause/timeout?
		return fmt.Errorf("error publishing internal invocation event: %w", err)
	}

	for _, e := range e.lifecycles {
		go e.OnInvokeFunction(context.WithoutCancel(ctx), i.md, i.item, gen, ulid.MustParse(evt.ID), correlationID)
	}

	return err
}

<<<<<<< HEAD
func (e *executor) handleGeneratorWaitForEvent(ctx context.Context, i *runInstance, gen state.GeneratorOpcode, edge queue.PayloadEdge) error {
	span := trace.SpanFromContext(ctx)
=======
func (e *executor) handleGeneratorWaitForEvent(ctx context.Context, gen state.GeneratorOpcode, item queue.Item, edge queue.PayloadEdge) error {
	execSpan := trace.SpanFromContext(ctx)
>>>>>>> 1e9c9f2d
	opts, err := gen.WaitForEventOpts()
	if err != nil {
		return fmt.Errorf("unable to parse wait for event opts: %w", err)
	}
	expires, err := opts.Expires()
	if err != nil {
		return fmt.Errorf("unable to parse wait for event expires: %w", err)
	}

	pauseID := uuid.NewSHA1(
		uuid.NameSpaceOID,
		[]byte(i.md.ID.RunID.String()+gen.ID),
	)

	expr := opts.If
	if expr != nil && strings.Contains(*expr, "event.") {
		// Remove `event` data from the expression and replace with actual event
		// data as values, now that we have the event.
		//
		// This improves performance in matching, as we can then use the values within
		// aggregate trees.
		evt := event.Event{}
		if err := json.Unmarshal(i.events[0], &evt); err != nil {
			logger.StdlibLogger(ctx).Error("error unmarshalling trigger event in waitForEvent op", "error", err)
		}

		interpolated, err := expressions.Interpolate(ctx, *opts.If, map[string]any{
			"event": evt.Map(),
		})
		if err != nil {
			logger.StdlibLogger(ctx).Warn(
				"error interpolating waitForEvent expression",
				"error", err,
				"expression", *opts.If,
			)
		}
		expr = &interpolated

		// Update the generator to use the interpolated data, ensuring history is updated.
		opts.If = expr
		gen.Opts = opts
	}

	opcode := gen.Op.String()
<<<<<<< HEAD
	err = e.pm.SavePause(ctx, state.Pause{
		ID:          pauseID,
		WorkspaceID: i.md.ID.Tenant.EnvID,
		Identifier:  i.item.Identifier,
		GroupID:     i.item.GroupID,
		Outgoing:    gen.ID,
		Incoming:    edge.Edge.Incoming,
		StepName:    gen.UserDefinedName(),
		Opcode:      &opcode,
		Expires:     state.Time(expires),
		Event:       &opts.Event,
		Expression:  expr,
		DataKey:     gen.ID,
=======
	now := time.Now()

	ctx, span := telemetry.NewSpan(ctx,
		telemetry.WithScope(consts.OtelScopeWait),
		telemetry.WithName(consts.OtelSpanWaitForEvent),
		telemetry.WithTimestamp(now),
		telemetry.WithSpanAttributes(
			attribute.Bool(consts.OtelUserTraceFilterKey, true),
			attribute.String(consts.OtelSysStepOpcode, enums.OpcodeWaitForEvent.String()),
			attribute.String(consts.OtelSysAccountID, item.Identifier.AccountID.String()),
			attribute.String(consts.OtelSysWorkspaceID, item.Identifier.WorkspaceID.String()),
			attribute.String(consts.OtelSysAppID, item.Identifier.AppID.String()),
			attribute.String(consts.OtelSysFunctionID, item.Identifier.WorkflowID.String()),
			attribute.Int(consts.OtelSysFunctionVersion, item.Identifier.WorkflowVersion),
			attribute.String(consts.OtelAttrSDKRunID, item.Identifier.RunID.String()),
			attribute.Int(consts.OtelSysStepAttempt, 0),
			attribute.Int(consts.OtelSysStepMaxAttempt, 1),
			attribute.String(consts.OtelSysStepGroupID, item.GroupID),
		),
	)
	span.Send()
	defer span.End()
	spanID := span.SpanContext().SpanID().String()
	traceStartedAt := state.Time(now)

	err = e.sm.SavePause(ctx, state.Pause{
		ID:             pauseID,
		WorkspaceID:    item.WorkspaceID,
		Identifier:     item.Identifier,
		GroupID:        item.GroupID,
		Outgoing:       gen.ID,
		Incoming:       edge.Edge.Incoming,
		StepName:       gen.UserDefinedName(),
		Opcode:         &opcode,
		Expires:        state.Time(expires),
		Event:          &opts.Event,
		Expression:     expr,
		ExpressionData: data,
		DataKey:        gen.ID,
		StepSpanID:     &spanID,
		TraceStartedAt: &traceStartedAt,
>>>>>>> 1e9c9f2d
	})
	if err == state.ErrPauseAlreadyExists {
		return nil
	}
	if err != nil {
		span.Cancel(ctx)
		return err
	}

	// SDK-based event coordination is called both when an event is received
	// OR on timeout, depending on which happens first.  Both routes consume
	// the pause so this race will conclude by calling the function once, as only
	// one thread can lease and consume a pause;  the other will find that the
	// pause is no longer available and return.
	jobID := fmt.Sprintf("%s-%s-%s", i.md.IdempotencyKey(), gen.ID, "wait")
	// TODO Is this fine to leave? No attempts.
	err = e.queue.Enqueue(ctx, queue.Item{
		JobID:       &jobID,
		WorkspaceID: i.md.ID.Tenant.EnvID,
		// Use the same group ID, allowing us to track the cancellation of
		// the step correctly.
		GroupID:               i.item.GroupID,
		Kind:                  queue.KindPause,
		Identifier:            i.item.Identifier,
		PriorityFactor:        i.item.PriorityFactor,
		CustomConcurrencyKeys: i.item.CustomConcurrencyKeys,
		Payload: queue.PayloadPauseTimeout{
			PauseID:   pauseID,
			OnTimeout: true,
		},
	}, expires)
	if err == redis_state.ErrQueueItemExists {
		span.Cancel(ctx)
		return nil
	}
	execSpan.SetAttributes(
		attribute.String(consts.OtelSysStepNextOpcode, enums.OpcodeWaitForEvent.String()),
		attribute.Int64(consts.OtelSysStepNextTimestamp, time.Now().UnixMilli()),
		attribute.Int64(consts.OtelSysStepNextExpires, expires.UnixMilli()),
	)

	for _, e := range e.lifecycles {
		go e.OnWaitForEvent(context.WithoutCancel(ctx), i.md, i.item, gen)
	}

	return err
}

func (e *executor) newExpressionEvaluator(ctx context.Context, expr string) (expressions.Evaluator, error) {
	if e.evalFactory != nil {
		return e.evalFactory(ctx, expr)
	}
	return expressions.NewExpressionEvaluator(ctx, expr)
}

// extractTraceCtx extracts the trace context from the given item, if it exists.
// If it doesn't it falls back to extracting the trace for the run overall.
// If neither exist or they are invalid, it returns the original context.
func (e *executor) extractTraceCtx(ctx context.Context, md sv2.Metadata, item *queue.Item) context.Context {
	if item != nil {
		metadata := make(map[string]any)
		for k, v := range item.Metadata {
			metadata[k] = v
		}
		if newCtx, ok := extractTraceCtxFromMap(ctx, metadata); ok {
			return newCtx
		}
	}

	if md.Config.Context != nil {
		if newCtx, ok := extractTraceCtxFromMap(ctx, md.Config.Context); ok {
			return newCtx
		}
	}

	return ctx
}

func (e *executor) AppendAndScheduleBatch(ctx context.Context, fn inngest.Function, bi batch.BatchItem) error {
	return e.AppendAndScheduleBatchWithOpts(ctx, fn, bi, nil)
}

// AppendAndScheduleBatchWithOpts appends a new batch item. If a new batch is created, it will be scheduled to run
// after the batch timeout. If the item finalizes the batch, a function run is immediately scheduled.
func (e *executor) AppendAndScheduleBatchWithOpts(ctx context.Context, fn inngest.Function, bi batch.BatchItem, opts *execution.BatchExecOpts) error {
	result, err := e.batcher.Append(ctx, bi, fn)
	if err != nil {
		return err
	}

	if opts == nil {
		opts = &execution.BatchExecOpts{}
	}

	switch result.Status {
	case enums.BatchAppend:
		// noop
	case enums.BatchNew:
		dur, err := time.ParseDuration(fn.EventBatch.Timeout)
		if err != nil {
			return err
		}
		at := time.Now().Add(dur)

		if err := e.batcher.ScheduleExecution(ctx, batch.ScheduleBatchOpts{
			ScheduleBatchPayload: batch.ScheduleBatchPayload{
				BatchID:         ulid.MustParse(result.BatchID),
				AccountID:       bi.AccountID,
				WorkspaceID:     bi.WorkspaceID,
				AppID:           bi.AppID,
				FunctionID:      bi.FunctionID,
				FunctionVersion: bi.FunctionVersion,
			},
			At: at,
		}); err != nil {
			return err
		}
	case enums.BatchFull:
		// start execution immediately
		batchID := ulid.MustParse(result.BatchID)
		if err := e.RetrieveAndScheduleBatchWithOpts(ctx, fn, batch.ScheduleBatchPayload{
			BatchID:     batchID,
			AppID:       bi.AppID,
			WorkspaceID: bi.WorkspaceID,
			AccountID:   bi.AccountID,
		}, &execution.BatchExecOpts{
			FunctionPausedAt: opts.FunctionPausedAt,
		}); err != nil {
			return fmt.Errorf("could not retrieve and schedule batch items: %w", err)
		}
	default:
		return fmt.Errorf("invalid status of batch append ops: %d", result.Status)
	}

	return nil
}

func (e *executor) RetrieveAndScheduleBatch(ctx context.Context, fn inngest.Function, payload batch.ScheduleBatchPayload) error {
	return e.RetrieveAndScheduleBatchWithOpts(ctx, fn, payload, nil)
}

// RetrieveAndScheduleBatchWithOpts retrieves all items from a started batch and schedules a function run
func (e *executor) RetrieveAndScheduleBatchWithOpts(ctx context.Context, fn inngest.Function, payload batch.ScheduleBatchPayload, opts *execution.BatchExecOpts) error {
	evtList, err := e.batcher.RetrieveItems(ctx, payload.BatchID)
	if err != nil {
		return err
	}

	if opts == nil {
		opts = &execution.BatchExecOpts{}
	}

	evtIDs := make([]string, len(evtList))
	events := make([]event.TrackedEvent, len(evtList))
	for i, e := range evtList {
		events[i] = e
		evtIDs[i] = e.GetInternalID().String()
	}

	ctx, span := telemetry.NewSpan(ctx,
		telemetry.WithScope(consts.OtelScopeBatch),
		telemetry.WithName(consts.OtelSpanBatch),
		telemetry.WithNewRoot(),
		telemetry.WithSpanAttributes(
			attribute.Bool(consts.OtelUserTraceFilterKey, true),
			attribute.String(consts.OtelSysAccountID, payload.AccountID.String()),
			attribute.String(consts.OtelSysWorkspaceID, payload.WorkspaceID.String()),
			attribute.String(consts.OtelSysAppID, payload.AppID.String()),
			attribute.String(consts.OtelSysFunctionID, fn.ID.String()),
			attribute.String(consts.OtelSysBatchID, payload.BatchID.String()),
			attribute.String(consts.OtelSysEventIDs, strings.Join(evtIDs, ",")),
		))
	defer span.End()

	// still process events in case the user disables batching while a batch is still in-flight
	if fn.EventBatch != nil {
		if len(events) == fn.EventBatch.MaxSize {
			span.SetAttributes(attribute.Bool(consts.OtelSysBatchFull, true))
		} else {
			span.SetAttributes(attribute.Bool(consts.OtelSysBatchTimeout, true))
		}
	}

	key := fmt.Sprintf("%s-%s", fn.ID, payload.BatchID)
	md, err := e.Schedule(ctx, execution.ScheduleRequest{
		AccountID:        payload.AccountID,
		WorkspaceID:      payload.WorkspaceID,
		AppID:            payload.AppID,
		Function:         fn,
		Events:           events,
		BatchID:          &payload.BatchID,
		IdempotencyKey:   &key,
		FunctionPausedAt: opts.FunctionPausedAt,
	})
	if err != nil {
		span.SetStatus(codes.Error, err.Error())
		return err
	}

	if md != nil {
		span.SetAttributes(attribute.String(consts.OtelAttrSDKRunID, md.ID.RunID.String()))
	} else {
		span.SetAttributes(attribute.Bool(consts.OtelSysStepDelete, true))
	}

	if err := e.batcher.ExpireKeys(ctx, payload.BatchID); err != nil {
		return err
	}

	return nil
}

// extractTraceCtxFromMap extracts the trace context from a map, if it exists.
// If it doesn't or it is invalid, it nil.
func extractTraceCtxFromMap(ctx context.Context, target map[string]any) (context.Context, bool) {
	if trace, ok := target[consts.OtelPropagationKey]; ok {
		carrier := telemetry.NewTraceCarrier()
		if err := carrier.Unmarshal(trace); err == nil {
			targetCtx := telemetry.UserTracer().Propagator().Extract(ctx, propagation.MapCarrier(carrier.Context))
			return targetCtx, true
		}
	}

	return ctx, false
}

type execError struct {
	err   error
	final bool
}

func (e execError) Unwrap() error {
	return e.err
}

func (e execError) Error() string {
	return e.err.Error()
}

func (e execError) Retryable() bool {
	return !e.final
}

func generateCancelExpression(eventID ulid.ULID, expr *string) string {
	// Ensure that we only listen to cancellation events that occur
	// after the initial event is received.
	//
	// NOTE: We don't use `event.ts` here as people can use a future-TS date
	// to schedule future runs.  Events received between now and that date should
	// still cancel the run.
	res := fmt.Sprintf("(async.ts == null || async.ts > %d)", eventID.Time())
	if expr != nil {
		res = *expr + " && " + res
	}
	return res
}<|MERGE_RESOLUTION|>--- conflicted
+++ resolved
@@ -2260,22 +2260,13 @@
 		telemetry.WithTimestamp(now),
 		telemetry.WithSpanAttributes(
 			attribute.Bool(consts.OtelUserTraceFilterKey, true),
-<<<<<<< HEAD
 			attribute.String(consts.OtelSysAccountID, i.item.Identifier.AccountID.String()),
 			attribute.String(consts.OtelSysWorkspaceID, i.item.Identifier.WorkspaceID.String()),
 			attribute.String(consts.OtelSysAppID, i.item.Identifier.AppID.String()),
 			attribute.String(consts.OtelSysFunctionID, i.item.Identifier.WorkflowID.String()),
-			// attribute.String(consts.OtelSysFunctionSlug, s.Function().GetSlug()),
+			attribute.String(consts.OtelSysFunctionSlug, i.md.Config.FunctionSlug),
 			attribute.Int(consts.OtelSysFunctionVersion, i.item.Identifier.WorkflowVersion),
 			attribute.String(consts.OtelAttrSDKRunID, i.item.Identifier.RunID.String()),
-=======
-			attribute.String(consts.OtelSysAccountID, item.Identifier.AccountID.String()),
-			attribute.String(consts.OtelSysWorkspaceID, item.Identifier.WorkspaceID.String()),
-			attribute.String(consts.OtelSysAppID, item.Identifier.AppID.String()),
-			attribute.String(consts.OtelSysFunctionID, item.Identifier.WorkflowID.String()),
-			attribute.Int(consts.OtelSysFunctionVersion, item.Identifier.WorkflowVersion),
-			attribute.String(consts.OtelAttrSDKRunID, item.Identifier.RunID.String()),
->>>>>>> 1e9c9f2d
 			attribute.Int(consts.OtelSysStepAttempt, 0),    // ?
 			attribute.Int(consts.OtelSysStepMaxAttempt, 1), // ?
 			attribute.String(consts.OtelSysStepGroupID, i.item.GroupID),
@@ -2364,13 +2355,8 @@
 	return err
 }
 
-<<<<<<< HEAD
 func (e *executor) handleGeneratorWaitForEvent(ctx context.Context, i *runInstance, gen state.GeneratorOpcode, edge queue.PayloadEdge) error {
-	span := trace.SpanFromContext(ctx)
-=======
-func (e *executor) handleGeneratorWaitForEvent(ctx context.Context, gen state.GeneratorOpcode, item queue.Item, edge queue.PayloadEdge) error {
 	execSpan := trace.SpanFromContext(ctx)
->>>>>>> 1e9c9f2d
 	opts, err := gen.WaitForEventOpts()
 	if err != nil {
 		return fmt.Errorf("unable to parse wait for event opts: %w", err)
@@ -2414,22 +2400,6 @@
 		gen.Opts = opts
 	}
 
-	opcode := gen.Op.String()
-<<<<<<< HEAD
-	err = e.pm.SavePause(ctx, state.Pause{
-		ID:          pauseID,
-		WorkspaceID: i.md.ID.Tenant.EnvID,
-		Identifier:  i.item.Identifier,
-		GroupID:     i.item.GroupID,
-		Outgoing:    gen.ID,
-		Incoming:    edge.Edge.Incoming,
-		StepName:    gen.UserDefinedName(),
-		Opcode:      &opcode,
-		Expires:     state.Time(expires),
-		Event:       &opts.Event,
-		Expression:  expr,
-		DataKey:     gen.ID,
-=======
 	now := time.Now()
 
 	ctx, span := telemetry.NewSpan(ctx,
@@ -2439,15 +2409,15 @@
 		telemetry.WithSpanAttributes(
 			attribute.Bool(consts.OtelUserTraceFilterKey, true),
 			attribute.String(consts.OtelSysStepOpcode, enums.OpcodeWaitForEvent.String()),
-			attribute.String(consts.OtelSysAccountID, item.Identifier.AccountID.String()),
-			attribute.String(consts.OtelSysWorkspaceID, item.Identifier.WorkspaceID.String()),
-			attribute.String(consts.OtelSysAppID, item.Identifier.AppID.String()),
-			attribute.String(consts.OtelSysFunctionID, item.Identifier.WorkflowID.String()),
-			attribute.Int(consts.OtelSysFunctionVersion, item.Identifier.WorkflowVersion),
-			attribute.String(consts.OtelAttrSDKRunID, item.Identifier.RunID.String()),
+			attribute.String(consts.OtelSysAccountID, i.item.Identifier.AccountID.String()),
+			attribute.String(consts.OtelSysWorkspaceID, i.item.Identifier.WorkspaceID.String()),
+			attribute.String(consts.OtelSysAppID, i.item.Identifier.AppID.String()),
+			attribute.String(consts.OtelSysFunctionID, i.item.Identifier.WorkflowID.String()),
+			attribute.Int(consts.OtelSysFunctionVersion, i.item.Identifier.WorkflowVersion),
+			attribute.String(consts.OtelAttrSDKRunID, i.item.Identifier.RunID.String()),
 			attribute.Int(consts.OtelSysStepAttempt, 0),
 			attribute.Int(consts.OtelSysStepMaxAttempt, 1),
-			attribute.String(consts.OtelSysStepGroupID, item.GroupID),
+			attribute.String(consts.OtelSysStepGroupID, i.item.GroupID),
 		),
 	)
 	span.Send()
@@ -2455,11 +2425,12 @@
 	spanID := span.SpanContext().SpanID().String()
 	traceStartedAt := state.Time(now)
 
-	err = e.sm.SavePause(ctx, state.Pause{
+	opcode := gen.Op.String()
+	err = e.pm.SavePause(ctx, state.Pause{
 		ID:             pauseID,
-		WorkspaceID:    item.WorkspaceID,
-		Identifier:     item.Identifier,
-		GroupID:        item.GroupID,
+		WorkspaceID:    i.md.ID.Tenant.EnvID,
+		Identifier:     i.item.Identifier,
+		GroupID:        i.item.GroupID,
 		Outgoing:       gen.ID,
 		Incoming:       edge.Edge.Incoming,
 		StepName:       gen.UserDefinedName(),
@@ -2467,11 +2438,9 @@
 		Expires:        state.Time(expires),
 		Event:          &opts.Event,
 		Expression:     expr,
-		ExpressionData: data,
 		DataKey:        gen.ID,
 		StepSpanID:     &spanID,
 		TraceStartedAt: &traceStartedAt,
->>>>>>> 1e9c9f2d
 	})
 	if err == state.ErrPauseAlreadyExists {
 		return nil
