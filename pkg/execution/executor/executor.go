--- conflicted
+++ resolved
@@ -313,29 +313,27 @@
 	}
 }
 
-<<<<<<< HEAD
 func WithEventReader(r cqrs.EventReader) ExecutorOpt {
 	return func(e execution.Executor) error {
 		e.(*executor).eventReader = r
-=======
+		return nil
+	}
+}
+
 // WithRealtimeAPIPublisher adds JWT configuration which allows publishing of data to the
 // realtime API, without connecting to the backing realtime service directly.
 func WithRealtimeConfig(config ExecutorRealtimeConfig) ExecutorOpt {
 	return func(e execution.Executor) error {
 		e.(*executor).rtconfig = config
->>>>>>> af5bb515
-		return nil
-	}
-}
-
-<<<<<<< HEAD
-=======
+		return nil
+	}
+}
+
 type ExecutorRealtimeConfig struct {
 	Secret     []byte
 	PublishURL string
 }
 
->>>>>>> af5bb515
 // executor represents a built-in executor for running workflows.
 type executor struct {
 	log logger.Logger
@@ -378,15 +376,10 @@
 	assignedQueueShard redis_state.QueueShard
 	shardFinder        redis_state.ShardSelector
 
-<<<<<<< HEAD
-	traceReader cqrs.TraceReader
-
 	// eventReader is used to read events from the backing store.
-	eventReader cqrs.EventReader
-=======
+	eventReader    cqrs.EventReader
 	traceReader    cqrs.TraceReader
 	tracerProvider tracing.TracerProvider
->>>>>>> af5bb515
 }
 
 func (e *executor) SetFinalizer(f execution.FinalizePublisher) {
@@ -484,7 +477,7 @@
 		// We have to make sure that we load the overwritten event here, as
 		// the new event that triggered the run could be a different type.
 		if prevEventID != nil {
-			evt, err := e.eventReader.FindEvent(ctx, req.WorkspaceID, *prevEventID)
+			evt, err := e.eventReader.GetEvent(ctx, *prevEventID, req.AccountID, req.WorkspaceID)
 			if err != nil {
 				return nil, fmt.Errorf("error finding previous event for debounced function: %w", err)
 			}
