package executor

import (
	"context"
	"crypto/rand"
	"sort"
	"time"

	"github.com/inngest/inngest/pkg/consts"
	"github.com/inngest/inngest/pkg/enums"
	"github.com/inngest/inngest/pkg/event"
	"github.com/inngest/inngest/pkg/execution"
	"github.com/inngest/inngest/pkg/execution/state"
	"github.com/inngest/inngest/pkg/logger"
	"github.com/oklog/ulid/v2"
)

var metadataCtxKey = metadataCtxType{}

type metadataCtxType struct{}

// WithContextMetadata stores the given function run metadata within the given context.
func WithContextMetadata(ctx context.Context, m state.Metadata) context.Context {
	return context.WithValue(ctx, metadataCtxKey, &m)
}

// GetContextMetadata returns function run metadata stored in context or nil if not present.
func GetContextMetadata(ctx context.Context) *state.Metadata {
	val, _ := ctx.Value(metadataCtxKey).(*state.Metadata)
	return val
}

// GetFunctionMetadata returns a function run's metadata.  This attempts to load metadata
// from context first, to reduce state store reads, falling back to the state.Manager's Metadata()
// method if the metadata does not exist in context.
func GetFunctionRunMetadata(ctx context.Context, sm state.Manager, runID ulid.ULID) (*state.Metadata, error) {
	if val := GetContextMetadata(ctx); val != nil {
		return val, nil
	}
	return sm.Metadata(ctx, runID)
}

func sortOps(opcodes []*state.GeneratorOpcode) {
	sort.SliceStable(opcodes, func(i, j int) bool {
		// Ensure that we process waitForEvents first, as these are highest priority:
		// it ensures that wait triggers are saved as soon as possible.
		if opcodes[i].Op == enums.OpcodeWaitForEvent {
			return true
		}
		return opcodes[i].Op < opcodes[j].Op
	})
}

<<<<<<< HEAD
// opGroups groups opcodes by their type, ensuring we run `waitForEvent` opcodes
// first. This is used to ensure that we save wait triggers as soon as possible,
// as well as capturing expression errors early.
func opGroups(opcodes []*state.GeneratorOpcode) [][]*state.GeneratorOpcode {
	var waitForEventGroup []*state.GeneratorOpcode
	var otherGroup []*state.GeneratorOpcode

	for _, op := range opcodes {
		if op.Op == enums.OpcodeWaitForEvent {
			waitForEventGroup = append(waitForEventGroup, op)
		} else {
			otherGroup = append(otherGroup, op)
		}
	}

	// filter out any empty groups
	groups := [][]*state.GeneratorOpcode{}
	if len(waitForEventGroup) > 0 {
		groups = append(groups, waitForEventGroup)
	}
	if len(otherGroup) > 0 {
		groups = append(groups, otherGroup)
	}

	return groups
=======
func CreateInvokeNotFoundEvent(ctx context.Context, opts execution.InvokeNotFoundHandlerOpts) event.Event {
	now := time.Now()
	data := map[string]interface{}{
		"function_id": opts.FunctionID,
		"run_id":      opts.RunID,
	}

	origEvt := opts.OriginalEvent.GetEvent().Map()
	if dataMap, ok := origEvt["data"].(map[string]interface{}); ok {
		if inngestObj, ok := dataMap[consts.InngestEventDataPrefix].(map[string]interface{}); ok {
			if dataValue, ok := inngestObj[consts.InvokeCorrelationId].(string); ok {
				data[consts.InvokeCorrelationId] = dataValue
			}
		}
	}

	if opts.Err != nil {
		data["error"] = opts.Err
	} else {
		data["result"] = opts.Result
	}

	evt := event.Event{
		ID:        ulid.MustNew(uint64(now.UnixMilli()), rand.Reader).String(),
		Name:      event.FnFinishedName,
		Timestamp: now.UnixMilli(),
		Data:      data,
	}

	logger.From(ctx).Debug().Interface("event", evt).Msg("function finished event")

	return evt
>>>>>>> 6b8c571a
}<|MERGE_RESOLUTION|>--- conflicted
+++ resolved
@@ -51,7 +51,6 @@
 	})
 }
 
-<<<<<<< HEAD
 // opGroups groups opcodes by their type, ensuring we run `waitForEvent` opcodes
 // first. This is used to ensure that we save wait triggers as soon as possible,
 // as well as capturing expression errors early.
@@ -77,7 +76,8 @@
 	}
 
 	return groups
-=======
+}
+
 func CreateInvokeNotFoundEvent(ctx context.Context, opts execution.InvokeNotFoundHandlerOpts) event.Event {
 	now := time.Now()
 	data := map[string]interface{}{
@@ -110,5 +110,4 @@
 	logger.From(ctx).Debug().Interface("event", evt).Msg("function finished event")
 
 	return evt
->>>>>>> 6b8c571a
 }