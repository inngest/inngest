package executor

import (
	"context"
	"encoding/json"
	"errors"
	"fmt"
	"sync"

	"github.com/google/uuid"
	"github.com/inngest/inngest/pkg/config"
	"github.com/inngest/inngest/pkg/consts"
	"github.com/inngest/inngest/pkg/cqrs"
	"github.com/inngest/inngest/pkg/enums"
	"github.com/inngest/inngest/pkg/event"
	"github.com/inngest/inngest/pkg/execution"
	"github.com/inngest/inngest/pkg/execution/batch"
	"github.com/inngest/inngest/pkg/execution/debounce"
	"github.com/inngest/inngest/pkg/execution/queue"
	"github.com/inngest/inngest/pkg/execution/state"
	sv2 "github.com/inngest/inngest/pkg/execution/state/v2"
	"github.com/inngest/inngest/pkg/inngest"
	"github.com/inngest/inngest/pkg/logger"
	"github.com/inngest/inngest/pkg/pubsub"
	"github.com/inngest/inngest/pkg/service"
	"github.com/inngest/inngest/pkg/telemetry"
	"go.opentelemetry.io/otel/attribute"
	"golang.org/x/sync/errgroup"
)

type Opt func(s *svc)

func WithExecutionManager(l cqrs.Manager) func(s *svc) {
	return func(s *svc) {
		s.data = l
	}
}

func WithState(sm state.Manager) func(s *svc) {
	return func(s *svc) {
		s.state = sm
	}
}

func WithServiceExecutor(exec execution.Executor) func(s *svc) {
	return func(s *svc) {
		s.exec = exec
	}
}

func WithExecutorOpts(opts ...ExecutorOpt) func(s *svc) {
	return func(s *svc) {
		s.opts = opts
	}
}

func WithServiceQueue(q queue.Queue) func(s *svc) {
	return func(s *svc) {
		s.queue = q
	}
}

func WithServiceDebouncer(d debounce.Debouncer) func(s *svc) {
	return func(s *svc) {
		s.debouncer = d
	}
}

func WithServiceBatcher(b batch.BatchManager) func(s *svc) {
	return func(s *svc) {
		s.batcher = b
	}
}

func NewService(c config.Config, opts ...Opt) service.Service {
	svc := &svc{config: c}
	for _, o := range opts {
		o(svc)
	}
	return svc
}

type svc struct {
	config config.Config
	// data provides an interface for data access
	data cqrs.Manager
	// state allows us to record step results
	state state.Manager
	// queue allows us to enqueue next steps.
	queue queue.Queue
	// exec runs the specific actions.
	exec      execution.Executor
	debouncer debounce.Debouncer
	batcher   batch.BatchManager

	wg sync.WaitGroup

	opts []ExecutorOpt
}

func (s *svc) Name() string {
	return "executor"
}

func (s *svc) Pre(ctx context.Context) error {
	var err error

	if s.state == nil {
		return fmt.Errorf("no state provided")
	}

	if s.queue == nil {
		return fmt.Errorf("no queue provided")
	}

	finishHandler, err := s.getFinishHandler(ctx)
	if err != nil {
		return fmt.Errorf("failed to create finish handler: %w", err)
	}
	s.exec.SetFinalizer(finishHandler)

	return nil
}

func (s *svc) Executor() execution.Executor {
	return s.exec
}

func (s *svc) getFinishHandler(ctx context.Context) (func(context.Context, sv2.ID, []event.Event) error, error) {
	pb, err := pubsub.NewPublisher(ctx, s.config.EventStream.Service)
	if err != nil {
		return nil, fmt.Errorf("failed to create publisher: %w", err)
	}

	topicName := s.config.EventStream.Service.Concrete.TopicName()

	return func(ctx context.Context, id sv2.ID, events []event.Event) error {
		eg := errgroup.Group{}

		for _, e := range events {
			evt := e
			eg.Go(func() error {
				trackedEvent := event.NewOSSTrackedEvent(evt)
				byt, err := json.Marshal(trackedEvent)
				if err != nil {
					return fmt.Errorf("error marshalling event: %w", err)
				}

				err = pb.Publish(
					ctx,
					topicName,
					pubsub.Message{
						Name:      event.EventReceivedName,
						Data:      string(byt),
						Timestamp: trackedEvent.GetEvent().Time(),
					},
				)
				if err != nil {
					return fmt.Errorf("error publishing event: %w", err)
				}
				return nil
			})
		}

		return eg.Wait()
	}, nil
}

func (s *svc) Run(ctx context.Context) error {
	logger.From(ctx).Info().Msg("subscribing to function queue")
	return s.queue.Run(ctx, func(ctx context.Context, info queue.RunInfo, item queue.Item) error {
		// Don't stop the service on errors.
		s.wg.Add(1)
		defer s.wg.Done()

		item.RunInfo = &info

		var err error
		switch item.Kind {
		case queue.KindStart, queue.KindEdge, queue.KindSleep, queue.KindEdgeError:
			err = s.handleQueueItem(ctx, item)
		case queue.KindPause:
			err = s.handlePauseTimeout(ctx, item)
		case queue.KindDebounce:
			err = s.handleDebounce(ctx, item)
		case queue.KindScheduleBatch:
			err = s.handleScheduledBatch(ctx, item)
		default:
			err = fmt.Errorf("unknown payload type: %T", item.Payload)
		}

		if err != nil {
			logger.StdlibLogger(ctx).Error("error handling queue item", "error", err)
		}

		return err
	})
}

<<<<<<< HEAD
func (s *svc) Stop(_ context.Context) error {
=======
func (s *svc) Stop(ctx context.Context) error {
	s.exec.CloseLifecycleListeners(ctx)

>>>>>>> 8becdac6
	// Wait for all in-flight queue runs to finish
	s.wg.Wait()
	return nil
}

func (s *svc) handleQueueItem(ctx context.Context, item queue.Item) error {
	payload, err := queue.GetEdge(item)
	if err != nil {
		return fmt.Errorf("unable to get edge from queue item: %w", err)
	}
	edge := payload.Edge

	resp, err := s.exec.Execute(ctx, item.Identifier, item, edge)
	// Check if the execution is cancelled, and if so finalize and terminate early.
	// This prevents steps from scheduling children.
	if errors.Is(err, state.ErrFunctionCancelled) {
		return nil
	}

	if errors.Is(err, state.ErrFunctionPaused) {
		return queue.AlwaysRetryError(err)
	}

	if errors.Is(err, ErrHandledStepError) {
		// Retry any next steps.
		return err
	}

	if err != nil || (resp != nil && resp.Err != nil) {
		// Accordingly, we check if the driver's response is retryable here;
		// this will let us know whether we can re-enqueue.
		if resp != nil && !resp.Retryable() {
			return nil
		}

		// If the error is not of type response error, we assume the step is
		// always retryable.
		if resp == nil || err != nil {
			return err
		}

		// Always retry; non-retryable is covered above.
		return fmt.Errorf("%s", resp.Error())
	}

	return nil
}

func (s *svc) handlePauseTimeout(ctx context.Context, item queue.Item) error {
	l := logger.From(ctx).With().Str("run_id", item.Identifier.RunID.String()).Logger()

	pauseTimeout, ok := item.Payload.(queue.PayloadPauseTimeout)
	if !ok {
		return fmt.Errorf("unable to get pause timeout from queue item: %T", item.Payload)
	}

	pause, err := s.state.PauseByID(ctx, pauseTimeout.PauseID)
	if err == state.ErrPauseNotFound {
		// This pause has been consumed.
		l.Debug().Interface("pause", pauseTimeout).Msg("consumed pause timeout ignored")
		return nil
	}
	if err != nil {
		return err
	}
	if pause == nil {
		return nil
	}

	r := execution.ResumeRequest{}

	// If the pause timeout is for an invocation, store an error to cause the
	// step to fail.
	if pause.Opcode != nil && *pause.Opcode == enums.OpcodeInvokeFunction.String() {
		r.SetInvokeTimeoutError()
	}

	return s.exec.Resume(ctx, *pause, r)
}

// handleScheduledBatch checks for
func (s *svc) handleScheduledBatch(ctx context.Context, item queue.Item) error {
	opts := batch.ScheduleBatchOpts{}
	if err := json.Unmarshal(item.Payload.(json.RawMessage), &opts); err != nil {
		return err
	}

	batchID := opts.BatchID

	status, err := s.batcher.StartExecution(ctx, opts.FunctionID, batchID, opts.BatchPointer)
	if err != nil {
		return err
	}
	if status == enums.BatchStatusStarted.String() {
		// batch already started, abort
		return nil
	}
	if status == enums.BatchStatusAbsent.String() {
		// just attempt clean up, don't care about the result
		_ = s.batcher.ExpireKeys(ctx, opts.FunctionID, batchID)
		return nil
	}

	fn, err := s.findFunctionByID(ctx, opts.FunctionID)
	if err != nil {
		return err
	}

	if err := s.exec.RetrieveAndScheduleBatch(ctx, *fn, batch.ScheduleBatchPayload{
		BatchID:         batchID,
		BatchPointer:    opts.BatchPointer,
		AccountID:       item.Identifier.AccountID,
		WorkspaceID:     item.Identifier.WorkspaceID,
		AppID:           item.Identifier.AppID,
		FunctionID:      item.Identifier.WorkflowID,
		FunctionVersion: fn.FunctionVersion,
	}, nil); err != nil {
		return fmt.Errorf("could not retrieve and schedule batch items: %w", err)
	}

	return nil
}

func (s *svc) handleDebounce(ctx context.Context, item queue.Item) error {
	d := debounce.DebouncePayload{}
	if err := json.Unmarshal(item.Payload.(json.RawMessage), &d); err != nil {
		return fmt.Errorf("error unmarshalling debounce payload: %w", err)
	}

	all, err := s.data.Functions(ctx)
	if err != nil {
		return err
	}

	for _, f := range all {
		if f.ID == d.FunctionID {
			di, err := s.debouncer.GetDebounceItem(ctx, d.DebounceID)
			if err != nil {
				return err
			}

			ctx, span := telemetry.NewSpan(ctx,
				telemetry.WithScope(consts.OtelScopeDebounce),
				telemetry.WithName(consts.OtelSpanDebounce),
				telemetry.WithSpanAttributes(
					attribute.String(consts.OtelSysAccountID, item.Identifier.AccountID.String()),
					attribute.String(consts.OtelSysWorkspaceID, item.Identifier.WorkspaceID.String()),
					attribute.String(consts.OtelSysAppID, item.Identifier.AppID.String()),
					attribute.String(consts.OtelSysFunctionID, item.Identifier.WorkflowID.String()),
					attribute.Bool(consts.OtelSysDebounceTimeout, true),
				),
			)
			defer span.End()

			_, err = s.exec.Schedule(ctx, execution.ScheduleRequest{
				Function:         f,
				AccountID:        di.AccountID,
				WorkspaceID:      di.WorkspaceID,
				AppID:            di.AppID,
				Events:           []event.TrackedEvent{di},
				PreventDebounce:  true,
				FunctionPausedAt: di.FunctionPausedAt,
			})
			if err != nil {
				return err
			}
			_ = s.debouncer.DeleteDebounceItem(ctx, d.DebounceID)
		}
	}

	return nil
}

func (s *svc) findFunctionByID(ctx context.Context, fnID uuid.UUID) (*inngest.Function, error) {
	fns, err := s.data.Functions(ctx)
	if err != nil {
		return nil, err
	}
	for _, f := range fns {
		if f.ID == fnID {
			return &f, nil
		}
	}
	return nil, fmt.Errorf("no function found with ID: %s", fnID)
}<|MERGE_RESOLUTION|>--- conflicted
+++ resolved
@@ -197,13 +197,9 @@
 	})
 }
 
-<<<<<<< HEAD
-func (s *svc) Stop(_ context.Context) error {
-=======
 func (s *svc) Stop(ctx context.Context) error {
 	s.exec.CloseLifecycleListeners(ctx)
 
->>>>>>> 8becdac6
 	// Wait for all in-flight queue runs to finish
 	s.wg.Wait()
 	return nil
