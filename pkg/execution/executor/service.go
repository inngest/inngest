--- conflicted
+++ resolved
@@ -222,17 +222,12 @@
 	resp, err := s.exec.Execute(ctx, item.Identifier, item, edge)
 	// Check if the execution is cancelled, and if so finalize and terminate early.
 	// This prevents steps from scheduling children.
-<<<<<<< HEAD
-	if err == state.ErrFunctionCancelled {
+	if errors.Is(err, state.ErrFunctionCancelled) {
 		return false, nil
-=======
-	if errors.Is(err, state.ErrFunctionCancelled) {
-		return nil
->>>>>>> 4566153a
 	}
 
 	if errors.Is(err, state.ErrFunctionPaused) {
-		return queue.AlwaysRetryError(err)
+		return false, queue.AlwaysRetryError(err)
 	}
 
 	if errors.Is(err, ErrHandledStepError) {
