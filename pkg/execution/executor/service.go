package executor

import (
	"context"
	"crypto/rand"
	"encoding/json"
	"fmt"
	"sync"
	"time"

	"github.com/inngest/inngest/pkg/config"
	"github.com/inngest/inngest/pkg/cqrs"
	"github.com/inngest/inngest/pkg/event"
	"github.com/inngest/inngest/pkg/execution/queue"
	"github.com/inngest/inngest/pkg/execution/state"
	"github.com/inngest/inngest/pkg/inngest"
	"github.com/inngest/inngest/pkg/logger"
	"github.com/inngest/inngest/pkg/pubsub"
	"github.com/inngest/inngest/pkg/service"
	"github.com/oklog/ulid/v2"
)

type Opt func(s *svc)

func WithExecutionLoader(l cqrs.ExecutionLoader) func(s *svc) {
	return func(s *svc) {
		s.data = l
	}
}

func WithState(sm state.Manager) func(s *svc) {
	return func(s *svc) {
		s.state = sm
	}
}

func WithServiceExecutor(exec Executor) func(s *svc) {
	return func(s *svc) {
		s.exec = exec
	}
}

func WithExecutorOpts(opts ...ExecutorOpt) func(s *svc) {
	return func(s *svc) {
		s.opts = opts
	}
}

func WithServiceQueue(q queue.Queue) func(s *svc) {
	return func(s *svc) {
		s.queue = q
	}
}

func NewService(c config.Config, opts ...Opt) service.Service {
	svc := &svc{config: c}
	for _, o := range opts {
		o(svc)
	}
	return svc
}

type svc struct {
	config config.Config
	// data provides the ability to load action versions when running steps.
	data cqrs.ExecutionLoader
	// state allows us to record step results
	state state.Manager
	// queue allows us to enqueue next steps.
	queue queue.Queue
	// exec runs the specific actions.
	exec Executor

	wg sync.WaitGroup

	opts []ExecutorOpt
}

func (s *svc) Name() string {
	return "executor"
}

func (s *svc) Pre(ctx context.Context) error {
	var err error

	if s.state == nil {
		return fmt.Errorf("no state provided")
	}

	if s.queue == nil {
		return fmt.Errorf("no queue provided")
	}

	failureHandler, err := s.getFailureHandler(ctx)
	if err != nil {
		return fmt.Errorf("failed to create failure handler: %w", err)
	}
	s.exec.SetFailureHandler(failureHandler)

	return nil
}

func (s *svc) Executor() Executor {
	return s.exec
}

func (s *svc) getFailureHandler(ctx context.Context) (func(context.Context, state.Identifier, state.State, state.DriverResponse) error, error) {
	pb, err := pubsub.NewPublisher(ctx, s.config.EventStream.Service)
	if err != nil {
		return nil, fmt.Errorf("failed to create publisher: %w", err)
	}

	topicName := s.config.EventStream.Service.Concrete.TopicName()

	return func(ctx context.Context, id state.Identifier, s state.State, r state.DriverResponse) error {
		now := time.Now()
		evt := event.Event{
			ID:        ulid.MustNew(uint64(now.UnixMilli()), rand.Reader).String(),
			Name:      event.FnFailedName,
			Timestamp: now.UnixMilli(),
			Data: map[string]interface{}{
				"function_id": s.Function().Slug,
				"run_id":      id.RunID.String(),
				"error":       r.UserError(),
				"event":       s.Event(),
			},
		}

		byt, err := json.Marshal(evt)
		if err != nil {
			return fmt.Errorf("error marshalling failure event: %w", err)
		}

		err = pb.Publish(
			ctx,
			topicName,
			pubsub.Message{
				Name:      event.EventReceivedName,
				Data:      string(byt),
				Timestamp: now,
			},
		)
		if err != nil {
			return fmt.Errorf("error publishing failure event: %w", err)
		}

		return nil
	}, nil
}

func (s *svc) Run(ctx context.Context) error {
	logger.From(ctx).Info().Msg("subscribing to function queue")
	return s.queue.Run(ctx, func(ctx context.Context, item queue.Item) error {
		logger.From(ctx).Info().Interface("item", item).Msg("processing queue item")
		// Don't stop the service on errors.
		s.wg.Add(1)
		defer s.wg.Done()

		var err error
		switch item.Kind {
		case queue.KindEdge, queue.KindSleep:
			err = s.handleQueueItem(ctx, item)
		case queue.KindPause:
			err = s.handlePauseTimeout(ctx, item)
		default:
			err = fmt.Errorf("unknown payload type: %T", item.Payload)
		}
		return err
	})
}

func (s *svc) Stop(ctx context.Context) error {
	// Wait for all in-flight queue runs to finish
	s.wg.Wait()
	return nil
}

func (s *svc) handleQueueItem(ctx context.Context, item queue.Item) error {
	l := logger.From(ctx).With().
		Str("run_id", item.Identifier.RunID.String()).
		Int("attempt", item.Attempt).
		Logger()

	payload, err := queue.GetEdge(item)
	if err != nil {
		return fmt.Errorf("unable to get edge from queue item: %w", err)
	}
	edge := payload.Edge

	// If this is the trigger, check if we only have one child.  If so, skip to directly executing
	// that child;  we don't need to handle the trigger individually.
	//
	// This cuts down on queue churn.
	if edge.Incoming == inngest.TriggerName {
		// Load the step for the function and immediately execute.
		// XXX: Refactor this;  holdover from both generator and DAG based approach used to
		// allow > 1 step from the trigger.
		runstate, err := s.state.Load(ctx, item.Identifier.RunID)
		if err != nil {
			return fmt.Errorf("unable to load function run: %w", err)
		}
		children, err := state.DefaultEdgeEvaluator.AvailableChildren(ctx, runstate, edge.Incoming)
		if err != nil {
			return fmt.Errorf("unable to evaluate available next steps: %w", err)
		}
		if len(children) == 1 && (children[0].Edge.Metadata == nil || children[0].Edge.Metadata.Wait == nil) {
			// Directly call the child instead of re-enqueueing a next step.
			edge = children[0].Edge
			// Update the payload
			payload := item.Payload.(queue.PayloadEdge)
			payload.Edge = edge
			item.Payload = payload
			// Add retries from the step to our queue item
			retries := children[0].Step.RetryCount()
			item.MaxAttempts = &retries
		}
	}

	l.Info().Interface("payload", payload).Msg("processing step")

	// If this is of type sleep, ensure that we save "nil" within the state store
	// for the outgoing edge ID.  This ensures that we properly increase the stack
	// for `tools.sleep` within generator functions.
	var stackIdx int
	if item.Kind == queue.KindSleep {
		stackIdx, err = s.state.SaveResponse(ctx, item.Identifier, state.DriverResponse{
			Step: inngest.Step{ID: edge.Outgoing}, // XXX: Save edge name here.
		}, 0)
		if err != nil {
			return err
		}
	} else if edge.Outgoing != inngest.TriggerName {
		// Load the position within the stack for standard edges.
		stackIdx, err = s.state.StackIndex(ctx, item.Identifier.RunID, edge.Outgoing)
		if err != nil {
			return fmt.Errorf("unable to find stack index: %w", err)
		}
	}

	resp, _, err := s.exec.Execute(ctx, item.Identifier, edge, item.Attempt, stackIdx)

	// Check if the execution is cancelled, and if so finalize and terminate early.
	// This prevents steps from scheduling children.
	if err == state.ErrFunctionCancelled {
		_ = s.state.Finalized(ctx, item.Identifier, edge.Incoming, item.Attempt)
		return nil
	}

	if err != nil {
		// The executor usually returns a state.DriverResponse if the step's
		// response was an error.  In this case, the executor itself handles
		// whether the step has been retried the max amount of times, as the
		// executor has the workflow & step config.
		//
		// Accordingly, we check if the driver's response is retryable here;
		// this will let us know whether we can re-enqueue.
		//
		// If the error is not of type response error, we assume the step is
		// always retryable.
		if (resp == nil || resp.Retryable()) && queue.ShouldRetry(nil, item.Attempt, item.GetMaxAttempts()) {
			return err
		}

		// This is a non-retryable error.  Finalize this step.
		l.Warn().Interface("edge", edge).Err(err).Msg("step permanently failed")
		if err := s.state.Finalized(ctx, item.Identifier, edge.Incoming, item.Attempt); err != nil {
			return fmt.Errorf("unable to finalize step: %w", err)
		}
		return nil
	}

	// If this is a generator step, we need to re-invoke the current function.
	if resp != nil && resp.Generator != nil {
		// We're re-invoking the current step again.  Generator steps do not have
		// their own "step output" until the end of the function;  instead, each
		// sub-step within the generator yields a new output with its own step ID.
		//
		// We keep invoking Generator-based functions until they provide no more
		// yields, signalling they're done.
		err := s.exec.HandleGeneratorResponse(ctx, resp.Generator, item)
		if err != nil {
			return fmt.Errorf("unable to schedule generator response: %w", err)
		}
		// Finalize this step early, as we don't need to re-invoke anything else or
		// load children until generators complete.
		return s.state.Finalized(ctx, item.Identifier, edge.Incoming, item.Attempt)
	}

	l.Debug().Interface("edge", edge).Msg("step complete")
	return nil
}

<<<<<<< HEAD
// scheduleGeneratorResponse handles a specific generator opcode.
func (s *svc) scheduleGeneratorResponse(ctx context.Context, origItem queue.Item, r *state.DriverResponse) error {
	if r.Generator == nil {
		return fmt.Errorf("unable to handle non-generator response")
	}

	origEdge, ok := origItem.Payload.(queue.PayloadEdge)
	if !ok {
		return fmt.Errorf("unknown queue item type handling generator: %T", origItem.Payload)
	}

	// We reuse this item so clear out the job ID and response saving for re-enqueues.
	origItem.JobID = nil
	// We aren't planning any next step;  this will be overwritten by enums below.
	origEdge.Edge.IncomingGeneratorStep = ""
	origItem.Payload = origEdge

	eg := errgroup.Group{}
	for _, val := range r.Generator {
		gen := val
		eg.Go(func() error {
			// Give each goroutine copies of the edge and item to manipulate.
			edge := origEdge
			if len(r.Generator) > 1 {
				edge.Edge.DisableImmediateExecution = true
			}
			item := origItem
			item.SdkVersion = r.SdkVersion

			switch gen.Op {
			case enums.OpcodeNone:
				// OpcodeNone essentially terminates this "thread" or execution path.  We don't need to do
				// anything - including scheduling future steps.
				//
				// This is necessary for parallelization:  we may fan out from 1 step -> 10 parallel steps,
				// then need to coalesce back to a single thread after all 10 have finished.  We expect
				// drivers/the SDK to return OpcodeNone for all but the last of parallel steps.
				return nil
			case enums.OpcodeWaitForEvent:
				opts, err := gen.WaitForEventOpts()
				if err != nil {
					return fmt.Errorf("unable to parse wait for event opts: %w", err)
				}
				expires, err := opts.Expires()
				if err != nil {
					return fmt.Errorf("unable to parse wait for event expires: %w", err)
				}

				// This should also increase the waitgroup count, as we have an
				// edge that is outstanding.
				if err := s.state.Scheduled(ctx, item.Identifier, edge.Edge.Incoming, 0, nil); err != nil {
					return fmt.Errorf("unable to schedule wait for event: %w", err)
				}

				pauseID := uuid.New()
				err = s.state.SavePause(ctx, state.Pause{
					ID:         pauseID,
					DataKey:    gen.ID,
					Identifier: item.Identifier,
					Outgoing:   gen.ID,
					Incoming:   edge.Edge.Incoming,
					Expires:    state.Time(expires),
					Event:      &opts.Event,
					Expression: opts.If,
				})
				if err != nil {
					return err
				}
				// SDK-based event coordination is called both when an event is received
				// OR on timeout, depending on which happens first.  Both routes consume
				// the pause so this race will conclude by calling the function once, as only
				// one thread can lease and consume a pause;  the other will find that the
				// pause is no longer available and return.
				return s.queue.Enqueue(ctx, queue.Item{
					Kind:       queue.KindPause,
					Identifier: item.Identifier,
					Payload: queue.PayloadPauseTimeout{
						PauseID:   pauseID,
						OnTimeout: true,
					},
					SdkVersion: r.SdkVersion,
				}, expires)
			case enums.OpcodeSleep:
				// Re-enqueue the exact same edge after a sleep.
				dur, err := gen.SleepDuration()
				if err != nil {
					return err
				}
				at := time.Now().Add(dur)

				if err := s.state.Scheduled(ctx, item.Identifier, edge.Edge.Incoming, 0, &at); err != nil {
					return err
				}

				// Set the outgoing edge to the generator ID found for this op, so that
				// it can be correctly added to the stack upon completion.
				//
				// If we don't do this, the previous step ID will be used as the
				// outgoing, resulting in us overwriting that step's data.
				edge.Edge.Outgoing = gen.ID

				return s.queue.Enqueue(ctx, queue.Item{
					WorkspaceID: item.WorkspaceID,
					Kind:        queue.KindSleep,
					Identifier:  item.Identifier,
					Attempt:     0,
					MaxAttempts: item.MaxAttempts,
					// TODO: Save to state store after processing.
					Payload:    edge,
					SdkVersion: r.SdkVersion,
				}, time.Now().Add(dur))
			case enums.OpcodeStepPlanned:
				if err := s.state.Scheduled(ctx, item.Identifier, edge.Edge.Incoming, 0, nil); err != nil {
					return err
				}

				// Planned generator IDs are the same as the actual OpcodeStep IDs.
				// We can't set edge.Edge.Outgoing here because the step hasn't yet ran.
				//
				// We do, though, want to store the incomin step ID name _without_ overriding
				// the actual DAG step, though.
				edge.Edge.IncomingGeneratorStep = gen.ID
				// Ensure that if this step is planned multiple times by an erroneous SDK we only
				// enqueue it once during the idempotency period.
				jobID := fmt.Sprintf("%s-%s", item.Identifier.IdempotencyKey(), gen.ID)
				item.JobID = &jobID
				item.Payload = edge
				item.Kind = queue.KindEdge
				item.Attempt = 0
				return s.queue.Enqueue(ctx, item, time.Now())
			case enums.OpcodeStep:
				// Re-enqueue the exact same edge to run now.
				if err := s.state.Scheduled(ctx, item.Identifier, edge.Edge.Incoming, 0, nil); err != nil {
					return err
				}

				// Ensure that future steps have this outgoing edge as the parent ID.
				edge.Edge.Outgoing = gen.ID
				item.Payload = edge
				item.Kind = queue.KindEdge
				item.Attempt = 0
				return s.queue.Enqueue(ctx, item, time.Now())
			default:
				return fmt.Errorf("unknown opcode: %s", gen.Op.String())
			}
		})
	}

	return eg.Wait()
}

=======
>>>>>>> 6b579426
func (s *svc) handlePauseTimeout(ctx context.Context, item queue.Item) error {
	l := logger.From(ctx).With().Str("run_id", item.Identifier.RunID.String()).Logger()

	pauseTimeout, ok := item.Payload.(queue.PayloadPauseTimeout)
	if !ok {
		return fmt.Errorf("unable to get pause timeout form queue item: %T", item.Payload)
	}

	pause, err := s.state.PauseByID(ctx, pauseTimeout.PauseID)
	if err == state.ErrPauseNotFound {
		// This pause has been consumed.
		l.Debug().Interface("pause", pauseTimeout).Msg("consumed pause timeout ignored")
		return nil
	}
	if err != nil {
		return err
	}
	if pause == nil {
		return nil
	}

	if err := s.state.ConsumePause(ctx, pause.ID, nil); err != nil {
		return fmt.Errorf("error consuming timeout pause: %w", err)
	}

	if pauseTimeout.OnTimeout {
		l.Info().Interface("pause", pauseTimeout).Interface("edge", pause.Edge()).Msg("scheduling pause timeout step")
		// Enqueue the next job to run.  We could handle this in the
		// same thread, but its safer to enable retries by re-enqueueing.
		if err := s.queue.Enqueue(ctx, queue.Item{
			Kind:       queue.KindEdge,
			Identifier: item.Identifier,
			Payload:    queue.PayloadEdge{Edge: pause.Edge()},
		}, time.Now()); err != nil {
			return fmt.Errorf("error enqueueing timeout step: %w", err)
		}
	} else {
		l.Info().Interface("pause", pauseTimeout).Interface("edge", pause.Edge()).Msg("ignoring pause timeout")
		// Finalize this action without it running.
		if err := s.state.Finalized(ctx, item.Identifier, pause.Edge().Incoming, 0); err != nil {
			return err
		}
	}

	return nil
}<|MERGE_RESOLUTION|>--- conflicted
+++ resolved
@@ -290,160 +290,6 @@
 	return nil
 }
 
-<<<<<<< HEAD
-// scheduleGeneratorResponse handles a specific generator opcode.
-func (s *svc) scheduleGeneratorResponse(ctx context.Context, origItem queue.Item, r *state.DriverResponse) error {
-	if r.Generator == nil {
-		return fmt.Errorf("unable to handle non-generator response")
-	}
-
-	origEdge, ok := origItem.Payload.(queue.PayloadEdge)
-	if !ok {
-		return fmt.Errorf("unknown queue item type handling generator: %T", origItem.Payload)
-	}
-
-	// We reuse this item so clear out the job ID and response saving for re-enqueues.
-	origItem.JobID = nil
-	// We aren't planning any next step;  this will be overwritten by enums below.
-	origEdge.Edge.IncomingGeneratorStep = ""
-	origItem.Payload = origEdge
-
-	eg := errgroup.Group{}
-	for _, val := range r.Generator {
-		gen := val
-		eg.Go(func() error {
-			// Give each goroutine copies of the edge and item to manipulate.
-			edge := origEdge
-			if len(r.Generator) > 1 {
-				edge.Edge.DisableImmediateExecution = true
-			}
-			item := origItem
-			item.SdkVersion = r.SdkVersion
-
-			switch gen.Op {
-			case enums.OpcodeNone:
-				// OpcodeNone essentially terminates this "thread" or execution path.  We don't need to do
-				// anything - including scheduling future steps.
-				//
-				// This is necessary for parallelization:  we may fan out from 1 step -> 10 parallel steps,
-				// then need to coalesce back to a single thread after all 10 have finished.  We expect
-				// drivers/the SDK to return OpcodeNone for all but the last of parallel steps.
-				return nil
-			case enums.OpcodeWaitForEvent:
-				opts, err := gen.WaitForEventOpts()
-				if err != nil {
-					return fmt.Errorf("unable to parse wait for event opts: %w", err)
-				}
-				expires, err := opts.Expires()
-				if err != nil {
-					return fmt.Errorf("unable to parse wait for event expires: %w", err)
-				}
-
-				// This should also increase the waitgroup count, as we have an
-				// edge that is outstanding.
-				if err := s.state.Scheduled(ctx, item.Identifier, edge.Edge.Incoming, 0, nil); err != nil {
-					return fmt.Errorf("unable to schedule wait for event: %w", err)
-				}
-
-				pauseID := uuid.New()
-				err = s.state.SavePause(ctx, state.Pause{
-					ID:         pauseID,
-					DataKey:    gen.ID,
-					Identifier: item.Identifier,
-					Outgoing:   gen.ID,
-					Incoming:   edge.Edge.Incoming,
-					Expires:    state.Time(expires),
-					Event:      &opts.Event,
-					Expression: opts.If,
-				})
-				if err != nil {
-					return err
-				}
-				// SDK-based event coordination is called both when an event is received
-				// OR on timeout, depending on which happens first.  Both routes consume
-				// the pause so this race will conclude by calling the function once, as only
-				// one thread can lease and consume a pause;  the other will find that the
-				// pause is no longer available and return.
-				return s.queue.Enqueue(ctx, queue.Item{
-					Kind:       queue.KindPause,
-					Identifier: item.Identifier,
-					Payload: queue.PayloadPauseTimeout{
-						PauseID:   pauseID,
-						OnTimeout: true,
-					},
-					SdkVersion: r.SdkVersion,
-				}, expires)
-			case enums.OpcodeSleep:
-				// Re-enqueue the exact same edge after a sleep.
-				dur, err := gen.SleepDuration()
-				if err != nil {
-					return err
-				}
-				at := time.Now().Add(dur)
-
-				if err := s.state.Scheduled(ctx, item.Identifier, edge.Edge.Incoming, 0, &at); err != nil {
-					return err
-				}
-
-				// Set the outgoing edge to the generator ID found for this op, so that
-				// it can be correctly added to the stack upon completion.
-				//
-				// If we don't do this, the previous step ID will be used as the
-				// outgoing, resulting in us overwriting that step's data.
-				edge.Edge.Outgoing = gen.ID
-
-				return s.queue.Enqueue(ctx, queue.Item{
-					WorkspaceID: item.WorkspaceID,
-					Kind:        queue.KindSleep,
-					Identifier:  item.Identifier,
-					Attempt:     0,
-					MaxAttempts: item.MaxAttempts,
-					// TODO: Save to state store after processing.
-					Payload:    edge,
-					SdkVersion: r.SdkVersion,
-				}, time.Now().Add(dur))
-			case enums.OpcodeStepPlanned:
-				if err := s.state.Scheduled(ctx, item.Identifier, edge.Edge.Incoming, 0, nil); err != nil {
-					return err
-				}
-
-				// Planned generator IDs are the same as the actual OpcodeStep IDs.
-				// We can't set edge.Edge.Outgoing here because the step hasn't yet ran.
-				//
-				// We do, though, want to store the incomin step ID name _without_ overriding
-				// the actual DAG step, though.
-				edge.Edge.IncomingGeneratorStep = gen.ID
-				// Ensure that if this step is planned multiple times by an erroneous SDK we only
-				// enqueue it once during the idempotency period.
-				jobID := fmt.Sprintf("%s-%s", item.Identifier.IdempotencyKey(), gen.ID)
-				item.JobID = &jobID
-				item.Payload = edge
-				item.Kind = queue.KindEdge
-				item.Attempt = 0
-				return s.queue.Enqueue(ctx, item, time.Now())
-			case enums.OpcodeStep:
-				// Re-enqueue the exact same edge to run now.
-				if err := s.state.Scheduled(ctx, item.Identifier, edge.Edge.Incoming, 0, nil); err != nil {
-					return err
-				}
-
-				// Ensure that future steps have this outgoing edge as the parent ID.
-				edge.Edge.Outgoing = gen.ID
-				item.Payload = edge
-				item.Kind = queue.KindEdge
-				item.Attempt = 0
-				return s.queue.Enqueue(ctx, item, time.Now())
-			default:
-				return fmt.Errorf("unknown opcode: %s", gen.Op.String())
-			}
-		})
-	}
-
-	return eg.Wait()
-}
-
-=======
->>>>>>> 6b579426
 func (s *svc) handlePauseTimeout(ctx context.Context, item queue.Item) error {
 	l := logger.From(ctx).With().Str("run_id", item.Identifier.RunID.String()).Logger()
 
