--- conflicted
+++ resolved
@@ -2,7 +2,6 @@
 
 import (
 	"context"
-	"errors"
 	"fmt"
 	"strings"
 	"time"
@@ -40,11 +39,8 @@
 	ErrFunctionOverflowed = fmt.Errorf("function has too many steps")
 	ErrDuplicateResponse  = fmt.Errorf("duplicate response")
 	ErrEventNotFound      = fmt.Errorf("event not found in state store")
-<<<<<<< HEAD
-	ErrFunctionPaused     = errors.New("function is paused")
-=======
+	ErrFunctionPaused     = fmt.Errorf("function is paused")
 	ErrStateOverflowed    = fmt.Errorf("state is too large")
->>>>>>> 027493e4
 )
 
 const (
