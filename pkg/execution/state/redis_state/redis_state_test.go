--- conflicted
+++ resolved
@@ -184,23 +184,8 @@
 
 	sm, err := New(
 		context.Background(),
-<<<<<<< HEAD
 		WithUnshardedClient(unshardedClient),
 		WithShardedClient(shardedClient),
-	)
-	require.NoError(b, err)
-
-	sm, err = New(
-		context.Background(),
-		WithUnshardedClient(unshardedClient),
-		WithShardedClient(shardedClient),
-=======
-		WithKeyGenerator(DefaultKeyFunc{Prefix: "{state}"}),
-		WithConnectOpts(rueidis.ClientOption{
-			InitAddress:  []string{r.Addr()},
-			DisableCache: true,
-		}),
->>>>>>> 19ca699c
 	)
 	require.NoError(b, err)
 
