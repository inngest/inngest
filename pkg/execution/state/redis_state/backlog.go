--- conflicted
+++ resolved
@@ -402,11 +402,6 @@
 }
 
 func (q *queue) ItemShadowPartition(ctx context.Context, i osqueue.QueueItem) QueueShadowPartition {
-<<<<<<< HEAD
-	ckeys := i.Data.GetConcurrencyKeys()
-
-=======
->>>>>>> 0d00f263
 	queueName := i.QueueName
 
 	// sanity check: both QueueNames should be set, but sometimes aren't
@@ -448,53 +443,6 @@
 		q.log.Error("unexpected missing functionID in ItemShadowPartition call", "item", i, "stack", stack)
 	}
 
-<<<<<<< HEAD
-	fnPartition := QueuePartition{
-		ID:            fnID.String(),
-		PartitionType: int(enums.PartitionTypeDefault), // Function partition
-		FunctionID:    &fnID,
-		AccountID:     accountID,
-	}
-
-	limits, _ := duration(ctx, q.primaryQueueShard.Name, "shadow_partition_fn_concurrency_getter", q.clock.Now(), func(ctx context.Context) (PartitionConcurrencyLimits, error) {
-		return q.concurrencyLimitGetter(ctx, fnPartition), nil
-	})
-
-	// The concurrency limit for fns MUST be added for leasing.
-	fnPartition.ConcurrencyLimit = limits.FunctionLimit
-	if fnPartition.ConcurrencyLimit <= 0 {
-		// Use account-level limits, as there are no function level limits
-		fnPartition.ConcurrencyLimit = limits.AccountLimit
-	}
-
-	var customConcurrencyKeyLimits []CustomConcurrencyLimit
-	if len(ckeys) > 0 {
-		// Up to 2 concurrency keys.
-		for _, key := range ckeys {
-			scope, _, _, _ := key.ParseKey()
-
-			customConcurrencyKeyLimits = append(customConcurrencyKeyLimits, CustomConcurrencyLimit{
-				Mode:  enums.ConcurrencyModeStep, // TODO Support run concurrency
-				Scope: scope,
-				// Key is required to look up the respective limit when checking constraints for a given backlog.
-				HashedKeyExpression: key.Hash, // hash("event.data.customerId")
-				Limit:               key.Limit,
-			})
-		}
-	}
-
-	var throttle *ShadowPartitionThrottle
-	if i.Data.Throttle != nil {
-		throttle = &ShadowPartitionThrottle{
-			ThrottleKeyExpressionHash: i.Data.Throttle.KeyExpressionHash,
-			Limit:                     i.Data.Throttle.Limit,
-			Burst:                     i.Data.Throttle.Burst,
-			Period:                    i.Data.Throttle.Period,
-		}
-	}
-
-=======
->>>>>>> 0d00f263
 	return QueueShadowPartition{
 		PartitionID:     fnID.String(),
 		FunctionVersion: i.Data.Identifier.WorkflowVersion,
