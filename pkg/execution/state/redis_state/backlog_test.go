--- conflicted
+++ resolved
@@ -1224,10 +1224,6 @@
 	ctx := context.Background()
 	clock := clockwork.NewFakeClock()
 	defaultShard := QueueShard{Kind: string(enums.QueueShardKindRedis), RedisClient: NewQueueClient(rc, QueueDefaultKey), Name: consts.DefaultQueueShardName}
-<<<<<<< HEAD
-	// kg := defaultShard.RedisClient.kg
-=======
->>>>>>> 8c3f85dc
 
 	acctId, fnID, wsID := uuid.New(), uuid.New(), uuid.New()
 
@@ -1244,8 +1240,6 @@
 			name:          "simple",
 			num:           10,
 			expectedItems: 10,
-<<<<<<< HEAD
-=======
 			until:         clock.Now().Add(time.Minute),
 		},
 		{
@@ -1270,7 +1264,6 @@
 			interval:      10 * time.Millisecond,
 			expectedItems: 500,
 			batchSize:     150,
->>>>>>> 8c3f85dc
 		},
 	}
 
@@ -1283,12 +1276,9 @@
 				WithAllowKeyQueues(func(ctx context.Context, acctID uuid.UUID) bool {
 					return true
 				}),
-<<<<<<< HEAD
 				WithDisableLeaseChecks(func(ctx context.Context, acctID uuid.UUID) bool {
 					return false
 				}),
-=======
->>>>>>> 8c3f85dc
 				WithClock(clock),
 			)
 
@@ -1402,8 +1392,6 @@
 	require.NoError(t, err)
 
 	require.EqualValues(t, count, size)
-<<<<<<< HEAD
-=======
 }
 
 func TestPartitionBacklogSize(t *testing.T) {
@@ -1514,5 +1502,4 @@
 			require.EqualValues(t, tc.num, size2)
 		})
 	}
->>>>>>> 8c3f85dc
 }