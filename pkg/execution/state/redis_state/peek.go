package redis_state

import (
	"context"
	"encoding/json"
	"fmt"
	"strconv"
	"time"
	"unsafe"

	"github.com/google/uuid"
	"github.com/inngest/inngest/pkg/enums"
	"github.com/inngest/inngest/pkg/logger"
	"github.com/inngest/inngest/pkg/telemetry/redis_telemetry"
	"github.com/inngest/inngest/pkg/util"
	"github.com/redis/rueidis"
)

type PeekOpt func(p *peekOption)

type peekOption struct {
	// Shard specifies which shard to use for the peek operation instead of the shard that the executor points to.
	// The use of this should be rare, and should be limited to system queue operations as much as possible.
	Shard *QueueShard
}

func WithPeekOptQueueShard(qs *QueueShard) PeekOpt {
	return func(p *peekOption) {
		p.Shard = qs
	}
}

type peeker[T any] struct {
	q      *queue
	max    int64
	opName string

	// if ignoreUntil is provided, the entire count is returned and items are peeked even
	// if the score exceeds the until value (usually the current time).
	ignoreUntil bool

	isMillisecondPrecision bool

	handleMissingItems func(pointers []string) error
	maker              func() *T
	keyMetadataHash    string

	// fromTime provides an optional start time for peeks
	// instead of the default -INF
	fromTime *time.Time
}

var (
	ErrPeekerPeekExceedsMaxLimits = fmt.Errorf("provided limit exceeds max configured limit")
)

type peekResult[T any] struct {
	Items        []*T
	TotalCount   int
	RemovedCount int

<<<<<<< HEAD
	Cursor int
=======
	// Cursor represents the score of the last item in the peek result.
	// This can be used for pagination within iterators
	Cursor int64
>>>>>>> 8c3f85dc
}

// peek peeks up to <limit> items from the given ZSET up to until, in order if sequential is true, otherwise randomly.
func (p *peeker[T]) peek(ctx context.Context, keyOrderedPointerSet string, sequential bool, until time.Time, limit int64, opts ...PeekOpt) (*peekResult[T], error) {
	ctx = redis_telemetry.WithScope(redis_telemetry.WithOpName(ctx, p.opName), redis_telemetry.ScopeQueue)

	opt := peekOption{}
	for _, apply := range opts {
		apply(&opt)
	}

	if p.maker == nil {
		return nil, fmt.Errorf("missing 'maker' argument")
	}

	if p.q.primaryQueueShard.Kind != string(enums.QueueShardKindRedis) {
		return nil, fmt.Errorf("unsupported queue shard kind for %s: %s", p.opName, p.q.primaryQueueShard.Kind)
	}

	rc := p.q.primaryQueueShard.RedisClient.Client()
	if opt.Shard != nil {
		rc = opt.Shard.RedisClient.Client()
	}

	if limit > p.max {
		return nil, ErrPeekerPeekExceedsMaxLimits
	}
	if limit <= 0 {
		limit = p.max
	}

	var script string
	var rawArgs []any
	if p.ignoreUntil {
		script = "peekOrderedSet"
		rawArgs = []any{
			limit,
		}
	} else {
		script = "peekOrderedSetUntil"
		ms := until.UnixMilli()

		fromTime := "-inf"
		if p.fromTime != nil && !p.fromTime.IsZero() {
			fromTime = strconv.Itoa(int(p.fromTime.UnixMilli()))
		}

		untilTime := until.Unix()
		if p.isMillisecondPrecision {
			untilTime = until.UnixMilli()
		}

		isSequential := 0
		if sequential {
			isSequential = 1
		}

		rawArgs = []any{
			fromTime,
			untilTime,
			ms,
			limit,
			isSequential,
		}
	}

	args, err := StrSlice(rawArgs)
	if err != nil {
		return nil, fmt.Errorf("could not convert args: %w", err)
	}

	peekRet, err := scripts[fmt.Sprintf("queue/%s", script)].Exec(
		redis_telemetry.WithScriptName(ctx, script),
		rc,
		[]string{
			p.keyMetadataHash,
			keyOrderedPointerSet,
		},
		args,
	).ToAny()
	// NOTE: We use ToAny to force return a []any, allowing us to update the slice value with
	// a JSON-decoded item without allocations
	if err != nil {
		return nil, fmt.Errorf("error peeking ordered pointer set: %w", err)
	}
	returnedSet, ok := peekRet.([]any)
	if !ok {
		return nil, fmt.Errorf("unknown return type from %s: %T", p.opName, peekRet)
	}

	var totalCount, cursor int64
	var potentiallyMissingItems, allPointerIDs []any
	if len(returnedSet) == 4 {
		totalCount, ok = returnedSet[0].(int64)
		if !ok {
			return nil, fmt.Errorf("unexpected first item in set returned from %s: %T", p.opName, returnedSet[0])
		}

		potentiallyMissingItems, ok = returnedSet[1].([]any)
		if !ok {
			return nil, fmt.Errorf("unexpected second item in set returned from %s: %T", p.opName, returnedSet[1])
		}

		allPointerIDs, ok = returnedSet[2].([]any)
		if !ok {
			return nil, fmt.Errorf("unexpected third item in set returned from %s: %T", p.opName, returnedSet[2])
		}

		cursor, ok = returnedSet[3].(int64)
		if !ok {
			return nil, fmt.Errorf("invalid cursor returned from %s: %T", p.opName, returnedSet[3])
		}
	} else if len(returnedSet) != 0 {
		return nil, fmt.Errorf("expected zero or four items in set returned by %s: %v", p.opName, returnedSet)
	}

	encoded := make([]any, 0)
	missingItems := make([]string, 0)
	if len(potentiallyMissingItems) > 0 {
		for idx, pointerID := range allPointerIDs {
			if potentiallyMissingItems[idx] == nil {
				if pointerID == nil {
					return nil, fmt.Errorf("encountered nil pointer in pointer queue")
				}

				str, ok := pointerID.(string)
				if !ok {
					return nil, fmt.Errorf("encountered non-string pointer in pointer queue")
				}

				missingItems = append(missingItems, str)
			} else {
				encoded = append(encoded, potentiallyMissingItems[idx])
			}
		}
	}

	// Use parallel decoding as per Peek
	items, err := util.ParallelDecode(encoded, func(val any) (*T, bool, error) {
		if val == nil {
			p.q.log.Error("encountered nil item in pointer queue",
				"encoded", encoded,
				"missing", missingItems,
				"key", keyOrderedPointerSet,
			)
			return nil, false, fmt.Errorf("encountered nil item in pointer queue")
		}

		str, ok := val.(string)
		if !ok {
			return nil, false, fmt.Errorf("unknown type in peekOrderedPointerSet: %T", val)
		}

		item := p.maker()

		if err := json.Unmarshal(unsafe.Slice(unsafe.StringData(str), len(str)), item); err != nil {
			return nil, false, fmt.Errorf("error reading item: %w", err)
		}

		return item, false, nil
	})
	if err != nil {
		return nil, fmt.Errorf("error decoding items: %w", err)
	}

	if p.handleMissingItems != nil && len(missingItems) > 0 {
		if err := p.handleMissingItems(missingItems); err != nil {
			return nil, fmt.Errorf("could not handle missing items: %w", err)
		}
	}

	return &peekResult[T]{
		Items:        items,
		TotalCount:   int(totalCount),
		RemovedCount: len(missingItems),
<<<<<<< HEAD
		Cursor:       int(cursor),
=======
		Cursor:       cursor,
>>>>>>> 8c3f85dc
	}, nil
}

func (p *peeker[T]) peekPointer(ctx context.Context, keyOrderedPointerSet string, sequential bool, until time.Time, limit int64) ([]string, error) {
	ctx = redis_telemetry.WithScope(redis_telemetry.WithOpName(ctx, p.opName), redis_telemetry.ScopeQueue)

	if p.q.primaryQueueShard.Kind != string(enums.QueueShardKindRedis) {
		return nil, fmt.Errorf("unsupported queue shard kind for %s: %s", p.opName, p.q.primaryQueueShard.Kind)
	}

	if limit > p.max {
		return nil, ErrPeekerPeekExceedsMaxLimits
	}
	if limit <= 0 {
		limit = p.max
	}

	ms := until.UnixMilli()

	untilTime := until.Unix()
	if p.isMillisecondPrecision {
		untilTime = until.UnixMilli()
	}

	isSequential := 0
	if sequential {
		isSequential = 1
	}

	args, err := StrSlice([]any{
		untilTime,
		ms,
		limit,
		isSequential,
	})
	if err != nil {
		return nil, err
	}

	pointers, err := scripts["queue/peekPointerUntil"].Exec(
		redis_telemetry.WithScriptName(ctx, "peekPointerUntil"),
		p.q.primaryQueueShard.RedisClient.unshardedRc,
		[]string{
			keyOrderedPointerSet,
		},
		args,
	).AsStrSlice()
	if err != nil {
		return nil, fmt.Errorf("error peeking pointers in %s: %w", p.opName, err)
	}

	return pointers, nil
}

func (p *peeker[T]) peekUUIDPointer(ctx context.Context, keyOrderedPointerSet string, sequential bool, until time.Time, limit int64) ([]uuid.UUID, error) {
	pointers, err := p.peekPointer(ctx, keyOrderedPointerSet, sequential, until, limit)
	if err != nil {
		return nil, fmt.Errorf("could not peek pointers: %w", err)
	}

	items := make([]uuid.UUID, len(pointers))
	for i, s := range pointers {
		parsed, err := uuid.Parse(s)
		if err != nil {
			return nil, fmt.Errorf("could not parse uuid from ordered queue: %w", err)
		}

		items[i] = parsed
	}

	return items, nil
}

func CleanupMissingPointers(ctx context.Context, key string, client rueidis.Client, log logger.Logger) func(pointers []string) error {
	return func(pointers []string) error {
		cmd := client.B().Zrem().Key(key).Member(pointers...).Build()

		err := client.Do(ctx, cmd).Error()
		if err != nil {
			log.Warn("could not clean up missing items", "err", err, "missing", pointers, "source", key)
		}

		return nil
	}
}<|MERGE_RESOLUTION|>--- conflicted
+++ resolved
@@ -59,13 +59,9 @@
 	TotalCount   int
 	RemovedCount int
 
-<<<<<<< HEAD
-	Cursor int
-=======
 	// Cursor represents the score of the last item in the peek result.
 	// This can be used for pagination within iterators
 	Cursor int64
->>>>>>> 8c3f85dc
 }
 
 // peek peeks up to <limit> items from the given ZSET up to until, in order if sequential is true, otherwise randomly.
@@ -241,11 +237,7 @@
 		Items:        items,
 		TotalCount:   int(totalCount),
 		RemovedCount: len(missingItems),
-<<<<<<< HEAD
-		Cursor:       int(cursor),
-=======
 		Cursor:       cursor,
->>>>>>> 8c3f85dc
 	}, nil
 }
 
