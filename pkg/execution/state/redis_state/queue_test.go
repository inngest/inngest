package redis_state

import (
	"context"
	"crypto/rand"
	"encoding/json"
	"fmt"
	"os"
	"strconv"
	"strings"
	"testing"
	"time"

	"github.com/alicebob/miniredis/v2"
	"github.com/davecgh/go-spew/spew"
	"github.com/google/uuid"
	"github.com/inngest/inngest/pkg/enums"
	osqueue "github.com/inngest/inngest/pkg/execution/queue"
	"github.com/inngest/inngest/pkg/execution/state"
	"github.com/inngest/inngest/pkg/inngest"
	"github.com/inngest/inngest/pkg/util"
	"github.com/oklog/ulid/v2"
	"github.com/redis/rueidis"
	"github.com/stretchr/testify/require"
)

func init() {
	miniredis.DumpMaxLineLen = 1024
}

func TestQueueItemScore(t *testing.T) {
	parse := func(layout, val string) time.Time {
		t, _ := time.Parse(layout, val)
		return t
	}

	start := parse(time.RFC3339, "2023-01-01T12:30:30.000Z")
	old := parse(time.RFC3339, "2022-09-01T12:30:30.000Z")

	tests := []struct {
		name     string
		qi       QueueItem
		expected int64
	}{
		{
			name:     "Current edge queue",
			expected: start.UnixMilli(),
			qi: QueueItem{
				AtMS: start.UnixMilli(),
				Data: osqueue.Item{
					Kind: osqueue.KindEdge,
					Identifier: state.Identifier{
						RunID: ulid.MustNew(uint64(start.UnixMilli()), rand.Reader),
					},
				},
			},
		},
		{
			name:     "Item with old run",
			expected: old.UnixMilli(),
			qi: QueueItem{
				AtMS: start.UnixMilli(),
				Data: osqueue.Item{
					Kind: osqueue.KindEdge,
					Identifier: state.Identifier{
						RunID: ulid.MustNew(uint64(old.UnixMilli()), rand.Reader),
					},
				},
			},
		},
		// Edge cases
		{
			name:     "Item with old run, 2nd attempt",
			expected: start.UnixMilli(),
			qi: QueueItem{
				AtMS: start.UnixMilli(),
				Data: osqueue.Item{
					Kind:    osqueue.KindEdge,
					Attempt: 2,
					Identifier: state.Identifier{
						RunID: ulid.MustNew(uint64(old.UnixMilli()), rand.Reader),
					},
				},
			},
		},
		{
			name:     "Item within leeway",
			expected: start.UnixMilli(),
			qi: QueueItem{
				AtMS: start.UnixMilli(),
				Data: osqueue.Item{
					Kind:    osqueue.KindEdge,
					Attempt: 2,
					Identifier: state.Identifier{
						RunID: ulid.MustNew(uint64(start.UnixMilli()-1_000), rand.Reader),
					},
				},
			},
		},
		{
			name:     "Sleep",
			expected: start.UnixMilli(),
			qi: QueueItem{
				AtMS: start.UnixMilli(),
				Data: osqueue.Item{
					Kind: osqueue.KindSleep,
					Identifier: state.Identifier{
						RunID: ulid.MustNew(uint64(old.UnixMilli()), rand.Reader),
					},
				},
			},
		},
		// PriorityFactor
		{
			name:     "With PriorityFactor of -60",
			expected: old.Add(60 * time.Second).UnixMilli(), // subtract two seconds given factor
			qi: QueueItem{
				AtMS: start.UnixMilli(),
				Data: osqueue.Item{
					Kind: osqueue.KindEdge,
					Identifier: state.Identifier{
						RunID: ulid.MustNew(
							uint64(old.UnixMilli()),
							rand.Reader,
						),
						PriorityFactor: int64ptr(-60),
					},
				},
			},
		},
		{
			name:     "With PriorityFactor of 30",
			expected: old.Add(-30 * time.Second).UnixMilli(), // subtract two seconds given factor
			qi: QueueItem{
				AtMS: start.UnixMilli(),
				Data: osqueue.Item{
					Kind: osqueue.KindEdge,
					Identifier: state.Identifier{
						RunID: ulid.MustNew(
							uint64(old.UnixMilli()),
							rand.Reader,
						),
						PriorityFactor: int64ptr(30),
					},
				},
			},
		},
		{
			name:     "Sleep with PF does nothing",
			expected: start.UnixMilli(),
			qi: QueueItem{
				AtMS: start.UnixMilli(),
				Data: osqueue.Item{
					Kind: osqueue.KindSleep,
					Identifier: state.Identifier{
						RunID: ulid.MustNew(uint64(old.UnixMilli()), rand.Reader),
						// Subtract 2
						PriorityFactor: int64ptr(30),
					},
				},
			},
		},
	}

	for _, item := range tests {
		actual := item.qi.Score()
		require.Equal(t, item.expected, actual)
	}
}

func TestQueueItemIsLeased(t *testing.T) {
	now := time.Now()
	tests := []struct {
		name     string
		time     time.Time
		expected bool
	}{
		{
			name:     "returns true for leased item",
			time:     now.Add(1 * time.Minute), // 1m later
			expected: true,
		},
		{
			name:     "returns false for item with expired lease",
			time:     now.Add(-1 * time.Minute), // 1m ago
			expected: false,
		},
		{
			name:     "returns false for empty lease ID",
			expected: false,
		},
	}

	for _, test := range tests {
		t.Run(test.name, func(t *testing.T) {
			qi := &QueueItem{}
			if !test.time.IsZero() {
				leaseID, err := ulid.New(ulid.Timestamp(test.time), rand.Reader)
				if err != nil {
					t.Fatalf("failed to create new LeaseID: %v\n", err)
				}
				qi.LeaseID = &leaseID
			}

			require.Equal(t, test.expected, qi.IsLeased(now))
		})
	}
}

func TestQueueEnqueueItem(t *testing.T) {
	r := miniredis.RunT(t)
	rc, err := rueidis.NewClient(rueidis.ClientOption{
		InitAddress:  []string{r.Addr()},
		DisableCache: true,
	})
	require.NoError(t, err)
	defer rc.Close()

	q := NewQueue(NewQueueClient(rc, QueueDefaultKey))
	ctx := context.Background()

	start := time.Now().Truncate(time.Second)

	t.Run("It enqueues an item", func(t *testing.T) {
		id := uuid.New()
		accountId := uuid.New()

		item, err := q.EnqueueItem(ctx, QueueItem{
			FunctionID: id,
			Data: osqueue.Item{
				Identifier: state.Identifier{
					AccountID: accountId,
				},
			},
		}, start)
		require.NoError(t, err)
		require.NotEqual(t, item.ID, ulid.ULID{})
		require.Equal(t, time.UnixMilli(item.WallTimeMS).Truncate(time.Second), start)

		// Ensure that our data is set up correctly.
		found := getQueueItem(t, r, item.ID)
		require.Equal(t, item, found)

		// Ensure the partition is inserted.
		qp := getDefaultPartition(t, r, item.FunctionID)
		require.Equal(t, accountId.String(), qp.AccountID.String())
		require.Equal(t, QueuePartition{
			ID:         item.FunctionID.String(),
			FunctionID: &item.FunctionID,
			AccountID:  accountId,
		}, qp)

		// Ensure the account is inserted
		accountIds := getGlobalAccounts(t, rc)
		require.Contains(t, accountIds, accountId.String())

		// Ensure the partition is inserted in account partitions
		partitionIds := getAccountPartitions(t, rc, accountId)
		require.Contains(t, partitionIds, qp.ID)
	})

	t.Run("It sets the right item score", func(t *testing.T) {
		start := time.Now()
		item, err := q.EnqueueItem(ctx, QueueItem{}, start)
		require.NoError(t, err)

		requireItemScoreEquals(t, r, item, start)
	})

	t.Run("It enqueues an item in the future", func(t *testing.T) {
		// Empty the DB.
		r.FlushAll()

		at := time.Now().Add(time.Hour).Truncate(time.Second)

		item, err := q.EnqueueItem(ctx, QueueItem{}, at)
		require.NoError(t, err)

		// Ensure the partition is inserted, and the earliest time is still
		// the start time.
		qp := getDefaultPartition(t, r, item.FunctionID)
		require.Equal(t, QueuePartition{
			ID:         item.FunctionID.String(),
			FunctionID: &item.FunctionID,
			AccountID:  uuid.Nil,
		}, qp)

		// Ensure that the zscore did not change.
		keys, err := r.ZMembers(q.u.kg.GlobalPartitionIndex())
		require.NoError(t, err)
		require.Equal(t, 1, len(keys))
		score, err := r.ZScore(q.u.kg.GlobalPartitionIndex(), keys[0])
		require.NoError(t, err)
		require.EqualValues(t, at.Unix(), score)
	})

	t.Run("Updates partition vesting time to earlier times", func(t *testing.T) {
		now := time.Now()
		at := now.Add(-10 * time.Minute).Truncate(time.Second)
		item, err := q.EnqueueItem(ctx, QueueItem{}, at)
		require.NoError(t, err)

		// Ensure the partition is inserted, and the earliest time is updated
		// inside the partition item.
		qp := getDefaultPartition(t, r, item.FunctionID)
		require.Equal(t, QueuePartition{
			ID:         item.FunctionID.String(),
			FunctionID: &item.FunctionID,
			AccountID:  uuid.Nil,
		}, qp)

		// Assert that the zscore was changed to this earliest timestamp.
		keys, err := r.ZMembers(q.u.kg.GlobalPartitionIndex())
		require.NoError(t, err)
		require.Equal(t, 1, len(keys))
		score, err := r.ZScore(q.u.kg.GlobalPartitionIndex(), keys[0])
		require.NoError(t, err)
		require.EqualValues(t, now.Unix(), score)
	})

	t.Run("Adding another workflow ID increases partition set", func(t *testing.T) {
		at := time.Now().Truncate(time.Second)
		item, err := q.EnqueueItem(ctx, QueueItem{
			FunctionID: uuid.New(),
		}, at)
		require.NoError(t, err)

		// Assert that we have two zscores in partition:sorted.
		keys, err := r.ZMembers(q.u.kg.GlobalPartitionIndex())
		require.NoError(t, err)
		require.Equal(t, 2, len(keys))

		// Ensure the partition is inserted, and the earliest time is updated
		// inside the partition item.
		qp := getDefaultPartition(t, r, item.FunctionID)
		require.Equal(t, QueuePartition{
			ID:         item.FunctionID.String(),
			FunctionID: &item.FunctionID,
			AccountID:  uuid.Nil,
		}, qp)
	})

	t.Run("Stores default indexes", func(t *testing.T) {
		at := time.Now().Truncate(time.Second)
		rid := ulid.MustNew(ulid.Now(), rand.Reader)
		_, err := q.EnqueueItem(ctx, QueueItem{
			FunctionID: uuid.New(),
			Data: osqueue.Item{
				Kind: osqueue.KindEdge,
				Identifier: state.Identifier{
					RunID: rid,
				},
			},
		}, at)
		require.NoError(t, err)

		keys, err := r.ZMembers(fmt.Sprintf("{queue}:idx:run:%s", rid))
		require.NoError(t, err)
		require.Equal(t, 1, len(keys))
	})

	t.Run("Enqueueing to a paused partition does not affect the partition's pause state", func(t *testing.T) {
		now := time.Now()
		workflowId := uuid.New()

		item, err := q.EnqueueItem(ctx, QueueItem{
			FunctionID: workflowId,
		}, now.Add(10*time.Second))
		require.NoError(t, err)

		err = q.SetFunctionPaused(ctx, item.FunctionID, true)
		require.NoError(t, err)

		item, err = q.EnqueueItem(ctx, QueueItem{
			FunctionID: workflowId,
		}, now)
		require.NoError(t, err)

		fnMeta := getFnMetadata(t, r, item.FunctionID)
		require.True(t, fnMeta.Paused)

		item, err = q.EnqueueItem(ctx, QueueItem{
			FunctionID: workflowId,
		}, now.Add(-10*time.Second))
		require.NoError(t, err)

		fnMeta = getFnMetadata(t, r, item.FunctionID)
		require.True(t, fnMeta.Paused)
	})

	t.Run("Custom concurrency key queues", func(t *testing.T) {
		now := time.Now()
		fnID := uuid.New()

		r.FlushAll()

		t.Run("Single custom key, function scope", func(t *testing.T) {
			// Enqueueing an item
			ck := createConcurrencyKey(enums.ConcurrencyScopeFn, fnID, "test", 1)
			_, _, hash, _ := ck.ParseKey() // get the hash of the "test" string / evaluated input.

			_, err := q.EnqueueItem(ctx, QueueItem{
				FunctionID: fnID,
				Data: osqueue.Item{
					CustomConcurrencyKeys: []state.CustomConcurrency{ck},
				},
			}, now.Add(10*time.Second))
			require.NoError(t, err)

			// Assert that there's only one partition - the custom concurrency key.
			items, _ := r.HKeys(q.u.kg.PartitionItem())
			require.Equal(t, 1, len(items))

			concurrencyPartition := getPartition(t, r, enums.PartitionTypeConcurrencyKey, fnID, hash) // nb. also asserts that the partition exists

			require.Equal(t, QueuePartition{
				ID:               q.u.kg.PartitionQueueSet(enums.PartitionTypeConcurrencyKey, fnID.String(), hash),
				FunctionID:       &fnID,
				AccountID:        uuid.Nil,
				PartitionType:    int(enums.PartitionTypeConcurrencyKey),
				ConcurrencyScope: int(enums.ConcurrencyScopeFn),
				ConcurrencyLimit: 1,
				ConcurrencyKey:   util.XXHash("test"),
			}, concurrencyPartition)

			// We do not add the fn to the function-specific queue.
			//
			// fnDefaultPartition := getDefaultPartition(t, r, fnID) // nb. also asserts that the partition exists
			// require.Equal(t, QueuePartition{
			// 	ID:            fnID.String(),
			// 	FunctionID:    &fnID,
			// 	PartitionType: int(enums.PartitionTypeDefault),
			// }, fnDefaultPartition)
		})

		t.Run("Two keys, function scope", func(t *testing.T) {
			r.FlushAll()

			// Enqueueing an item
			ckA := createConcurrencyKey(enums.ConcurrencyScopeFn, fnID, "test", 1)
			ckB := createConcurrencyKey(enums.ConcurrencyScopeFn, fnID, "plz", 2)
			_, _, hashA, _ := ckA.ParseKey() // get the hash of the "test" string / evaluated input.
			_, _, hashB, _ := ckB.ParseKey() // get the hash of the "test" string / evaluated input.

			_, err := q.EnqueueItem(ctx, QueueItem{
				FunctionID: fnID,
				Data: osqueue.Item{
					CustomConcurrencyKeys: []state.CustomConcurrency{ckA, ckB},
				},
			}, now.Add(10*time.Second))
			require.NoError(t, err)

			// 2 partitions
			items, _ := r.HKeys(q.u.kg.PartitionItem())
			require.Equal(t, 2, len(items))

			concurrencyPartitionA := getPartition(t, r, enums.PartitionTypeConcurrencyKey, fnID, hashA) // nb. also asserts that the partition exists
			concurrencyPartitionB := getPartition(t, r, enums.PartitionTypeConcurrencyKey, fnID, hashB) // nb. also asserts that the partition exists

			require.Equal(t, QueuePartition{
				ID:               q.u.kg.PartitionQueueSet(enums.PartitionTypeConcurrencyKey, fnID.String(), hashA),
				FunctionID:       &fnID,
				AccountID:        uuid.Nil,
				PartitionType:    int(enums.PartitionTypeConcurrencyKey),
				ConcurrencyScope: int(enums.ConcurrencyScopeFn),
				ConcurrencyLimit: 1,
				ConcurrencyKey:   util.XXHash("test"),
			}, concurrencyPartitionA)

			require.Equal(t, QueuePartition{
				ID:               q.u.kg.PartitionQueueSet(enums.PartitionTypeConcurrencyKey, fnID.String(), hashB),
				FunctionID:       &fnID,
				AccountID:        uuid.Nil,
				PartitionType:    int(enums.PartitionTypeConcurrencyKey),
				ConcurrencyScope: int(enums.ConcurrencyScopeFn),
				ConcurrencyLimit: 2,
				ConcurrencyKey:   util.XXHash("plz"),
			}, concurrencyPartitionB)

			// We do not add the fn to the function-specific queue.
			//
			// fnDefaultPartition := getDefaultPartition(t, r, fnID) // nb. also asserts that the partition exists
			// require.Equal(t, QueuePartition{
			// 	ID:            fnID.String(),
			// 	FunctionID:    &fnID,
			// 	PartitionType: int(enums.PartitionTypeDefault),
			// }, fnDefaultPartition)

			t.Run("Peeking partitions returns the two partitions", func(t *testing.T) {
				parts, err := q.PartitionPeek(ctx, true, time.Now().Add(time.Hour), 10)
				require.NoError(t, err)
				require.Equal(t, 2, len(parts))
				require.Equal(t, concurrencyPartitionA, *parts[0], "Got: %v", spew.Sdump(parts))
				require.Equal(t, concurrencyPartitionB, *parts[1], "Got: %v", spew.Sdump(parts))
			})
		})
	})
}

func TestQueueEnqueueItemIdempotency(t *testing.T) {
	dur := 2 * time.Second

	r := miniredis.RunT(t)
	rc, err := rueidis.NewClient(rueidis.ClientOption{
		InitAddress:  []string{r.Addr()},
		DisableCache: true,
	})
	require.NoError(t, err)
	defer rc.Close()

	// Set idempotency to a second
	q := NewQueue(NewQueueClient(rc, QueueDefaultKey), WithIdempotencyTTL(dur))
	ctx := context.Background()

	start := time.Now().Truncate(time.Second)

	t.Run("It enqueues an item only once", func(t *testing.T) {
		i := QueueItem{ID: "once"}

		item, err := q.EnqueueItem(ctx, i, start)
		p := QueuePartition{FunctionID: &item.FunctionID}

		require.NoError(t, err)
		require.Equal(t, HashID(ctx, "once"), item.ID)
		require.NotEqual(t, i.ID, item.ID)
		found := getQueueItem(t, r, item.ID)
		require.Equal(t, item, found)

		// Ensure we can't enqueue again.
		_, err = q.EnqueueItem(ctx, i, start)
		require.Equal(t, ErrQueueItemExists, err)

		// Dequeue
		err = q.Dequeue(ctx, p, item)
		require.NoError(t, err)

		// Ensure we can't enqueue even after dequeue.
		_, err = q.EnqueueItem(ctx, i, start)
		require.Equal(t, ErrQueueItemExists, err)

		// Wait for the idempotency TTL to expire
		r.FastForward(dur)

		item, err = q.EnqueueItem(ctx, i, start)
		require.NoError(t, err)
		require.Equal(t, HashID(ctx, "once"), item.ID)
		require.NotEqual(t, i.ID, item.ID)
		found = getQueueItem(t, r, item.ID)
		require.Equal(t, item, found)
	})
}

func BenchmarkPeekTiming(b *testing.B) {
	//
	// Setup
	//
	address := os.Getenv("REDIS_ADDR")
	if address == "" {
		r, err := miniredis.Run()
		if err != nil {
			panic(err)
		}
		address = r.Addr()
		defer r.Close()
		fmt.Println("using miniredis")
	}
	rc, err := rueidis.NewClient(rueidis.ClientOption{
		InitAddress:  []string{address},
		DisableCache: true,
	})
	if err != nil {
		panic(err)
	}
	defer rc.Close()

	//
	// Tests
	//

	// Enqueue 500 items into one queue.

	q := NewQueue(NewQueueClient(rc, QueueDefaultKey))
	ctx := context.Background()

	enqueue := func(id uuid.UUID, n int) {
		for i := 0; i < n; i++ {
			_, err := q.EnqueueItem(ctx, QueueItem{FunctionID: id}, time.Now())
			if err != nil {
				panic(err)
			}
		}
	}

	for i := 0; i < b.N; i++ {
		id := uuid.New()
		enqueue(id, int(QueuePeekMax))
		items, err := q.Peek(ctx, id.String(), time.Now(), QueuePeekMax)
		if err != nil {
			panic(err)
		}
		if len(items) != int(QueuePeekMax) {
			panic(fmt.Sprintf("expected %d, got %d", QueuePeekMax, len(items)))
		}
	}
}

func TestQueuePeek(t *testing.T) {
	r := miniredis.RunT(t)

	rc, err := rueidis.NewClient(rueidis.ClientOption{
		InitAddress:  []string{r.Addr()},
		DisableCache: true,
	})
	require.NoError(t, err)
	defer rc.Close()

	q := NewQueue(NewQueueClient(rc, QueueDefaultKey))
	ctx := context.Background()

	// The default blank UUID
	workflowID := uuid.UUID{}

	t.Run("It returns none with no items enqueued", func(t *testing.T) {
		items, err := q.Peek(ctx, workflowID.String(), time.Now().Add(time.Hour), 10)
		require.NoError(t, err)
		require.EqualValues(t, 0, len(items))
	})

	t.Run("It returns an ordered list of items", func(t *testing.T) {
		a := time.Now().Truncate(time.Second)
		b := a.Add(2 * time.Second)
		c := b.Add(2 * time.Second)
		d := c.Add(2 * time.Second)

		ia, err := q.EnqueueItem(ctx, QueueItem{ID: "a"}, a)
		require.NoError(t, err)
		ib, err := q.EnqueueItem(ctx, QueueItem{ID: "b"}, b)
		require.NoError(t, err)
		ic, err := q.EnqueueItem(ctx, QueueItem{ID: "c"}, c)
		require.NoError(t, err)

		items, err := q.Peek(ctx, workflowID.String(), time.Now().Add(time.Hour), 10)
		require.NoError(t, err)
		require.EqualValues(t, 3, len(items))
		require.EqualValues(t, []*QueueItem{&ia, &ib, &ic}, items)
		require.NotEqualValues(t, []*QueueItem{&ib, &ia, &ic}, items)

		id, err := q.EnqueueItem(ctx, QueueItem{ID: "d"}, d)
		require.NoError(t, err)

		items, err = q.Peek(ctx, workflowID.String(), time.Now().Add(time.Hour), 10)
		require.NoError(t, err)
		require.EqualValues(t, 4, len(items))
		require.EqualValues(t, []*QueueItem{&ia, &ib, &ic, &id}, items)

		t.Run("It should limit the list", func(t *testing.T) {
			items, err = q.Peek(ctx, workflowID.String(), time.Now().Add(time.Hour), 2)
			require.NoError(t, err)
			require.EqualValues(t, 2, len(items))
			require.EqualValues(t, []*QueueItem{&ia, &ib}, items)
		})

		t.Run("It should apply a peek offset", func(t *testing.T) {
			items, err = q.Peek(ctx, workflowID.String(), time.Now().Add(-1*time.Hour), QueuePeekMax)
			require.NoError(t, err)
			require.EqualValues(t, 0, len(items))

			items, err = q.Peek(ctx, workflowID.String(), c, QueuePeekMax)
			require.NoError(t, err)
			require.EqualValues(t, 3, len(items))
			require.EqualValues(t, []*QueueItem{&ia, &ib, &ic}, items)
		})

		t.Run("It should remove any leased items from the list", func(t *testing.T) {
			p := QueuePartition{FunctionID: &ia.FunctionID}

			// Lease step A, and it should be removed.
			_, err := q.Lease(ctx, p, ia, 50*time.Millisecond, getNow(), nil)
			require.NoError(t, err)

			items, err = q.Peek(ctx, workflowID.String(), d, QueuePeekMax)
			require.NoError(t, err)
			require.EqualValues(t, 3, len(items))
			require.EqualValues(t, []*QueueItem{&ib, &ic, &id}, items)
		})

		t.Run("Expired leases should move back via scavenging", func(t *testing.T) {
			// Run scavenging.
			caught, err := q.Scavenge(ctx)
			require.NoError(t, err)
			require.EqualValues(t, 0, caught)

			// When the lease expires it should re-appear
			<-time.After(55 * time.Millisecond)

			// Run scavenging.
			scavengeAt := time.Now().UnixMilli()
			caught, err = q.Scavenge(ctx)
			require.NoError(t, err)
			require.EqualValues(t, 1, caught, "Items not found during scavenge")

			items, err = q.Peek(ctx, workflowID.String(), d, QueuePeekMax)
			require.NoError(t, err)
			require.EqualValues(t, 4, len(items))

			// Ignore items earlies peek time.
			for _, i := range items {
				if i.EarliestPeekTime != 0 {
					i.EarliestPeekTime = 0
				}
			}

			require.EqualValues(t, ia.ID, items[0].ID)
			// NOTE: Scavenging requeues items, and so the time will have changed.
			require.GreaterOrEqual(t, items[0].AtMS, scavengeAt)
			require.Greater(t, items[0].AtMS, ia.AtMS)
			ia.LeaseID = nil
			ia.AtMS = items[0].AtMS
			ia.WallTimeMS = items[0].WallTimeMS
			require.EqualValues(t, []*QueueItem{&ia, &ib, &ic, &id}, items)
		})
	})
}

func TestQueueLease(t *testing.T) {
	r := miniredis.RunT(t)

	rc, err := rueidis.NewClient(rueidis.ClientOption{
		InitAddress:  []string{r.Addr()},
		DisableCache: true,
	})
	require.NoError(t, err)
	defer rc.Close()

	queueClient := NewQueueClient(rc, QueueDefaultKey)
<<<<<<< HEAD
=======
	defaultQueueKey := queueClient.kg
>>>>>>> cfd8be93
	q := NewQueue(queueClient)

	ctx := context.Background()

	start := time.Now().Truncate(time.Second)
	t.Run("It leases an item", func(t *testing.T) {
		item, err := q.EnqueueItem(ctx, QueueItem{}, start)
		require.NoError(t, err)

		item = getQueueItem(t, r, item.ID)
		require.Nil(t, item.LeaseID)

		nilUUID := uuid.UUID{}
		p := QueuePartition{
			FunctionID: &nilUUID,
		} // Default workflow ID etc

		require.Equal(t, item.Queue(), item.FunctionID.String())

		now := time.Now()
		id, err := q.Lease(ctx, p, item, time.Second, getNow(), nil)
		require.NoError(t, err)

		item = getQueueItem(t, r, item.ID)
		require.NotNil(t, item.LeaseID)
		require.EqualValues(t, id, item.LeaseID)
		require.WithinDuration(t, now.Add(time.Second), ulid.Time(item.LeaseID.Time()), 20*time.Millisecond)

		t.Run("It should add the item to the partition queue", func(t *testing.T) {
			count, err := q.InProgress(ctx, "p", uuid.UUID{}.String())
			require.NoError(t, err)
			require.EqualValues(t, 1, count)
		})

		t.Run("Leasing again should fail", func(t *testing.T) {
			for i := 0; i < 50; i++ {
				id, err := q.Lease(ctx, p, item, time.Second, getNow(), nil)
				require.Equal(t, ErrQueueItemAlreadyLeased, err)
				require.Nil(t, id)
				<-time.After(5 * time.Millisecond)
			}
		})

		t.Run("Leasing an expired lease should succeed", func(t *testing.T) {
			<-time.After(1005 * time.Millisecond)

			// Now expired
			t.Run("After expiry, no items should be in progress", func(t *testing.T) {
				count, err := q.InProgress(ctx, "p", p.FunctionID.String())
				require.NoError(t, err)
				require.EqualValues(t, 0, count)
			})

			now := time.Now()
			id, err := q.Lease(ctx, p, item, 5*time.Second, getNow(), nil)
			require.NoError(t, err)
			require.NoError(t, err)

			item = getQueueItem(t, r, item.ID)
			require.NotNil(t, item.LeaseID)
			require.EqualValues(t, id, item.LeaseID)
			require.WithinDuration(t, now.Add(5*time.Second), ulid.Time(item.LeaseID.Time()), 20*time.Millisecond)

			t.Run("Leasing an expired key has one in-progress", func(t *testing.T) {
				count, err := q.InProgress(ctx, "p", p.FunctionID.String())
				require.NoError(t, err)
				require.EqualValues(t, 1, count)
			})
		})

		t.Run("It should remove the item from the function queue, as this is now in the partition's in-progress concurrency queue", func(t *testing.T) {
			start := time.Now()
			item, err := q.EnqueueItem(ctx, QueueItem{}, start)
			require.NoError(t, err)
			require.Nil(t, item.LeaseID)

			requireItemScoreEquals(t, r, item, start)

			_, err = q.Lease(ctx, p, item, time.Minute, getNow(), nil)
			require.NoError(t, err)

			_, err = r.ZScore(q.u.kg.FnQueueSet(item.FunctionID.String()), item.ID)
			require.Error(t, err, "no such key")
		})
	})

	t.Run("With partition concurrency limits", func(t *testing.T) {
		r.FlushAll()

		// Only allow a single leased item
		q.concurrencyLimitGetter = func(ctx context.Context, p QueuePartition) (acct, fn, custom int) {
			return 1, 1, 1
		}

		// Create a new item
		itemA, err := q.EnqueueItem(ctx, QueueItem{FunctionID: uuid.New()}, start)
		require.NoError(t, err)
		itemB, err := q.EnqueueItem(ctx, QueueItem{FunctionID: uuid.New()}, start)
		require.NoError(t, err)
		// Use the new item's workflow ID
		p := QueuePartition{ID: itemA.FunctionID.String(), FunctionID: &itemA.FunctionID}

		t.Run("With denylists it does not lease.", func(t *testing.T) {
			list := newLeaseDenyList()
			list.addConcurrency(newKeyError(ErrPartitionConcurrencyLimit, p.Queue()))
			id, err := q.Lease(ctx, p, itemA, 5*time.Second, getNow(), list)
			require.NotNil(t, err, "Expcted error leasing denylists")
			require.Nil(t, id, "Expected nil ID with denylists")
			require.ErrorIs(t, err, ErrPartitionConcurrencyLimit)
		})

		t.Run("Leases with capacity", func(t *testing.T) {
			_, err = q.Lease(ctx, p, itemA, 5*time.Second, getNow(), nil)
			require.NoError(t, err)
		})
		t.Run("Errors without capacity", func(t *testing.T) {
			id, err := q.Lease(ctx, p, itemB, 5*time.Second, getNow(), nil)
			require.Nil(t, id)
			require.Error(t, err)
		})
	})

	t.Run("With account concurrency limits", func(t *testing.T) {
		r.FlushAll()

		// Only allow a single leased item via account limits
		q.concurrencyLimitGetter = func(ctx context.Context, p QueuePartition) (acct, fn, custom int) {
			return 1, 100, NoConcurrencyLimit
		}

		// Create a new item
		itemA, err := q.EnqueueItem(ctx, QueueItem{FunctionID: uuid.New()}, start)
		require.NoError(t, err)
		itemB, err := q.EnqueueItem(ctx, QueueItem{FunctionID: uuid.New()}, start)
		require.NoError(t, err)
		// Use the new item's workflow ID
		p := QueuePartition{FunctionID: &itemA.FunctionID}

		t.Run("Leases with capacity", func(t *testing.T) {
			_, err = q.Lease(ctx, p, itemA, 5*time.Second, getNow(), nil)
			require.NoError(t, err)
		})
		t.Run("Errors without capacity", func(t *testing.T) {
			id, err := q.Lease(ctx, p, itemB, 5*time.Second, getNow(), nil)
			require.Nil(t, id)
			require.Error(t, err)
		})
	})

	t.Run("With custom concurrency limits", func(t *testing.T) {
		// Only allow a single leased item via account limits
		q.concurrencyLimitGetter = func(ctx context.Context, p QueuePartition) (acct, fn, custom int) {
			return 100, 100, 1
		}
		q.customConcurrencyGen = func(ctx context.Context, i QueueItem) []state.CustomConcurrency {
			return []state.CustomConcurrency{
				{
					Key:   "custom-level-key",
					Limit: 1,
				},
			}
		}

		// Create a new item
		itemA, err := q.EnqueueItem(ctx, QueueItem{FunctionID: uuid.New()}, start)
		require.NoError(t, err)
		itemB, err := q.EnqueueItem(ctx, QueueItem{FunctionID: uuid.New()}, start)
		require.NoError(t, err)
		// Use the new item's workflow ID
		p := QueuePartition{FunctionID: &itemA.FunctionID}

		t.Run("With denylists it does not lease.", func(t *testing.T) {
			list := newLeaseDenyList()
			list.addConcurrency(newKeyError(ErrConcurrencyLimitCustomKey0, "custom-level-key"))
			_, err = q.Lease(ctx, p, itemA, 5*time.Second, getNow(), list)
			require.ErrorIs(t, err, ErrConcurrencyLimitCustomKey0)
		})

		t.Run("Leases with capacity", func(t *testing.T) {
			_, err = q.Lease(ctx, p, itemA, 5*time.Second, getNow(), nil)
			require.NoError(t, err)
		})
		t.Run("Errors without capacity", func(t *testing.T) {
			id, err := q.Lease(ctx, p, itemB, 5*time.Second, getNow(), nil)
			require.Nil(t, id)
			require.Error(t, err)
		})
	})

	t.Run("It should update the global partition index", func(t *testing.T) {
		t.Run("With no concurrency keys", func(t *testing.T) {
			r.FlushAll()
			q.customConcurrencyGen = func(ctx context.Context, i QueueItem) []state.CustomConcurrency {
				return nil
			}

			// NOTE: We need two items to ensure that this updates.  Leasing an
			// item removes it from the fn queue.
			t.Run("With a single item in the queue hwen leasing, nothing updates", func(t *testing.T) {
				at := time.Now().Truncate(time.Second).Add(time.Second)
				item, err := q.EnqueueItem(ctx, QueueItem{}, at)
				require.NoError(t, err)
				p := QueuePartition{FunctionID: &item.FunctionID}

				score, err := r.ZScore(q.u.kg.GlobalPartitionIndex(), p.Queue())
				require.NoError(t, err)
				require.EqualValues(t, at.Unix(), score, r.Dump())

				// Nothing should update here, as there's nothing left in the fn queue
				// so nothing happens.
				_, err = q.Lease(ctx, p, item, 10*time.Second, getNow(), nil)
				require.NoError(t, err)

				nextScore, err := r.ZScore(q.u.kg.GlobalPartitionIndex(), p.Queue())
				require.NoError(t, err)
				require.EqualValues(t, int(score), int(nextScore), "score should not equal previous score")
			})

			t.Run("With custom concurrency keys", func(t *testing.T) {
				r.FlushAll()
				q.customConcurrencyGen = func(ctx context.Context, i QueueItem) []state.CustomConcurrency {
					return nil
				}
				q.customConcurrencyGen = func(ctx context.Context, i QueueItem) []state.CustomConcurrency {
					return []state.CustomConcurrency{
						{
							Key:   "custom-level-key",
							Limit: 1,
						},
					}
				}
				defer func() {
					q.customConcurrencyGen = func(ctx context.Context, i QueueItem) []state.CustomConcurrency {
						return nil
					}
				}()

				// NOTE: We need two items to ensure that this updates.  Leasing an
				// item removes it from the fn queue.
				t.Run("With a single item in the queue hwen leasing, nothing updates", func(t *testing.T) {
					at := time.Now().Truncate(time.Second).Add(time.Second)
					item, err := q.EnqueueItem(ctx, QueueItem{}, at)
					require.NoError(t, err)

					// The partition should use a custom ID for the concurrency key.
					p := q.ItemPartitions(ctx, item)[0]
					require.Contains(t, p.ID, "<custom-level-key>")

					score, err := r.ZScore(q.u.kg.GlobalPartitionIndex(), p.ID)
					require.NoError(t, err)
					require.EqualValues(t, at.Unix(), score, r.Dump())

					// Nothing should update here, as there's nothing left in the fn queue
					// so nothing happens.
					_, err = q.Lease(ctx, p, item, 10*time.Second, getNow(), nil)
					require.NoError(t, err)

					nextScore, err := r.ZScore(q.u.kg.GlobalPartitionIndex(), p.Queue())
					require.NoError(t, err)
					require.EqualValues(t, int(score), int(nextScore), "score should not equal previous score")
				})
			})

			t.Run("With more than one item in the fn queue, it uses the next val", func(t *testing.T) {
				r.FlushAll()

				atA := time.Now().Truncate(time.Second).Add(time.Second)
				atB := atA.Add(time.Minute)

				itemA, err := q.EnqueueItem(ctx, QueueItem{}, atA)
				require.NoError(t, err)
				itemB, err := q.EnqueueItem(ctx, QueueItem{}, atB)
				require.NoError(t, err)
				p := QueuePartition{FunctionID: &itemA.FunctionID} // same for A+B

				score, err := r.ZScore(q.u.kg.GlobalPartitionIndex(), p.Queue())
				require.NoError(t, err)
				require.EqualValues(t, atA.Unix(), score)

				// Leasing the item should update the score.
				_, err = q.Lease(ctx, p, itemA, 10*time.Second, getNow(), nil)
				require.NoError(t, err)

				nextScore, err := r.ZScore(q.u.kg.GlobalPartitionIndex(), p.Queue())
				require.NoError(t, err)
				require.EqualValues(t, itemB.AtMS/1000, nextScore)
				require.NotEqualValues(t, int(score), int(nextScore), "score should not equal previous score")
			})
		})

	})
}

func TestQueueExtendLease(t *testing.T) {
	r := miniredis.RunT(t)

	rc, err := rueidis.NewClient(rueidis.ClientOption{
		InitAddress:  []string{r.Addr()},
		DisableCache: true,
	})
	require.NoError(t, err)
	defer rc.Close()

	queueClient := NewQueueClient(rc, QueueDefaultKey)
	q := NewQueue(queueClient)
	ctx := context.Background()

	start := time.Now().Truncate(time.Second)
	t.Run("It leases an item", func(t *testing.T) {
		item, err := q.EnqueueItem(ctx, QueueItem{}, start)
		require.NoError(t, err)

		item = getQueueItem(t, r, item.ID)
		require.Nil(t, item.LeaseID)

		p := QueuePartition{FunctionID: &item.FunctionID}

		now := time.Now()
		id, err := q.Lease(ctx, p, item, time.Second, getNow(), nil)
		require.NoError(t, err)

		item = getQueueItem(t, r, item.ID)
		require.NotNil(t, item.LeaseID)
		require.EqualValues(t, id, item.LeaseID)
		require.WithinDuration(t, now.Add(time.Second), ulid.Time(item.LeaseID.Time()), 20*time.Millisecond)

		now = time.Now()
		nextID, err := q.ExtendLease(ctx, p, item, *id, 10*time.Second)
		require.NoError(t, err)

		// Ensure the leased item has the next ID.
		item = getQueueItem(t, r, item.ID)
		require.NotNil(t, item.LeaseID)
		require.EqualValues(t, nextID, item.LeaseID)
		require.WithinDuration(t, now.Add(10*time.Second), ulid.Time(item.LeaseID.Time()), 20*time.Millisecond)

		t.Run("It extends the score of the partition concurrency queue", func(t *testing.T) {
			at := ulid.Time(nextID.Time())
			scores := concurrencyQueueScores(t, r, q.u.kg.Concurrency("p", p.FunctionID.String()), time.Now())
			require.Len(t, scores, 1)
			// Ensure that the score matches the lease.
			require.Equal(t, at, scores[item.ID])
		})

		t.Run("It fails with an invalid lease ID", func(t *testing.T) {
			invalid := ulid.MustNew(ulid.Now(), rnd)
			nextID, err := q.ExtendLease(ctx, p, item, invalid, 10*time.Second)
			require.EqualValues(t, ErrQueueItemLeaseMismatch, err)
			require.Nil(t, nextID)
		})
	})

	t.Run("It does not extend an unleased item", func(t *testing.T) {
		item, err := q.EnqueueItem(ctx, QueueItem{}, start)
		require.NoError(t, err)

		p := QueuePartition{FunctionID: &item.FunctionID}

		item = getQueueItem(t, r, item.ID)
		require.Nil(t, item.LeaseID)

		nextID, err := q.ExtendLease(ctx, p, item, ulid.ULID{}, 10*time.Second)
		require.EqualValues(t, ErrQueueItemNotLeased, err)
		require.Nil(t, nextID)

		item = getQueueItem(t, r, item.ID)
		require.Nil(t, item.LeaseID)
	})

}

func TestQueueDequeue(t *testing.T) {
	r := miniredis.RunT(t)

	rc, err := rueidis.NewClient(rueidis.ClientOption{
		InitAddress:  []string{r.Addr()},
		DisableCache: true,
	})
	require.NoError(t, err)
	defer rc.Close()

	queueClient := NewQueueClient(rc, QueueDefaultKey)
<<<<<<< HEAD
=======
	defaultQueueKey := queueClient.kg
>>>>>>> cfd8be93
	q := NewQueue(queueClient)
	ctx := context.Background()

	t.Run("It should remove a queue item", func(t *testing.T) {
		start := time.Now()

		item, err := q.EnqueueItem(ctx, QueueItem{}, start)
		require.NoError(t, err)

		p := QueuePartition{FunctionID: &item.FunctionID}

		id, err := q.Lease(ctx, p, item, time.Second, getNow(), nil)
		require.NoError(t, err)

		t.Run("The lease exists in the partition queue", func(t *testing.T) {
			count, err := q.InProgress(ctx, "p", p.FunctionID.String())
			require.NoError(t, err)
			require.EqualValues(t, 1, count, r.Dump())
		})

		err = q.Dequeue(ctx, p, item)
		require.NoError(t, err)

		t.Run("It should remove the item from the queue map", func(t *testing.T) {
			val := r.HGet(q.u.kg.QueueItem(), id.String())
			require.Empty(t, val)
		})

		t.Run("Extending a lease should fail after dequeue", func(t *testing.T) {
			id, err := q.ExtendLease(ctx, p, item, *id, time.Minute)
			require.Equal(t, ErrQueueItemNotFound, err)
			require.Nil(t, id)
		})

		t.Run("It should remove the item from the queue index", func(t *testing.T) {
			items, err := q.Peek(ctx, item.Queue(), time.Now().Add(time.Hour), 10)
			require.NoError(t, err)
			require.EqualValues(t, 0, len(items))
		})

		t.Run("It should remove the item from the concurrency partition's queue", func(t *testing.T) {
			count, err := q.InProgress(ctx, "p", p.FunctionID.String())
			require.NoError(t, err)
			require.EqualValues(t, 0, count)
		})

		t.Run("It should work if the item is not leased (eg. deletions)", func(t *testing.T) {
			item, err := q.EnqueueItem(ctx, QueueItem{}, start)
			require.NoError(t, err)

			err = q.Dequeue(ctx, p, item)
			require.NoError(t, err)

			val := r.HGet(q.u.kg.QueueItem(), id.String())
			require.Empty(t, val)
		})

		t.Run("Removes default indexes", func(t *testing.T) {
			at := time.Now().Truncate(time.Second)
			rid := ulid.MustNew(ulid.Now(), rand.Reader)
			item, err := q.EnqueueItem(ctx, QueueItem{
				FunctionID: uuid.New(),
				Data: osqueue.Item{
					Kind: osqueue.KindEdge,
					Identifier: state.Identifier{
						RunID: rid,
					},
				},
			}, at)
			require.NoError(t, err)

			keys, err := r.ZMembers(fmt.Sprintf("{queue}:idx:run:%s", rid))
			require.NoError(t, err)
			require.Equal(t, 1, len(keys))

			err = q.Dequeue(ctx, p, item)
			require.NoError(t, err)

			keys, err = r.ZMembers(fmt.Sprintf("{queue}:idx:run:%s", rid))
			require.NotNil(t, err)
			require.Equal(t, true, strings.Contains(err.Error(), "no such key"))
			require.Equal(t, 0, len(keys))
		})
	})

	// TODO: This should work for custom concurrency keys.
}

func TestQueueRequeue(t *testing.T) {
	r := miniredis.RunT(t)

	rc, err := rueidis.NewClient(rueidis.ClientOption{
		InitAddress:  []string{r.Addr()},
		DisableCache: true,
	})
	require.NoError(t, err)
	defer rc.Close()

	q := NewQueue(NewQueueClient(rc, QueueDefaultKey))
	ctx := context.Background()

	t.Run("Re-enqueuing a leased item should succeed", func(t *testing.T) {
		now := time.Now()

		item, err := q.EnqueueItem(ctx, QueueItem{}, now)
		require.NoError(t, err)

		p := QueuePartition{FunctionID: &item.FunctionID}

		_, err = q.Lease(ctx, p, item, time.Second, getNow(), nil)
		require.NoError(t, err)

		// Assert partition index is original
		pi := QueuePartition{FunctionID: &item.FunctionID}
		requirePartitionScoreEquals(t, r, pi.FunctionID, now.Truncate(time.Second))

		requirePartitionInProgress(t, q, item.FunctionID, 1)

		next := now.Add(time.Hour)
		err = q.Requeue(ctx, p, item, next)
		require.NoError(t, err)

		t.Run("It should re-enqueue the item with the future time", func(t *testing.T) {
			requireItemScoreEquals(t, r, item, next)
		})

		t.Run("It should always remove the lease from the re-enqueued item", func(t *testing.T) {
			fetched := getQueueItem(t, r, item.ID)
			require.Nil(t, fetched.LeaseID)
		})

		t.Run("It should decrease the in-progress count", func(t *testing.T) {
			requirePartitionInProgress(t, q, item.FunctionID, 0)
		})

		t.Run("It should update the partition's earliest time, if earliest", func(t *testing.T) {
			// Assert partition index is updated, as there's only one item here.
			requirePartitionScoreEquals(t, r, pi.FunctionID, next)
		})

		t.Run("It should not update the partition's earliest time, if later", func(t *testing.T) {
			_, err := q.EnqueueItem(ctx, QueueItem{}, now)
			require.NoError(t, err)

			requirePartitionScoreEquals(t, r, pi.FunctionID, now)

			next := now.Add(2 * time.Hour)
			err = q.Requeue(ctx, pi, item, next)
			require.NoError(t, err)

			requirePartitionScoreEquals(t, r, pi.FunctionID, now)
		})

		t.Run("Updates default indexes", func(t *testing.T) {
			at := time.Now().Truncate(time.Second)
			rid := ulid.MustNew(ulid.Now(), rand.Reader)
			item, err := q.EnqueueItem(ctx, QueueItem{
				FunctionID: uuid.New(),
				Data: osqueue.Item{
					Kind: osqueue.KindEdge,
					Identifier: state.Identifier{
						RunID: rid,
					},
				},
			}, at)
			require.NoError(t, err)

			key := fmt.Sprintf("{queue}:idx:run:%s", rid)

			keys, err := r.ZMembers(key)
			require.NoError(t, err)
			require.Equal(t, 1, len(keys))

			// Score for entry should be the first enqueue time.
			scores, err := r.ZMScore(key, keys[0])
			require.NoError(t, err)
			require.EqualValues(t, at.UnixMilli(), scores[0])

			next := now.Add(2 * time.Hour)
			err = q.Requeue(ctx, pi, item, next)
			require.NoError(t, err)

			// Score should be the requeue time.
			scores, err = r.ZMScore(key, keys[0])
			require.NoError(t, err)
			require.EqualValues(t, next.UnixMilli(), scores[0])

			// Still only one member.
			keys, err = r.ZMembers(key)
			require.NoError(t, err)
			require.Equal(t, 1, len(keys))
		})
	})
}

func TestQueuePartitionLease(t *testing.T) {
	now := time.Now().Truncate(time.Second)

	idA, idB, idC := uuid.New(), uuid.New(), uuid.New()
	atA, atB, atC := now, now.Add(time.Second), now.Add(2*time.Second)

	pA := QueuePartition{ID: idA.String(), FunctionID: &idA}

	r := miniredis.RunT(t)

	rc, err := rueidis.NewClient(rueidis.ClientOption{
		InitAddress:  []string{r.Addr()},
		DisableCache: true,
	})
	require.NoError(t, err)
	defer rc.Close()

	q := NewQueue(NewQueueClient(rc, QueueDefaultKey))
	ctx := context.Background()

	_, err = q.EnqueueItem(ctx, QueueItem{FunctionID: idA}, atA)
	require.NoError(t, err)
	_, err = q.EnqueueItem(ctx, QueueItem{FunctionID: idB}, atB)
	require.NoError(t, err)
	_, err = q.EnqueueItem(ctx, QueueItem{FunctionID: idC}, atC)
	require.NoError(t, err)

	t.Run("Partitions are in order after enqueueing", func(t *testing.T) {
		items, err := q.PartitionPeek(ctx, true, time.Now().Add(time.Hour), PartitionPeekMax)
		require.NoError(t, err)
		require.Len(t, items, 3)
		require.EqualValues(t, []*QueuePartition{
			{ID: idA.String(), FunctionID: &idA, AccountID: uuid.Nil},
			{ID: idB.String(), FunctionID: &idB, AccountID: uuid.Nil},
			{ID: idC.String(), FunctionID: &idC, AccountID: uuid.Nil},
		}, items)
	})

	leaseUntil := now.Add(3 * time.Second)

	t.Run("It leases a partition", func(t *testing.T) {
		// Lease the first item now.
		leasedAt := time.Now()
		leaseID, capacity, err := q.PartitionLease(ctx, &pA, time.Until(leaseUntil))
		require.NoError(t, err)
		require.NotNil(t, leaseID)
		require.NotZero(t, capacity)

		// Pause so that we can assert that the last lease time was set correctly.
		<-time.After(50 * time.Millisecond)

		t.Run("It updates the partition score", func(t *testing.T) {
			items, err := q.PartitionPeek(ctx, true, now.Add(time.Hour), PartitionPeekMax)

			// Require the lease ID is within 25 MS of the expected value.
			require.WithinDuration(t, leaseUntil, ulid.Time(leaseID.Time()), 25*time.Millisecond)

			require.NoError(t, err)
			require.Len(t, items, 3)
			require.EqualValues(t, []*QueuePartition{
				{ID: idB.String(), FunctionID: &idB, AccountID: uuid.Nil},
				{ID: idC.String(), FunctionID: &idC, AccountID: uuid.Nil},
				{
					ID:         idA.String(),
					FunctionID: &idA,
					AccountID:  uuid.Nil,
					Last:       items[2].Last, // Use the leased partition time.
					LeaseID:    leaseID,
				}, // idA is now last.
			}, items)
			requirePartitionScoreEquals(t, r, &idA, leaseUntil)
			// require that the last leased time is within 5ms for tests
			require.WithinDuration(t, leasedAt, time.UnixMilli(items[2].Last), 5*time.Millisecond)
		})

		t.Run("It can't lease an existing partition lease", func(t *testing.T) {
			id, capacity, err := q.PartitionLease(ctx, &pA, time.Second*29)
			require.Equal(t, ErrPartitionAlreadyLeased, err)
			require.Nil(t, id)
			require.Zero(t, capacity)

			// Assert that score didn't change (we added 1 second in the previous test)
			requirePartitionScoreEquals(t, r, &idA, leaseUntil)
		})

	})

	t.Run("It allows leasing an expired partition lease", func(t *testing.T) {
		<-time.After(time.Until(leaseUntil))

		requirePartitionScoreEquals(t, r, &idA, leaseUntil)

		id, capacity, err := q.PartitionLease(ctx, &pA, time.Second*5)
		require.Nil(t, err)
		require.NotNil(t, id)
		require.NotZero(t, capacity)

		requirePartitionScoreEquals(t, r, &idA, time.Now().Add(time.Second*5))
	})

	t.Run("Partition pausing", func(t *testing.T) {
		r.FlushAll() // reset everything
		q := NewQueue(NewQueueClient(rc, QueueDefaultKey))
		ctx := context.Background()

		_, err = q.EnqueueItem(ctx, QueueItem{FunctionID: idA}, atA)
		require.NoError(t, err)
		_, err = q.EnqueueItem(ctx, QueueItem{FunctionID: idB}, atB)
		require.NoError(t, err)
		_, err = q.EnqueueItem(ctx, QueueItem{FunctionID: idC}, atC)
		require.NoError(t, err)

		t.Run("Fails to lease a paused partition", func(t *testing.T) {
			// pause fn A's partition:
			err = q.SetFunctionPaused(ctx, idA, true)
			require.NoError(t, err)

			// attempt to lease the paused partition:
			id, capacity, err := q.PartitionLease(ctx, &pA, time.Second*5)
			require.Nil(t, id)
			require.Error(t, err)
			require.Zero(t, capacity)
			require.ErrorIs(t, err, ErrPartitionPaused)
		})

		t.Run("Succeeds to lease a previously paused partition", func(t *testing.T) {
			// unpause fn A's partition:
			err = q.SetFunctionPaused(ctx, idA, false)
			require.NoError(t, err)

			// attempt to lease the unpaused partition:
			id, capacity, err := q.PartitionLease(ctx, &pA, time.Second*5)
			require.NotNil(t, id)
			require.NoError(t, err)
			require.NotZero(t, capacity)
		})
	})

	t.Run("With key partitions", func(t *testing.T) {
		fnID := uuid.New()

		// Enqueueing an item
		ck := createConcurrencyKey(enums.ConcurrencyScopeFn, fnID, "test", 1)
		_, _, hash, _ := ck.ParseKey() // get the hash of the "test" string / evaluated input.

		_, err := q.EnqueueItem(ctx, QueueItem{
			FunctionID: fnID,
			Data: osqueue.Item{
				CustomConcurrencyKeys: []state.CustomConcurrency{ck},
			},
		}, now.Add(10*time.Second))
		require.NoError(t, err)

		p := QueuePartition{
			ID:               q.u.kg.PartitionQueueSet(enums.PartitionTypeConcurrencyKey, fnID.String(), hash),
			FunctionID:       &fnID,
			PartitionType:    int(enums.PartitionTypeConcurrencyKey),
			ConcurrencyScope: int(enums.ConcurrencyScopeFn),
		}

		leaseUntil := now.Add(3 * time.Second)
		leaseID, capacity, err := q.PartitionLease(ctx, &p, time.Until(leaseUntil))
		require.NoError(t, err)
		require.NotNil(t, leaseID)
		require.NotZero(t, capacity)
	})

	// TODO: Capacity checks
}

func TestQueuePartitionPeek(t *testing.T) {
	idA := uuid.New() // low pri
	idB := uuid.New()
	idC := uuid.New()

	newQueueItem := func(id uuid.UUID) QueueItem {
		return QueueItem{
			FunctionID: id,
			Data: osqueue.Item{
				Identifier: state.Identifier{
					WorkflowID: id,
				},
			},
		}
	}

	now := time.Now().Truncate(time.Second).UTC()
	atA, atB, atC := now, now.Add(2*time.Second), now.Add(4*time.Second)

	r := miniredis.RunT(t)

	rc, err := rueidis.NewClient(rueidis.ClientOption{
		InitAddress:  []string{r.Addr()},
		DisableCache: true,
	})
	require.NoError(t, err)
	defer rc.Close()

	q := NewQueue(
		NewQueueClient(rc, QueueDefaultKey),
		WithPriorityFinder(func(ctx context.Context, p QueuePartition) uint {
			if p.FunctionID == nil {
				return PriorityMin
			}
			switch *p.FunctionID {
			case idB, idC:
				return PriorityMax
			default:
				return PriorityMin // Sorry A
			}
		}),
	)
	ctx := context.Background()

	enqueue := func(q *queue) {
		_, err := q.EnqueueItem(ctx, newQueueItem(idA), atA)
		require.NoError(t, err)
		_, err = q.EnqueueItem(ctx, newQueueItem(idB), atB)
		require.NoError(t, err)
		_, err = q.EnqueueItem(ctx, newQueueItem(idC), atC)
		require.NoError(t, err)
	}
	enqueue(q)

	t.Run("Sequentially returns partitions in order", func(t *testing.T) {
		items, err := q.PartitionPeek(ctx, true, time.Now().Add(time.Hour), PartitionPeekMax)
		require.NoError(t, err)
		require.Len(t, items, 3)
		require.EqualValues(t, []*QueuePartition{
			{ID: idA.String(), FunctionID: &idA},
			{ID: idB.String(), FunctionID: &idB},
			{ID: idC.String(), FunctionID: &idC},
		}, items)
	})

	t.Run("With a single peek max, it returns the first item if sequential every time", func(t *testing.T) {
		for i := 0; i <= 50; i++ {
			items, err := q.PartitionPeek(ctx, true, time.Now().Add(time.Hour), 1)
			require.NoError(t, err)
			require.Len(t, items, 1)
			require.Equal(t, &idA, items[0].FunctionID)
		}
	})

	t.Run("With a single peek max, it returns random items that are available using offsets", func(t *testing.T) {
		found := map[uuid.UUID]bool{idA: false, idB: false, idC: false}

		for i := 0; i <= 50; i++ {
			items, err := q.PartitionPeek(ctx, false, time.Now().Add(time.Hour), 1)
			require.NoError(t, err)
			require.Len(t, items, 1)
			found[*items[0].FunctionID] = true
			<-time.After(time.Millisecond)
		}

		for id, v := range found {
			require.True(t, v, "PartitionPeek didn't find id '%s' via random offsets", id)
		}
	})

	t.Run("Random returns items randomly using weighted sample", func(t *testing.T) {
		a, b, c := 0, 0, 0
		for i := 0; i <= 1000; i++ {
			items, err := q.PartitionPeek(ctx, false, time.Now().Add(time.Hour), PartitionPeekMax)
			require.NoError(t, err)
			require.Len(t, items, 3)
			switch *items[0].FunctionID {
			case idA:
				a++
			case idB:
				b++
			case idC:
				c++
			default:
				t.Fatal()
			}
		}
		// Statistically this is going to fail at some point, but we want to ensure randomness
		// will return low priority items less.
		require.GreaterOrEqual(t, a, 1) // A may be called low-digit times.
		require.Less(t, a, 250)         // But less than 1/4 (it's 1 in 10, statistically)
		require.Greater(t, c, 300)
		require.Greater(t, b, 300)
	})

	t.Run("It ignores partitions with denylists", func(t *testing.T) {
		r := miniredis.RunT(t)

		rc, err := rueidis.NewClient(rueidis.ClientOption{
			InitAddress:  []string{r.Addr()},
			DisableCache: true,
		})
		require.NoError(t, err)
		defer rc.Close()

		q := NewQueue(
			NewQueueClient(rc, QueueDefaultKey),
			WithPriorityFinder(func(ctx context.Context, p QueuePartition) uint {
				if p.FunctionID == nil {
					return PriorityMin
				}
				switch *p.FunctionID {
				case idA:
					return PriorityMax
				default:
					return PriorityMin // Sorry A
				}
			}),
			// Ignore A
			WithDenyQueueNames(idA.String()),
		)

		enqueue(q)

		// This should only select B and C, as id A is ignored.
		items, err := q.PartitionPeek(ctx, true, time.Now().Add(time.Hour), PartitionPeekMax)
		require.NoError(t, err)
		require.Len(t, items, 2)
		require.EqualValues(t, []*QueuePartition{
			{ID: idB.String(), FunctionID: &idB},
			{ID: idC.String(), FunctionID: &idC},
		}, items)

		// Try without sequential scans
		items, err = q.PartitionPeek(ctx, false, time.Now().Add(time.Hour), PartitionPeekMax)
		require.NoError(t, err)
		require.Len(t, items, 2)
	})

	t.Run("Peeking ignores paused partitions", func(t *testing.T) {
		r := miniredis.RunT(t)
		rc, err := rueidis.NewClient(rueidis.ClientOption{
			InitAddress:  []string{r.Addr()},
			DisableCache: true,
		})
		require.NoError(t, err)
		defer rc.Close()

		q := NewQueue(
			NewQueueClient(rc, QueueDefaultKey),
			WithPriorityFinder(func(_ context.Context, _ QueuePartition) uint {
				return PriorityDefault
			}),
		)
		enqueue(q)

		// Pause A, excluding it from peek:
		err = q.SetFunctionPaused(ctx, idA, true)
		require.NoError(t, err)

		// This should only select B and C, as id A is ignored:
		items, err := q.PartitionPeek(ctx, true, time.Now().Add(time.Hour), PartitionPeekMax)
		require.NoError(t, err)
		require.Len(t, items, 2)
		require.EqualValues(t, []*QueuePartition{
			{ID: idB.String(), FunctionID: &idB},
			{ID: idC.String(), FunctionID: &idC},
		}, items)

		// After unpausing A, it should be included in the peek:
		err = q.SetFunctionPaused(ctx, idA, false)
		require.NoError(t, err)
		items, err = q.PartitionPeek(ctx, true, time.Now().Add(time.Hour), PartitionPeekMax)
		require.NoError(t, err)
		require.Len(t, items, 3)
		require.EqualValues(t, []*QueuePartition{
			{ID: idA.String(), FunctionID: &idA},
			{ID: idB.String(), FunctionID: &idB},
			{ID: idC.String(), FunctionID: &idC},
		}, items, r.Dump())
	})
}

func TestQueuePartitionRequeue(t *testing.T) {
	r := miniredis.RunT(t)

	rc, err := rueidis.NewClient(rueidis.ClientOption{
		InitAddress:  []string{r.Addr()},
		DisableCache: true,
	})
	require.NoError(t, err)
	defer rc.Close()

	q := NewQueue(NewQueueClient(rc, QueueDefaultKey))
	ctx := context.Background()
	idA := uuid.New()
	now := time.Now()

	t.Run("For default items without concurrency settings", func(t *testing.T) {
		qi, err := q.EnqueueItem(ctx, QueueItem{FunctionID: idA}, now)
		require.NoError(t, err)

		p := QueuePartition{FunctionID: &qi.FunctionID, EnvID: &qi.WorkspaceID}

		t.Run("Uses the next job item's time when requeueing with another job", func(t *testing.T) {
			requirePartitionScoreEquals(t, r, &idA, now)
			next := now.Add(time.Hour)
			err := q.PartitionRequeue(ctx, &p, next, false)
			require.NoError(t, err)
			requirePartitionScoreEquals(t, r, &idA, now)
		})

		next := now.Add(5 * time.Second)
		t.Run("It removes any lease when requeueing", func(t *testing.T) {
			_, _, err := q.PartitionLease(ctx, &QueuePartition{FunctionID: &idA}, time.Minute)
			require.NoError(t, err)

			err = q.PartitionRequeue(ctx, &p, next, true)
			require.NoError(t, err)
			requirePartitionScoreEquals(t, r, &idA, next)

			loaded := getDefaultPartition(t, r, idA)
			require.Nil(t, loaded.LeaseID)

			// Forcing should set a ForceAtMS field.
			require.NotEmpty(t, loaded.ForceAtMS)

			t.Run("Enqueueing with a force at time should not update the score", func(t *testing.T) {
				loaded := getDefaultPartition(t, r, idA)
				require.NotEmpty(t, loaded.ForceAtMS)

				qi, err := q.EnqueueItem(ctx, QueueItem{FunctionID: idA}, now)

				loaded = getDefaultPartition(t, r, idA)
				require.NotEmpty(t, loaded.ForceAtMS)

				require.NoError(t, err)
				requirePartitionScoreEquals(t, r, &idA, next)
				requirePartitionScoreEquals(t, r, &idA, time.UnixMilli(loaded.ForceAtMS))

				// Now remove this item, as we dont need it for any future tests.
				err = q.Dequeue(ctx, p, qi)
				require.NoError(t, err)
			})
		})

		t.Run("Deletes the partition with an empty queue and a leased job", func(t *testing.T) {
			requirePartitionScoreEquals(t, r, &idA, next)

			// Leasing the only job available moves the job into the concurrency queue,
			// so the partition should be empty. when requeeing.
			_, err := q.Lease(ctx, p, qi, 10*time.Second, getNow(), nil)
			require.NoError(t, err)

			requirePartitionScoreEquals(t, r, &idA, next)

			next := now.Add(time.Hour)
			err = q.PartitionRequeue(ctx, &p, next, false)
			require.Error(t, ErrPartitionGarbageCollected, err)

			loaded := getDefaultPartition(t, r, idA)

			// This should unset the force at field.
			require.Empty(t, loaded.ForceAtMS)
		})

		t.Run("It returns a partition not found error if deleted", func(t *testing.T) {
			err := q.Dequeue(ctx, p, qi)
			require.NoError(t, err)
			err = q.PartitionRequeue(ctx, &p, time.Now().Add(time.Minute), false)
			require.Equal(t, ErrPartitionGarbageCollected, err)
			err = q.PartitionRequeue(ctx, &p, time.Now().Add(time.Minute), false)
			require.Equal(t, ErrPartitionNotFound, err)
		})

		t.Run("Requeueing a paused partition does not affect the partition's pause state", func(t *testing.T) {
			_, err := q.EnqueueItem(ctx, QueueItem{FunctionID: idA}, now)
			require.NoError(t, err)

			_, _, err = q.PartitionLease(ctx, &QueuePartition{FunctionID: &idA}, time.Minute)
			require.NoError(t, err)

			err = q.SetFunctionPaused(ctx, idA, true)
			require.NoError(t, err)

			err = q.PartitionRequeue(ctx, &p, next, true)
			require.NoError(t, err)

			fnMeta := getFnMetadata(t, r, idA)
			require.True(t, fnMeta.Paused)
		})
	})

	t.Run("Custom concurrency keys", func(t *testing.T) {
		t.Run("For account-scoped partition keys", func(t *testing.T) {
			r.FlushAll()

			fnID, acctID := uuid.NewSHA1(uuid.NameSpaceDNS, []byte("fn")), uuid.NewSHA1(uuid.NameSpaceDNS, []byte("acct"))

			q.customConcurrencyGen = func(ctx context.Context, i QueueItem) []state.CustomConcurrency {
				return []state.CustomConcurrency{
					{
						Key: util.ConcurrencyKey(
							enums.ConcurrencyScopeAccount,
							acctID,
							"test-plz",
						),
						Limit: 1,
					},
				}
			}

			item := QueueItem{
				FunctionID: fnID,
				Data: osqueue.Item{
					Identifier: state.Identifier{
						AccountID: acctID,
					},
				},
			}

			p := q.ItemPartitions(ctx, item)[0]

			require.Equal(t, "{queue}:concurrency:custom:a:4d59bf95-28b6-5423-b1a8-604046826e33:3cwxlkg53rr2c", p.concurrencyKey(q.u.kg))

			item, err := q.EnqueueItem(ctx, item, now)
			require.NoError(t, err)

			t.Run("Uses the next job item's time when requeueing with another job", func(t *testing.T) {
				requireGlobalPartitionScore(t, r, p.zsetKey(q.u.kg), now)
				next := now.Add(time.Hour)
				err := q.PartitionRequeue(ctx, &p, next, false)
				require.NoError(t, err)
				// This should still be now(), as we're not forcing "next" and the earliest job is still now.
				requireGlobalPartitionScore(t, r, p.zsetKey(q.u.kg), now)
			})

			t.Run("Forces a custom partition with `force` set to true", func(t *testing.T) {
				requireGlobalPartitionScore(t, r, p.zsetKey(q.u.kg), now)
				next := now.Add(time.Hour)
				err := q.PartitionRequeue(ctx, &p, next, true)
				require.NoError(t, err)
				requireGlobalPartitionScore(t, r, p.zsetKey(q.u.kg), next)
			})

			t.Run("Sets back to next job with force: false", func(t *testing.T) {
				err := q.PartitionRequeue(ctx, &p, time.Now(), false)
				require.NoError(t, err)
				requireGlobalPartitionScore(t, r, p.zsetKey(q.u.kg), now)
			})

			t.Run("It doesn't dequeue the partition with an in-progress job", func(t *testing.T) {
				id, err := q.Lease(ctx, p, item, 10*time.Second, getNow(), nil)
				require.NoError(t, err)
				require.NotNil(t, id)

				next := now.Add(time.Minute)

				err = q.PartitionRequeue(ctx, &p, next, false)
				require.NoError(t, err)
				requireGlobalPartitionScore(t, r, p.zsetKey(q.u.kg), next)

				t.Run("With an empty queue the zset is deleted", func(t *testing.T) {
					err := q.Dequeue(ctx, p, item)
					require.NoError(t, err)
					err = q.PartitionRequeue(ctx, &p, next, false)
					require.Error(t, ErrPartitionGarbageCollected, err)
				})
			})
		})
	})
}

func TestQueueFunctionPause(t *testing.T) {
	r := miniredis.RunT(t)
	rc, err := rueidis.NewClient(rueidis.ClientOption{
		InitAddress:  []string{r.Addr()},
		DisableCache: true,
	})
	require.NoError(t, err)
	defer rc.Close()

	q := NewQueue(
		NewQueueClient(rc, QueueDefaultKey),
		WithPriorityFinder(func(_ context.Context, _ QueuePartition) uint {
			return PriorityDefault
		}),
	)
	ctx := context.Background()

	now := time.Now().Truncate(time.Second)
	idA := uuid.New()
	_, err = q.EnqueueItem(ctx, QueueItem{FunctionID: idA}, now)
	require.NoError(t, err)

	err = q.SetFunctionPaused(ctx, idA, true)
	require.NoError(t, err)

	fnMeta := getFnMetadata(t, r, idA)
	require.True(t, fnMeta.Paused)

	err = q.SetFunctionPaused(ctx, idA, false)
	require.NoError(t, err)

	fnMeta = getFnMetadata(t, r, idA)
	require.False(t, fnMeta.Paused)
}

/*
TODO
func TestQueuePartitionReprioritize(t *testing.T) {
	now := time.Now().Truncate(time.Second)
	idA := uuid.New()

	priority := PriorityMin
	r := miniredis.RunT(t)

	rc, err := rueidis.NewClient(rueidis.ClientOption{
		InitAddress:  []string{r.Addr()},
		DisableCache: true,
	})
	require.NoError(t, err)
	defer rc.Close()

	defer rc.Close()
	q := NewQueue(
		NewQueueClient(rc, QueueDefaultKey),
		WithPriorityFinder(func(_ context.Context, _ QueuePartition) uint {
			return priority
		}),
	)
	ctx := context.Background()

	_, err = q.EnqueueItem(ctx, QueueItem{FunctionID: idA}, now)
	require.NoError(t, err)

	first := getDefaultPartition(t, r, idA)
	require.Equal(t, first.Priority, PriorityMin)

	t.Run("It updates priority", func(t *testing.T) {
		priority = PriorityMax
		err = q.PartitionReprioritize(ctx, idA.String(), PriorityMax)
		require.NoError(t, err)
		second := getDefaultPartition(t, r, idA)
		require.Equal(t, second.Priority, PriorityMax)
	})

	t.Run("It doesn't accept min priorities", func(t *testing.T) {
		err = q.PartitionReprioritize(ctx, idA.String(), PriorityMin+1)
		require.Equal(t, ErrPriorityTooLow, err)
	})

	t.Run("Changing priority does not affect the partition's pause state", func(t *testing.T) {
		err = q.SetFunctionPaused(ctx, idA, true)
		require.NoError(t, err)

		err = q.PartitionReprioritize(ctx, idA.String(), PriorityDefault)
		require.NoError(t, err)

		fnMeta := getFnMetadata(t, r, idA)
		require.True(t, fnMeta.Paused)
	})
}
*/

func TestQueueRequeueByJobID(t *testing.T) {
	ctx := context.Background()
	r := miniredis.RunT(t)

	rc, err := rueidis.NewClient(rueidis.ClientOption{
		InitAddress:  []string{r.Addr()},
		DisableCache: true,
	})
	require.NoError(t, err)
	defer rc.Close()

	q := NewQueue(NewQueueClient(rc, QueueDefaultKey))
	q.pf = func(ctx context.Context, p QueuePartition) uint {
		return PriorityMin
	}
	q.concurrencyLimitGetter = func(ctx context.Context, p QueuePartition) (acct, fn, custom int) {
		return 100, 100, 100
	}
	q.itemIndexer = QueueItemIndexerFunc

	wsA, wsB := uuid.New(), uuid.New()

	t.Run("Failure cases", func(t *testing.T) {

		t.Run("It fails with a non-existent partition and job ID", func(t *testing.T) {
			err := q.RequeueByJobID(ctx, "foo", "bar", time.Now().Add(5*time.Second))
			require.NotNil(t, err)
		})

		t.Run("It fails with a non-existent job ID for an existing partition", func(t *testing.T) {
			r.FlushDB()

			jid := "yeee"
			item := QueueItem{
				ID:          jid,
				FunctionID:  wsA,
				WorkspaceID: wsA,
			}
			_, err := q.EnqueueItem(ctx, item, time.Now().Add(time.Second))
			require.NoError(t, err)

			err = q.RequeueByJobID(ctx, wsA.String(), "no bruv", time.Now().Add(5*time.Second))
			require.NotNil(t, err)
		})

		t.Run("It fails with a non-existent partition but an existing job ID", func(t *testing.T) {
			r.FlushDB()

			jid := "another"
			item := QueueItem{
				ID:          jid,
				FunctionID:  wsA,
				WorkspaceID: wsA,
			}

			_, err := q.EnqueueItem(ctx, item, time.Now().Add(time.Second))
			require.NoError(t, err)

			err = q.RequeueByJobID(ctx, wsB.String(), jid, time.Now().Add(5*time.Second))
			require.NotNil(t, err)
		})

		t.Run("It fails if the job is leased", func(t *testing.T) {
			r.FlushDB()

			jid := "leased"
			item := QueueItem{
				ID:          jid,
				FunctionID:  wsA,
				WorkspaceID: wsA,
			}

			item, err := q.EnqueueItem(ctx, item, time.Now().Add(time.Second))
			require.NoError(t, err)

			partitions, err := q.PartitionPeek(ctx, true, time.Now().Add(5*time.Second), 10)
			require.NoError(t, err)
			require.Equal(t, 1, len(partitions))

			// Lease
			lid, err := q.Lease(ctx, *partitions[0], item, time.Second*10, getNow(), nil)
			require.NoError(t, err)
			require.NotNil(t, lid)

			err = q.RequeueByJobID(ctx, wsB.String(), jid, time.Now().Add(5*time.Second))
			require.NotNil(t, err)
		})
	})

	t.Run("It requeues the job", func(t *testing.T) {
		r.FlushDB()

		jid := "requeue-plz"
		at := time.Now().Add(time.Second).Truncate(time.Millisecond)
		item := QueueItem{
			ID:          jid,
			FunctionID:  wsA,
			WorkspaceID: wsA,
			AtMS:        at.UnixMilli(),
		}
		item, err := q.EnqueueItem(ctx, item, at)
		require.Equal(t, time.UnixMilli(item.WallTimeMS), at)
		require.NoError(t, err)

		// Find all functions
		parts, err := q.PartitionPeek(ctx, true, at.Add(time.Hour), 10)
		require.NoError(t, err)
		require.Equal(t, 1, len(parts))

		// Requeue the function for 5 seconds in the future.
		next := at.Add(5 * time.Second)
		err = q.RequeueByJobID(ctx, wsA.String(), jid, next)
		require.Nil(t, err, r.Dump())

		t.Run("It updates the queue's At time", func(t *testing.T) {
			found, err := q.Peek(ctx, wsA.String(), at.Add(10*time.Second), 5)
			require.NoError(t, err)
			require.Equal(t, 1, len(found))
			require.NotEqual(t, item.AtMS, found[0].AtMS)
			require.Equal(t, next.UnixMilli(), found[0].AtMS)

			require.Equal(t, time.UnixMilli(found[0].WallTimeMS), next)
		})

		t.Run("Requeueing updates the fn's score in the global partition index", func(t *testing.T) {
			// We've already requeued the item, for 5 seconds in the future.
			// The function pointer in the global queue should be 5 seconds ahead.
			fnPtrsAfterRequeue, err := q.PartitionPeek(ctx, true, at.Add(time.Hour), 10)
			require.NoError(t, err)
			require.Equal(t, 1, len(fnPtrsAfterRequeue))

			score, err := r.ZScore(q.u.kg.GlobalPartitionIndex(), wsA.String())
			require.NoError(t, err)

			// The score should have updated.
			require.EqualValues(t, next.Unix(), int64(score), r.Dump())
		})
	})

	t.Run("It requeues the 5th job to a later time", func(t *testing.T) {
		r.FlushDB()

		at := time.Now()
		for i := 0; i < 4; i++ {
			next := at.Add(time.Duration(i) * time.Second)
			item := QueueItem{
				FunctionID:  wsA,
				WorkspaceID: wsA,
				AtMS:        next.UnixMilli(),
			}
			_, err := q.EnqueueItem(ctx, item, next)
			require.NoError(t, err)
		}

		target := time.Now().Add(10 * time.Second)
		jid := "requeue-plz"
		item := QueueItem{
			ID:          jid,
			FunctionID:  wsA,
			WorkspaceID: wsA,
			AtMS:        target.UnixMilli(),
		}
		_, err := q.EnqueueItem(ctx, item, target)
		require.NoError(t, err)

		parts, err := q.PartitionPeek(ctx, true, at.Add(time.Hour), 10)
		require.NoError(t, err)
		require.Equal(t, 1, len(parts))

		t.Run("The earliest time is 'at' for the partition", func(t *testing.T) {
			score, err := r.ZScore(q.u.kg.GlobalPartitionIndex(), wsA.String())
			require.NoError(t, err)
			require.EqualValues(t, at.Unix(), int64(score), r.Dump())
		})

		next := target.Add(5 * time.Second)
		err = q.RequeueByJobID(ctx, wsA.String(), jid, next)
		require.Nil(t, err, r.Dump())

		t.Run("The earliest time is still 'at' for the partition after requeueing", func(t *testing.T) {
			score, err := r.ZScore(q.u.kg.GlobalPartitionIndex(), wsA.String())
			require.NoError(t, err)
			require.EqualValues(t, at.Unix(), int64(score), r.Dump())
		})

		t.Run("It updates the queue's At time", func(t *testing.T) {
			found, err := q.Peek(ctx, wsA.String(), at.Add(30*time.Second), 5)
			require.NoError(t, err)
			require.Equal(t, 5, len(found))
			require.Equal(t, at.UnixMilli(), found[0].AtMS, "First job shouldn't change")
			require.Equal(t, target.Add(5*time.Second).UnixMilli(), found[4].AtMS, "Target job didnt change")
		})
	})

	t.Run("It requeues the 1st job to a later time", func(t *testing.T) {
		r.FlushDB()

		at := time.Now().Add(10 * time.Second)
		for i := 0; i < 4; i++ {
			next := at.Add(time.Duration(i) * time.Second)
			item := QueueItem{
				FunctionID:  wsA,
				WorkspaceID: wsA,
				AtMS:        next.UnixMilli(),
			}
			_, err := q.EnqueueItem(ctx, item, next)
			require.NoError(t, err)
		}

		target := time.Now().Add(1 * time.Second)
		jid := "requeue-plz"
		item := QueueItem{
			ID:          jid,
			FunctionID:  wsA,
			WorkspaceID: wsA,
			AtMS:        target.UnixMilli(),
		}
		_, err := q.EnqueueItem(ctx, item, target)
		require.NoError(t, err)

		parts, err := q.PartitionPeek(ctx, true, at.Add(time.Hour), 10)
		require.NoError(t, err)
		require.Equal(t, 1, len(parts))

		t.Run("The earliest time is 'target' for the partition", func(t *testing.T) {
			score, err := r.ZScore(q.u.kg.GlobalPartitionIndex(), wsA.String())
			require.NoError(t, err)
			require.EqualValues(t, target.Unix(), int64(score), r.Dump())
		})

		next := target.Add(5 * time.Second)
		err = q.RequeueByJobID(ctx, wsA.String(), jid, next)
		require.Nil(t, err, r.Dump())

		t.Run("The earliest time is 'next' for the partition after requeueing", func(t *testing.T) {
			score, err := r.ZScore(q.u.kg.GlobalPartitionIndex(), wsA.String())
			require.NoError(t, err)
			require.EqualValues(t, next.Unix(), int64(score), r.Dump())
		})
	})
}

func TestQueueLeaseSequential(t *testing.T) {
	ctx := context.Background()
	r := miniredis.RunT(t)

	rc, err := rueidis.NewClient(rueidis.ClientOption{
		InitAddress:  []string{r.Addr()},
		DisableCache: true,
	})
	require.NoError(t, err)
	defer rc.Close()

	q := queue{
		u: NewQueueClient(rc, QueueDefaultKey),
		pf: func(ctx context.Context, p QueuePartition) uint {
			return PriorityMin
		},
	}

	var (
		leaseID *ulid.ULID
	)

	t.Run("It claims sequential leases", func(t *testing.T) {
		now := time.Now()
		dur := 500 * time.Millisecond
		leaseID, err = q.ConfigLease(ctx, q.u.kg.Sequential(), dur)
		require.NoError(t, err)
		require.NotNil(t, leaseID)
		require.WithinDuration(t, now.Add(dur), ulid.Time(leaseID.Time()), 5*time.Millisecond)
	})

	t.Run("It doesn't allow leasing without an existing lease ID", func(t *testing.T) {
		id, err := q.ConfigLease(ctx, q.u.kg.Sequential(), time.Second)
		require.Equal(t, ErrConfigAlreadyLeased, err)
		require.Nil(t, id)
	})

	t.Run("It doesn't allow leasing with an invalid lease ID", func(t *testing.T) {
		newULID := ulid.MustNew(ulid.Now(), rnd)
		id, err := q.ConfigLease(ctx, q.u.kg.Sequential(), time.Second, &newULID)
		require.Equal(t, ErrConfigAlreadyLeased, err)
		require.Nil(t, id)
	})

	t.Run("It extends the lease with a valid lease ID", func(t *testing.T) {
		require.NotNil(t, leaseID)

		now := time.Now()
		dur := 50 * time.Millisecond
		leaseID, err = q.ConfigLease(ctx, q.u.kg.Sequential(), dur, leaseID)
		require.NoError(t, err)
		require.NotNil(t, leaseID)
		require.WithinDuration(t, now.Add(dur), ulid.Time(leaseID.Time()), 5*time.Millisecond)
	})

	t.Run("It allows leasing when the current lease is expired", func(t *testing.T) {
		<-time.After(100 * time.Millisecond)

		now := time.Now()
		dur := 50 * time.Millisecond
		leaseID, err = q.ConfigLease(ctx, q.u.kg.Sequential(), dur)
		require.NoError(t, err)
		require.NotNil(t, leaseID)
		require.WithinDuration(t, now.Add(dur), ulid.Time(leaseID.Time()), 5*time.Millisecond)
	})
}

// TestShardFinding covers the basics of shards;  we assert that function enqueues/dequeues/leasing
// modify shards appropriately, and that partition opeartions also modify the shards.
func TestShardFinding(t *testing.T) {
	t.Skip()

	r := miniredis.RunT(t)
	rc, err := rueidis.NewClient(rueidis.ClientOption{
		InitAddress:  []string{r.Addr()},
		DisableCache: true,
	})
	require.NoError(t, err)
	defer rc.Close()
	ctx := context.Background()

	shouldShard := true // indicate whether to shard in tests
	shard := &QueueShard{
		Name:               "sharded",
		Priority:           0,
		GuaranteedCapacity: 1,
	}
	sf := func(ctx context.Context, queueName string, wsID *uuid.UUID) *QueueShard {
		if !shouldShard {
			return nil
		}
		return shard
	}
	q := NewQueue(NewQueueClient(rc, QueueDefaultKey), WithShardFinder(sf))
	require.NotNil(t, sf(ctx, "", &uuid.UUID{}))

	t.Run("QueueItem which shards", func(t *testing.T) {

		// NOTE: Times for shards or global pointers cannot be <= now.
		// Because of this, tests start with the earliest item 1 hour ahead of now so that
		// we can appropriately test enqueueing earlier items adjust pointer times.

		t.Run("Basic enqueue lease dequeue operations", func(t *testing.T) {
			at := time.Now().Truncate(time.Second).Add(time.Hour)
			item, err := q.EnqueueItem(ctx, QueueItem{
				ID: "foo",
			}, at)
			require.NoError(t, err, "sharded enqueue should succeed")
			// The partition, or function queue, for the just-enqueued item.
			p := QueuePartition{FunctionID: &item.FunctionID, EnvID: &item.WorkspaceID}

			t.Run("Enqueueing creates a shard in the shard map", func(t *testing.T) {
				keys, err := r.HKeys(q.u.kg.Shards())
				require.NoError(t, err)
				require.Equal(t, 1, len(keys))

				shardJSON := r.HGet(q.u.kg.Shards(), shard.Name)
				actual := &QueueShard{}
				err = json.Unmarshal([]byte(shardJSON), actual)
				require.NoError(t, err)
				require.EqualValues(t, *shard, *actual)
			})

			t.Run("items exist in the shard partition", func(t *testing.T) {
				ptrs, err := r.ZMembers(q.u.kg.ShardPartitionIndex(shard.Name))
				require.NoError(t, err)
				require.EqualValues(t, 1, len(ptrs))
				// TODO: Ensure ID matches
			})

			t.Run("enqueueing another item in the same shard doesn't duplicate shards or items", func(t *testing.T) {
				_, err := q.EnqueueItem(ctx, QueueItem{}, at.Add(time.Minute))
				require.NoError(t, err)

				keys, err := r.HKeys(q.u.kg.Shards())
				require.NoError(t, err)
				require.Equal(t, 1, len(keys))

				shardJSON := r.HGet(q.u.kg.Shards(), "sharded")
				actual := &QueueShard{}
				err = json.Unmarshal([]byte(shardJSON), actual)
				require.NoError(t, err)
				require.EqualValues(t, *shard, *actual)

				ptrs, err := r.ZMembers(q.u.kg.ShardPartitionIndex(shard.Name))
				require.NoError(t, err)
				require.EqualValues(t, 1, len(ptrs))
			})

			t.Run("leasing the earliest queue item modifies the shard partition", func(t *testing.T) {
				// Check shard partition score changed in the ptr.
				score, err := r.ZScore(q.u.kg.ShardPartitionIndex(shard.Name), p.Queue())
				require.NoError(t, err)
				require.EqualValues(t, at.Unix(), score, "starting score should be enqueue time")

				_, err = q.Lease(ctx, p, item, 5*time.Second, getNow(), nil)
				require.NoError(t, err)

				// Check shard partition score changed in the ptr.
				nextScore, err := r.ZScore(q.u.kg.ShardPartitionIndex(shard.Name), p.Queue())
				require.NoError(t, err)
				// This is the score of the second item in the queue
				require.EqualValues(t, at.Add(time.Minute).Unix(), int(nextScore), "leasing should use next queue item's score in shard ptr")
			})

			t.Run("requeue modifies the shard partition", func(t *testing.T) {
				err := q.Requeue(ctx, p, item, at.Add(30*time.Second))
				require.NoError(t, err)

				// Check shard partition score changed in the ptr.
				nextScore, err := r.ZScore(q.u.kg.ShardPartitionIndex(shard.Name), p.Queue())
				require.NoError(t, err)
				require.EqualValues(t, at.Add(30*time.Second).Unix(), nextScore, "requeued score should increase")
			})

			t.Run("requeue by job ID modifies the shard partition", func(t *testing.T) {
				err := q.RequeueByJobID(ctx, p.Queue(), "foo", at.Add(45*time.Second))
				require.NoError(t, err)

				// Check shard partition score changed in the ptr.
				nextScore, err := r.ZScore(q.u.kg.ShardPartitionIndex(shard.Name), p.Queue())
				require.NoError(t, err)
				require.EqualValues(t, at.Add(45*time.Second).Unix(), nextScore, "requeued score should increase")
			})

			// NOTE: Dequeue doesn't need to do anything:  a leased job already removes the
			// item from the fn queue and updates the shard pointer;  dequeueing operates on in-progress
			// queues only.

			t.Run("enqueueing earlier items changes the pointer in the shard partition", func(t *testing.T) {
				// enqueue a new item an hour ago
				earlier := at.Add(-1 * time.Hour)
				_, err := q.EnqueueItem(ctx, QueueItem{}, earlier)
				require.NoError(t, err)

				// Check shard partition score changed in the ptr.
				nextScore, err := r.ZScore(q.u.kg.ShardPartitionIndex(shard.Name), p.Queue())
				nextTime := time.Unix(int64(nextScore), 0)
				require.NoError(t, err)
				require.EqualValues(t, earlier.Unix(), nextTime.Unix(), "enqueueing earlier score should rescore")
			})
		})

		t.Run("shards are updated when enqueueing, if already exists", func(t *testing.T) {
			shardJSON := r.HGet(q.u.kg.Shards(), shard.Name)
			first := &QueueShard{}
			err = json.Unmarshal([]byte(shardJSON), first)
			require.NoError(t, err)
			require.EqualValues(t, *shard, *first)

			// Enqueue again with a capacity of 1
			shard.GuaranteedCapacity = shard.GuaranteedCapacity + 1
			_, err = q.EnqueueItem(ctx, QueueItem{}, time.Now())

			shardJSON = r.HGet(q.u.kg.Shards(), shard.Name)
			updated := &QueueShard{}
			err = json.Unmarshal([]byte(shardJSON), updated)
			require.NoError(t, err)
			require.NotEqualValues(t, *first, *updated)
			require.EqualValues(t, *shard, *updated)
		})
	})

	r.FlushAll() // Reset queue.

	t.Run("partitions/function queues", func(t *testing.T) {
		at := time.Now().Truncate(time.Second).Add(time.Second)
		item, err := q.EnqueueItem(ctx, QueueItem{}, at)
		require.NoError(t, err, "sharded enqueue should succeed")
		// The partition, or function queue, for the just-enqueued item.
		p := QueuePartition{FunctionID: &item.FunctionID, EnvID: &item.WorkspaceID}

		t.Run("leasing a partition changes the partition's shard pointer", func(t *testing.T) {
			// The score should be "At" to begin with.
			shardScore, err := r.ZScore(q.u.kg.ShardPartitionIndex(shard.Name), p.Queue())
			shardTime := time.Unix(int64(shardScore), 0)
			require.NoError(t, err)
			require.EqualValues(t, at.Unix(), shardTime.Unix())

			// Lease the function queue for a minute
			_, _, err = q.PartitionLease(ctx, &p, time.Minute)
			require.NoError(t, err)

			leasedShardScore, err := r.ZScore(q.u.kg.ShardPartitionIndex(shard.Name), p.Queue())
			require.NoError(t, err)
			leasedShardTime := time.Unix(int64(leasedShardScore), 0)

			require.NoError(t, err)
			require.NotEqualValues(t, at.Unix(), leasedShardTime.Unix(), "leasing should update partition score")
			require.WithinDuration(t, at.Add(time.Minute), leasedShardTime, time.Second, "leasing should update partition score")
		})

		t.Run("requeueing a partition changes the partition's shard pointer", func(t *testing.T) {
			// The score not be at - sanity check
			shardScore, err := r.ZScore(q.u.kg.ShardPartitionIndex(shard.Name), p.Queue())
			shardTime := time.Unix(int64(shardScore), 0)
			require.NoError(t, err)
			require.NotEqualValues(t, at.Unix(), shardTime.Unix())

			// Lease the function queue for a minute
			err = q.PartitionRequeue(ctx, &p, at, false)
			require.NoError(t, err)

			// The score should reset to "At"
			shardScore, err = r.ZScore(q.u.kg.ShardPartitionIndex(shard.Name), p.Queue())
			shardTime = time.Unix(int64(shardScore), 0)
			require.NoError(t, err)
			require.EqualValues(t, at.Unix(), shardTime.Unix())

			t.Run("partitions with no items are GCd from the shard during requeue", func(t *testing.T) {
				err := q.Dequeue(ctx, p, item)
				require.NoError(t, err)

				// Lease the function queue for a minute
				err = q.PartitionRequeue(ctx, &p, at, false)
				require.EqualError(t, err, ErrPartitionGarbageCollected.Error())
			})
		})
	})

	r.FlushAll() // Reset queue.

	t.Run("QueueItem which does not shard", func(t *testing.T) {
		t.Run("enqueueing does not modify shards", func(t *testing.T) {
			shouldShard = false

			at := time.Now().Truncate(time.Second).Add(time.Hour)
			_, err := q.EnqueueItem(ctx, QueueItem{}, at)
			require.NoError(t, err, "sharded enqueue should succeed")

			keys, err := r.HKeys(q.u.kg.Shards())
			require.Equal(t, miniredis.ErrKeyNotFound, err)
			require.Equal(t, 0, len(keys))
		})
	})
}

func TestShardLease(t *testing.T) {
	r := miniredis.RunT(t)
	rc, err := rueidis.NewClient(rueidis.ClientOption{
		InitAddress:  []string{r.Addr()},
		DisableCache: true,
	})
	require.NoError(t, err)
	defer rc.Close()
	ctx := context.Background()

	sf := func(ctx context.Context, queueName string, wsID *uuid.UUID) *QueueShard {
		return &QueueShard{
			Name:               wsID.String(),
			Priority:           0,
			GuaranteedCapacity: 1,
		}
	}
	q := NewQueue(NewQueueClient(rc, QueueDefaultKey), WithShardFinder(sf))

	t.Run("Leasing a non-existent shard fails", func(t *testing.T) {
		shard := sf(ctx, "", &uuid.UUID{})
		leaseID, err := q.leaseShard(ctx, shard, 2*time.Second, 1)
		require.Nil(t, leaseID, "Got lease ID: %v", leaseID)
		require.NotNil(t, err)
		require.ErrorContains(t, err, "shard not found")
	})

	// Ensure shards exist
	idA, idB := uuid.New(), uuid.New()
	_, err = q.EnqueueItem(ctx, QueueItem{WorkspaceID: idA}, time.Now())
	require.NoError(t, err)
	_, err = q.EnqueueItem(ctx, QueueItem{WorkspaceID: idB}, time.Now())
	require.NoError(t, err)

	miniredis.DumpMaxLineLen = 1024

	t.Run("Leasing out-of-bounds fails", func(t *testing.T) {
		// At the beginning, no shards have been leased.  Leasing a shard
		// with an index of >= 1 should fail.
		shard := sf(ctx, "", &idA)
		leaseID, err := q.leaseShard(ctx, shard, 2*time.Second, 1)
		require.Nil(t, leaseID, "Got lease ID: %v", leaseID)
		require.NotNil(t, err)
		require.ErrorContains(t, err, "lease index is too high")
	})

	t.Run("Leasing a shard works", func(t *testing.T) {
		shard := sf(ctx, "", &idA)

		t.Run("Basic lease", func(t *testing.T) {
			leaseID, err := q.leaseShard(ctx, shard, 1*time.Second, 0)
			require.NotNil(t, leaseID, "Didn't get a lease ID for a basic lease")
			require.Nil(t, err)
		})

		t.Run("Leasing a subsequent index works", func(t *testing.T) {
			leaseID, err := q.leaseShard(ctx, shard, 8*time.Second, 1) // Same length as the lease below, after wait
			require.NotNil(t, leaseID, "Didn't get a lease ID for a secondary lease")
			require.Nil(t, err)
		})

		t.Run("Leasing an index with an expired lease works", func(t *testing.T) {
			// In this test, we have two leases — but one expires with the wait.  This first lease
			// is no longer valid, so leasing with an index of (1) should succeed.
			<-time.After(2 * time.Second) // Wait a few seconds so that time.Now() in the call works.
			r.FastForward(2 * time.Second)
			leaseID, err := q.leaseShard(ctx, shard, 10*time.Second, 1)
			require.NotNil(t, leaseID)
			require.Nil(t, err)

			// This leaves us with two valid leases.
		})

		t.Run("Leasing an already leased index fails", func(t *testing.T) {
			leaseID, err := q.leaseShard(ctx, shard, 2*time.Second, 1)
			require.Nil(t, leaseID, "got a lease ID for an existing lease")
			require.NotNil(t, err)
			require.ErrorContains(t, err, "index is already leased")
		})

		t.Run("Leasing a second shard works", func(t *testing.T) {
			// Try another shard name with an index of 0.
			leaseID, err := q.leaseShard(ctx, sf(ctx, "", &idB), 2*time.Second, 0)
			require.NotNil(t, leaseID)
			require.Nil(t, err)
		})
	})

	r.FlushAll()

	t.Run("Renewing shard leases", func(t *testing.T) {
		// Ensure that enqueueing succeeds to make the shard.
		_, err = q.EnqueueItem(ctx, QueueItem{WorkspaceID: idA}, time.Now())
		require.Nil(t, err)

		shard := sf(ctx, "", &idA)
		leaseID, err := q.leaseShard(ctx, shard, 1*time.Second, 0)
		require.NotNil(t, leaseID, "could not lease shard")
		require.Nil(t, err)

		t.Run("Current leases succeed", func(t *testing.T) {
			leaseID, err = q.renewShardLease(ctx, shard, 2*time.Second, *leaseID)
			require.NotNil(t, leaseID, "did not get a new lease when renewing")
			require.Nil(t, err)
		})

		t.Run("Expired leases fail", func(t *testing.T) {
			<-time.After(3 * time.Second)
			r.FastForward(3 * time.Second)

			leaseID, err := q.renewShardLease(ctx, shard, 2*time.Second, *leaseID)
			require.ErrorContains(t, err, "lease not found")
			require.Nil(t, leaseID)
		})

		t.Run("Invalid lease IDs fail", func(t *testing.T) {
			leaseID, err := q.renewShardLease(ctx, shard, 2*time.Second, ulid.MustNew(ulid.Now(), rand.Reader))
			require.ErrorContains(t, err, "lease not found")
			require.Nil(t, leaseID)
		})
	})
}

// TestQueueRateLimit asserts that the queue respects rate limits when added to a queue item.
func TestQueueRateLimit(t *testing.T) {
	mr := miniredis.RunT(t)
	rc, err := rueidis.NewClient(rueidis.ClientOption{
		InitAddress:  []string{mr.Addr()},
		DisableCache: true,
	})
	require.NoError(t, err)
	defer rc.Close()
	ctx := context.Background()
	q := NewQueue(NewQueueClient(rc, QueueDefaultKey))

	idA, idB := uuid.New(), uuid.New()

	r := require.New(t)

	t.Run("Without bursts", func(t *testing.T) {
		throttle := &osqueue.Throttle{
			Key:    "some-key",
			Limit:  1,
			Period: 5, // Admit one every 5 seconds
			Burst:  0, // No burst.
		}

		aa, err := q.EnqueueItem(ctx, QueueItem{
			FunctionID: idA,
			Data: osqueue.Item{
				Identifier: state.Identifier{
					WorkflowID: idA,
				},
				Throttle: throttle,
			},
		}, getNow())
		r.NoError(err)

		ab, err := q.EnqueueItem(ctx, QueueItem{
			FunctionID: idA,
			Data: osqueue.Item{
				Identifier: state.Identifier{
					WorkflowID: idA,
				},
				Throttle: throttle,
			},
		}, getNow().Add(time.Second))
		r.NoError(err)

		// Leasing A should succeed, then B should fail.
		partitions, err := q.PartitionPeek(ctx, true, getNow().Add(5*time.Second), 5)
		r.NoError(err)
		r.EqualValues(1, len(partitions))

		t.Run("Leasing a first item succeeds", func(t *testing.T) {
			leaseA, err := q.Lease(ctx, *partitions[0], aa, 10*time.Second, getNow(), nil)
			r.NoError(err, "leasing throttled queue item with capacity failed")
			r.NotNil(leaseA)
		})

		t.Run("Attempting to lease another throttled key immediately fails", func(t *testing.T) {
			leaseB, err := q.Lease(ctx, *partitions[0], ab, 10*time.Second, getNow(), nil)
			r.NotNil(err, "leasing throttled queue item without capacity didn't error")
			r.Nil(leaseB)
		})

		t.Run("Leasing another funciton succeeds", func(t *testing.T) {
			ba, err := q.EnqueueItem(ctx, QueueItem{
				FunctionID: idB,
				Data: osqueue.Item{
					Identifier: state.Identifier{
						WorkflowID: idB,
					},
					Throttle: &osqueue.Throttle{
						Key:    "another-key",
						Limit:  1,
						Period: 5, // Admit one every 5 seconds
						Burst:  0, // No burst.
					},
				},
			}, getNow().Add(time.Second))
			r.NoError(err)
			lease, err := q.Lease(ctx, *partitions[0], ba, 10*time.Second, getNow(), nil)
			r.Nil(err, "leasing throttled queue item without capacity didn't error")
			r.NotNil(lease)
		})

		t.Run("Leasing after the period succeeds", func(t *testing.T) {
			getNow = func() time.Time {
				return time.Now().Add(time.Duration(throttle.Period) * time.Second)
			}
			defer func() { getNow = time.Now }()

			leaseB, err := q.Lease(ctx, *partitions[0], ab, 10*time.Second, getNow(), nil)
			r.Nil(err, "leasing after waiting for throttle should succeed")
			r.NotNil(leaseB)
		})
	})

	mr.FlushAll()

	t.Run("With bursts", func(t *testing.T) {
		throttle := &osqueue.Throttle{
			Key:    "burst-plz",
			Limit:  1,
			Period: 10, // Admit one every 10 seconds
			Burst:  3,  // With bursts of 3
		}

		items := []QueueItem{}
		for i := 0; i <= 20; i++ {
			item, err := q.EnqueueItem(ctx, QueueItem{
				FunctionID: idA,
				Data: osqueue.Item{
					Identifier: state.Identifier{WorkflowID: idA},
					Throttle:   throttle,
				},
			}, getNow())
			r.NoError(err)
			items = append(items, item)
		}

		// Leasing A should succeed, then B should fail.
		partitions, err := q.PartitionPeek(ctx, true, getNow().Add(5*time.Second), 5)
		r.NoError(err)
		r.EqualValues(1, len(partitions))

		idx := 0

		t.Run("Leasing up to bursts succeeds", func(t *testing.T) {
			for i := 0; i < 3; i++ {
				lease, err := q.Lease(ctx, *partitions[0], items[i], 2*time.Second, getNow(), nil)
				r.NoError(err, "leasing throttled queue item with capacity failed")
				r.NotNil(lease)
				idx++
			}
		})

		t.Run("Leasing the 4th time fails", func(t *testing.T) {
			lease, err := q.Lease(ctx, *partitions[0], items[idx], 1*time.Second, getNow(), nil)
			r.NotNil(err, "leasing throttled queue item without capacity didn't error")
			r.ErrorContains(err, ErrQueueItemThrottled.Error())
			r.Nil(lease)
		})

		t.Run("After 10s, we can re-lease once as bursting is done.", func(t *testing.T) {
			getNow = func() time.Time {
				return time.Now().Add(time.Duration(throttle.Period) * time.Second).Add(time.Second)
			}
			defer func() { getNow = time.Now }()

			lease, err := q.Lease(ctx, *partitions[0], items[idx], 2*time.Second, getNow(), nil)
			r.NoError(err, "leasing throttled queue item with capacity failed")
			r.NotNil(lease)

			idx++

			// It should fail, as bursting is done.
			lease, err = q.Lease(ctx, *partitions[0], items[idx], 1*time.Second, getNow(), nil)
			r.NotNil(err, "leasing throttled queue item without capacity didn't error")
			r.ErrorContains(err, ErrQueueItemThrottled.Error())
			r.Nil(lease)
		})

		t.Run("After another 40s, we can burst again", func(t *testing.T) {
			getNow = func() time.Time {
				return time.Now().Add(time.Duration(throttle.Period*4) * time.Second)
			}
			defer func() { getNow = time.Now }()

			for i := 0; i < 3; i++ {
				lease, err := q.Lease(ctx, *partitions[0], items[i], 2*time.Second, getNow(), nil)
				r.NoError(err, "leasing throttled queue item with capacity failed")
				r.NotNil(lease)
				idx++
			}
		})
	})
}

func getQueueItem(t *testing.T, r *miniredis.Miniredis, id string) QueueItem {
	t.Helper()
	kg := &queueKeyGenerator{
		queueDefaultKey: QueueDefaultKey,
		queueItemKeyGenerator: queueItemKeyGenerator{
			queueDefaultKey: QueueDefaultKey,
		},
	}
	// Ensure that our data is set up correctly.
	val := r.HGet(kg.QueueItem(), id)
	require.NotEmpty(t, val)
	i := QueueItem{}
	err := json.Unmarshal([]byte(val), &i)
	i.Data.JobID = &i.ID
	require.NoError(t, err)
	return i
}

func requirePartitionInProgress(t *testing.T, q *queue, workflowID uuid.UUID, count int) {
	t.Helper()
	actual, err := q.InProgress(context.Background(), "p", workflowID.String())
	require.NoError(t, err)
	require.EqualValues(t, count, actual)
}

func getDefaultPartition(t *testing.T, r *miniredis.Miniredis, id uuid.UUID) QueuePartition {
	t.Helper()
	kg := &queueKeyGenerator{queueDefaultKey: QueueDefaultKey}
	val := r.HGet(kg.PartitionItem(), id.String())
	qp := QueuePartition{}
	err := json.Unmarshal([]byte(val), &qp)
	require.NoError(t, err)
	return qp
}

func getGlobalAccounts(t *testing.T, rc rueidis.Client) []string {
	t.Helper()

	kg := &queueKeyGenerator{queueDefaultKey: QueueDefaultKey}

	resp := rc.Do(context.Background(), rc.
		B().
		Zrangebyscore().
		Key(kg.GlobalAccountIndex()).
		Min("0").
		Max("+inf").
		Build(),
	)
	require.NoError(t, resp.Error())

	strSlice, err := resp.AsStrSlice()
	require.NoError(t, err)

	return strSlice
}

func getAccountPartitions(t *testing.T, rc rueidis.Client, accountId uuid.UUID) []string {
	t.Helper()

	kg := &queueKeyGenerator{queueDefaultKey: QueueDefaultKey}

	resp := rc.Do(context.Background(), rc.
		B().
		Zrangebyscore().
		Key(kg.AccountPartitionIndex(accountId)).
		Min("0").
		Max("+inf").
		Build(),
	)
	require.NoError(t, resp.Error())

	strSlice, err := resp.AsStrSlice()
	require.NoError(t, err)

	return strSlice
}

func getPartition(t *testing.T, r *miniredis.Miniredis, pType enums.PartitionType, id uuid.UUID, optionalHash ...string) QueuePartition {
	t.Helper()
	hash := ""
	if len(optionalHash) > 0 {
		hash = optionalHash[0]
	}
	kg := &queueKeyGenerator{queueDefaultKey: QueueDefaultKey}
<<<<<<< HEAD

	key := kg.PartitionQueueSet(pType, id.String(), hash)
	val := r.HGet(kg.PartitionItem(), key)

=======
	key := kg.PartitionQueueSet(pType, id.String(), hash)
	val := r.HGet(kg.PartitionItem(), key)

>>>>>>> cfd8be93
	items, _ := r.HKeys(kg.PartitionItem())

	require.NotEmpty(t, val, "couldn't find partition in map with key:\n--> %s\nhave:\n%v", key, strings.Join(items, "\n"))
	qp := QueuePartition{}
	err := json.Unmarshal([]byte(val), &qp)
	require.NoError(t, err)
	return qp
}

func getFnMetadata(t *testing.T, r *miniredis.Miniredis, id uuid.UUID) FnMetadata {
	t.Helper()
	kg := &queueKeyGenerator{queueDefaultKey: QueueDefaultKey}
	valJSON, err := r.Get(kg.FnMetadata(id))
	require.NoError(t, err)
	retv := FnMetadata{}
	err = json.Unmarshal([]byte(valJSON), &retv)
	require.NoError(t, err)
	return retv
}

func requireItemScoreEquals(t *testing.T, r *miniredis.Miniredis, item QueueItem, expected time.Time) {
	t.Helper()
	kg := &queueKeyGenerator{queueDefaultKey: QueueDefaultKey}
<<<<<<< HEAD

=======
>>>>>>> cfd8be93
	score, err := r.ZScore(kg.FnQueueSet(item.FunctionID.String()), item.ID)
	parsed := time.UnixMilli(int64(score))
	require.NoError(t, err)
	require.WithinDuration(t, expected.Truncate(time.Millisecond), parsed, 15*time.Millisecond)
}

// requirePartitionScoreEquals is used to check scores for any partition, including custom partitions.
func requireGlobalPartitionScore(t *testing.T, r *miniredis.Miniredis, id string, expected time.Time) {
	t.Helper()
	kg := &queueKeyGenerator{queueDefaultKey: QueueDefaultKey}
	score, err := r.ZScore(kg.GlobalPartitionIndex(), id)
	parsed := time.Unix(int64(score), 0)
	require.NoError(t, err)
	require.WithinDuration(t, expected.Truncate(time.Second), parsed, time.Millisecond, r.Dump())
}

// requirePartitionScoreEquals is used to check scores for fn partitions (queues for function IDs)
func requirePartitionScoreEquals(t *testing.T, r *miniredis.Miniredis, wid *uuid.UUID, expected time.Time) {
	t.Helper()
	requireGlobalPartitionScore(t, r, wid.String(), expected)
}

func concurrencyQueueScores(t *testing.T, r *miniredis.Miniredis, key string, from time.Time) map[string]time.Time {
	t.Helper()
	members, err := r.ZMembers(key)
	require.NoError(t, err)
	scores := map[string]time.Time{}
	for _, item := range members {
		score, err := r.ZScore(key, item)
		require.NoError(t, err)
		scores[item] = time.UnixMilli(int64(score))
	}
	return scores
}

func TestCheckList(t *testing.T) {
	checks := []struct {
		Check    string
		Expected bool
		Exact    map[string]*struct{}
		Prefix   map[string]*struct{}
	}{
		{
			// with no prefix or match
			"user-created",
			false,
			map[string]*struct{}{"something-else": nil},
			map[string]*struct{}{"user:*": nil},
		},
		{
			// with exact match
			"user-created",
			true,
			map[string]*struct{}{"user-created": nil},
			nil,
		},
		{
			// with prefix
			"user-created",
			true,
			nil,
			map[string]*struct{}{"user": nil},
		},
	}

	for _, item := range checks {
		actual := checkList(item.Check, item.Exact, item.Prefix)
		require.Equal(t, item.Expected, actual)
	}
}

func createConcurrencyKey(scope enums.ConcurrencyScope, scopeID uuid.UUID, value string, limit int) state.CustomConcurrency {
	// Users always define concurrency on the funciton level.  We then evaluate these "keys", eg:
	//
	// concurrency: [
	//   {
	//     "key": "event.data.user_id",
	//     "limit": 10
	//   }
	// ]
	//
	// This replicates that logic.

	// Evaluate expects that value is either `event.data.user_id` - a JSON path - or a quoted string.
	// Always quote for these tests.
	value = strconv.Quote(value)

	c := inngest.Concurrency{
		Key:   &value,
		Scope: scope,
	}
	hash := c.Evaluate(context.Background(), scopeID, map[string]any{})

	return state.CustomConcurrency{
		Key:   hash,
		Limit: limit,
		// NOTE: Hash isn't really necessary;  it's used as an optimization to find the latest
		// concurrency values within function config by matching the unevaluated concurrency keys.
	}
}

func int64ptr(i int64) *int64 { return &i }<|MERGE_RESOLUTION|>--- conflicted
+++ resolved
@@ -733,10 +733,6 @@
 	defer rc.Close()
 
 	queueClient := NewQueueClient(rc, QueueDefaultKey)
-<<<<<<< HEAD
-=======
-	defaultQueueKey := queueClient.kg
->>>>>>> cfd8be93
 	q := NewQueue(queueClient)
 
 	ctx := context.Background()
@@ -1119,10 +1115,6 @@
 	defer rc.Close()
 
 	queueClient := NewQueueClient(rc, QueueDefaultKey)
-<<<<<<< HEAD
-=======
-	defaultQueueKey := queueClient.kg
->>>>>>> cfd8be93
 	q := NewQueue(queueClient)
 	ctx := context.Background()
 
@@ -2896,16 +2888,10 @@
 		hash = optionalHash[0]
 	}
 	kg := &queueKeyGenerator{queueDefaultKey: QueueDefaultKey}
-<<<<<<< HEAD
 
 	key := kg.PartitionQueueSet(pType, id.String(), hash)
 	val := r.HGet(kg.PartitionItem(), key)
 
-=======
-	key := kg.PartitionQueueSet(pType, id.String(), hash)
-	val := r.HGet(kg.PartitionItem(), key)
-
->>>>>>> cfd8be93
 	items, _ := r.HKeys(kg.PartitionItem())
 
 	require.NotEmpty(t, val, "couldn't find partition in map with key:\n--> %s\nhave:\n%v", key, strings.Join(items, "\n"))
@@ -2929,10 +2915,6 @@
 func requireItemScoreEquals(t *testing.T, r *miniredis.Miniredis, item QueueItem, expected time.Time) {
 	t.Helper()
 	kg := &queueKeyGenerator{queueDefaultKey: QueueDefaultKey}
-<<<<<<< HEAD
-
-=======
->>>>>>> cfd8be93
 	score, err := r.ZScore(kg.FnQueueSet(item.FunctionID.String()), item.ID)
 	parsed := time.UnixMilli(int64(score))
 	require.NoError(t, err)
