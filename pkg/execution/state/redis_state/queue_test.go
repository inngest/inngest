--- conflicted
+++ resolved
@@ -247,11 +247,7 @@
 		require.Equal(t, QueuePartition{
 			ID:         item.FunctionID.String(),
 			FunctionID: &item.FunctionID,
-<<<<<<< HEAD
-			AccountID:  &accountId,
-=======
-			AccountID:  uuid.Nil,
->>>>>>> ee8f91a8
+			AccountID:  accountId,
 		}, qp)
 
 		// Ensure the account is inserted
@@ -941,31 +937,18 @@
 				require.NoError(t, err)
 				p := QueuePartition{FunctionID: &item.FunctionID}
 
-<<<<<<< HEAD
-			score, err := r.ZScore(q.u.kg.GlobalPartitionIndex(), p.Queue())
-			require.NoError(t, err)
-			require.EqualValues(t, at.Unix(), score)
-=======
-				score, err := r.ZScore(defaultQueueKey.GlobalPartitionIndex(), p.Queue())
+				score, err := r.ZScore(q.u.kg.GlobalPartitionIndex(), p.Queue())
 				require.NoError(t, err)
 				require.EqualValues(t, at.Unix(), score, r.Dump())
->>>>>>> ee8f91a8
 
 				// Nothing should update here, as there's nothing left in the fn queue
 				// so nothing happens.
 				_, err = q.Lease(ctx, p, item, 10*time.Second, getNow(), nil)
 				require.NoError(t, err)
 
-<<<<<<< HEAD
-			nextScore, err := r.ZScore(q.u.kg.GlobalPartitionIndex(), p.Queue())
-			require.NoError(t, err)
-			require.EqualValues(t, int(score), int(nextScore), "score should not equal previous score")
-=======
-				nextScore, err := r.ZScore(defaultQueueKey.GlobalPartitionIndex(), p.Queue())
+				nextScore, err := r.ZScore(q.u.kg.GlobalPartitionIndex(), p.Queue())
 				require.NoError(t, err)
 				require.EqualValues(t, int(score), int(nextScore), "score should not equal previous score")
-			})
->>>>>>> ee8f91a8
 		})
 
 		t.Run("With custom concurrency keys", func(t *testing.T) {
@@ -1145,12 +1128,7 @@
 		require.NoError(t, err)
 
 		t.Run("The lease exists in the partition queue", func(t *testing.T) {
-<<<<<<< HEAD
-			require.EqualValues(t, uuid.UUID{}.String(), p.fnConcurrencyKey(q.u.kg))
-			count, err := q.InProgress(ctx, "p", p.fnConcurrencyKey(q.u.kg))
-=======
 			count, err := q.InProgress(ctx, "p", p.FunctionID.String())
->>>>>>> ee8f91a8
 			require.NoError(t, err)
 			require.EqualValues(t, 1, count, r.Dump())
 		})
@@ -1176,12 +1154,7 @@
 		})
 
 		t.Run("It should remove the item from the concurrency partition's queue", func(t *testing.T) {
-<<<<<<< HEAD
-			require.EqualValues(t, uuid.UUID{}.String(), p.fnConcurrencyKey(q.u.kg))
-			count, err := q.InProgress(ctx, "p", p.fnConcurrencyKey(q.u.kg))
-=======
 			count, err := q.InProgress(ctx, "p", p.FunctionID.String())
->>>>>>> ee8f91a8
 			require.NoError(t, err)
 			require.EqualValues(t, 0, count)
 		})
@@ -2950,12 +2923,8 @@
 // requirePartitionScoreEquals is used to check scores for any partition, including custom partitions.
 func requireGlobalPartitionScore(t *testing.T, r *miniredis.Miniredis, id string, expected time.Time) {
 	t.Helper()
-<<<<<<< HEAD
 	kg := &queueKeyGenerator{queueDefaultKey: QueueDefaultKey}
-	score, err := r.ZScore(kg.GlobalPartitionIndex(), wid.String())
-=======
-	score, err := r.ZScore(defaultQueueKey.GlobalPartitionIndex(), id)
->>>>>>> ee8f91a8
+	score, err := r.ZScore(kg.GlobalPartitionIndex(), id)
 	parsed := time.Unix(int64(score), 0)
 	require.NoError(t, err)
 	require.WithinDuration(t, expected.Truncate(time.Second), parsed, time.Millisecond, r.Dump())
