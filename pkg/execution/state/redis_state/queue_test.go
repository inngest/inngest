--- conflicted
+++ resolved
@@ -392,13 +392,13 @@
 			require.NoError(t, err)
 
 			// Assert that there's only one partition - the custom concurrency key.
-			items, _ := r.HKeys(defaultQueueKey.PartitionItem())
+			items, _ := r.HKeys(q.u.kg.PartitionItem())
 			require.Equal(t, 1, len(items))
 
 			concurrencyPartition := getPartition(t, r, enums.PartitionTypeConcurrencyKey, fnID, hash) // nb. also asserts that the partition exists
 
 			require.Equal(t, QueuePartition{
-				ID:               q.kg.PartitionQueueSet(enums.PartitionTypeConcurrencyKey, fnID.String(), hash),
+				ID:               q.u.kg.PartitionQueueSet(enums.PartitionTypeConcurrencyKey, fnID.String(), hash),
 				FunctionID:       &fnID,
 				AccountID:        uuid.Nil,
 				PartitionType:    int(enums.PartitionTypeConcurrencyKey),
@@ -435,14 +435,14 @@
 			require.NoError(t, err)
 
 			// 2 partitions
-			items, _ := r.HKeys(defaultQueueKey.PartitionItem())
+			items, _ := r.HKeys(q.u.kg.PartitionItem())
 			require.Equal(t, 2, len(items))
 
 			concurrencyPartitionA := getPartition(t, r, enums.PartitionTypeConcurrencyKey, fnID, hashA) // nb. also asserts that the partition exists
 			concurrencyPartitionB := getPartition(t, r, enums.PartitionTypeConcurrencyKey, fnID, hashB) // nb. also asserts that the partition exists
 
 			require.Equal(t, QueuePartition{
-				ID:               q.kg.PartitionQueueSet(enums.PartitionTypeConcurrencyKey, fnID.String(), hashA),
+				ID:               q.u.kg.PartitionQueueSet(enums.PartitionTypeConcurrencyKey, fnID.String(), hashA),
 				FunctionID:       &fnID,
 				AccountID:        uuid.Nil,
 				PartitionType:    int(enums.PartitionTypeConcurrencyKey),
@@ -452,7 +452,7 @@
 			}, concurrencyPartitionA)
 
 			require.Equal(t, QueuePartition{
-				ID:               q.kg.PartitionQueueSet(enums.PartitionTypeConcurrencyKey, fnID.String(), hashB),
+				ID:               q.u.kg.PartitionQueueSet(enums.PartitionTypeConcurrencyKey, fnID.String(), hashB),
 				FunctionID:       &fnID,
 				AccountID:        uuid.Nil,
 				PartitionType:    int(enums.PartitionTypeConcurrencyKey),
@@ -1055,12 +1055,7 @@
 
 		t.Run("It extends the score of the partition concurrency queue", func(t *testing.T) {
 			at := ulid.Time(nextID.Time())
-<<<<<<< HEAD
-			scores := concurrencyQueueScores(t, r, q.kg.Concurrency("p", p.FunctionID.String()), time.Now())
-=======
-			pkey, _ := q.partitionConcurrencyGen(ctx, p)
-			scores := concurrencyQueueScores(t, r, queueClient.kg.Concurrency("p", pkey), time.Now())
->>>>>>> b6fc4183
+			scores := concurrencyQueueScores(t, r, q.u.kg.Concurrency("p", p.FunctionID.String()), time.Now())
 			require.Len(t, scores, 1)
 			// Ensure that the score matches the lease.
 			require.Equal(t, at, scores[item.ID])
@@ -1454,7 +1449,7 @@
 		require.NoError(t, err)
 
 		p := QueuePartition{
-			ID:               q.kg.PartitionQueueSet(enums.PartitionTypeConcurrencyKey, fnID.String(), hash),
+			ID:               q.u.kg.PartitionQueueSet(enums.PartitionTypeConcurrencyKey, fnID.String(), hash),
 			FunctionID:       &fnID,
 			PartitionType:    int(enums.PartitionTypeConcurrencyKey),
 			ConcurrencyScope: int(enums.ConcurrencyScopeFn),
@@ -1499,18 +1494,12 @@
 	defer rc.Close()
 
 	q := NewQueue(
-<<<<<<< HEAD
-		rc,
+		NewQueueClient(rc, QueueDefaultKey),
 		WithPriorityFinder(func(ctx context.Context, p QueuePartition) uint {
 			if p.FunctionID == nil {
 				return PriorityMin
 			}
 			switch *p.FunctionID {
-=======
-		NewQueueClient(rc, QueueDefaultKey),
-		WithPriorityFinder(func(ctx context.Context, qi QueueItem) uint {
-			switch qi.Data.Identifier.WorkflowID {
->>>>>>> b6fc4183
 			case idB, idC:
 				return PriorityMax
 			default:
@@ -1602,18 +1591,12 @@
 		defer rc.Close()
 
 		q := NewQueue(
-<<<<<<< HEAD
-			rc,
+			NewQueueClient(rc, QueueDefaultKey),
 			WithPriorityFinder(func(ctx context.Context, p QueuePartition) uint {
 				if p.FunctionID == nil {
 					return PriorityMin
 				}
 				switch *p.FunctionID {
-=======
-			NewQueueClient(rc, QueueDefaultKey),
-			WithPriorityFinder(func(ctx context.Context, qi QueueItem) uint {
-				switch qi.Data.Identifier.WorkflowID {
->>>>>>> b6fc4183
 				case idA:
 					return PriorityMax
 				default:
@@ -1651,13 +1634,8 @@
 		defer rc.Close()
 
 		q := NewQueue(
-<<<<<<< HEAD
-			rc,
+			NewQueueClient(rc, QueueDefaultKey),
 			WithPriorityFinder(func(_ context.Context, _ QueuePartition) uint {
-=======
-			NewQueueClient(rc, QueueDefaultKey),
-			WithPriorityFinder(func(ctx context.Context, qi QueueItem) uint {
->>>>>>> b6fc4183
 				return PriorityDefault
 			}),
 		)
@@ -1830,32 +1808,32 @@
 
 			p := q.ItemPartitions(ctx, item)[0]
 
-			require.Equal(t, "{queue}:concurrency:custom:a:4d59bf95-28b6-5423-b1a8-604046826e33:3cwxlkg53rr2c", p.concurrencyKey(q.kg))
+			require.Equal(t, "{queue}:concurrency:custom:a:4d59bf95-28b6-5423-b1a8-604046826e33:3cwxlkg53rr2c", p.concurrencyKey(q.u.kg))
 
 			item, err := q.EnqueueItem(ctx, item, now)
 			require.NoError(t, err)
 
 			t.Run("Uses the next job item's time when requeueing with another job", func(t *testing.T) {
-				requireGlobalPartitionScore(t, r, p.zsetKey(q.kg), now)
+				requireGlobalPartitionScore(t, r, p.zsetKey(q.u.kg), now)
 				next := now.Add(time.Hour)
 				err := q.PartitionRequeue(ctx, &p, next, false)
 				require.NoError(t, err)
 				// This should still be now(), as we're not forcing "next" and the earliest job is still now.
-				requireGlobalPartitionScore(t, r, p.zsetKey(q.kg), now)
+				requireGlobalPartitionScore(t, r, p.zsetKey(q.u.kg), now)
 			})
 
 			t.Run("Forces a custom partition with `force` set to true", func(t *testing.T) {
-				requireGlobalPartitionScore(t, r, p.zsetKey(q.kg), now)
+				requireGlobalPartitionScore(t, r, p.zsetKey(q.u.kg), now)
 				next := now.Add(time.Hour)
 				err := q.PartitionRequeue(ctx, &p, next, true)
 				require.NoError(t, err)
-				requireGlobalPartitionScore(t, r, p.zsetKey(q.kg), next)
+				requireGlobalPartitionScore(t, r, p.zsetKey(q.u.kg), next)
 			})
 
 			t.Run("Sets back to next job with force: false", func(t *testing.T) {
 				err := q.PartitionRequeue(ctx, &p, time.Now(), false)
 				require.NoError(t, err)
-				requireGlobalPartitionScore(t, r, p.zsetKey(q.kg), now)
+				requireGlobalPartitionScore(t, r, p.zsetKey(q.u.kg), now)
 			})
 
 			t.Run("It doesn't dequeue the partition with an in-progress job", func(t *testing.T) {
@@ -1867,7 +1845,7 @@
 
 				err = q.PartitionRequeue(ctx, &p, next, false)
 				require.NoError(t, err)
-				requireGlobalPartitionScore(t, r, p.zsetKey(q.kg), next)
+				requireGlobalPartitionScore(t, r, p.zsetKey(q.u.kg), next)
 
 				t.Run("With an empty queue the zset is deleted", func(t *testing.T) {
 					err := q.Dequeue(ctx, p, item)
@@ -1890,13 +1868,8 @@
 	defer rc.Close()
 
 	q := NewQueue(
-<<<<<<< HEAD
-		rc,
+		NewQueueClient(rc, QueueDefaultKey),
 		WithPriorityFinder(func(_ context.Context, _ QueuePartition) uint {
-=======
-		NewQueueClient(rc, QueueDefaultKey),
-		WithPriorityFinder(func(ctx context.Context, item QueueItem) uint {
->>>>>>> b6fc4183
 			return PriorityDefault
 		}),
 	)
@@ -1938,13 +1911,8 @@
 
 	defer rc.Close()
 	q := NewQueue(
-<<<<<<< HEAD
-		rc,
+		NewQueueClient(rc, QueueDefaultKey),
 		WithPriorityFinder(func(_ context.Context, _ QueuePartition) uint {
-=======
-		NewQueueClient(rc, QueueDefaultKey),
-		WithPriorityFinder(func(ctx context.Context, item QueueItem) uint {
->>>>>>> b6fc4183
 			return priority
 		}),
 	)
@@ -1993,22 +1961,9 @@
 	require.NoError(t, err)
 	defer rc.Close()
 
-<<<<<<< HEAD
-	q := NewQueue(rc)
-	q.kg = defaultQueueKey
+	q := NewQueue(NewQueueClient(rc, QueueDefaultKey))
 	q.pf = func(ctx context.Context, p QueuePartition) uint {
 		return PriorityMin
-=======
-	q := queue{
-		u: NewQueueClient(rc, QueueDefaultKey),
-		pf: func(ctx context.Context, item QueueItem) uint {
-			return PriorityMin
-		},
-		partitionConcurrencyGen: func(ctx context.Context, p QueuePartition) (string, int) {
-			return p.Queue(), 100
-		},
-		itemIndexer: QueueItemIndexerFunc,
->>>>>>> b6fc4183
 	}
 	q.concurrencyLimitGetter = func(ctx context.Context, p QueuePartition) (acct, fn, custom int) {
 		return 100, 100, 100
@@ -2249,14 +2204,8 @@
 	defer rc.Close()
 
 	q := queue{
-<<<<<<< HEAD
-		kg: defaultQueueKey,
-		r:  rc,
+		u: NewQueueClient(rc, QueueDefaultKey),
 		pf: func(ctx context.Context, p QueuePartition) uint {
-=======
-		u: NewQueueClient(rc, QueueDefaultKey),
-		pf: func(ctx context.Context, item QueueItem) uint {
->>>>>>> b6fc4183
 			return PriorityMin
 		},
 	}
@@ -2881,10 +2830,11 @@
 	if len(optionalHash) > 0 {
 		hash = optionalHash[0]
 	}
-	key := defaultQueueKey.PartitionQueueSet(pType, id.String(), hash)
-	val := r.HGet(defaultQueueKey.PartitionItem(), key)
-
-	items, _ := r.HKeys(defaultQueueKey.PartitionItem())
+	kg := &queueKeyGenerator{queueDefaultKey: QueueDefaultKey}
+	key := kg.PartitionQueueSet(pType, id.String(), hash)
+	val := r.HGet(kg.PartitionItem(), key)
+
+	items, _ := r.HKeys(kg.PartitionItem())
 
 	require.NotEmpty(t, val, "couldn't find partition in map with key:\n--> %s\nhave:\n%v", key, strings.Join(items, "\n"))
 	qp := QueuePartition{}
@@ -2906,12 +2856,8 @@
 
 func requireItemScoreEquals(t *testing.T, r *miniredis.Miniredis, item QueueItem, expected time.Time) {
 	t.Helper()
-<<<<<<< HEAD
-	score, err := r.ZScore(defaultQueueKey.FnQueueSet(item.FunctionID.String()), item.ID)
-=======
 	kg := &queueKeyGenerator{queueDefaultKey: QueueDefaultKey}
-	score, err := r.ZScore(kg.QueueIndex(item.FunctionID.String()), item.ID)
->>>>>>> b6fc4183
+	score, err := r.ZScore(kg.FnQueueSet(item.FunctionID.String()), item.ID)
 	parsed := time.UnixMilli(int64(score))
 	require.NoError(t, err)
 	require.WithinDuration(t, expected.Truncate(time.Millisecond), parsed, 15*time.Millisecond)
@@ -2920,12 +2866,8 @@
 // requirePartitionScoreEquals is used to check scores for any partition, including custom partitions.
 func requireGlobalPartitionScore(t *testing.T, r *miniredis.Miniredis, id string, expected time.Time) {
 	t.Helper()
-<<<<<<< HEAD
-	score, err := r.ZScore(defaultQueueKey.GlobalPartitionIndex(), id)
-=======
 	kg := &queueKeyGenerator{queueDefaultKey: QueueDefaultKey}
-	score, err := r.ZScore(kg.GlobalPartitionIndex(), wid.String())
->>>>>>> b6fc4183
+	score, err := r.ZScore(kg.GlobalPartitionIndex(), id)
 	parsed := time.Unix(int64(score), 0)
 	require.NoError(t, err)
 	require.WithinDuration(t, expected.Truncate(time.Second), parsed, time.Millisecond, r.Dump())
