--- conflicted
+++ resolved
@@ -3507,68 +3507,7 @@
 				actual := &GuaranteedCapacity{}
 				err = json.Unmarshal([]byte(serialized), actual)
 				require.NoError(t, err)
-<<<<<<< HEAD
 				require.EqualValues(t, *guaranteedCapacity, *actual)
-=======
-				require.EqualValues(t, *shard, *actual)
-
-				ptrs, err := r.ZMembers(q.u.kg.ShardPartitionIndex(shard.Name))
-				require.NoError(t, err)
-				require.EqualValues(t, 1, len(ptrs))
-			})
-
-			t.Run("leasing the earliest queue item modifies the shard partition", func(t *testing.T) {
-				// Check shard partition score changed in the ptr.
-				score, err := r.ZScore(q.u.kg.ShardPartitionIndex(shard.Name), p.Queue())
-				require.NoError(t, err)
-				require.EqualValues(t, at.Unix(), score, "starting score should be enqueue time")
-
-				_, err = q.Lease(ctx, p, item, 5*time.Second, time.Now(), nil)
-				require.NoError(t, err)
-
-				// Check shard partition score changed in the ptr.
-				nextScore, err := r.ZScore(q.u.kg.ShardPartitionIndex(shard.Name), p.Queue())
-				require.NoError(t, err)
-				// This is the score of the second item in the queue
-				require.EqualValues(t, at.Add(time.Minute).Unix(), int(nextScore), "leasing should use next queue item's score in shard ptr")
-			})
-
-			t.Run("requeue modifies the shard partition", func(t *testing.T) {
-				err := q.Requeue(ctx, item, at.Add(30*time.Second))
-				require.NoError(t, err)
-
-				// Check shard partition score changed in the ptr.
-				nextScore, err := r.ZScore(q.u.kg.ShardPartitionIndex(shard.Name), p.Queue())
-				require.NoError(t, err)
-				require.EqualValues(t, at.Add(30*time.Second).Unix(), nextScore, "requeued score should increase")
-			})
-
-			t.Run("requeue by job ID modifies the shard partition", func(t *testing.T) {
-				err := q.RequeueByJobID(ctx, "foo", at.Add(45*time.Second))
-				require.NoError(t, err)
-
-				// Check shard partition score changed in the ptr.
-				nextScore, err := r.ZScore(q.u.kg.ShardPartitionIndex(shard.Name), p.Queue())
-				require.NoError(t, err)
-				require.EqualValues(t, at.Add(45*time.Second).Unix(), nextScore, "requeued score should increase")
-			})
-
-			// NOTE: Dequeue doesn't need to do anything:  a leased job already removes the
-			// item from the fn queue and updates the shard pointer;  dequeueing operates on in-progress
-			// queues only.
-
-			t.Run("enqueueing earlier items changes the pointer in the shard partition", func(t *testing.T) {
-				// enqueue a new item an hour ago
-				earlier := at.Add(-1 * time.Hour)
-				_, err := q.EnqueueItem(ctx, QueueItem{}, earlier)
-				require.NoError(t, err)
-
-				// Check shard partition score changed in the ptr.
-				nextScore, err := r.ZScore(q.u.kg.ShardPartitionIndex(shard.Name), p.Queue())
-				nextTime := time.Unix(int64(nextScore), 0)
-				require.NoError(t, err)
-				require.EqualValues(t, earlier.Unix(), nextTime.Unix(), "enqueueing earlier score should rescore")
->>>>>>> b5116421
 			})
 		})
 
