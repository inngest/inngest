package redis_state

import (
	"context"
	"crypto/rand"
	"encoding/json"
	"fmt"
	"os"
	"strconv"
	"strings"
	"testing"
	"time"

	"github.com/inngest/inngest/pkg/consts"
	"github.com/stretchr/testify/assert"

	"github.com/alicebob/miniredis/v2"
	"github.com/davecgh/go-spew/spew"
	"github.com/google/uuid"
	"github.com/inngest/inngest/pkg/enums"
	osqueue "github.com/inngest/inngest/pkg/execution/queue"
	"github.com/inngest/inngest/pkg/execution/state"
	"github.com/inngest/inngest/pkg/inngest"
	"github.com/inngest/inngest/pkg/util"
	"github.com/jonboulle/clockwork"
	"github.com/oklog/ulid/v2"
	"github.com/redis/rueidis"
	"github.com/stretchr/testify/require"
)

const (
	EnableKeyQueues = false // see also: pkg/execution/state/redis_state/lua/includes/update_pointer_score.lua lines 5-8 and callers of ItemPartitions
)

func init() {
	miniredis.DumpMaxLineLen = 1024
}

func TestQueueItemScore(t *testing.T) {
	parse := func(layout, val string) time.Time {
		t, _ := time.Parse(layout, val)
		return t
	}

	start := parse(time.RFC3339, "2023-01-01T12:30:30.000Z")
	old := parse(time.RFC3339, "2022-09-01T12:30:30.000Z")

	tests := []struct {
		name     string
		qi       QueueItem
		expected int64
	}{
		{
			name:     "Current edge queue",
			expected: start.UnixMilli(),
			qi: QueueItem{
				AtMS: start.UnixMilli(),
				Data: osqueue.Item{
					Kind: osqueue.KindEdge,
					Identifier: state.Identifier{
						RunID: ulid.MustNew(uint64(start.UnixMilli()), rand.Reader),
					},
				},
			},
		},
		{
			name:     "Item with old run",
			expected: old.UnixMilli(),
			qi: QueueItem{
				AtMS: start.UnixMilli(),
				Data: osqueue.Item{
					Kind: osqueue.KindEdge,
					Identifier: state.Identifier{
						RunID: ulid.MustNew(uint64(old.UnixMilli()), rand.Reader),
					},
				},
			},
		},
		// Edge cases
		{
			name:     "Item with old run, 2nd attempt",
			expected: start.UnixMilli(),
			qi: QueueItem{
				AtMS: start.UnixMilli(),
				Data: osqueue.Item{
					Kind:    osqueue.KindEdge,
					Attempt: 2,
					Identifier: state.Identifier{
						RunID: ulid.MustNew(uint64(old.UnixMilli()), rand.Reader),
					},
				},
			},
		},
		{
			name:     "Item within leeway",
			expected: start.UnixMilli(),
			qi: QueueItem{
				AtMS: start.UnixMilli(),
				Data: osqueue.Item{
					Kind:    osqueue.KindEdge,
					Attempt: 2,
					Identifier: state.Identifier{
						RunID: ulid.MustNew(uint64(start.UnixMilli()-1_000), rand.Reader),
					},
				},
			},
		},
		{
			name:     "Sleep",
			expected: start.UnixMilli(),
			qi: QueueItem{
				AtMS: start.UnixMilli(),
				Data: osqueue.Item{
					Kind: osqueue.KindSleep,
					Identifier: state.Identifier{
						RunID: ulid.MustNew(uint64(old.UnixMilli()), rand.Reader),
					},
				},
			},
		},
		// PriorityFactor
		{
			name:     "With PriorityFactor of -60",
			expected: old.Add(60 * time.Second).UnixMilli(), // subtract two seconds given factor
			qi: QueueItem{
				AtMS: start.UnixMilli(),
				Data: osqueue.Item{
					Kind: osqueue.KindEdge,
					Identifier: state.Identifier{
						RunID: ulid.MustNew(
							uint64(old.UnixMilli()),
							rand.Reader,
						),
						PriorityFactor: int64ptr(-60),
					},
				},
			},
		},
		{
			name:     "With PriorityFactor of 30",
			expected: old.Add(-30 * time.Second).UnixMilli(), // subtract two seconds given factor
			qi: QueueItem{
				AtMS: start.UnixMilli(),
				Data: osqueue.Item{
					Kind: osqueue.KindEdge,
					Identifier: state.Identifier{
						RunID: ulid.MustNew(
							uint64(old.UnixMilli()),
							rand.Reader,
						),
						PriorityFactor: int64ptr(30),
					},
				},
			},
		},
		{
			name:     "Sleep with PF does nothing",
			expected: start.UnixMilli(),
			qi: QueueItem{
				AtMS: start.UnixMilli(),
				Data: osqueue.Item{
					Kind: osqueue.KindSleep,
					Identifier: state.Identifier{
						RunID: ulid.MustNew(uint64(old.UnixMilli()), rand.Reader),
						// Subtract 2
						PriorityFactor: int64ptr(30),
					},
				},
			},
		},
	}

	for _, item := range tests {
		actual := item.qi.Score(time.Now())
		require.Equal(t, item.expected, actual)
	}
}

func TestQueueItemIsLeased(t *testing.T) {
	now := time.Now()
	tests := []struct {
		name     string
		time     time.Time
		expected bool
	}{
		{
			name:     "returns true for leased item",
			time:     now.Add(1 * time.Minute), // 1m later
			expected: true,
		},
		{
			name:     "returns false for item with expired lease",
			time:     now.Add(-1 * time.Minute), // 1m ago
			expected: false,
		},
		{
			name:     "returns false for empty lease ID",
			expected: false,
		},
	}

	for _, test := range tests {
		t.Run(test.name, func(t *testing.T) {
			qi := &QueueItem{}
			if !test.time.IsZero() {
				leaseID, err := ulid.New(ulid.Timestamp(test.time), rand.Reader)
				if err != nil {
					t.Fatalf("failed to create new LeaseID: %v\n", err)
				}
				qi.LeaseID = &leaseID
			}

			require.Equal(t, test.expected, qi.IsLeased(now))
		})
	}
}

func TestQueueEnqueueItem(t *testing.T) {
	r := miniredis.RunT(t)
	rc, err := rueidis.NewClient(rueidis.ClientOption{
		InitAddress:  []string{r.Addr()},
		DisableCache: true,
	})
	require.NoError(t, err)
	defer rc.Close()

	q := NewQueue(NewQueueClient(rc, QueueDefaultKey))
	ctx := context.Background()

	start := time.Now().Truncate(time.Second)

	accountId := uuid.New()

	t.Run("It enqueues an item", func(t *testing.T) {
		id := uuid.New()

		item, err := q.EnqueueItem(ctx, QueueItem{
			FunctionID: id,
			Data: osqueue.Item{
				Identifier: state.Identifier{
					AccountID: accountId,
				},
			},
		}, start)
		require.NoError(t, err)
		require.NotEqual(t, item.ID, ulid.ULID{})
		require.Equal(t, time.UnixMilli(item.WallTimeMS).Truncate(time.Second), start)

		// Ensure that our data is set up correctly.
		found := getQueueItem(t, r, item.ID)
		require.Equal(t, item, found)

		// Ensure the partition is inserted.
		qp := getDefaultPartition(t, r, item.FunctionID)
		require.Equal(t, accountId.String(), qp.AccountID.String())
		require.Equal(t, QueuePartition{
			ID:               item.FunctionID.String(),
			FunctionID:       &item.FunctionID,
			AccountID:        accountId,
			ConcurrencyLimit: consts.DefaultConcurrencyLimit,
		}, qp)

		// Ensure the account is inserted
		accountIds := getGlobalAccounts(t, rc)
		require.Contains(t, accountIds, accountId.String())

		// Ensure the partition is inserted in account partitions
		partitionIds := getAccountPartitions(t, rc, accountId)
		require.Contains(t, partitionIds, qp.ID)

		// Score of partition in global + account partition indexes should match
		kg := &queueKeyGenerator{queueDefaultKey: QueueDefaultKey}
		requirePartitionItemScoreEquals(t, r, kg.GlobalPartitionIndex(), qp, start)
		requirePartitionItemScoreEquals(t, r, kg.AccountPartitionIndex(accountId), qp, start)
		requireAccountScoreEquals(t, r, accountId, start)
	})

	t.Run("It sets the right item score", func(t *testing.T) {
		start := time.Now()

		item, err := q.EnqueueItem(ctx, QueueItem{}, start)
		require.NoError(t, err)

		requireItemScoreEquals(t, r, item, start)
	})

	t.Run("It enqueues an item in the future", func(t *testing.T) {
		// Empty the DB.
		r.FlushAll()

		at := time.Now().Add(time.Hour).Truncate(time.Second)

		item, err := q.EnqueueItem(ctx, QueueItem{
			Data: osqueue.Item{
				Identifier: state.Identifier{
					AccountID: accountId,
				},
			},
		}, at)
		require.NoError(t, err)

		// Ensure the partition is inserted, and the earliest time is still
		// the start time.
		qp := getDefaultPartition(t, r, item.FunctionID)
		require.Equal(t, QueuePartition{
			ID:               item.FunctionID.String(),
			FunctionID:       &item.FunctionID,
			AccountID:        accountId,
			ConcurrencyLimit: consts.DefaultConcurrencyLimit,
		}, qp)

		// Ensure that the zscore did not change.
		keys, err := r.ZMembers(q.u.kg.GlobalPartitionIndex())
		require.NoError(t, err)
		require.Equal(t, 1, len(keys))

		score, err := r.ZScore(q.u.kg.GlobalPartitionIndex(), keys[0])
		require.NoError(t, err)
		require.EqualValues(t, at.Unix(), score)

		score, err = r.ZScore(q.u.kg.AccountPartitionIndex(accountId), keys[0])
		require.NoError(t, err)
		require.EqualValues(t, at.Unix(), score)

		score, err = r.ZScore(q.u.kg.GlobalAccountIndex(), accountId.String())
		require.NoError(t, err)
		require.EqualValues(t, at.Unix(), score)
	})

	t.Run("Updates partition vesting time to earlier times", func(t *testing.T) {
		now := time.Now()
		at := now.Add(-10 * time.Minute).Truncate(time.Second)

		// Note: This will reuse the existing partition (zero UUID) from the step above
		item, err := q.EnqueueItem(ctx, QueueItem{
			Data: osqueue.Item{
				Identifier: state.Identifier{
					AccountID: accountId,
				},
			},
		}, at)
		require.NoError(t, err)

		// Ensure the partition is inserted, and the earliest time is updated
		// inside the partition item.
		qp := getDefaultPartition(t, r, item.FunctionID)
		require.Equal(t, QueuePartition{
			ID:               item.FunctionID.String(),
			FunctionID:       &item.FunctionID,
			AccountID:        accountId,
			ConcurrencyLimit: consts.DefaultConcurrencyLimit,
		}, qp, "queue partition does not match")

		// Assert that the zscore was changed to this earliest timestamp.
		keys, err := r.ZMembers(q.u.kg.GlobalPartitionIndex())
		require.NoError(t, err)
		require.Equal(t, 1, len(keys))

		score, err := r.ZScore(q.u.kg.GlobalPartitionIndex(), keys[0])
		require.NoError(t, err)
		require.EqualValues(t, now.Unix(), score)

		score, err = r.ZScore(q.u.kg.AccountPartitionIndex(accountId), keys[0])
		require.NoError(t, err)
		require.NotZero(t, score)
		require.EqualValues(t, now.Unix(), score, r.Dump())

		score, err = r.ZScore(q.u.kg.GlobalAccountIndex(), accountId.String())
		require.NoError(t, err)
		require.EqualValues(t, now.Unix(), score)
	})

	t.Run("Adding another workflow ID increases partition set", func(t *testing.T) {
		at := time.Now().Truncate(time.Second)

		accountId := uuid.New()

		item, err := q.EnqueueItem(ctx, QueueItem{
			FunctionID: uuid.New(),
			Data: osqueue.Item{
				Identifier: state.Identifier{
					AccountID: accountId,
				},
			},
		}, at)
		require.NoError(t, err)

		// Assert that we have two zscores in partition:sorted.
		keys, err := r.ZMembers(q.u.kg.GlobalPartitionIndex())
		require.NoError(t, err)
		require.Equal(t, 2, len(keys))

		// Assert that we have one zscore in accounts:$accountId:partition:sorted.
		keys, err = r.ZMembers(q.u.kg.AccountPartitionIndex(accountId))
		require.NoError(t, err)
		require.Equal(t, 1, len(keys))

		// Ensure the partition is inserted, and the earliest time is updated
		// inside the partition item.
		qp := getDefaultPartition(t, r, item.FunctionID)
		require.Equal(t, QueuePartition{
			ID:               item.FunctionID.String(),
			FunctionID:       &item.FunctionID,
			AccountID:        accountId,
			ConcurrencyLimit: consts.DefaultConcurrencyLimit,
		}, qp)
	})

	t.Run("Stores default indexes", func(t *testing.T) {
		at := time.Now().Truncate(time.Second)
		rid := ulid.MustNew(ulid.Now(), rand.Reader)
		_, err := q.EnqueueItem(ctx, QueueItem{
			FunctionID: uuid.New(),
			Data: osqueue.Item{
				Kind: osqueue.KindEdge,
				Identifier: state.Identifier{
					RunID: rid,
				},
			},
		}, at)
		require.NoError(t, err)

		keys, err := r.ZMembers(fmt.Sprintf("{queue}:idx:run:%s", rid))
		require.NoError(t, err)
		require.Equal(t, 1, len(keys))
	})

	t.Run("Enqueueing to a paused partition does not affect the partition's pause state", func(t *testing.T) {
		now := time.Now()
		workflowId := uuid.New()

		item, err := q.EnqueueItem(ctx, QueueItem{
			FunctionID: workflowId,
		}, now.Add(10*time.Second))
		require.NoError(t, err)

		err = q.SetFunctionPaused(ctx, item.FunctionID, true)
		require.NoError(t, err)

		item, err = q.EnqueueItem(ctx, QueueItem{
			FunctionID: workflowId,
		}, now)
		require.NoError(t, err)

		fnMeta := getFnMetadata(t, r, item.FunctionID)
		require.True(t, fnMeta.Paused)

		item, err = q.EnqueueItem(ctx, QueueItem{
			FunctionID: workflowId,
		}, now.Add(-10*time.Second))
		require.NoError(t, err)

		fnMeta = getFnMetadata(t, r, item.FunctionID)
		require.True(t, fnMeta.Paused)
	})

	t.Run("Custom concurrency key queues", func(t *testing.T) {
		now := time.Now()
		fnID := uuid.New()

		r.FlushAll()

		t.Run("Single custom key, function scope", func(t *testing.T) {
			// Enqueueing an item
			ck := createConcurrencyKey(enums.ConcurrencyScopeFn, fnID, "test", 1)
			_, _, hash, _ := ck.ParseKey() // get the hash of the "test" string / evaluated input.

			qi := QueueItem{
				FunctionID: fnID,
				Data: osqueue.Item{
					CustomConcurrencyKeys: []state.CustomConcurrency{ck},
					Identifier: state.Identifier{
						AccountID: accountId,
					},
				},
			}

<<<<<<< HEAD
			actualItemPartitions, acctLimit := q.ItemPartitions(ctx, qi, false)
			assert.Equal(t, 3, len(actualItemPartitions))
=======
			actualItemPartions, acctLimit := q.ItemPartitions(ctx, qi, EnableKeyQueues)
			assert.Equal(t, 3, len(actualItemPartions))
>>>>>>> e3b7854d
			assert.Equal(t, consts.DefaultConcurrencyLimit, acctLimit)

			// Enqueue always enqueues to the default partitions - enqueueing to key queues has been disabled for now
			expectedDefaultPartition := QueuePartition{
				ID:               fnID.String(),
				FunctionID:       &fnID,
				AccountID:        accountId,
				ConcurrencyLimit: consts.DefaultConcurrencyLimit,
			}

			assert.Equal(t, expectedDefaultPartition, actualItemPartitions[0])

			i, err := q.EnqueueItem(ctx, qi, now.Add(10*time.Second))
			require.NoError(t, err)

			// There should be 2 partitions - custom key, and the function
			// level limit.
			items, _ := r.HKeys(q.u.kg.PartitionItem())
			require.Equal(t, 1, len(items))

			// Concurrency key queue should not exist
			require.False(t, r.Exists(q.u.kg.PartitionQueueSet(enums.PartitionTypeConcurrencyKey, fnID.String(), hash)))

			accountIds := getGlobalAccounts(t, rc)
			require.Equal(t, 1, len(accountIds))
			require.Contains(t, accountIds, accountId.String())

			apIds := getAccountPartitions(t, rc, accountId)
			require.Equal(t, 1, len(apIds), "expected two account partitions", apIds, r.Dump())

			// workflow partition for backwards compatibility
			require.Contains(t, apIds, fnID.String())

			// We enqueue to the function-specific queue for backwards-compatibility reasons
			defaultPartition := getDefaultPartition(t, r, fnID)
			assert.Equal(t, expectedDefaultPartition, defaultPartition)

			mem, err := r.ZMembers(defaultPartition.zsetKey(q.u.kg))
			require.NoError(t, err)
			require.Equal(t, 1, len(mem))
			require.Contains(t, mem, i.ID)
		})

		t.Run("Two keys, function scope", func(t *testing.T) {
			r.FlushAll()

			// Enqueueing an item
			ckA := createConcurrencyKey(enums.ConcurrencyScopeFn, fnID, "test", 1)
			_, _, hashA, _ := ckA.ParseKey() // get the hash of the "test" string / evaluated input.

			ckB := createConcurrencyKey(enums.ConcurrencyScopeFn, fnID, "plz", 2)
			_, _, hashB, _ := ckB.ParseKey() // get the hash of the "test" string / evaluated input.

			qi := QueueItem{
				FunctionID: fnID,
				Data: osqueue.Item{
					CustomConcurrencyKeys: []state.CustomConcurrency{ckA, ckB},
					Identifier: state.Identifier{
						AccountID: accountId,
					}},
			}

<<<<<<< HEAD
			actualItemPartitions, acctLimit := q.ItemPartitions(ctx, qi, true)
=======
			actualItemPartitions, acctLimit := q.ItemPartitions(ctx, qi, EnableKeyQueues)
>>>>>>> e3b7854d
			assert.Equal(t, 3, len(actualItemPartitions))
			assert.Equal(t, consts.DefaultConcurrencyLimit, acctLimit)
			keyQueueA := QueuePartition{
				ID:                         q.u.kg.PartitionQueueSet(enums.PartitionTypeConcurrencyKey, fnID.String(), hashA),
				PartitionType:              int(enums.PartitionTypeConcurrencyKey),
				ConcurrencyScope:           int(enums.ConcurrencyScopeFn),
				FunctionID:                 &fnID,
				AccountID:                  accountId,
				ConcurrencyLimit:           1,
				EvaluatedConcurrencyKey:    ckA.Key,
				UnevaluatedConcurrencyHash: ckA.Hash,
			}
			assert.Equal(t, keyQueueA, actualItemPartitions[0])

			keyQueueB := QueuePartition{
				ID:                         q.u.kg.PartitionQueueSet(enums.PartitionTypeConcurrencyKey, fnID.String(), hashB),
				PartitionType:              int(enums.PartitionTypeConcurrencyKey),
				ConcurrencyScope:           int(enums.ConcurrencyScopeFn),
				FunctionID:                 &fnID,
				AccountID:                  accountId,
				ConcurrencyLimit:           2,
				EvaluatedConcurrencyKey:    ckB.Key,
				UnevaluatedConcurrencyHash: ckB.Hash,
			}
			assert.Equal(t, keyQueueB, actualItemPartitions[1])

			// We enqueue to the function-specific queue for backwards-compatibility reasons
			expectedDefaultPartition := QueuePartition{
				ID:               fnID.String(),
				FunctionID:       &fnID,
				AccountID:        accountId,
				ConcurrencyLimit: consts.DefaultConcurrencyLimit,
			}
			assert.Equal(t, expectedDefaultPartition, actualItemPartitions[2])

			i, err := q.EnqueueItem(ctx, qi, now.Add(10*time.Second))
			require.NoError(t, err)

			// just the default partition
			items, _ := r.HKeys(q.u.kg.PartitionItem())
			require.Equal(t, 1, len(items))
			require.Contains(t, items, expectedDefaultPartition.ID)

			// We do not expect key queues to be enqueued!
			//concurrencyPartitionA := getPartition(t, r, enums.PartitionTypeConcurrencyKey, fnID, hashA) // nb. also asserts that the partition exists
			//require.Equal(t, keyQueueA, concurrencyPartitionA)
			//
			//concurrencyPartitionB := getPartition(t, r, enums.PartitionTypeConcurrencyKey, fnID, hashB) // nb. also asserts that the partition exists
			//require.Equal(t, keyQueueB, concurrencyPartitionB)

			accountIds := getGlobalAccounts(t, rc)
			require.Equal(t, 1, len(accountIds))
			require.Contains(t, accountIds, accountId.String())

			apIds := getAccountPartitions(t, rc, accountId)
			require.Equal(t, 1, len(apIds))
			require.Contains(t, apIds, expectedDefaultPartition.ID)

			assert.True(t, r.Exists(expectedDefaultPartition.zsetKey(q.u.kg)), "expected default partition to exist")
			defaultPartition := getDefaultPartition(t, r, fnID)
			assert.Equal(t, expectedDefaultPartition, defaultPartition)

			mem, err := r.ZMembers(defaultPartition.zsetKey(q.u.kg))
			require.NoError(t, err)
			require.Equal(t, 1, len(mem))
			require.Contains(t, mem, i.ID)

			t.Run("Peeking partitions returns the three partitions", func(t *testing.T) {
				parts, err := q.PartitionPeek(ctx, true, time.Now().Add(time.Hour), 10)
				require.NoError(t, err)
				require.Equal(t, 1, len(parts))
				require.Equal(t, expectedDefaultPartition, *parts[0], "Got: %v", spew.Sdump(parts), r.Dump())
			})
		})
	})

	t.Run("Migrates old partitions to add accountId", func(t *testing.T) {
		r.FlushAll()

		id := uuid.MustParse("baac957a-3aa5-4e42-8c1d-f86dee5d58da")
		envId := uuid.MustParse("e8c0aacd-fcb4-4d5a-b78a-7f0528841543")

		oldPartitionSnapshot := "{\"at\":1723814830,\"p\":6,\"wsID\":\"e8c0aacd-fcb4-4d5a-b78a-7f0528841543\",\"wid\":\"baac957a-3aa5-4e42-8c1d-f86dee5d58da\",\"last\":1723814800026,\"forceAtMS\":0,\"off\":false}"

		r.HSet(q.u.kg.PartitionItem(), id.String(), oldPartitionSnapshot)
		assert.Equal(t, QueuePartition{
			FunctionID: &id,
			EnvID:      &envId,
			// No accountId is present,
			AccountID: uuid.UUID{},
			LeaseID:   nil,
			Last:      1723814800026,
		}, getPartition(t, r, enums.PartitionTypeDefault, id))

		item, err := q.EnqueueItem(ctx, QueueItem{
			FunctionID: id,
			Data: osqueue.Item{
				Identifier: state.Identifier{
					AccountID: accountId,
				},
			},
		}, start)
		require.NoError(t, err)
		require.NotEqual(t, item.ID, ulid.ULID{})
		require.Equal(t, time.UnixMilli(item.WallTimeMS).Truncate(time.Second), start)

		assert.Equal(t, QueuePartition{
			FunctionID: &id,
			EnvID:      &envId,
			// No accountId is present,
			AccountID: accountId,
			LeaseID:   nil,
			Last:      1723814800026,
		}, getPartition(t, r, enums.PartitionTypeDefault, id), r.Dump())
	})
}

func TestQueueEnqueueItemIdempotency(t *testing.T) {
	dur := 2 * time.Second

	r := miniredis.RunT(t)
	rc, err := rueidis.NewClient(rueidis.ClientOption{
		InitAddress:  []string{r.Addr()},
		DisableCache: true,
	})
	require.NoError(t, err)
	defer rc.Close()

	// Set idempotency to a second
	q := NewQueue(NewQueueClient(rc, QueueDefaultKey), WithIdempotencyTTL(dur))
	ctx := context.Background()

	start := time.Now().Truncate(time.Second)

	t.Run("It enqueues an item only once", func(t *testing.T) {
		i := QueueItem{ID: "once"}

		item, err := q.EnqueueItem(ctx, i, start)
		p := QueuePartition{FunctionID: &item.FunctionID}

		require.NoError(t, err)
		require.Equal(t, HashID(ctx, "once"), item.ID)
		require.NotEqual(t, i.ID, item.ID)
		found := getQueueItem(t, r, item.ID)
		require.Equal(t, item, found)

		// Ensure we can't enqueue again.
		_, err = q.EnqueueItem(ctx, i, start)
		require.Equal(t, ErrQueueItemExists, err)

		// Dequeue
		err = q.Dequeue(ctx, p, item)
		require.NoError(t, err)

		// Ensure we can't enqueue even after dequeue.
		_, err = q.EnqueueItem(ctx, i, start)
		require.Equal(t, ErrQueueItemExists, err)

		// Wait for the idempotency TTL to expire
		r.FastForward(dur)

		item, err = q.EnqueueItem(ctx, i, start)
		require.NoError(t, err)
		require.Equal(t, HashID(ctx, "once"), item.ID)
		require.NotEqual(t, i.ID, item.ID)
		found = getQueueItem(t, r, item.ID)
		require.Equal(t, item, found)
	})
}

func BenchmarkPeekTiming(b *testing.B) {
	//
	// Setup
	//
	address := os.Getenv("REDIS_ADDR")
	if address == "" {
		r, err := miniredis.Run()
		if err != nil {
			panic(err)
		}
		address = r.Addr()
		defer r.Close()
		fmt.Println("using miniredis")
	}
	rc, err := rueidis.NewClient(rueidis.ClientOption{
		InitAddress:  []string{address},
		DisableCache: true,
	})
	if err != nil {
		panic(err)
	}
	defer rc.Close()

	//
	// Tests
	//

	// Enqueue 500 items into one queue.

	q := NewQueue(NewQueueClient(rc, QueueDefaultKey))
	ctx := context.Background()

	enqueue := func(id uuid.UUID, n int) {
		for i := 0; i < n; i++ {
			_, err := q.EnqueueItem(ctx, QueueItem{FunctionID: id}, time.Now())
			if err != nil {
				panic(err)
			}
		}
	}

	for i := 0; i < b.N; i++ {
		id := uuid.New()
		enqueue(id, int(QueuePeekMax))
		items, err := q.Peek(ctx, &QueuePartition{FunctionID: &id}, time.Now(), QueuePeekMax)
		if err != nil {
			panic(err)
		}
		if len(items) != int(QueuePeekMax) {
			panic(fmt.Sprintf("expected %d, got %d", QueuePeekMax, len(items)))
		}
	}
}

func TestQueueSystemPartitions(t *testing.T) {
	r := miniredis.RunT(t)
	rc, err := rueidis.NewClient(rueidis.ClientOption{
		InitAddress:  []string{r.Addr()},
		DisableCache: true,
	})
	require.NoError(t, err)
	defer rc.Close()

	customQueueName := "custom"
	customTestLimit := 1

	q := NewQueue(
		NewQueueClient(rc, QueueDefaultKey),
		WithAllowQueueNames(customQueueName),
		WithSystemConcurrencyLimitGetter(
			func(ctx context.Context, p QueuePartition) SystemPartitionConcurrencyLimits {
				return SystemPartitionConcurrencyLimits{
					GlobalLimit:    consts.DefaultConcurrencyLimit,
					PartitionLimit: customTestLimit,
				}
			}),
		WithConcurrencyLimitGetter(func(ctx context.Context, p QueuePartition) PartitionConcurrencyLimits {
			return PartitionConcurrencyLimits{5000, 5000, 5000}
		}),
	)
	ctx := context.Background()

	start := time.Now().Truncate(time.Second)

	id := uuid.New()

	qi := QueueItem{
		FunctionID: id,
		Data: osqueue.Item{
			Payload:   json.RawMessage("{\"test\":\"payload\"}"),
			QueueName: &customQueueName,
		},
		QueueName: &customQueueName,
	}

	t.Run("It enqueues an item", func(t *testing.T) {
		item, err := q.EnqueueItem(ctx, qi, start)
		require.NoError(t, err)
		require.NotEqual(t, item.ID, ulid.ULID{})
		require.Equal(t, time.UnixMilli(item.WallTimeMS).Truncate(time.Second), start)

		// Ensure that our data is set up correctly.
		found := getQueueItem(t, r, item.ID)
		require.Equal(t, item, found)

		// Ensure the partition is inserted.
		qp := getSystemPartition(t, r, customQueueName)
		require.Equal(t, QueuePartition{
			ID:               customQueueName,
			PartitionType:    int(enums.PartitionTypeDefault),
			QueueName:        &customQueueName,
			ConcurrencyLimit: customTestLimit,
		}, qp)

		apIds := getAccountPartitions(t, rc, uuid.Nil)
		require.Empty(t, apIds)
		require.NotContains(t, apIds, qp.ID)
	})

	t.Run("peeks correct partition", func(t *testing.T) {
		qp := getSystemPartition(t, r, customQueueName)

		partitions, err := q.PartitionPeek(ctx, true, start, 100)
		require.NoError(t, err)
		require.Equal(t, 1, len(partitions))
		require.Equal(t, qp, *partitions[0])

		items, err := q.Peek(ctx, &qp, start, 100)
		require.NoError(t, err)
		require.Equal(t, 1, len(items))
	})

	t.Run("leases correct partition", func(t *testing.T) {
		qp := getSystemPartition(t, r, customQueueName)

		leaseId, availableCapacity, err := q.PartitionLease(ctx, &qp, time.Second)
		require.NoError(t, err)
		require.NotNil(t, leaseId)
		require.Equal(t, 5000, availableCapacity)
	})

	t.Run("peeks partition successfully", func(t *testing.T) {
		qp := getSystemPartition(t, r, customQueueName)

		items, err := q.Peek(ctx, &qp, start, 100)
		require.NoError(t, err)
		require.Equal(t, 1, len(items))
		require.Equal(t, qi.Data.Payload, items[0].Data.Payload)
	})

	t.Run("leases partition items while respecting concurrency", func(t *testing.T) {
		qp := getSystemPartition(t, r, customQueueName)

		item, err := q.EnqueueItem(ctx, qi, start)
		require.NoError(t, err)
		require.NotEqual(t, item.ID, ulid.ULID{})
		require.Equal(t, time.UnixMilli(item.WallTimeMS).Truncate(time.Second), start)

		item2, err := q.EnqueueItem(ctx, qi, start)
		require.NoError(t, err)
		require.NotEqual(t, item.ID, ulid.ULID{})
		require.Equal(t, time.UnixMilli(item.WallTimeMS).Truncate(time.Second), start)

		// Ensure that our data is set up correctly.
		found := getQueueItem(t, r, item.ID)
		require.Equal(t, item, found)

		leaseId, err := q.Lease(ctx, qp, item, time.Second, time.Now(), nil)
		require.NoError(t, err)
		require.NotNil(t, leaseId)

		leaseId, err = q.Lease(ctx, qp, item2, time.Second, time.Now(), nil)
		require.Error(t, err)
		require.ErrorIs(t, err, ErrSystemConcurrencyLimit)
		require.Nil(t, leaseId)
	})

	t.Run("scavenges partition items with expired leases", func(t *testing.T) {
		// wait til leases are expired
		<-time.After(2 * time.Second)

		requeued, err := q.Scavenge(ctx, ScavengePeekSize)
		require.NoError(t, err)
		assert.Equal(t, 1, requeued, "expected one item with expired leases to be requeued by scavenge", r.Dump())
	})

	t.Run("backcompat: scavenges previous partition items with expired leases", func(t *testing.T) {
		r.FlushAll()

		start := time.Now().Truncate(time.Second)

		item, err := q.EnqueueItem(ctx, qi, start)
		require.NoError(t, err)
		require.NotEqual(t, item.ID, ulid.ULID{})
		require.Equal(t, time.UnixMilli(item.WallTimeMS).Truncate(time.Second), start)

		qp := getSystemPartition(t, r, customQueueName)

		leaseStart := time.Now()
		leaseExpires := q.clock.Now().Add(time.Second)

		itemCountMatches := func(num int) {
			zsetKey := qp.zsetKey(q.u.kg)
			items, err := rc.Do(ctx, rc.B().
				Zrangebyscore().
				Key(zsetKey).
				Min("-inf").
				Max("+inf").
				Build()).AsStrSlice()
			require.NoError(t, err)
			assert.Equal(t, num, len(items), "expected %d items in the queue %q", num, zsetKey, r.Dump())
		}

		concurrencyItemCountMatches := func(num int) {
			items, err := rc.Do(ctx, rc.B().
				Zrangebyscore().
				Key(qp.concurrencyKey(q.u.kg)).
				Min("-inf").
				Max("+inf").
				Build()).AsStrSlice()
			require.NoError(t, err)
			assert.Equal(t, num, len(items), "expected %d items in the concurrency queue", num, r.Dump())
		}

		itemCountMatches(1)
		concurrencyItemCountMatches(0)

		leaseId, err := q.Lease(ctx, qp, item, time.Second, leaseStart, nil)
		require.NoError(t, err)
		require.NotNil(t, leaseId)

		itemCountMatches(0)
		concurrencyItemCountMatches(1)

		// wait til leases are expired
		<-time.After(2 * time.Second)
		require.True(t, time.Now().After(leaseExpires))

		incompatibleConcurrencyIndexItem := q.u.kg.Concurrency("p", customQueueName)
		compatibleConcurrencyIndexItem := customQueueName

		indexMembers, err := r.ZMembers(q.u.kg.ConcurrencyIndex())
		require.NoError(t, err)
		require.Equal(t, 1, len(indexMembers))
		require.Contains(t, indexMembers, compatibleConcurrencyIndexItem)

		requeued, err := q.Scavenge(ctx, ScavengePeekSize)
		require.NoError(t, err)
		assert.Equal(t, 1, requeued, "expected one item with expired leases to be requeued by scavenge", r.Dump())

		itemCountMatches(1)
		concurrencyItemCountMatches(0)

		indexItems, err := rc.Do(ctx, rc.B().Zcard().Key(q.u.kg.ConcurrencyIndex()).Build()).AsInt64()
		require.NoError(t, err)
		assert.Equal(t, 0, int(indexItems), "expected no items in the concurrency index", r.Dump())

		newConcurrencyQueueItems, err := rc.Do(ctx, rc.B().Zcard().Key(incompatibleConcurrencyIndexItem).Build()).AsInt64()
		require.NoError(t, err)
		assert.Equal(t, 0, int(newConcurrencyQueueItems), "expected no items in the new concurrency queue", r.Dump())

		oldConcurrencyQueueItems, err := rc.Do(ctx, rc.B().Zcard().Key(compatibleConcurrencyIndexItem).Build()).AsInt64()
		require.NoError(t, err)
		assert.Equal(t, 0, int(oldConcurrencyQueueItems), "expected no items in the old concurrency queue", r.Dump())
	})

	t.Run("It enqueues an item to account queues when account id is present", func(t *testing.T) {
		r.FlushAll()

		start := time.Now().Truncate(time.Second)

		// This test case handles account-scoped system partitions

		accountId := uuid.New()

		qi := QueueItem{
			FunctionID: id,
			Data: osqueue.Item{
				Identifier: state.Identifier{
					AccountID: accountId,
				},
				Payload:   json.RawMessage("{\"test\":\"payload\"}"),
				QueueName: &customQueueName,
			},
			QueueName: &customQueueName,
		}

		item, err := q.EnqueueItem(ctx, qi, start)
		require.NoError(t, err)
		require.NotEqual(t, item.ID, ulid.ULID{})
		require.Equal(t, time.UnixMilli(item.WallTimeMS).Truncate(time.Second), start)

		// Ensure that our data is set up correctly.
		found := getQueueItem(t, r, item.ID)
		require.Equal(t, item, found)

		// Ensure the partition is inserted.
		qp := getSystemPartition(t, r, customQueueName)
		require.Equal(t, QueuePartition{
			ID:               customQueueName,
			QueueName:        &customQueueName,
			PartitionType:    int(enums.PartitionTypeDefault),
			ConcurrencyLimit: customTestLimit,
			// We do not store the accountId for system partitions
			AccountID: uuid.Nil,
		}, qp)

		apIds := getAccountPartitions(t, rc, accountId)
		require.Equal(t, 1, len(apIds))
		require.Contains(t, apIds, qp.ID)
	})

}

func TestQueuePeek(t *testing.T) {
	r := miniredis.RunT(t)

	rc, err := rueidis.NewClient(rueidis.ClientOption{
		InitAddress:  []string{r.Addr()},
		DisableCache: true,
	})
	require.NoError(t, err)
	defer rc.Close()

	q := NewQueue(NewQueueClient(rc, QueueDefaultKey))
	ctx := context.Background()

	// The default blank UUID
	workflowID := uuid.UUID{}

	t.Run("It returns none with no items enqueued", func(t *testing.T) {
		items, err := q.Peek(ctx, &QueuePartition{FunctionID: &workflowID}, time.Now().Add(time.Hour), 10)
		require.NoError(t, err)
		require.EqualValues(t, 0, len(items))
	})

	t.Run("It returns an ordered list of items", func(t *testing.T) {
		a := time.Now().Truncate(time.Second)
		b := a.Add(2 * time.Second)
		c := b.Add(2 * time.Second)
		d := c.Add(2 * time.Second)

		ia, err := q.EnqueueItem(ctx, QueueItem{ID: "a"}, a)
		require.NoError(t, err)
		ib, err := q.EnqueueItem(ctx, QueueItem{ID: "b"}, b)
		require.NoError(t, err)
		ic, err := q.EnqueueItem(ctx, QueueItem{ID: "c"}, c)
		require.NoError(t, err)

		items, err := q.Peek(ctx, &QueuePartition{FunctionID: &workflowID}, time.Now().Add(time.Hour), 10)
		require.NoError(t, err)
		require.EqualValues(t, 3, len(items))
		require.EqualValues(t, []*QueueItem{&ia, &ib, &ic}, items)
		require.NotEqualValues(t, []*QueueItem{&ib, &ia, &ic}, items)

		id, err := q.EnqueueItem(ctx, QueueItem{ID: "d"}, d)
		require.NoError(t, err)

		items, err = q.Peek(ctx, &QueuePartition{FunctionID: &workflowID}, time.Now().Add(time.Hour), 10)
		require.NoError(t, err)
		require.EqualValues(t, 4, len(items))
		require.EqualValues(t, []*QueueItem{&ia, &ib, &ic, &id}, items)

		t.Run("It should limit the list", func(t *testing.T) {
			items, err = q.Peek(ctx, &QueuePartition{FunctionID: &workflowID}, time.Now().Add(time.Hour), 2)
			require.NoError(t, err)
			require.EqualValues(t, 2, len(items))
			require.EqualValues(t, []*QueueItem{&ia, &ib}, items)
		})

		t.Run("It should apply a peek offset", func(t *testing.T) {
			items, err = q.Peek(ctx, &QueuePartition{FunctionID: &workflowID}, time.Now().Add(-1*time.Hour), QueuePeekMax)
			require.NoError(t, err)
			require.EqualValues(t, 0, len(items))

			items, err = q.Peek(ctx, &QueuePartition{FunctionID: &workflowID}, c, QueuePeekMax)
			require.NoError(t, err)
			require.EqualValues(t, 3, len(items))
			require.EqualValues(t, []*QueueItem{&ia, &ib, &ic}, items)
		})

		t.Run("It should remove any leased items from the list", func(t *testing.T) {
			p := QueuePartition{FunctionID: &ia.FunctionID}

			// Lease step A, and it should be removed.
			_, err := q.Lease(ctx, p, ia, 50*time.Millisecond, time.Now(), nil)
			require.NoError(t, err)

			items, err = q.Peek(ctx, &QueuePartition{FunctionID: &workflowID}, d, QueuePeekMax)
			require.NoError(t, err)
			require.EqualValues(t, 3, len(items))
			require.EqualValues(t, []*QueueItem{&ib, &ic, &id}, items)
		})

		t.Run("Expired leases should move back via scavenging", func(t *testing.T) {
			// Run scavenging.
			caught, err := q.Scavenge(ctx, ScavengePeekSize)
			require.NoError(t, err)
			require.EqualValues(t, 0, caught)

			// When the lease expires it should re-appear
			<-time.After(55 * time.Millisecond)

			// Run scavenging.
			scavengeAt := time.Now().UnixMilli()
			caught, err = q.Scavenge(ctx, ScavengePeekSize)
			require.NoError(t, err)
			require.EqualValues(t, 1, caught, "Items not found during scavenge\n%s", r.Dump())

			items, err = q.Peek(ctx, &QueuePartition{FunctionID: &workflowID}, d, QueuePeekMax)
			require.NoError(t, err)
			require.EqualValues(t, 4, len(items))

			// Ignore items earlies peek time.
			for _, i := range items {
				if i.EarliestPeekTime != 0 {
					i.EarliestPeekTime = 0
				}
			}

			require.EqualValues(t, ia.ID, items[0].ID)
			// NOTE: Scavenging requeues items, and so the time will have changed.
			require.GreaterOrEqual(t, items[0].AtMS, scavengeAt)
			require.Greater(t, items[0].AtMS, ia.AtMS)
			ia.LeaseID = nil
			ia.AtMS = items[0].AtMS
			ia.WallTimeMS = items[0].WallTimeMS
			require.EqualValues(t, []*QueueItem{&ia, &ib, &ic, &id}, items)
		})

		t.Run("Random scavenge offset should work", func(t *testing.T) {
			// When count is within limits, do not apply offset
			require.Equal(t, int64(0), q.randomScavengeOffset(1, 1, 1))
			require.Equal(t, int64(0), q.randomScavengeOffset(1, 2, 3))

			// Some random fixtures to verify we stay within the range
			require.Equal(t, int64(2), q.randomScavengeOffset(1, 4, 1))
			require.Equal(t, int64(3), q.randomScavengeOffset(2, 4, 1))
			require.Equal(t, int64(1), q.randomScavengeOffset(3, 4, 1))
			require.Equal(t, int64(2), q.randomScavengeOffset(4, 4, 1))
			require.Equal(t, int64(0), q.randomScavengeOffset(5, 4, 1))
		})
	})
}

func TestQueueLease(t *testing.T) {
	r := miniredis.RunT(t)

	rc, err := rueidis.NewClient(rueidis.ClientOption{
		InitAddress:  []string{r.Addr()},
		DisableCache: true,
	})
	require.NoError(t, err)
	defer rc.Close()

	queueClient := NewQueueClient(rc, QueueDefaultKey)
	q := NewQueue(queueClient)
	defaultQueueKey := q.u.kg

	ctx := context.Background()

	start := time.Now().Truncate(time.Second)

	t.Run("It leases an item", func(t *testing.T) {
		item, err := q.EnqueueItem(ctx, QueueItem{}, start)
		require.NoError(t, err)

		item = getQueueItem(t, r, item.ID)
		require.Nil(t, item.LeaseID)

		nilUUID := uuid.UUID{}
		p := QueuePartition{
			FunctionID: &nilUUID,
		} // Default workflow ID etc

		t.Run("It should exist in the pending partition queue", func(t *testing.T) {
			mem, err := r.ZMembers(p.zsetKey(q.u.kg))
			require.NoError(t, err)
			require.Equal(t, 1, len(mem))
		})

		now := time.Now()
		id, err := q.Lease(ctx, p, item, time.Second, time.Now(), nil)
		require.NoError(t, err)

		item = getQueueItem(t, r, item.ID)
		require.NotNil(t, item.LeaseID)
		require.EqualValues(t, id, item.LeaseID)
		require.WithinDuration(t, now.Add(time.Second), ulid.Time(item.LeaseID.Time()), 20*time.Millisecond)

		t.Run("It should remove from the pending partition queue", func(t *testing.T) {
			mem, _ := r.ZMembers(p.zsetKey(q.u.kg))
			require.Empty(t, mem)
		})

		t.Run("It should add the item to the function's in-progress concurrency queue", func(t *testing.T) {
			count, err := q.InProgress(ctx, "p", uuid.UUID{}.String())
			require.NoError(t, err)
			require.EqualValues(t, 1, count, r.Dump())
		})

		t.Run("Leasing again should fail", func(t *testing.T) {
			for i := 0; i < 50; i++ {
				id, err := q.Lease(ctx, p, item, time.Second, time.Now(), nil)
				require.Equal(t, ErrQueueItemAlreadyLeased, err)
				require.Nil(t, id)
				<-time.After(5 * time.Millisecond)
			}
		})

		t.Run("Leasing an expired lease should succeed", func(t *testing.T) {
			<-time.After(1005 * time.Millisecond)

			// Now expired
			t.Run("After expiry, no items should be in progress", func(t *testing.T) {
				count, err := q.InProgress(ctx, "p", p.FunctionID.String())
				require.NoError(t, err)
				require.EqualValues(t, 0, count)
			})

			now := time.Now()
			id, err := q.Lease(ctx, p, item, 5*time.Second, time.Now(), nil)
			require.NoError(t, err)
			require.NoError(t, err)

			item = getQueueItem(t, r, item.ID)
			require.NotNil(t, item.LeaseID)
			require.EqualValues(t, id, item.LeaseID)
			require.WithinDuration(t, now.Add(5*time.Second), ulid.Time(item.LeaseID.Time()), 20*time.Millisecond)

			t.Run("Leasing an expired key has one in-progress", func(t *testing.T) {
				count, err := q.InProgress(ctx, "p", p.FunctionID.String())
				require.NoError(t, err)
				require.EqualValues(t, 1, count)
			})
		})

		t.Run("It should remove the item from the function queue, as this is now in the partition's in-progress concurrency queue", func(t *testing.T) {
			start := time.Now()
			item, err := q.EnqueueItem(ctx, QueueItem{}, start)
			require.NoError(t, err)
			require.Nil(t, item.LeaseID)

			requireItemScoreEquals(t, r, item, start)

			_, err = q.Lease(ctx, p, item, time.Minute, time.Now(), nil)
			require.NoError(t, err)

			_, err = r.ZScore(q.u.kg.FnQueueSet(item.FunctionID.String()), item.ID)
			require.Error(t, err, "no such key")
		})

		t.Run("it should not update the partition score to the next item", func(t *testing.T) {
			r.FlushAll()

			timeNow := time.Now().Truncate(time.Second)
			timeNowPlusFiveSeconds := timeNow.Add(time.Second * 5).Truncate(time.Second)

			acctId := uuid.New()

			// Enqueue future item (partition time will be now + 5s)
			item, err = q.EnqueueItem(ctx, QueueItem{
				Data: osqueue.Item{Identifier: state.Identifier{AccountID: acctId}},
			}, timeNowPlusFiveSeconds)
			require.NoError(t, err)
			require.Nil(t, item.LeaseID)

			qp := getDefaultPartition(t, r, uuid.Nil)

			requireItemScoreEquals(t, r, item, timeNowPlusFiveSeconds)
			requirePartitionItemScoreEquals(t, r, q.u.kg.GlobalPartitionIndex(), qp, timeNowPlusFiveSeconds)
			requirePartitionItemScoreEquals(t, r, q.u.kg.AccountPartitionIndex(acctId), qp, timeNowPlusFiveSeconds)
			requireAccountScoreEquals(t, r, acctId, timeNowPlusFiveSeconds)

			// Enqueue current item (partition time will be moved up to now)
			item, err := q.EnqueueItem(ctx, QueueItem{Data: osqueue.Item{Identifier: state.Identifier{AccountID: acctId}}}, timeNow)
			require.NoError(t, err)
			require.Nil(t, item.LeaseID)

			// We do expect the item score to change!
			requireItemScoreEquals(t, r, item, timeNow)

			requirePartitionItemScoreEquals(t, r, q.u.kg.GlobalPartitionIndex(), qp, timeNow)
			requirePartitionItemScoreEquals(t, r, q.u.kg.AccountPartitionIndex(acctId), qp, timeNow)
			requireAccountScoreEquals(t, r, acctId, timeNow)

			// Lease item (keeps partition time constant)
			_, err = q.Lease(ctx, p, item, time.Minute, q.clock.Now(), nil)
			require.NoError(t, err)

			requirePartitionItemScoreEquals(t, r, q.u.kg.GlobalPartitionIndex(), qp, timeNow)
			requirePartitionItemScoreEquals(t, r, q.u.kg.AccountPartitionIndex(acctId), qp, timeNow)
			requireAccountScoreEquals(t, r, acctId, timeNow)
		})
	})

	// Test default partition-level concurrency limits (not custom)
	t.Run("With partition concurrency limits", func(t *testing.T) {
		r.FlushAll()

		// Only allow a single leased item
		q.concurrencyLimitGetter = func(ctx context.Context, p QueuePartition) PartitionConcurrencyLimits {
			return PartitionConcurrencyLimits{1, 1, 1}
		}

		fnID := uuid.New()
		// Create a new item
		itemA, err := q.EnqueueItem(ctx, QueueItem{FunctionID: fnID}, start)
		require.NoError(t, err)
		itemB, err := q.EnqueueItem(ctx, QueueItem{FunctionID: fnID}, start)
		require.NoError(t, err)
		// Use the new item's workflow ID
		p := QueuePartition{ID: itemA.FunctionID.String(), FunctionID: &itemA.FunctionID}

		t.Run("With denylists it does not lease.", func(t *testing.T) {
			list := newLeaseDenyList()
			list.addConcurrency(newKeyError(ErrPartitionConcurrencyLimit, p.Queue()))
			id, err := q.Lease(ctx, p, itemA, 5*time.Second, time.Now(), list)
			require.NotNil(t, err, "Expcted error leasing denylists")
			require.Nil(t, id, "Expected nil ID with denylists")
			require.ErrorIs(t, err, ErrPartitionConcurrencyLimit)
		})

		t.Run("Leases with capacity", func(t *testing.T) {
			_, err = q.Lease(ctx, p, itemA, 5*time.Second, time.Now(), nil)
			require.NoError(t, err)
		})

		t.Run("Errors without capacity", func(t *testing.T) {
			id, err := q.Lease(ctx, p, itemB, 5*time.Second, time.Now(), nil)
			require.Nil(t, id, "Leased item when concurrency limits are reached.\n%s", r.Dump())
			require.Error(t, err)
		})
	})

	// Test default account concurrency limits (not custom)
	t.Run("With account concurrency limits", func(t *testing.T) {
		r.FlushAll()

		// Only allow a single leased item via account limits
		q.concurrencyLimitGetter = func(ctx context.Context, p QueuePartition) PartitionConcurrencyLimits {
			return PartitionConcurrencyLimits{
				AccountLimit:   1,
				FunctionLimit:  NoConcurrencyLimit,
				CustomKeyLimit: NoConcurrencyLimit,
			}
		}

		acctId := uuid.New()

		// Create a new item
		itemA, err := q.EnqueueItem(ctx, QueueItem{FunctionID: uuid.New(), Data: osqueue.Item{Identifier: state.Identifier{AccountID: acctId}}}, start)
		require.NoError(t, err)
		itemB, err := q.EnqueueItem(ctx, QueueItem{FunctionID: uuid.New(), Data: osqueue.Item{Identifier: state.Identifier{AccountID: acctId}}}, start)
		require.NoError(t, err)
		// Use the new item's workflow ID
		p := QueuePartition{AccountID: acctId, FunctionID: &itemA.FunctionID}

		t.Run("Leases with capacity", func(t *testing.T) {
			_, err = q.Lease(ctx, p, itemA, 5*time.Second, time.Now(), nil)
			require.NoError(t, err)
		})

		t.Run("Errors without capacity", func(t *testing.T) {
			id, err := q.Lease(ctx, p, itemB, 5*time.Second, time.Now(), nil)
			require.Nil(t, id)
			require.Error(t, err)
			require.ErrorIs(t, err, ErrAccountConcurrencyLimit)
		})
	})

	t.Run("With custom concurrency limits", func(t *testing.T) {
		t.Run("with account keys", func(t *testing.T) {
			r.FlushAll()
			// Only allow a single leased item via custom concurrency limits
			q.concurrencyLimitGetter = func(ctx context.Context, p QueuePartition) PartitionConcurrencyLimits {
				return PartitionConcurrencyLimits{
					AccountLimit:   NoConcurrencyLimit,
					FunctionLimit:  NoConcurrencyLimit,
					CustomKeyLimit: 1,
				}
			}

			ck := createConcurrencyKey(enums.ConcurrencyScopeAccount, uuid.Nil, "foo", 1)

			// Create a new item
			itemA, err := q.EnqueueItem(ctx, QueueItem{
				FunctionID: uuid.New(),
				Data: osqueue.Item{
					CustomConcurrencyKeys: []state.CustomConcurrency{
						{
							Key:   ck.Key,
							Limit: 1,
						},
					},
				},
			}, start)
			require.NoError(t, err)

			itemB, err := q.EnqueueItem(ctx, QueueItem{
				FunctionID: uuid.New(),
				Data: osqueue.Item{
					CustomConcurrencyKeys: []state.CustomConcurrency{
						{
							Key:   ck.Key,
							Limit: 1,
						},
					},
				},
			}, start)
			require.NoError(t, err)

			// Use the new item's workflow ID
			p := QueuePartition{FunctionID: &itemA.FunctionID}

			t.Run("With denylists it does not lease.", func(t *testing.T) {
				list := newLeaseDenyList()
				list.addConcurrency(newKeyError(ErrConcurrencyLimitCustomKey, ck.Key))
				_, err = q.Lease(ctx, p, itemA, 5*time.Second, time.Now(), list)
				require.NotNil(t, err)
				require.ErrorIs(t, err, ErrConcurrencyLimitCustomKey)
			})

			t.Run("Leases with capacity", func(t *testing.T) {
				_, err = q.Lease(ctx, p, itemA, 5*time.Second, time.Now(), nil)
				require.NoError(t, err)
			})

			t.Run("Errors without capacity", func(t *testing.T) {
				id, err := q.Lease(ctx, p, itemB, 5*time.Second, time.Now(), nil)
				require.Nil(t, id)
				require.Error(t, err)
			})
		})

		t.Run("with function keys", func(t *testing.T) {
			r.FlushAll()

			accountId := uuid.New()
			fnId := uuid.New()

			// Only allow a single leased item via custom concurrency limits
			q.concurrencyLimitGetter = func(ctx context.Context, p QueuePartition) PartitionConcurrencyLimits {
				return PartitionConcurrencyLimits{
					AccountLimit:   NoConcurrencyLimit,
					FunctionLimit:  NoConcurrencyLimit,
					CustomKeyLimit: 1,
				}
			}

			ck := createConcurrencyKey(enums.ConcurrencyScopeFn, fnId, "foo", 1)
			_, _, keyExprChecksum, err := ck.ParseKey()
			require.NoError(t, err)

			// Create a new item
			itemA, err := q.EnqueueItem(ctx, QueueItem{
				FunctionID: fnId,
				Data: osqueue.Item{
					CustomConcurrencyKeys: []state.CustomConcurrency{
						{
							Key:   ck.Key,
							Limit: 1,
						},
					},
					Identifier: state.Identifier{
						AccountID: accountId,
					},
				},
			}, start)
			require.NoError(t, err)

			itemB, err := q.EnqueueItem(ctx, QueueItem{
				FunctionID: fnId,
				Data: osqueue.Item{
					CustomConcurrencyKeys: []state.CustomConcurrency{
						{
							Key:   ck.Key,
							Limit: 1,
						},
					},
					Identifier: state.Identifier{
						AccountID: accountId,
					},
				},
			}, start)
			require.NoError(t, err)

			zsetKeyA := q.u.kg.PartitionQueueSet(enums.PartitionTypeConcurrencyKey, fnId.String(), keyExprChecksum)
			pA := QueuePartition{ID: zsetKeyA, AccountID: accountId, FunctionID: &itemA.FunctionID, PartitionType: int(enums.PartitionTypeConcurrencyKey), EvaluatedConcurrencyKey: ck.Key, ConcurrencyLimit: 1}

			t.Run("With denylists it does not lease.", func(t *testing.T) {
				list := newLeaseDenyList()
				list.addConcurrency(newKeyError(ErrConcurrencyLimitCustomKey, ck.Key))
				_, err = q.Lease(ctx, pA, itemA, 5*time.Second, time.Now(), list)
				require.NotNil(t, err)
				require.ErrorIs(t, err, ErrConcurrencyLimitCustomKey)
			})

			t.Run("Leases with capacity", func(t *testing.T) {
				// Use the new item's workflow ID
				require.Equal(t, pA.zsetKey(q.u.kg), zsetKeyA)

				// partition key queue does not exist
				require.False(t, r.Exists(pA.zsetKey(q.u.kg)), "partition shouldn't have been added by enqueue or lease")
				// require.True(t, r.Exists(zsetKeyA))
				//memPart, err := r.ZMembers(zsetKeyA)
				//require.NoError(t, err)
				//require.Equal(t, 2, len(memPart))
				//require.Contains(t, memPart, itemA.ID)
				//require.Contains(t, memPart, itemB.ID)

				// concurrency key queue does not yet exist
				require.False(t, r.Exists(pA.concurrencyKey(q.u.kg)))

				_, err = q.Lease(ctx, pA, itemA, 5*time.Second, time.Now(), nil)
				require.NoError(t, err)

				//memPart, err = r.ZMembers(zsetKeyA)
				//require.NoError(t, err)
				//require.Equal(t, 1, len(memPart))
				//require.Contains(t, memPart, itemB.ID)

				require.True(t, r.Exists(pA.concurrencyKey(q.u.kg)))
				memConcurrency, err := r.ZMembers(pA.concurrencyKey(q.u.kg))
				require.NoError(t, err)
				require.Equal(t, 1, len(memConcurrency))
				require.Contains(t, memConcurrency, itemA.ID)
			})

			t.Run("Errors without capacity", func(t *testing.T) {
				id, err := q.Lease(ctx, pA, itemB, 5*time.Second, time.Now(), nil)
				require.Nil(t, id)
				require.Error(t, err)
				require.ErrorIs(t, err, ErrConcurrencyLimitCustomKey)
			})
		})

		// this test is the unit variant of TestConcurrency_ScopeFunction_FanOut in cloud
		t.Run("with two distinct functions it processes both", func(t *testing.T) {
			r.FlushAll()

			q.concurrencyLimitGetter = func(ctx context.Context, p QueuePartition) PartitionConcurrencyLimits {
				return PartitionConcurrencyLimits{
					FunctionLimit:  1,
					AccountLimit:   123_456,
					CustomKeyLimit: 234_567,
				}
			}

			fnIDA := uuid.New()
			fnIDB := uuid.New()

			ckA := createConcurrencyKey(enums.ConcurrencyScopeFn, fnIDA, "foo", 1)
			_, _, evaluatedKeyChecksumA, err := ckA.ParseKey()
			require.NoError(t, err)

			ckB := createConcurrencyKey(enums.ConcurrencyScopeFn, fnIDB, "foo", 1)
			_, _, evaluatedKeyChecksumB, err := ckB.ParseKey()
			require.NoError(t, err)

			// Create a new item
			itemA1, err := q.EnqueueItem(ctx, QueueItem{FunctionID: fnIDA, Data: osqueue.Item{CustomConcurrencyKeys: []state.CustomConcurrency{ckA}}}, start)
			require.NoError(t, err)
			itemA2, err := q.EnqueueItem(ctx, QueueItem{FunctionID: fnIDA, Data: osqueue.Item{CustomConcurrencyKeys: []state.CustomConcurrency{ckA}}}, start)
			require.NoError(t, err)
			itemB1, err := q.EnqueueItem(ctx, QueueItem{FunctionID: fnIDB, Data: osqueue.Item{CustomConcurrencyKeys: []state.CustomConcurrency{ckB}}}, start)
			require.NoError(t, err)
			itemB2, err := q.EnqueueItem(ctx, QueueItem{FunctionID: fnIDB, Data: osqueue.Item{CustomConcurrencyKeys: []state.CustomConcurrency{ckB}}}, start)
			require.NoError(t, err)

			// Use the new item's workflow ID
			zsetKeyA := q.u.kg.PartitionQueueSet(enums.PartitionTypeConcurrencyKey, fnIDA.String(), evaluatedKeyChecksumA)
			pA := QueuePartition{ID: zsetKeyA, FunctionID: &itemA1.FunctionID, PartitionType: int(enums.PartitionTypeConcurrencyKey), EvaluatedConcurrencyKey: ckA.Key, ConcurrencyLimit: 1, UnevaluatedConcurrencyHash: ckA.Hash}

			partitionIsMissingInHash(t, r, enums.PartitionTypeConcurrencyKey, fnIDA, evaluatedKeyChecksumA)

			zsetKeyB := q.u.kg.PartitionQueueSet(enums.PartitionTypeConcurrencyKey, fnIDB.String(), evaluatedKeyChecksumB)
			pB := QueuePartition{ID: zsetKeyB, FunctionID: &itemB1.FunctionID, PartitionType: int(enums.PartitionTypeConcurrencyKey), EvaluatedConcurrencyKey: ckB.Key, ConcurrencyLimit: 1, UnevaluatedConcurrencyHash: ckB.Hash}
			partitionIsMissingInHash(t, r, enums.PartitionTypeConcurrencyKey, fnIDB, evaluatedKeyChecksumB)

			// Both key queues do not exist
			require.False(t, r.Exists(zsetKeyA))
			require.False(t, r.Exists(zsetKeyB))

			// Lease item A1 - should work
			_, err = q.Lease(ctx, pA, itemA1, 5*time.Second, time.Now(), nil)
			require.NoError(t, err)

			// Lease item B1 - should work
			_, err = q.Lease(ctx, pB, itemB1, 5*time.Second, time.Now(), nil)
			require.NoError(t, err)

			// Lease item A2 - should fail due to custom concurrency limit
			_, err = q.Lease(ctx, pA, itemA2, 5*time.Second, time.Now(), nil)
			require.ErrorIs(t, err, ErrConcurrencyLimitCustomKey)

			// Lease item B1 - should fail due to custom concurrency limit
			_, err = q.Lease(ctx, pB, itemB2, 5*time.Second, time.Now(), nil)
			require.ErrorIs(t, err, ErrConcurrencyLimitCustomKey)
		})
	})

	t.Run("It should update the global partition index", func(t *testing.T) {
		t.Run("With no concurrency keys", func(t *testing.T) {
			r.FlushAll()
			q.customConcurrencyLimitRefresher = func(ctx context.Context, i QueueItem) []state.CustomConcurrency {
				return nil
			}

			// NOTE: We need two items to ensure that this updates.  Leasing an
			// item removes it from the fn queue.
			t.Run("With a single item in the queue hwen leasing, nothing updates", func(t *testing.T) {
				at := time.Now().Truncate(time.Second).Add(time.Second)
				accountId := uuid.New()
				item, err := q.EnqueueItem(ctx, QueueItem{
					Data: osqueue.Item{Identifier: state.Identifier{AccountID: accountId}},
				}, at)
				require.NoError(t, err)
				p := QueuePartition{FunctionID: &item.FunctionID}

				score, err := r.ZScore(q.u.kg.GlobalPartitionIndex(), p.Queue())
				require.NoError(t, err)
				require.EqualValues(t, at.Unix(), score, r.Dump())

				score, err = r.ZScore(defaultQueueKey.AccountPartitionIndex(accountId), p.Queue())
				require.NoError(t, err)
				require.EqualValues(t, at.Unix(), score, r.Dump())

				// Nothing should update here, as there's nothing left in the fn queue
				// so nothing happens.
				_, err = q.Lease(ctx, p, item, 10*time.Second, time.Now(), nil)
				require.NoError(t, err)

				nextScore, err := r.ZScore(defaultQueueKey.GlobalPartitionIndex(), p.Queue())
				require.NoError(t, err)
				require.EqualValues(t, int(score), int(nextScore), "score should not equal previous score")

				nextScore, err = r.ZScore(defaultQueueKey.AccountPartitionIndex(accountId), p.Queue())
				require.NoError(t, err)
				require.EqualValues(t, int(score), int(nextScore), "account score should not equal previous score")
			})
		})

		t.Run("With custom concurrency keys", func(t *testing.T) {
			r.FlushAll()

			t.Run("It moves items from each concurrency queue", func(t *testing.T) {
				at := time.Now().Truncate(time.Second).Add(time.Second)
				itemA, err := q.EnqueueItem(ctx, QueueItem{
					Data: osqueue.Item{
						CustomConcurrencyKeys: []state.CustomConcurrency{
							{
								Key: util.ConcurrencyKey(
									enums.ConcurrencyScopeAccount,
									uuid.Nil,
									"acct-id",
								),
								Limit: 10,
							},
							{
								Key: util.ConcurrencyKey(
									enums.ConcurrencyScopeFn,
									uuid.Nil,
									"fn-id",
								),
								Limit: 5,
							},
						},
					},
				}, at)
				require.NoError(t, err)
				itemB, err := q.EnqueueItem(ctx, QueueItem{
					Data: osqueue.Item{
						CustomConcurrencyKeys: []state.CustomConcurrency{
							{
								Key: util.ConcurrencyKey(
									enums.ConcurrencyScopeAccount,
									uuid.Nil,
									"acct-id",
								),
								Limit: 10,
							},
							{
								Key: util.ConcurrencyKey(
									enums.ConcurrencyScopeFn,
									uuid.Nil,
									"fn-id",
								),
								Limit: 5,
							},
						},
					},
				}, at)
				require.NoError(t, err)

				defaultPartition := getDefaultPartition(t, r, uuid.Nil)

				// The partition should use a custom ID for the concurrency key.
<<<<<<< HEAD
				parts, _ := q.ItemPartitions(ctx, itemA, true)
				pa1, pa2 := parts[0], parts[1]

				parts, _ = q.ItemPartitions(ctx, itemB, true)
=======
				parts, _ := q.ItemPartitions(ctx, itemA, EnableKeyQueues)
				pa1, pa2 := parts[0], parts[1]

				parts, _ = q.ItemPartitions(ctx, itemB, EnableKeyQueues)
>>>>>>> e3b7854d
				pb1, pb2 := parts[0], parts[1]

				require.Equal(t, "{queue}:sorted:c:00000000-0000-0000-0000-000000000000<2gu959eo1zbsi>", pa1.ID)
				require.Equal(t, "{queue}:sorted:c:00000000-0000-0000-0000-000000000000<1x6209w26mx6i>", pa2.ID)
				// Ensure the partitions match for two queue items.
				require.Equal(t, "{queue}:sorted:c:00000000-0000-0000-0000-000000000000<2gu959eo1zbsi>", pb1.ID)
				require.Equal(t, "{queue}:sorted:c:00000000-0000-0000-0000-000000000000<1x6209w26mx6i>", pb2.ID)

				// Since we do not enqueue concurrency queues, we need to check for the default partition score
				score, err := r.ZScore(defaultQueueKey.GlobalPartitionIndex(), defaultPartition.ID)
				require.NoError(t, err)
				require.EqualValues(t, at.Unix(), score, r.Dump())

				// Concurrency queue should be emptyu
				t.Run("Concurrency and scavenge queues are empty", func(t *testing.T) {
					mem, _ := r.ZMembers(q.u.kg.ConcurrencyIndex())
					require.Empty(t, mem, "concurrency queue is not empty")
				})

				// Do the lease.
				_, err = q.Lease(ctx, pa1, itemA, 10*time.Second, q.clock.Now(), nil)
				require.NoError(t, err)

				// The queue item is removed from each partition
				t.Run("The queue item is removed from each partition", func(t *testing.T) {
					mem, _ := r.ZMembers(defaultPartition.zsetKey(q.u.kg))
					require.Equal(t, 1, len(mem), "leased item not removed from first partition", defaultPartition.zsetKey(q.u.kg))
				})

				t.Run("The scavenger queue is updated with all queue items", func(t *testing.T) {
					mem, _ := r.ZMembers(q.u.kg.ConcurrencyIndex())
					require.Equal(t, 3, len(mem), "scavenge queue not updated", mem)
					require.Contains(t, mem, pa1.concurrencyKey(q.u.kg))
					require.Contains(t, mem, pa2.concurrencyKey(q.u.kg))
					require.NotContains(t, mem, defaultPartition.concurrencyKey(q.u.kg))
					require.Contains(t, mem, defaultPartition.FunctionID.String())
				})

				t.Run("Pointer queues don't update with a single queue item", func(t *testing.T) {
					nextScore, err := r.ZScore(defaultQueueKey.GlobalPartitionIndex(), defaultPartition.Queue())
					require.NoError(t, err)
					require.EqualValues(t, int(score), int(nextScore), "score should not equal previous score")
				})
			})
		})

		t.Run("With more than one item in the fn queue, it uses the next val for the global partition index", func(t *testing.T) {
			r.FlushAll()

			atA := time.Now().Truncate(time.Second).Add(time.Second)
			atB := atA.Add(time.Minute)

			itemA, err := q.EnqueueItem(ctx, QueueItem{}, atA)
			require.NoError(t, err)
			_, err = q.EnqueueItem(ctx, QueueItem{}, atB)
			require.NoError(t, err)

<<<<<<< HEAD
			parts, _ := q.ItemPartitions(ctx, itemA, false)
=======
			parts, _ := q.ItemPartitions(ctx, itemA, EnableKeyQueues)
>>>>>>> e3b7854d
			p := parts[0]

			score, err := r.ZScore(defaultQueueKey.GlobalPartitionIndex(), p.Queue())
			require.NoError(t, err)
			require.EqualValues(t, atA.Unix(), score)

			// Leasing the item should update the score.
			_, err = q.Lease(ctx, p, itemA, 10*time.Second, time.Now(), nil)
			require.NoError(t, err)

			nextScore, err := r.ZScore(defaultQueueKey.GlobalPartitionIndex(), p.Queue())
			require.NoError(t, err)
			// lease should match first item, as we don't update pointer scores during lease
			require.EqualValues(t, itemA.AtMS/1000, int(nextScore))
			require.EqualValues(t, int(score), int(nextScore), "score should not equal previous score")
		})
	})

	t.Run("It does nothing for a zero value partition", func(t *testing.T) {
		r.FlushAll()

		item, err := q.EnqueueItem(ctx, QueueItem{}, start)
		require.NoError(t, err)

		item = getQueueItem(t, r, item.ID)
		require.Nil(t, item.LeaseID)

		p := QueuePartition{} // Empty partition

		now := time.Now()
		id, err := q.Lease(ctx, p, item, time.Second, time.Now(), nil)
		require.NoError(t, err)

		item = getQueueItem(t, r, item.ID)
		require.NotNil(t, item.LeaseID)
		require.EqualValues(t, id, item.LeaseID)
		require.WithinDuration(t, now.Add(time.Second), ulid.Time(item.LeaseID.Time()), 20*time.Millisecond)

		t.Run("It should NOT add the item to the function's in-progress concurrency queue", func(t *testing.T) {
			require.False(t, r.Exists(p.concurrencyKey(q.u.kg)))
		})
	})

	t.Run("system partitions should be leased properly", func(t *testing.T) {
		r.FlushAll()

		systemQueueName := "system-queue"
		item, err := q.EnqueueItem(ctx, QueueItem{
			QueueName: &systemQueueName,
			Data: osqueue.Item{
				QueueName: &systemQueueName,
			},
		}, start)
		require.NoError(t, err)

		require.True(t, r.Exists("{queue}:queue:sorted:system-queue"))

		item = getQueueItem(t, r, item.ID)
		require.Nil(t, item.LeaseID)

		p := getSystemPartition(t, r, systemQueueName)

		now := time.Now()
		id, err := q.Lease(ctx, p, item, time.Second, time.Now(), nil)
		require.NoError(t, err)

		require.False(t, r.Exists("{queue}:queue:sorted:system-queue"))
		require.True(t, r.Exists("{queue}:concurrency:account:system-queue"), r.Dump())
		require.True(t, r.Exists("{queue}:concurrency:p:system-queue"))

		item = getQueueItem(t, r, item.ID)
		require.NotNil(t, item.LeaseID)
		require.EqualValues(t, id, item.LeaseID)
		require.WithinDuration(t, now.Add(time.Second), ulid.Time(item.LeaseID.Time()), 20*time.Millisecond)

		require.True(t, r.Exists(p.concurrencyKey(q.u.kg)), r.Dump())
	})

	t.Run("batch system partitions should be leased properly", func(t *testing.T) {
		r.FlushAll()

		systemQueueName := osqueue.KindScheduleBatch
		qi := QueueItem{
			QueueName: &systemQueueName,
			Data: osqueue.Item{
				QueueName: &systemQueueName,
			},
		}

		kg := queueKeyGenerator{
			queueDefaultKey: QueueDefaultKey,
			queueItemKeyGenerator: queueItemKeyGenerator{
				queueDefaultKey: QueueDefaultKey,
			},
		}

		// Sanity check: Ensure partitions are created properly and keys match old system
<<<<<<< HEAD
		parts, _ := q.ItemPartitions(ctx, qi, true)
=======
		parts, _ := q.ItemPartitions(ctx, qi, EnableKeyQueues)
>>>>>>> e3b7854d
		require.Equal(t, 3, len(parts))
		require.Equal(t, QueuePartition{
			ID:               systemQueueName,
			QueueName:        &systemQueueName,
			ConcurrencyLimit: consts.DefaultConcurrencyLimit,
		}, parts[0])
		require.True(t, parts[0].IsSystem())
		require.Equal(t, QueuePartition{}, parts[1])
		require.Equal(t, QueuePartition{}, parts[2])

		require.Equal(t, "{queue}:queue:sorted:schedule-batch", parts[0].zsetKey(kg))
		require.Equal(t, "{queue}:concurrency:p:00000000-0000-0000-0000-000000000000", parts[0].concurrencyKey(kg))

		item, err := q.EnqueueItem(ctx, qi, start)
		require.NoError(t, err)

		require.True(t, r.Exists("{queue}:queue:sorted:schedule-batch"))

		item = getQueueItem(t, r, item.ID)
		require.Nil(t, item.LeaseID)

		p := getSystemPartition(t, r, systemQueueName)

		now := time.Now()
		id, err := q.Lease(ctx, p, item, time.Second, time.Now(), nil)
		require.NoError(t, err)

		require.False(t, r.Exists("{queue}:queue:sorted:schedule-batch"))

		// batching uses different rules for concurrency keys
		require.False(t, r.Exists("{queue}:concurrency:account:schedule-batch"), r.Dump())
		require.False(t, r.Exists("{queue}:concurrency:p:schedule-batch"))

		require.True(t, r.Exists("{queue}:concurrency:account:00000000-0000-0000-0000-000000000000"), r.Dump())
		require.True(t, r.Exists("{queue}:concurrency:p:00000000-0000-0000-0000-000000000000"))

		item = getQueueItem(t, r, item.ID)
		require.NotNil(t, item.LeaseID)
		require.EqualValues(t, id, item.LeaseID)
		require.WithinDuration(t, now.Add(time.Second), ulid.Time(item.LeaseID.Time()), 20*time.Millisecond)

		require.True(t, r.Exists(p.concurrencyKey(q.u.kg)), r.Dump())
	})

	t.Run("leasing key queue should clear backward-compat default partition", func(t *testing.T) {
		r.FlushAll()

		// This is required as not dropping items from all partitions during lease will cause a leftover item to be in the default partition
		// When the item has been processed, and we run Dequeue, this only happens on the key queue, and the default partition retains its pointer even though the queue item is deleted
		// This leads to Peek errors in default partitions, including system partitions (encountered missing queue items in partition queue)

		accountId := uuid.New()

		evaluatedKey := util.ConcurrencyKey(enums.ConcurrencyScopeAccount, accountId, "customer-1")

		fnId := uuid.New()
		item, err := q.EnqueueItem(ctx, QueueItem{
			FunctionID: fnId,
			Data: osqueue.Item{
				Identifier: state.Identifier{
					AccountID:  accountId,
					WorkflowID: fnId,
				},
				CustomConcurrencyKeys: []state.CustomConcurrency{
					{
						Key:   evaluatedKey,
						Hash:  util.XXHash("event.data.customerId"),
						Limit: 10,
					},
				},
			},
		}, start)
		require.NoError(t, err)

		kg := queueKeyGenerator{
			queueDefaultKey: QueueDefaultKey,
			queueItemKeyGenerator: queueItemKeyGenerator{
				queueDefaultKey: QueueDefaultKey,
			},
		}

		defaultPart := getDefaultPartition(t, r, fnId)

		require.True(t, r.Exists(defaultPart.zsetKey(kg)))

		concurrencyKeyQueue := QueuePartition{
			ID:                         kg.PartitionQueueSet(enums.PartitionTypeConcurrencyKey, accountId.String(), util.XXHash("customer-1")),
			PartitionType:              int(enums.PartitionTypeConcurrencyKey),
			ConcurrencyScope:           int(enums.ConcurrencyScopeAccount),
			FunctionID:                 &fnId,
			AccountID:                  accountId,
			ConcurrencyLimit:           10,
			EvaluatedConcurrencyKey:    util.XXHash("customer-1"),
			UnevaluatedConcurrencyHash: util.XXHash("event.data.customerId"),
		}

		// account-scoped custom concurrency queue should not exist
		require.False(t, r.Exists(concurrencyKeyQueue.zsetKey(kg)), evaluatedKey, concurrencyKeyQueue.zsetKey(kg), r.Dump())

		now := time.Now()
		id, err := q.Lease(ctx, defaultPart, item, time.Second, time.Now(), nil)
		require.NoError(t, err)

		item = getQueueItem(t, r, item.ID)
		require.NotNil(t, item.LeaseID)
		require.EqualValues(t, id, item.LeaseID)
		require.WithinDuration(t, now.Add(time.Second), ulid.Time(item.LeaseID.Time()), 20*time.Millisecond)

		require.False(t, r.Exists(defaultPart.zsetKey(kg)))
		require.False(t, r.Exists(concurrencyKeyQueue.zsetKey(kg)), evaluatedKey, concurrencyKeyQueue.zsetKey(kg), r.Dump())

		require.True(t, r.Exists(concurrencyKeyQueue.concurrencyKey(kg)), r.Dump(), concurrencyKeyQueue.concurrencyKey(kg))
		require.True(t, r.Exists(defaultPart.concurrencyKey(kg)), evaluatedKey, concurrencyKeyQueue.concurrencyKey(kg), r.Dump())
		require.True(t, r.Exists(kg.Concurrency("account", accountId.String())))

		err = q.Dequeue(ctx, defaultPart, item)
		require.NoError(t, err)

		require.False(t, r.Exists(defaultPart.zsetKey(kg)))
		require.False(t, r.Exists(concurrencyKeyQueue.zsetKey(kg)), evaluatedKey, concurrencyKeyQueue.zsetKey(kg), r.Dump())

		require.False(t, r.Exists(concurrencyKeyQueue.concurrencyKey(kg)), r.Dump())
		require.False(t, r.Exists(defaultPart.concurrencyKey(kg)), evaluatedKey, concurrencyKeyQueue.concurrencyKey(kg), r.Dump())
		require.False(t, r.Exists(kg.Concurrency("account", accountId.String())))

	})
}

func TestQueueExtendLease(t *testing.T) {
	r := miniredis.RunT(t)

	rc, err := rueidis.NewClient(rueidis.ClientOption{
		InitAddress:  []string{r.Addr()},
		DisableCache: true,
	})
	require.NoError(t, err)
	defer rc.Close()

	queueClient := NewQueueClient(rc, QueueDefaultKey)
	q := NewQueue(queueClient)
	ctx := context.Background()

	start := time.Now().Truncate(time.Second)
	t.Run("It leases an item", func(t *testing.T) {
		item, err := q.EnqueueItem(ctx, QueueItem{}, start)
		require.NoError(t, err)

		item = getQueueItem(t, r, item.ID)
		require.Nil(t, item.LeaseID)

<<<<<<< HEAD
		parts, _ := q.ItemPartitions(ctx, item, true)
=======
		parts, _ := q.ItemPartitions(ctx, item, EnableKeyQueues)
>>>>>>> e3b7854d
		p := parts[0]

		now := time.Now()
		id, err := q.Lease(ctx, p, item, time.Second, time.Now(), nil)
		require.NoError(t, err)

		item = getQueueItem(t, r, item.ID)
		require.NotNil(t, item.LeaseID)
		require.EqualValues(t, id, item.LeaseID)
		require.WithinDuration(t, now.Add(time.Second), ulid.Time(item.LeaseID.Time()), 20*time.Millisecond)

		now = time.Now()
		nextID, err := q.ExtendLease(ctx, p, item, *id, 10*time.Second)
		require.NoError(t, err)

		require.False(t, r.Exists(QueuePartition{}.concurrencyKey(q.u.kg)))

		// Ensure the leased item has the next ID.
		item = getQueueItem(t, r, item.ID)
		require.NotNil(t, item.LeaseID)
		require.EqualValues(t, nextID, item.LeaseID)
		require.WithinDuration(t, now.Add(10*time.Second), ulid.Time(item.LeaseID.Time()), 20*time.Millisecond)

		t.Run("It extends the score of the partition concurrency queue", func(t *testing.T) {
			at := ulid.Time(nextID.Time())
			scores := concurrencyQueueScores(t, r, p.concurrencyKey(q.u.kg), time.Now())
			require.Len(t, scores, 1)
			// Ensure that the score matches the lease.
			require.Equal(t, at, scores[item.ID], "%s not extended\n%s", p.concurrencyKey(q.u.kg), r.Dump())
		})

		t.Run("It fails with an invalid lease ID", func(t *testing.T) {
			invalid := ulid.MustNew(ulid.Now(), rnd)
			nextID, err := q.ExtendLease(ctx, p, item, invalid, 10*time.Second)
			require.EqualValues(t, ErrQueueItemLeaseMismatch, err)
			require.Nil(t, nextID)
		})
	})

	t.Run("It does not extend an unleased item", func(t *testing.T) {
		item, err := q.EnqueueItem(ctx, QueueItem{}, start)
		require.NoError(t, err)

		p := QueuePartition{FunctionID: &item.FunctionID}

		item = getQueueItem(t, r, item.ID)
		require.Nil(t, item.LeaseID)

		nextID, err := q.ExtendLease(ctx, p, item, ulid.ULID{}, 10*time.Second)
		require.EqualValues(t, ErrQueueItemNotLeased, err)
		require.Nil(t, nextID)

		item = getQueueItem(t, r, item.ID)
		require.Nil(t, item.LeaseID)
	})

	t.Run("With custom keys in multiple partitions", func(t *testing.T) {
		r.FlushAll()

		item, err := q.EnqueueItem(ctx, QueueItem{
			FunctionID: uuid.New(),
			Data: osqueue.Item{
				CustomConcurrencyKeys: []state.CustomConcurrency{
					{
						Key: util.ConcurrencyKey(
							enums.ConcurrencyScopeAccount,
							uuid.Nil,
							"acct-id",
						),
						Limit: 10,
					},
					{
						Key: util.ConcurrencyKey(
							enums.ConcurrencyScopeFn,
							uuid.Nil,
							"fn-id",
						),
						Limit: 5,
					},
				},
			},
		}, start)
		require.Nil(t, err)

		// First 2 partitions will be custom.
<<<<<<< HEAD
		parts, _ := q.ItemPartitions(ctx, item, true)
=======
		parts, _ := q.ItemPartitions(ctx, item, EnableKeyQueues)
>>>>>>> e3b7854d
		require.Equal(t, int(enums.PartitionTypeConcurrencyKey), parts[0].PartitionType)
		require.Equal(t, int(enums.PartitionTypeConcurrencyKey), parts[1].PartitionType)

		// Lease the item.
		id, err := q.Lease(ctx, QueuePartition{}, item, time.Second, q.clock.Now(), nil)
		require.NoError(t, err)
		require.NotNil(t, id)

		score0, err := r.ZMScore(parts[0].concurrencyKey(q.u.kg), item.ID)
		require.NoError(t, err)
		score1, err := r.ZMScore(parts[1].concurrencyKey(q.u.kg), item.ID)
		require.NoError(t, err)
		require.Equal(t, score0[0], score1[0], "Partition scores should match after leasing")

		t.Run("extending the lease should extend both items in all partition's concurrency queues", func(t *testing.T) {
			id, err = q.ExtendLease(ctx, QueuePartition{}, item, *id, 98712*time.Millisecond)
			require.NoError(t, err)
			require.NotNil(t, id)

			newScore0, err := r.ZMScore(parts[0].concurrencyKey(q.u.kg), item.ID)
			require.NoError(t, err)
			newScore1, err := r.ZMScore(parts[1].concurrencyKey(q.u.kg), item.ID)
			require.NoError(t, err)

			require.Equal(t, newScore0, newScore1, "Partition scores should match after leasing")
			require.NotEqual(t, int(score0[0]), int(newScore0[0]), "Partition scores should have been updated: %v", newScore0)
			require.NotEqual(t, score1, newScore1, "Partition scores should have been updated")

			// And, the account-level concurrency queue is updated
			acctScore, err := r.ZMScore(q.u.kg.Concurrency("account", item.Data.Identifier.AccountID.String()), item.ID)
			require.NoError(t, err)
			require.EqualValues(t, acctScore[0], newScore0[0])
		})

		t.Run("Scavenge queue is updated", func(t *testing.T) {
			score, err := r.ZMScore(q.u.kg.ConcurrencyIndex(), parts[0].concurrencyKey(q.u.kg))
			require.NoError(t, err)
			require.NotZero(t, score[0])

			id, err = q.ExtendLease(ctx, QueuePartition{}, item, *id, 1238712*time.Millisecond)
			require.NoError(t, err)
			require.NotNil(t, id)

			nextScore, err := r.ZMScore(q.u.kg.ConcurrencyIndex(), parts[0].concurrencyKey(q.u.kg))
			require.NoError(t, err)

			require.NotEqual(t, score[0], nextScore[0])
		})
	})

}

func TestQueueDequeue(t *testing.T) {
	r := miniredis.RunT(t)

	rc, err := rueidis.NewClient(rueidis.ClientOption{
		InitAddress:  []string{r.Addr()},
		DisableCache: true,
	})
	require.NoError(t, err)
	defer rc.Close()

	queueClient := NewQueueClient(rc, QueueDefaultKey)
	q := NewQueue(queueClient)
	ctx := context.Background()

	t.Run("It always changes global partition scores", func(t *testing.T) {
		r.FlushAll()

		fnID, acctID := uuid.NewSHA1(uuid.NameSpaceDNS, []byte("fn")),
			uuid.NewSHA1(uuid.NameSpaceDNS, []byte("acct"))

		start := time.Now().Truncate(time.Second)
		itemA, err := q.EnqueueItem(ctx, QueueItem{
			FunctionID: fnID,
			Data: osqueue.Item{
				Identifier: state.Identifier{
					AccountID: acctID,
				},
				CustomConcurrencyKeys: []state.CustomConcurrency{
					{
						Key: util.ConcurrencyKey(
							enums.ConcurrencyScopeAccount,
							acctID,
							"acct-id",
						),
						Limit: 10,
					},
					{
						Key: util.ConcurrencyKey(
							enums.ConcurrencyScopeFn,
							fnID,
							"fn-id",
						),
						Limit: 5,
					},
				},
			},
		}, start)
		require.Nil(t, err)
		_, err = q.EnqueueItem(ctx, QueueItem{
			FunctionID: uuid.New(),
			Data: osqueue.Item{
				Identifier: state.Identifier{
					AccountID: acctID,
				},
				CustomConcurrencyKeys: []state.CustomConcurrency{
					{
						Key: util.ConcurrencyKey(
							enums.ConcurrencyScopeAccount,
							acctID,
							"acct-id",
						),
						Limit: 10,
					},
					{
						Key: util.ConcurrencyKey(
							enums.ConcurrencyScopeFn,
							fnID,
							"fn-id",
						),
						Limit: 5,
					},
				},
			},
		}, start)
		require.Nil(t, err)

		// First 2 partitions will be custom.
<<<<<<< HEAD
		parts, acctLimit := q.ItemPartitions(ctx, itemA, true)
=======
		parts, acctLimit := q.ItemPartitions(ctx, itemA, EnableKeyQueues)
>>>>>>> e3b7854d
		require.Equal(t, int(enums.PartitionTypeConcurrencyKey), parts[0].PartitionType)
		require.Equal(t, int(enums.PartitionTypeConcurrencyKey), parts[1].PartitionType)
		require.Equal(t, consts.DefaultConcurrencyLimit, acctLimit)

		// Lease the first item, pretending it's in progress.
		_, err = q.Lease(ctx, QueuePartition{}, itemA, 10*time.Second, q.clock.Now(), nil)
		require.NoError(t, err)

		// Force requeue the next partition such that it's pushed forward, pretending there's
		// no capacity.
		err = q.PartitionRequeue(ctx, &parts[0], start.Add(30*time.Minute), true)
		require.NoError(t, err)
		err = q.PartitionRequeue(ctx, &parts[1], start.Add(30*time.Minute), true)
		require.NoError(t, err)

		t.Run("Requeueing partitions updates the score", func(t *testing.T) {
			partScoreA, _ := r.ZMScore(q.u.kg.GlobalPartitionIndex(), parts[0].ID)
			partScoreB, _ := r.ZMScore(q.u.kg.GlobalPartitionIndex(), parts[1].ID)
			require.EqualValues(t, start.Add(30*time.Minute).Unix(), partScoreA[0])
			require.EqualValues(t, start.Add(30*time.Minute).Unix(), partScoreB[0])

			partScoreA, _ = r.ZMScore(q.u.kg.AccountPartitionIndex(acctID), parts[0].ID)
			partScoreB, _ = r.ZMScore(q.u.kg.AccountPartitionIndex(acctID), parts[1].ID)
			require.NotNil(t, partScoreA, "expected partition requeue to update account partition index", r.Dump())
			require.NotNil(t, partScoreB)
			require.EqualValues(t, start.Add(30*time.Minute).Unix(), partScoreA[0])
			require.EqualValues(t, start.Add(30*time.Minute).Unix(), partScoreB[0])
		})

		err = q.Dequeue(ctx, QueuePartition{}, itemA)
		require.Nil(t, err)

		t.Run("The outstanding partition scores should reset", func(t *testing.T) {
			partScoreA, _ := r.ZMScore(q.u.kg.GlobalPartitionIndex(), parts[0].ID)
			partScoreB, _ := r.ZMScore(q.u.kg.GlobalPartitionIndex(), parts[1].ID)
			require.EqualValues(t, start, time.Unix(int64(partScoreA[0]), 0), r.Dump())
			require.EqualValues(t, start, time.Unix(int64(partScoreB[0]), 0))

			partScoreA, _ = r.ZMScore(q.u.kg.AccountPartitionIndex(acctID), parts[0].ID)
			partScoreB, _ = r.ZMScore(q.u.kg.AccountPartitionIndex(acctID), parts[1].ID)
			require.EqualValues(t, start, time.Unix(int64(partScoreA[0]), 0), r.Dump())
			require.EqualValues(t, start, time.Unix(int64(partScoreB[0]), 0))
		})
	})

	t.Run("with concurrency keys", func(t *testing.T) {
		start := time.Now()

		t.Run("with an unleased item", func(t *testing.T) {
			r.FlushAll()
			item, err := q.EnqueueItem(ctx, QueueItem{
				FunctionID: uuid.New(),
				Data: osqueue.Item{
					CustomConcurrencyKeys: []state.CustomConcurrency{
						{
							Key: util.ConcurrencyKey(
								enums.ConcurrencyScopeAccount,
								uuid.Nil,
								"acct-id",
							),
							Limit: 10,
						},
						{
							Key: util.ConcurrencyKey(
								enums.ConcurrencyScopeFn,
								uuid.Nil,
								"fn-id",
							),
							Limit: 5,
						},
					},
				},
			}, start)
			require.Nil(t, err)

			// First 2 partitions will be custom.
<<<<<<< HEAD
			parts, _ := q.ItemPartitions(ctx, item, true)
=======
			parts, _ := q.ItemPartitions(ctx, item, EnableKeyQueues)
>>>>>>> e3b7854d
			require.Equal(t, int(enums.PartitionTypeConcurrencyKey), parts[0].PartitionType)
			require.Equal(t, int(enums.PartitionTypeConcurrencyKey), parts[1].PartitionType)
			require.Equal(t, int(enums.PartitionTypeDefault), parts[2].PartitionType)

			err = q.Dequeue(ctx, QueuePartition{}, item)
			require.Nil(t, err)

			t.Run("The outstanding partition items should be empty", func(t *testing.T) {
				mem, _ := r.ZMembers(parts[0].zsetKey(q.u.kg))
				require.Equal(t, 0, len(mem))

				mem, _ = r.ZMembers(parts[1].zsetKey(q.u.kg))
				require.NoError(t, err)
				require.Equal(t, 0, len(mem))
			})
		})

		t.Run("with a leased item", func(t *testing.T) {
			r.FlushAll()
			item, err := q.EnqueueItem(ctx, QueueItem{
				FunctionID: uuid.New(),
				Data: osqueue.Item{
					CustomConcurrencyKeys: []state.CustomConcurrency{
						{
							Key: util.ConcurrencyKey(
								enums.ConcurrencyScopeAccount,
								uuid.Nil,
								"acct-id",
							),
							Limit: 10,
						},
						{
							Key: util.ConcurrencyKey(
								enums.ConcurrencyScopeFn,
								uuid.Nil,
								"fn-id",
							),
							Limit: 5,
						},
					},
				},
			}, start)
			require.Nil(t, err)

			// First 2 partitions will be custom.
<<<<<<< HEAD
			parts, _ := q.ItemPartitions(ctx, item, true)
=======
			parts, _ := q.ItemPartitions(ctx, item, EnableKeyQueues)
>>>>>>> e3b7854d
			require.Equal(t, int(enums.PartitionTypeConcurrencyKey), parts[0].PartitionType)
			require.Equal(t, int(enums.PartitionTypeConcurrencyKey), parts[1].PartitionType)

			id, err := q.Lease(ctx, QueuePartition{}, item, 10*time.Second, time.Now(), nil)
			require.NoError(t, err)
			require.NotEmpty(t, id)

			t.Run("The scavenger queue should not yet be empty", func(t *testing.T) {
				mems, err := r.ZMembers(q.u.kg.ConcurrencyIndex())
				require.NoError(t, err)
				require.NotEmpty(t, mems)
			})

			err = q.Dequeue(ctx, QueuePartition{}, item)
			require.Nil(t, err)

			t.Run("The outstanding partition items should be empty", func(t *testing.T) {
				mem, _ := r.ZMembers(parts[0].zsetKey(q.u.kg))
				require.Equal(t, 0, len(mem))

				mem, _ = r.ZMembers(parts[1].zsetKey(q.u.kg))
				require.NoError(t, err)
				require.Equal(t, 0, len(mem))
			})

			t.Run("The concurrenty partition items should be empty", func(t *testing.T) {
				mem, _ := r.ZMembers(parts[0].concurrencyKey(q.u.kg))
				require.Equal(t, 0, len(mem))

				mem, _ = r.ZMembers(parts[1].concurrencyKey(q.u.kg))
				require.NoError(t, err)
				require.Equal(t, 0, len(mem))
			})

			t.Run("The scavenger queue should now be empty", func(t *testing.T) {
				mems, _ := r.ZMembers(q.u.kg.ConcurrencyIndex())
				require.Empty(t, mems)
			})
		})
	})

	t.Run("It should remove a queue item", func(t *testing.T) {
		r.FlushAll()

		start := time.Now()

		item, err := q.EnqueueItem(ctx, QueueItem{}, start)
		require.NoError(t, err)

		p := QueuePartition{FunctionID: &item.FunctionID}

		id, err := q.Lease(ctx, p, item, time.Second, time.Now(), nil)
		require.NoError(t, err)

		t.Run("The lease exists in the partition queue", func(t *testing.T) {
			count, err := q.InProgress(ctx, "p", p.FunctionID.String())
			require.NoError(t, err)
			require.EqualValues(t, 1, count, r.Dump())
		})

		err = q.Dequeue(ctx, p, item)
		require.NoError(t, err)

		t.Run("It should remove the item from the queue map", func(t *testing.T) {
			val := r.HGet(q.u.kg.QueueItem(), id.String())
			require.Empty(t, val)
		})

		t.Run("Extending a lease should fail after dequeue", func(t *testing.T) {
			id, err := q.ExtendLease(ctx, p, item, *id, time.Minute)
			require.Equal(t, ErrQueueItemNotFound, err)
			require.Nil(t, id)
		})

		t.Run("It should remove the item from the queue index", func(t *testing.T) {
			items, err := q.Peek(ctx, &p, time.Now().Add(time.Hour), 10)
			require.NoError(t, err)
			require.EqualValues(t, 0, len(items))
		})

		t.Run("It should remove the item from the concurrency partition's queue", func(t *testing.T) {
			count, err := q.InProgress(ctx, "p", p.FunctionID.String())
			require.NoError(t, err)
			require.EqualValues(t, 0, count)
		})

		t.Run("It should work if the item is not leased (eg. deletions)", func(t *testing.T) {
			item, err := q.EnqueueItem(ctx, QueueItem{}, start)
			require.NoError(t, err)

			err = q.Dequeue(ctx, p, item)
			require.NoError(t, err)

			val := r.HGet(q.u.kg.QueueItem(), id.String())
			require.Empty(t, val)
		})

		t.Run("Removes default indexes", func(t *testing.T) {
			at := time.Now().Truncate(time.Second)
			rid := ulid.MustNew(ulid.Now(), rand.Reader)
			item, err := q.EnqueueItem(ctx, QueueItem{
				FunctionID: uuid.New(),
				Data: osqueue.Item{
					Kind: osqueue.KindEdge,
					Identifier: state.Identifier{
						RunID: rid,
					},
				},
			}, at)
			require.NoError(t, err)

			keys, err := r.ZMembers(fmt.Sprintf("{queue}:idx:run:%s", rid))
			require.NoError(t, err)
			require.Equal(t, 1, len(keys))

			err = q.Dequeue(ctx, p, item)
			require.NoError(t, err)

			keys, err = r.ZMembers(fmt.Sprintf("{queue}:idx:run:%s", rid))
			require.NotNil(t, err)
			require.Equal(t, true, strings.Contains(err.Error(), "no such key"))
			require.Equal(t, 0, len(keys))
		})
	})

	t.Run("backcompat: it should not drop previous partition names from concurrency index", func(t *testing.T) {
		// This tests backwards compatibility with the old concurrency index member naming scheme
		r.FlushAll()
		start := time.Now().Truncate(time.Second)

		customQueueName := "custom-queue-name"
		item, err := q.EnqueueItem(ctx, QueueItem{
			FunctionID: uuid.New(),
			Data: osqueue.Item{
				QueueName: &customQueueName,
			},
			QueueName: &customQueueName,
		}, start)
		require.NoError(t, err)
<<<<<<< HEAD
		parts, _ := q.ItemPartitions(ctx, item, true)
=======
		parts, _ := q.ItemPartitions(ctx, item, EnableKeyQueues)
>>>>>>> e3b7854d

		itemCountMatches := func(num int) {
			zsetKey := parts[0].zsetKey(q.u.kg)
			items, err := rc.Do(ctx, rc.B().
				Zrangebyscore().
				Key(zsetKey).
				Min("-inf").
				Max("+inf").
				Build()).AsStrSlice()
			require.NoError(t, err)
			assert.Equal(t, num, len(items), "expected %d items in the queue %q", num, zsetKey, r.Dump())
		}

		concurrencyItemCountMatches := func(num int) {
			items, err := rc.Do(ctx, rc.B().
				Zrangebyscore().
				Key(parts[0].concurrencyKey(q.u.kg)).
				Min("-inf").
				Max("+inf").
				Build()).AsStrSlice()
			require.NoError(t, err)
			assert.Equal(t, num, len(items), "expected %d items in the concurrency queue", num, r.Dump())
		}

		itemCountMatches(1)
		concurrencyItemCountMatches(0)

		_, err = q.Lease(ctx, parts[0], item, time.Second, time.Now(), nil)
		require.NoError(t, err)

		itemCountMatches(0)
		concurrencyItemCountMatches(1)

		// Ensure the concurrency index is updated.
		mem, err := r.ZMembers(q.u.kg.ConcurrencyIndex())
		require.NoError(t, err)
		assert.Equal(t, 1, len(mem))
		assert.Contains(t, mem[0], parts[0].ID)

		// Dequeue the item.
		err = q.Dequeue(ctx, parts[0], item)
		require.NoError(t, err)

		itemCountMatches(0)
		concurrencyItemCountMatches(0)

		// Ensure the concurrency index is updated.
		numMembers, err := rc.Do(ctx, rc.B().Zcard().Key(q.u.kg.ConcurrencyIndex()).Build()).AsInt64()
		require.NoError(t, err, r.Dump())
		assert.Equal(t, int64(0), numMembers, "concurrency index should be empty", mem)
	})
}

func TestQueueRequeue(t *testing.T) {
	r := miniredis.RunT(t)

	rc, err := rueidis.NewClient(rueidis.ClientOption{
		InitAddress:  []string{r.Addr()},
		DisableCache: true,
	})
	require.NoError(t, err)
	defer rc.Close()

	q := NewQueue(NewQueueClient(rc, QueueDefaultKey))
	ctx := context.Background()

	t.Run("Re-enqueuing a leased item should succeed", func(t *testing.T) {
		now := time.Now()

		item, err := q.EnqueueItem(ctx, QueueItem{}, now)
		require.NoError(t, err)

		p := QueuePartition{FunctionID: &item.FunctionID}

		_, err = q.Lease(ctx, p, item, time.Second, time.Now(), nil)
		require.NoError(t, err)

		// Assert partition index is original
		pi := QueuePartition{FunctionID: &item.FunctionID}
		requirePartitionScoreEquals(t, r, pi.FunctionID, now.Truncate(time.Second))

		requirePartitionInProgress(t, q, item.FunctionID, 1)

		next := now.Add(time.Hour)
		err = q.Requeue(ctx, item, next)
		require.NoError(t, err)

		t.Run("It should re-enqueue the item with the future time", func(t *testing.T) {
			requireItemScoreEquals(t, r, item, next)
		})

		t.Run("It should always remove the lease from the re-enqueued item", func(t *testing.T) {
			fetched := getQueueItem(t, r, item.ID)
			require.Nil(t, fetched.LeaseID)
		})

		t.Run("It should decrease the in-progress count", func(t *testing.T) {
			requirePartitionInProgress(t, q, item.FunctionID, 0)
		})

		t.Run("It should update the partition's earliest time, if earliest", func(t *testing.T) {
			// Assert partition index is updated, as there's only one item here.
			requirePartitionScoreEquals(t, r, pi.FunctionID, next)
		})

		t.Run("It should not update the partition's earliest time, if later", func(t *testing.T) {
			_, err := q.EnqueueItem(ctx, QueueItem{}, now)
			require.NoError(t, err)

			requirePartitionScoreEquals(t, r, pi.FunctionID, now)

			next := now.Add(2 * time.Hour)
			err = q.Requeue(ctx, item, next)
			require.NoError(t, err)

			requirePartitionScoreEquals(t, r, pi.FunctionID, now)
		})

		t.Run("Updates default indexes", func(t *testing.T) {
			at := time.Now().Truncate(time.Second)
			rid := ulid.MustNew(ulid.Now(), rand.Reader)
			item, err := q.EnqueueItem(ctx, QueueItem{
				FunctionID: uuid.New(),
				Data: osqueue.Item{
					Kind: osqueue.KindEdge,
					Identifier: state.Identifier{
						RunID: rid,
					},
				},
			}, at)
			require.NoError(t, err)

			key := fmt.Sprintf("{queue}:idx:run:%s", rid)

			keys, err := r.ZMembers(key)
			require.NoError(t, err)
			require.Equal(t, 1, len(keys))

			// Score for entry should be the first enqueue time.
			scores, err := r.ZMScore(key, keys[0])
			require.NoError(t, err)
			require.EqualValues(t, at.UnixMilli(), scores[0])

			next := now.Add(2 * time.Hour)
			err = q.Requeue(ctx, item, next)
			require.NoError(t, err)

			// Score should be the requeue time.
			scores, err = r.ZMScore(key, keys[0])
			require.NoError(t, err)
			require.EqualValues(t, next.UnixMilli(), scores[0])

			// Still only one member.
			keys, err = r.ZMembers(key)
			require.NoError(t, err)
			require.Equal(t, 1, len(keys))
		})
	})

	t.Run("For a queue item with concurrency keys it requeues all partitions", func(t *testing.T) {
		r.FlushAll()

		fnID, acctID := uuid.NewSHA1(uuid.NameSpaceDNS, []byte("fn")),
			uuid.NewSHA1(uuid.NameSpaceDNS, []byte("acct"))

		now := time.Now()
		item := QueueItem{
			FunctionID: fnID,
			Data: osqueue.Item{
				Identifier: state.Identifier{
					AccountID: acctID,
				},
				CustomConcurrencyKeys: []state.CustomConcurrency{
					{
						Key: util.ConcurrencyKey(
							enums.ConcurrencyScopeAccount,
							acctID,
							"test-plz",
						),
						Limit: 5,
					},
					{
						Key: util.ConcurrencyKey(
							enums.ConcurrencyScopeFn,
							fnID,
							"another-id",
						),
						Limit: 2,
					},
				},
			},
		}
		item, err := q.EnqueueItem(ctx, item, now)
		require.NoError(t, err)

<<<<<<< HEAD
		parts, _ := q.ItemPartitions(ctx, item, true)
=======
		parts, _ := q.ItemPartitions(ctx, item, EnableKeyQueues)
>>>>>>> e3b7854d

		// Get all scores
		itemScoreA, _ := r.ZMScore(parts[0].zsetKey(q.u.kg), item.ID)
		itemScoreB, _ := r.ZMScore(parts[1].zsetKey(q.u.kg), item.ID)
		partScoreA, _ := r.ZMScore(q.u.kg.GlobalPartitionIndex(), parts[0].ID)
		partScoreB, _ := r.ZMScore(q.u.kg.GlobalPartitionIndex(), parts[1].ID)
		accountPartScoreA, _ := r.ZMScore(q.u.kg.AccountPartitionIndex(acctID), parts[0].ID)
		accountPartScoreB, _ := r.ZMScore(q.u.kg.AccountPartitionIndex(acctID), parts[1].ID)
		accountScore, _ := r.ZMScore(q.u.kg.GlobalAccountIndex(), acctID.String())

		require.NotEmpty(t, itemScoreA, "Couldn't find item in '%s':\n%s", parts[0].zsetKey(q.u.kg), r.Dump())
		require.NotEmpty(t, itemScoreB, "Couldn't find item in '%s':\n%s", parts[1].zsetKey(q.u.kg), r.Dump())
		require.NotEmpty(t, partScoreA)
		require.NotEmpty(t, partScoreB)
		require.Equal(t, partScoreA, accountPartScoreA, "expected account partitions to match global partitions")
		require.Equal(t, partScoreB, accountPartScoreB, "expected account partitions to match global partitions")
		require.Equal(t, accountPartScoreA[0], accountScore[0], "expected account score to match earliest account partition")

		_, err = q.Lease(ctx, QueuePartition{}, item, time.Second, q.clock.Now(), nil)
		require.NoError(t, err)

		// Requeue
		next := now.Add(time.Hour)
		err = q.Requeue(ctx, item, next)
		require.NoError(t, err)

		t.Run("It requeues all partitions", func(t *testing.T) {
			newItemScoreA, _ := r.ZMScore(parts[0].zsetKey(q.u.kg), item.ID)
			newItemScoreB, _ := r.ZMScore(parts[1].zsetKey(q.u.kg), item.ID)
			newPartScoreA, _ := r.ZMScore(q.u.kg.GlobalPartitionIndex(), parts[0].ID)
			newPartScoreB, _ := r.ZMScore(q.u.kg.GlobalPartitionIndex(), parts[1].ID)
			newAccountPartScoreA, _ := r.ZMScore(q.u.kg.AccountPartitionIndex(acctID), parts[0].ID)
			newAccountPartScoreB, _ := r.ZMScore(q.u.kg.AccountPartitionIndex(acctID), parts[1].ID)
			newAccountScore, _ := r.ZMScore(q.u.kg.GlobalAccountIndex(), acctID.String())

			require.NotEqual(t, itemScoreA, newItemScoreA)
			require.NotEqual(t, itemScoreB, newItemScoreB)
			require.NotEqual(t, partScoreA, newPartScoreA)
			require.NotEqual(t, partScoreB, newPartScoreB)
			require.Equal(t, newPartScoreA, newAccountPartScoreA)
			require.Equal(t, newPartScoreB, newAccountPartScoreB)
			require.Equal(t, next.Truncate(time.Second).Unix(), int64(newPartScoreA[0]))
			require.Equal(t, newAccountPartScoreA[0], newAccountScore[0], "expected account score to match earliest account partition", r.Dump())

			require.Equal(t, newItemScoreA, newItemScoreB)
			require.EqualValues(t, next.UnixMilli(), int(newItemScoreA[0]))
			require.EqualValues(t, next.Unix(), int(newPartScoreA[0]))
		})
	})
}

func TestQueuePartitionLease(t *testing.T) {
	now := time.Now().Truncate(time.Second)

	idA, idB, idC := uuid.New(), uuid.New(), uuid.New()
	atA, atB, atC := now, now.Add(time.Second), now.Add(2*time.Second)

	pA := QueuePartition{ID: idA.String(), FunctionID: &idA}

	r := miniredis.RunT(t)

	rc, err := rueidis.NewClient(rueidis.ClientOption{
		InitAddress:  []string{r.Addr()},
		DisableCache: true,
	})
	require.NoError(t, err)
	defer rc.Close()

	q := NewQueue(NewQueueClient(rc, QueueDefaultKey))
	ctx := context.Background()

	_, err = q.EnqueueItem(ctx, QueueItem{FunctionID: idA}, atA)
	require.NoError(t, err)
	_, err = q.EnqueueItem(ctx, QueueItem{FunctionID: idB}, atB)
	require.NoError(t, err)
	_, err = q.EnqueueItem(ctx, QueueItem{FunctionID: idC}, atC)
	require.NoError(t, err)

	t.Run("Partitions are in order after enqueueing", func(t *testing.T) {
		items, err := q.PartitionPeek(ctx, true, time.Now().Add(time.Hour), PartitionPeekMax)
		require.NoError(t, err)
		require.Len(t, items, 3)
		require.EqualValues(t, []*QueuePartition{
			{ID: idA.String(), FunctionID: &idA, AccountID: uuid.Nil, ConcurrencyLimit: consts.DefaultConcurrencyLimit},
			{ID: idB.String(), FunctionID: &idB, AccountID: uuid.Nil, ConcurrencyLimit: consts.DefaultConcurrencyLimit},
			{ID: idC.String(), FunctionID: &idC, AccountID: uuid.Nil, ConcurrencyLimit: consts.DefaultConcurrencyLimit},
		}, items)
	})

	leaseUntil := now.Add(3 * time.Second)

	t.Run("It leases a partition", func(t *testing.T) {
		// Lease the first item now.
		leasedAt := time.Now()
		leaseID, capacity, err := q.PartitionLease(ctx, &pA, time.Until(leaseUntil))
		require.NoError(t, err)
		require.NotNil(t, leaseID)
		require.NotZero(t, capacity)

		// Pause so that we can assert that the last lease time was set correctly.
		<-time.After(50 * time.Millisecond)

		t.Run("It updates the partition score", func(t *testing.T) {
			items, err := q.PartitionPeek(ctx, true, now.Add(time.Hour), PartitionPeekMax)

			// Require the lease ID is within 25 MS of the expected value.
			require.WithinDuration(t, leaseUntil, ulid.Time(leaseID.Time()), 25*time.Millisecond)

			require.NoError(t, err)
			require.Len(t, items, 3)
			require.EqualValues(t, []*QueuePartition{
				{ID: idB.String(), FunctionID: &idB, AccountID: uuid.Nil, ConcurrencyLimit: consts.DefaultConcurrencyLimit},
				{ID: idC.String(), FunctionID: &idC, AccountID: uuid.Nil, ConcurrencyLimit: consts.DefaultConcurrencyLimit},
				{
					ID:               idA.String(),
					FunctionID:       &idA,
					AccountID:        uuid.Nil,
					Last:             items[2].Last, // Use the leased partition time.
					LeaseID:          leaseID,
					ConcurrencyLimit: consts.DefaultConcurrencyLimit,
				}, // idA is now last.
			}, items)
			requirePartitionScoreEquals(t, r, &idA, leaseUntil)
			// require that the last leased time is within 5ms for tests
			require.WithinDuration(t, leasedAt, time.UnixMilli(items[2].Last), 5*time.Millisecond)
		})

		t.Run("It can't lease an existing partition lease", func(t *testing.T) {
			id, capacity, err := q.PartitionLease(ctx, &pA, time.Second*29)
			require.Equal(t, ErrPartitionAlreadyLeased, err)
			require.Nil(t, id)
			require.Zero(t, capacity)

			// Assert that score didn't change (we added 1 second in the previous test)
			requirePartitionScoreEquals(t, r, &idA, leaseUntil)
		})

	})

	t.Run("It allows leasing an expired partition lease", func(t *testing.T) {
		<-time.After(time.Until(leaseUntil))

		requirePartitionScoreEquals(t, r, &idA, leaseUntil)

		id, capacity, err := q.PartitionLease(ctx, &pA, time.Second*5)
		require.Nil(t, err)
		require.NotNil(t, id)
		require.NotZero(t, capacity)

		requirePartitionScoreEquals(t, r, &idA, time.Now().Add(time.Second*5))
	})

	t.Run("Partition pausing", func(t *testing.T) {
		r.FlushAll() // reset everything
		q := NewQueue(NewQueueClient(rc, QueueDefaultKey))
		ctx := context.Background()

		_, err = q.EnqueueItem(ctx, QueueItem{FunctionID: idA}, atA)
		require.NoError(t, err)
		_, err = q.EnqueueItem(ctx, QueueItem{FunctionID: idB}, atB)
		require.NoError(t, err)
		_, err = q.EnqueueItem(ctx, QueueItem{FunctionID: idC}, atC)
		require.NoError(t, err)

		t.Run("Fails to lease a paused partition", func(t *testing.T) {
			// pause fn A's partition:
			err = q.SetFunctionPaused(ctx, idA, true)
			require.NoError(t, err)

			// attempt to lease the paused partition:
			id, capacity, err := q.PartitionLease(ctx, &pA, time.Second*5)
			require.Nil(t, id)
			require.Error(t, err)
			require.Zero(t, capacity)
			require.ErrorIs(t, err, ErrPartitionPaused)
		})

		t.Run("Succeeds to lease a previously paused partition", func(t *testing.T) {
			// unpause fn A's partition:
			err = q.SetFunctionPaused(ctx, idA, false)
			require.NoError(t, err)

			// attempt to lease the unpaused partition:
			id, capacity, err := q.PartitionLease(ctx, &pA, time.Second*5)
			require.NotNil(t, id)
			require.NoError(t, err)
			require.NotZero(t, capacity)
		})
	})

	t.Run("With key partitions", func(t *testing.T) {
		fnID := uuid.New()

		// Enqueueing an item
		ck := createConcurrencyKey(enums.ConcurrencyScopeFn, fnID, "test", 1)
		_, _, hash, _ := ck.ParseKey() // get the hash of the "test" string / evaluated input.

		_, err := q.EnqueueItem(ctx, QueueItem{
			FunctionID: fnID,
			Data: osqueue.Item{
				CustomConcurrencyKeys: []state.CustomConcurrency{ck},
			},
		}, now.Add(10*time.Second))
		require.NoError(t, err)

		p := QueuePartition{
			ID:               q.u.kg.PartitionQueueSet(enums.PartitionTypeConcurrencyKey, fnID.String(), hash),
			FunctionID:       &fnID,
			PartitionType:    int(enums.PartitionTypeConcurrencyKey),
			ConcurrencyScope: int(enums.ConcurrencyScopeFn),
		}

		leaseUntil := now.Add(3 * time.Second)
		leaseID, capacity, err := q.PartitionLease(ctx, &p, time.Until(leaseUntil))
		require.NoError(t, err)
		require.NotNil(t, leaseID)
		require.NotZero(t, capacity)
	})

	t.Run("concurrency is checked early", func(t *testing.T) {
		start := time.Now().Truncate(time.Second)

		t.Run("With partition concurrency limits", func(t *testing.T) {
			r.FlushAll()

			// Only allow a single leased item
			q.concurrencyLimitGetter = func(ctx context.Context, p QueuePartition) PartitionConcurrencyLimits {
				return PartitionConcurrencyLimits{1, 1, 1}
			}

			fnID := uuid.New()
			// Create a new item
			itemA, err := q.EnqueueItem(ctx, QueueItem{FunctionID: fnID}, start)
			require.NoError(t, err)
			_, err = q.EnqueueItem(ctx, QueueItem{FunctionID: fnID}, start)
			require.NoError(t, err)
			// Use the new item's workflow ID
			p := QueuePartition{ID: itemA.FunctionID.String(), FunctionID: &itemA.FunctionID}

			t.Run("Leases with capacity", func(t *testing.T) {
				_, err = q.Lease(ctx, p, itemA, 5*time.Second, time.Now(), nil)
				require.NoError(t, err)
			})

			t.Run("Partition lease errors without capacity", func(t *testing.T) {
				leaseId, _, err := q.PartitionLease(ctx, &p, 5*time.Second)
				require.Nil(t, leaseId, "No lease id when leasing fails.\n%s", r.Dump())
				require.Error(t, err)
				require.ErrorIs(t, err, ErrPartitionConcurrencyLimit)
			})
		})

		t.Run("With account concurrency limits", func(t *testing.T) {
			r.FlushAll()

			// Only allow a single leased item via account limits
			q.concurrencyLimitGetter = func(ctx context.Context, p QueuePartition) PartitionConcurrencyLimits {
				return PartitionConcurrencyLimits{
					AccountLimit:   1,
					FunctionLimit:  100,
					CustomKeyLimit: NoConcurrencyLimit,
				}
			}

			acctId := uuid.New()

			// Create a new item
			itemA, err := q.EnqueueItem(ctx, QueueItem{FunctionID: uuid.New(), Data: osqueue.Item{Identifier: state.Identifier{AccountID: acctId}}}, start)
			require.NoError(t, err)

			_, err = q.EnqueueItem(ctx, QueueItem{FunctionID: uuid.New(), Data: osqueue.Item{Identifier: state.Identifier{AccountID: acctId}}}, start)
			require.NoError(t, err)

			// Use the new item's workflow ID
			p := QueuePartition{AccountID: acctId, FunctionID: &itemA.FunctionID}

			t.Run("Leases with capacity", func(t *testing.T) {
				_, err = q.Lease(ctx, p, itemA, 5*time.Second, time.Now(), nil)
				require.NoError(t, err)
			})

			t.Run("Partition lease errors without capacity", func(t *testing.T) {
				leaseId, _, err := q.PartitionLease(ctx, &p, 5*time.Second)
				require.Nil(t, leaseId, "No lease id when leasing fails.\n%s", r.Dump())
				require.Error(t, err)
				require.ErrorIs(t, err, ErrAccountConcurrencyLimit)
			})
		})

		t.Run("With custom concurrency limits", func(t *testing.T) {
			r.FlushAll()
			// Only allow a single leased item via account limits
			q.concurrencyLimitGetter = func(ctx context.Context, p QueuePartition) PartitionConcurrencyLimits {
				return PartitionConcurrencyLimits{
					AccountLimit:   100,
					FunctionLimit:  100,
					CustomKeyLimit: 1,
				}
			}

			ck := createConcurrencyKey(enums.ConcurrencyScopeAccount, uuid.Nil, "foo", 1)

			// Create a new item
			itemA, err := q.EnqueueItem(ctx, QueueItem{
				FunctionID: uuid.New(),
				Data: osqueue.Item{
					CustomConcurrencyKeys: []state.CustomConcurrency{
						{
							Key:   ck.Key,
							Limit: 1,
						},
					},
				},
			}, start)
			require.NoError(t, err)

			_, err = q.EnqueueItem(ctx, QueueItem{
				FunctionID: uuid.New(),
				Data: osqueue.Item{
					CustomConcurrencyKeys: []state.CustomConcurrency{
						{
							Key:   ck.Key,
							Limit: 1,
						},
					},
				},
			}, start)
			require.NoError(t, err)

			// Use the new item's workflow ID
			p := QueuePartition{FunctionID: &itemA.FunctionID}

			t.Run("Leases with capacity", func(t *testing.T) {
				_, err = q.Lease(ctx, p, itemA, 5*time.Second, time.Now(), nil)
				require.NoError(t, err)
			})

			t.Run("Partition lease errors without capacity", func(t *testing.T) {
				_, _, hash, _ := ck.ParseKey()
				qp := getPartition(t, r, enums.PartitionTypeConcurrencyKey, uuid.Nil, hash)

				leaseId, _, err := q.PartitionLease(ctx, &qp, 5*time.Second)
				require.Nil(t, leaseId, "No lease id when leasing fails.\n%s", r.Dump())
				require.Error(t, err)
				require.ErrorIs(t, err, ErrConcurrencyLimitCustomKey)
			})
		})
	})
}

func TestQueuePartitionPeek(t *testing.T) {
	idA := uuid.New() // low pri
	idB := uuid.New()
	idC := uuid.New()

	accountId := uuid.New()

	newQueueItem := func(id uuid.UUID) QueueItem {
		return QueueItem{
			FunctionID: id,
			Data: osqueue.Item{
				Identifier: state.Identifier{
					WorkflowID: id,
					AccountID:  accountId,
				},
			},
		}
	}

	now := time.Now().Truncate(time.Second).UTC()
	atA, atB, atC := now, now.Add(2*time.Second), now.Add(4*time.Second)

	r := miniredis.RunT(t)

	rc, err := rueidis.NewClient(rueidis.ClientOption{
		InitAddress:  []string{r.Addr()},
		DisableCache: true,
	})
	require.NoError(t, err)
	defer rc.Close()

	q := NewQueue(
		NewQueueClient(rc, QueueDefaultKey),
		WithPriorityFinder(func(ctx context.Context, p QueuePartition) uint {
			if p.FunctionID == nil {
				return PriorityMin
			}
			switch *p.FunctionID {
			case idB, idC:
				return PriorityMax
			default:
				return PriorityMin // Sorry A
			}
		}),
	)
	ctx := context.Background()

	enqueue := func(q *queue) {
		_, err := q.EnqueueItem(ctx, newQueueItem(idA), atA)
		require.NoError(t, err)
		_, err = q.EnqueueItem(ctx, newQueueItem(idB), atB)
		require.NoError(t, err)
		_, err = q.EnqueueItem(ctx, newQueueItem(idC), atC)
		require.NoError(t, err)
	}
	enqueue(q)

	t.Run("Sequentially returns partitions in order", func(t *testing.T) {
		items, err := q.PartitionPeek(ctx, true, time.Now().Add(time.Hour), PartitionPeekMax)
		require.NoError(t, err)
		require.Len(t, items, 3)
		require.EqualValues(t, []*QueuePartition{
			{ID: idA.String(), FunctionID: &idA, AccountID: accountId, ConcurrencyLimit: consts.DefaultConcurrencyLimit},
			{ID: idB.String(), FunctionID: &idB, AccountID: accountId, ConcurrencyLimit: consts.DefaultConcurrencyLimit},
			{ID: idC.String(), FunctionID: &idC, AccountID: accountId, ConcurrencyLimit: consts.DefaultConcurrencyLimit},
		}, items)
	})

	t.Run("With a single peek max, it returns the first item if sequential every time", func(t *testing.T) {
		for i := 0; i <= 50; i++ {
			items, err := q.PartitionPeek(ctx, true, time.Now().Add(time.Hour), 1)
			require.NoError(t, err)
			require.Len(t, items, 1)
			require.Equal(t, &idA, items[0].FunctionID)
		}
	})

	t.Run("With a single peek max, it returns random items that are available using offsets", func(t *testing.T) {
		found := map[uuid.UUID]bool{idA: false, idB: false, idC: false}

		for i := 0; i <= 50; i++ {
			items, err := q.PartitionPeek(ctx, false, time.Now().Add(time.Hour), 1)
			require.NoError(t, err)
			require.Len(t, items, 1)
			found[*items[0].FunctionID] = true
			<-time.After(time.Millisecond)
		}

		for id, v := range found {
			require.True(t, v, "PartitionPeek didn't find id '%s' via random offsets", id)
		}
	})

	t.Run("Random returns items randomly using weighted sample", func(t *testing.T) {
		a, b, c := 0, 0, 0
		for i := 0; i <= 1000; i++ {
			items, err := q.PartitionPeek(ctx, false, time.Now().Add(time.Hour), PartitionPeekMax)
			require.NoError(t, err)
			require.Len(t, items, 3)
			switch *items[0].FunctionID {
			case idA:
				a++
			case idB:
				b++
			case idC:
				c++
			default:
				t.Fatal()
			}
		}
		// Statistically this is going to fail at some point, but we want to ensure randomness
		// will return low priority items less.
		require.GreaterOrEqual(t, a, 1) // A may be called low-digit times.
		require.Less(t, a, 250)         // But less than 1/4 (it's 1 in 10, statistically)
		require.Greater(t, c, 300)
		require.Greater(t, b, 300)
	})

	t.Run("It ignores partitions with denylists", func(t *testing.T) {
		r := miniredis.RunT(t)

		rc, err := rueidis.NewClient(rueidis.ClientOption{
			InitAddress:  []string{r.Addr()},
			DisableCache: true,
		})
		require.NoError(t, err)
		defer rc.Close()

		q := NewQueue(
			NewQueueClient(rc, QueueDefaultKey),
			WithPriorityFinder(func(ctx context.Context, p QueuePartition) uint {
				if p.FunctionID == nil {
					return PriorityMin
				}
				switch *p.FunctionID {
				case idA:
					return PriorityMax
				default:
					return PriorityMin // Sorry A
				}
			}),
			// Ignore A
			WithDenyQueueNames(idA.String()),
		)

		enqueue(q)

		// This should only select B and C, as id A is ignored.
		items, err := q.PartitionPeek(ctx, true, time.Now().Add(time.Hour), PartitionPeekMax)
		require.NoError(t, err)
		require.Len(t, items, 2)
		require.EqualValues(t, []*QueuePartition{
			{ID: idB.String(), FunctionID: &idB, AccountID: accountId, ConcurrencyLimit: consts.DefaultConcurrencyLimit},
			{ID: idC.String(), FunctionID: &idC, AccountID: accountId, ConcurrencyLimit: consts.DefaultConcurrencyLimit},
		}, items)

		// Try without sequential scans
		items, err = q.PartitionPeek(ctx, false, time.Now().Add(time.Hour), PartitionPeekMax)
		require.NoError(t, err)
		require.Len(t, items, 2)
	})

	t.Run("Peeking ignores paused partitions", func(t *testing.T) {
		r := miniredis.RunT(t)
		rc, err := rueidis.NewClient(rueidis.ClientOption{
			InitAddress:  []string{r.Addr()},
			DisableCache: true,
		})
		require.NoError(t, err)
		defer rc.Close()

		q := NewQueue(
			NewQueueClient(rc, QueueDefaultKey),
			WithPriorityFinder(func(_ context.Context, _ QueuePartition) uint {
				return PriorityDefault
			}),
		)
		enqueue(q)

		// Pause A, excluding it from peek:
		err = q.SetFunctionPaused(ctx, idA, true)
		require.NoError(t, err)

		// This should only select B and C, as id A is ignored:
		items, err := q.PartitionPeek(ctx, true, time.Now().Add(time.Hour), PartitionPeekMax)
		require.NoError(t, err)
		require.Len(t, items, 2)
		require.EqualValues(t, []*QueuePartition{
			{ID: idB.String(), FunctionID: &idB, AccountID: accountId, ConcurrencyLimit: consts.DefaultConcurrencyLimit},
			{ID: idC.String(), FunctionID: &idC, AccountID: accountId, ConcurrencyLimit: consts.DefaultConcurrencyLimit},
		}, items)

		// After unpausing A, it should be included in the peek:
		err = q.SetFunctionPaused(ctx, idA, false)
		require.NoError(t, err)
		items, err = q.PartitionPeek(ctx, true, time.Now().Add(time.Hour), PartitionPeekMax)
		require.NoError(t, err)
		require.Len(t, items, 3)
		require.EqualValues(t, []*QueuePartition{
			{ID: idA.String(), FunctionID: &idA, AccountID: accountId, ConcurrencyLimit: consts.DefaultConcurrencyLimit},
			{ID: idB.String(), FunctionID: &idB, AccountID: accountId, ConcurrencyLimit: consts.DefaultConcurrencyLimit},
			{ID: idC.String(), FunctionID: &idC, AccountID: accountId, ConcurrencyLimit: consts.DefaultConcurrencyLimit},
		}, items, r.Dump())
	})

	t.Run("Cleans up missing partitions in account queue", func(t *testing.T) {
		r := miniredis.RunT(t)
		rc, err := rueidis.NewClient(rueidis.ClientOption{
			InitAddress:  []string{r.Addr()},
			DisableCache: true,
		})
		require.NoError(t, err)
		defer rc.Close()

		q := NewQueue(
			NewQueueClient(rc, QueueDefaultKey),
			WithPriorityFinder(func(_ context.Context, _ QueuePartition) uint {
				return PriorityDefault
			}),
		)
		enqueue(q)

		// Create inconsistency: Delete partition item from partition hash and global partition index but _not_ account partitions
		err = rc.Do(ctx, rc.B().Hdel().Key(q.u.kg.PartitionItem()).Field(idA.String()).Build()).Error()
		require.NoError(t, err)
		err = rc.Do(ctx, rc.B().Zrem().Key(q.u.kg.GlobalPartitionIndex()).Member(idA.String()).Build()).Error()
		require.NoError(t, err)

		// This should only select B and C, as id A is ignored and cleaned up:
		items, err := q.partitionPeek(ctx, q.u.kg.AccountPartitionIndex(accountId), true, time.Now().Add(time.Hour), PartitionPeekMax, &accountId)
		require.NoError(t, err)
		require.Len(t, items, 2)
		require.EqualValues(t, []*QueuePartition{
			{ID: idB.String(), AccountID: accountId, FunctionID: &idB, ConcurrencyLimit: consts.DefaultConcurrencyLimit},
			{ID: idC.String(), AccountID: accountId, FunctionID: &idC, ConcurrencyLimit: consts.DefaultConcurrencyLimit},
		}, items)

		// Ensure the partition is removed from the account queue
		apIds := getAccountPartitions(t, rc, accountId)
		assert.Equal(t, 2, len(apIds))
		assert.NotContains(t, apIds, idA.String())
		assert.Contains(t, apIds, idB.String())
		assert.Contains(t, apIds, idC.String())
	})

	t.Run("script should skip all null items", func(t *testing.T) {
		r := miniredis.RunT(t)
		rc, err := rueidis.NewClient(rueidis.ClientOption{
			InitAddress:  []string{r.Addr()},
			DisableCache: true,
		})
		require.NoError(t, err)
		defer rc.Close()

		kg := queueKeyGenerator{
			queueDefaultKey: QueueDefaultKey,
			queueItemKeyGenerator: queueItemKeyGenerator{
				queueDefaultKey: QueueDefaultKey,
			},
		}
		accountId := uuid.New()

		fnId := uuid.New()
		validPartitionItem, err := json.Marshal(QueuePartition{
			ID:         fnId.String(),
			FunctionID: &fnId,
			AccountID:  accountId,
		})
		require.NoError(t, err)

		err = rc.Do(ctx, rc.B().Hset().Key(kg.PartitionItem()).FieldValue().FieldValue(fnId.String(), string(validPartitionItem)).Build()).Error()
		require.NoError(t, err)

		rc.Do(ctx, rc.B().
			Zadd().
			Key(kg.AccountPartitionIndex(accountId)).
			ScoreMember().
			ScoreMember(0, "missing").
			ScoreMember(0, "missing1").
			ScoreMember(0, "missing2").
			ScoreMember(0, "missing3").
			ScoreMember(0, "missing4").
			ScoreMember(1, fnId.String()).
			ScoreMember(2, "missing5").
			ScoreMember(2, "missing6").
			ScoreMember(2, "missing7").
			ScoreMember(2, "missing8").
			ScoreMember(2, "missing9").
			Build())
		require.NoError(t, err)

		mem, err := r.ZMembers(kg.AccountPartitionIndex(accountId))
		require.NoError(t, err)
		require.Len(t, mem, 11)

		args, err := StrSlice([]any{
			time.Now().UnixMilli(),
			15,
			true,
		})
		require.NoError(t, err)

		resp, err := scripts["queue/partitionPeek"].Exec(
			ctx,
			rc,
			[]string{
				kg.AccountPartitionIndex(accountId),
				q.u.kg.PartitionItem(),
			},
			args,
		).ToAny()
		require.NoError(t, err)

		returned, ok := resp.([]any)
		require.True(t, ok)
		require.Len(t, returned, 3, r.Dump())
		require.Equal(t, int64(11), returned[0])
		require.Equal(t, []any{string(validPartitionItem)}, returned[1])
		require.Equal(t, []any{
			"missing",
			"missing1",
			"missing2",
			"missing3",
			"missing4",
			"missing5",
			"missing6",
			"missing7",
			"missing8",
			"missing9",
		}, returned[2])
	})
}

func TestQueuePartitionRequeue(t *testing.T) {
	r := miniredis.RunT(t)

	rc, err := rueidis.NewClient(rueidis.ClientOption{
		InitAddress:  []string{r.Addr()},
		DisableCache: true,
	})
	require.NoError(t, err)
	defer rc.Close()

	q := NewQueue(NewQueueClient(rc, QueueDefaultKey))
	ctx := context.Background()
	idA := uuid.New()
	now := time.Now()

	t.Run("For default items without concurrency settings", func(t *testing.T) {
		qi, err := q.EnqueueItem(ctx, QueueItem{FunctionID: idA}, now)
		require.NoError(t, err)

		p := QueuePartition{FunctionID: &qi.FunctionID, EnvID: &qi.WorkspaceID}

		t.Run("Uses the next job item's time when requeueing with another job", func(t *testing.T) {
			requirePartitionScoreEquals(t, r, &idA, now)
			next := now.Add(time.Hour)
			err := q.PartitionRequeue(ctx, &p, next, false)
			require.NoError(t, err)
			requirePartitionScoreEquals(t, r, &idA, now)
		})

		next := now.Add(5 * time.Second)
		t.Run("It removes any lease when requeueing", func(t *testing.T) {
			_, _, err := q.PartitionLease(ctx, &QueuePartition{FunctionID: &idA}, time.Minute)
			require.NoError(t, err)

			err = q.PartitionRequeue(ctx, &p, next, true)
			require.NoError(t, err)
			requirePartitionScoreEquals(t, r, &idA, next)

			loaded := getDefaultPartition(t, r, idA)
			require.Nil(t, loaded.LeaseID)

			// Forcing should set a ForceAtMS field.
			require.NotEmpty(t, loaded.ForceAtMS)

			t.Run("Enqueueing with a force at time should not update the score", func(t *testing.T) {
				loaded := getDefaultPartition(t, r, idA)
				require.NotEmpty(t, loaded.ForceAtMS)

				qi, err := q.EnqueueItem(ctx, QueueItem{FunctionID: idA}, now)

				loaded = getDefaultPartition(t, r, idA)
				require.NotEmpty(t, loaded.ForceAtMS)

				require.NoError(t, err)
				requirePartitionScoreEquals(t, r, &idA, next)
				requirePartitionScoreEquals(t, r, &idA, time.UnixMilli(loaded.ForceAtMS))

				// Now remove this item, as we don't need it for any future tests.
				err = q.Dequeue(ctx, p, qi)
				require.NoError(t, err)
			})
		})

		t.Run("It returns a partition not found error if deleted", func(t *testing.T) {
			err := q.Dequeue(ctx, p, qi)
			require.NoError(t, err)

			err = q.PartitionRequeue(ctx, &p, time.Now().Add(time.Minute), false)
			require.Equal(t, ErrPartitionGarbageCollected, err)

			// ensure gc also drops fn metadata
			require.False(t, r.Exists(q.u.kg.FnMetadata(*p.FunctionID)))

			err = q.PartitionRequeue(ctx, &p, time.Now().Add(time.Minute), false)
			require.Equal(t, ErrPartitionNotFound, err)
		})

		t.Run("Requeueing a paused partition does not affect the partition's pause state", func(t *testing.T) {
			_, err := q.EnqueueItem(ctx, QueueItem{FunctionID: idA}, now)
			require.NoError(t, err)

			_, _, err = q.PartitionLease(ctx, &QueuePartition{FunctionID: &idA}, time.Minute)
			require.NoError(t, err)

			err = q.SetFunctionPaused(ctx, idA, true)
			require.NoError(t, err)

			err = q.PartitionRequeue(ctx, &p, next, true)
			require.NoError(t, err)

			fnMeta := getFnMetadata(t, r, idA)
			require.True(t, fnMeta.Paused)
		})

		// We no longer delete queues on requeue when the concurrency queue is not empty;  this should happen on a final dequeue.
		t.Run("Does not garbage collect the partition with a non-empty concurrency queue", func(t *testing.T) {
			r.FlushAll()

			now := time.Now()
			next = now.Add(10 * time.Second)

			qi, err := q.EnqueueItem(ctx, QueueItem{FunctionID: idA}, now)
			require.NoError(t, err)

			requirePartitionScoreEquals(t, r, &idA, now)

			// Move the queue item to the concurrency (in-progress) queue
			_, err = q.Lease(ctx, p, qi, 10*time.Second, q.clock.Now(), nil)
			require.NoError(t, err)

			next = now.Add(time.Hour)

			// Requeuing cannot gc until queue item finishes processing
			err = q.PartitionRequeue(ctx, &p, next, false)
			require.NoError(t, err)

			// So the partition metadata should still exist
			loaded := getDefaultPartition(t, r, idA)
			require.Equal(t, &idA, loaded.FunctionID)
		})
	})

	t.Run("Custom concurrency keys", func(t *testing.T) {
		t.Run("For account-scoped partition keys", func(t *testing.T) {
			r.FlushAll()

			fnID, acctID := uuid.NewSHA1(uuid.NameSpaceDNS, []byte("fn")), uuid.NewSHA1(uuid.NameSpaceDNS, []byte("acct"))

			item := QueueItem{
				FunctionID: fnID,
				Data: osqueue.Item{
					Identifier: state.Identifier{
						AccountID: acctID,
					},
					CustomConcurrencyKeys: []state.CustomConcurrency{
						{
							Key: util.ConcurrencyKey(
								enums.ConcurrencyScopeAccount,
								acctID,
								"test-plz",
							),
							Limit: 1,
						},
					},
				},
			}

<<<<<<< HEAD
			parts, _ := q.ItemPartitions(ctx, item, true)
=======
			parts, _ := q.ItemPartitions(ctx, item, EnableKeyQueues)
>>>>>>> e3b7854d
			p := parts[0]

			require.Equal(t, "{queue}:concurrency:custom:a:4d59bf95-28b6-5423-b1a8-604046826e33:3cwxlkg53rr2c", p.concurrencyKey(q.u.kg))

			item, err := q.EnqueueItem(ctx, item, now)
			require.NoError(t, err)

			t.Run("Uses the next job item's time when requeueing with another job", func(t *testing.T) {
				requireGlobalPartitionScore(t, r, p.zsetKey(q.u.kg), now)
				next := now.Add(time.Hour)
				err := q.PartitionRequeue(ctx, &p, next, false)
				require.NoError(t, err)
				// This should still be now(), as we're not forcing "next" and the earliest job is still now.
				requireGlobalPartitionScore(t, r, p.zsetKey(q.u.kg), now)
			})

			t.Run("Forces a custom partition with `force` set to true", func(t *testing.T) {
				requireGlobalPartitionScore(t, r, p.zsetKey(q.u.kg), now)
				next := now.Add(time.Hour)
				err := q.PartitionRequeue(ctx, &p, next, true)
				require.NoError(t, err)
				requireGlobalPartitionScore(t, r, p.zsetKey(q.u.kg), next)
			})

			t.Run("Sets back to next job with force: false", func(t *testing.T) {
				err := q.PartitionRequeue(ctx, &p, time.Now(), false)
				require.NoError(t, err)
				requireGlobalPartitionScore(t, r, p.zsetKey(q.u.kg), now)
			})

			t.Run("It doesn't dequeue the partition with an in-progress job", func(t *testing.T) {
				id, err := q.Lease(ctx, p, item, 10*time.Second, q.clock.Now(), nil)
				require.NoError(t, err)
				require.NotNil(t, id)

				next := now.Add(time.Minute)

				err = q.PartitionRequeue(ctx, &p, next, false)
				require.NoError(t, err)
				requireGlobalPartitionScore(t, r, p.zsetKey(q.u.kg), next)

				t.Run("With an empty queue the zset is deleted", func(t *testing.T) {
					err := q.Dequeue(ctx, p, item)
					require.NoError(t, err)
					err = q.PartitionRequeue(ctx, &p, next, false)
					require.Error(t, ErrPartitionGarbageCollected, err)
				})
			})
		})
	})
}

func TestQueueFunctionPause(t *testing.T) {
	r := miniredis.RunT(t)
	rc, err := rueidis.NewClient(rueidis.ClientOption{
		InitAddress:  []string{r.Addr()},
		DisableCache: true,
	})
	require.NoError(t, err)
	defer rc.Close()

	q := NewQueue(
		NewQueueClient(rc, QueueDefaultKey),
		WithPriorityFinder(func(_ context.Context, _ QueuePartition) uint {
			return PriorityDefault
		}),
	)
	ctx := context.Background()

	now := time.Now().Truncate(time.Second)
	idA := uuid.New()
	_, err = q.EnqueueItem(ctx, QueueItem{FunctionID: idA}, now)
	require.NoError(t, err)

	err = q.SetFunctionPaused(ctx, idA, true)
	require.NoError(t, err)

	fnMeta := getFnMetadata(t, r, idA)
	require.True(t, fnMeta.Paused)

	err = q.SetFunctionPaused(ctx, idA, false)
	require.NoError(t, err)

	fnMeta = getFnMetadata(t, r, idA)
	require.False(t, fnMeta.Paused)
}

/*
TODO
func TestQueuePartitionReprioritize(t *testing.T) {
	now := time.Now().Truncate(time.Second)
	idA := uuid.New()

	priority := PriorityMin
	r := miniredis.RunT(t)

	rc, err := rueidis.NewClient(rueidis.ClientOption{
		InitAddress:  []string{r.Addr()},
		DisableCache: true,
	})
	require.NoError(t, err)
	defer rc.Close()

	defer rc.Close()
	q := NewQueue(
		NewQueueClient(rc, QueueDefaultKey),
		WithPriorityFinder(func(_ context.Context, _ QueuePartition) uint {
			return priority
		}),
	)
	ctx := context.Background()

	_, err = q.EnqueueItem(ctx, QueueItem{FunctionID: idA}, now)
	require.NoError(t, err)

	first := getDefaultPartition(t, r, idA)
	require.Equal(t, first.Priority, PriorityMin)

	t.Run("It updates priority", func(t *testing.T) {
		priority = PriorityMax
		err = q.PartitionReprioritize(ctx, idA.String(), PriorityMax)
		require.NoError(t, err)
		second := getDefaultPartition(t, r, idA)
		require.Equal(t, second.Priority, PriorityMax)
	})

	t.Run("It doesn't accept min priorities", func(t *testing.T) {
		err = q.PartitionReprioritize(ctx, idA.String(), PriorityMin+1)
		require.Equal(t, ErrPriorityTooLow, err)
	})

	t.Run("Changing priority does not affect the partition's pause state", func(t *testing.T) {
		err = q.SetFunctionPaused(ctx, idA, true)
		require.NoError(t, err)

		err = q.PartitionReprioritize(ctx, idA.String(), PriorityDefault)
		require.NoError(t, err)

		fnMeta := getFnMetadata(t, r, idA)
		require.True(t, fnMeta.Paused)
	})
}
*/

func TestQueueRequeueByJobID(t *testing.T) {
	ctx := context.Background()
	r := miniredis.RunT(t)

	rc, err := rueidis.NewClient(rueidis.ClientOption{
		InitAddress:  []string{r.Addr()},
		DisableCache: true,
	})
	require.NoError(t, err)
	defer rc.Close()

	q := NewQueue(NewQueueClient(rc, QueueDefaultKey))
	q.pf = func(ctx context.Context, p QueuePartition) uint {
		return PriorityMin
	}
	q.concurrencyLimitGetter = func(ctx context.Context, p QueuePartition) PartitionConcurrencyLimits {
		return PartitionConcurrencyLimits{100, 100, 100}
	}
	q.itemIndexer = QueueItemIndexerFunc
	q.clock = clockwork.NewRealClock()

	wsA := uuid.New()

	t.Run("Failure cases", func(t *testing.T) {

		t.Run("It fails with a non-existent job ID for an existing partition", func(t *testing.T) {
			r.FlushDB()

			jid := "yeee"
			item := QueueItem{
				ID:          jid,
				FunctionID:  wsA,
				WorkspaceID: wsA,
			}
			_, err := q.EnqueueItem(ctx, item, time.Now().Add(time.Second))
			require.NoError(t, err)

			err = q.RequeueByJobID(ctx, "no bruv", time.Now().Add(5*time.Second))
			require.NotNil(t, err)
		})

		t.Run("It fails if the job is leased", func(t *testing.T) {
			r.FlushDB()

			jid := "leased"
			item := QueueItem{
				ID:          jid,
				FunctionID:  wsA,
				WorkspaceID: wsA,
			}

			item, err := q.EnqueueItem(ctx, item, time.Now().Add(time.Second))
			require.NoError(t, err)

			partitions, err := q.PartitionPeek(ctx, true, time.Now().Add(5*time.Second), 10)
			require.NoError(t, err)
			require.Equal(t, 1, len(partitions))

			// Lease
			lid, err := q.Lease(ctx, *partitions[0], item, time.Second*10, time.Now(), nil)
			require.NoError(t, err)
			require.NotNil(t, lid)

			err = q.RequeueByJobID(ctx, jid, time.Now().Add(5*time.Second))
			require.NotNil(t, err)
		})
	})

	t.Run("It requeues the job", func(t *testing.T) {
		r.FlushDB()

		jid := "requeue-plz"
		at := time.Now().Add(time.Second).Truncate(time.Millisecond)
		item := QueueItem{
			ID:          jid,
			FunctionID:  wsA,
			WorkspaceID: wsA,
			AtMS:        at.UnixMilli(),
		}
		item, err := q.EnqueueItem(ctx, item, at)
		require.Equal(t, time.UnixMilli(item.WallTimeMS), at)
		require.NoError(t, err)

		// Find all functions
		parts, err := q.PartitionPeek(ctx, true, at.Add(time.Hour), 10)
		require.NoError(t, err)
		require.Equal(t, 1, len(parts))

		// Requeue the function for 5 seconds in the future.
		next := at.Add(5 * time.Second)
		err = q.RequeueByJobID(ctx, jid, next)
		require.Nil(t, err, r.Dump())

		t.Run("It updates the queue's At time", func(t *testing.T) {
			found, err := q.Peek(ctx, &QueuePartition{FunctionID: &wsA}, at.Add(10*time.Second), 5)
			require.NoError(t, err)
			require.Equal(t, 1, len(found))
			require.NotEqual(t, item.AtMS, found[0].AtMS)
			require.Equal(t, next.UnixMilli(), found[0].AtMS)

			require.Equal(t, time.UnixMilli(found[0].WallTimeMS), next)
		})

		t.Run("Requeueing updates the fn's score in the global partition index", func(t *testing.T) {
			// We've already requeued the item, for 5 seconds in the future.
			// The function pointer in the global queue should be 5 seconds ahead.
			fnPtrsAfterRequeue, err := q.PartitionPeek(ctx, true, at.Add(time.Hour), 10)
			require.NoError(t, err)
			require.Equal(t, 1, len(fnPtrsAfterRequeue))

			score, err := r.ZScore(q.u.kg.GlobalPartitionIndex(), wsA.String())
			require.NoError(t, err)

			// The score should have updated.
			require.EqualValues(t, next.Unix(), int64(score), r.Dump())
		})
	})

	t.Run("It requeues the 5th job to a later time", func(t *testing.T) {
		r.FlushDB()

		at := time.Now()
		for i := 0; i < 4; i++ {
			next := at.Add(time.Duration(i) * time.Second)
			item := QueueItem{
				FunctionID:  wsA,
				WorkspaceID: wsA,
				AtMS:        next.UnixMilli(),
			}
			_, err := q.EnqueueItem(ctx, item, next)
			require.NoError(t, err)
		}

		target := time.Now().Add(10 * time.Second)
		jid := "requeue-plz"
		item := QueueItem{
			ID:          jid,
			FunctionID:  wsA,
			WorkspaceID: wsA,
			AtMS:        target.UnixMilli(),
		}
		_, err := q.EnqueueItem(ctx, item, target)
		require.NoError(t, err)

		parts, err := q.PartitionPeek(ctx, true, at.Add(time.Hour), 10)
		require.NoError(t, err)
		require.Equal(t, 1, len(parts))

		t.Run("The earliest time is 'at' for the partition", func(t *testing.T) {
			score, err := r.ZScore(q.u.kg.GlobalPartitionIndex(), wsA.String())
			require.NoError(t, err)
			require.EqualValues(t, at.Unix(), int64(score), r.Dump())
		})

		next := target.Add(5 * time.Second)
		err = q.RequeueByJobID(ctx, jid, next)
		require.Nil(t, err, r.Dump())

		t.Run("The earliest time is still 'at' for the partition after requeueing", func(t *testing.T) {
			score, err := r.ZScore(q.u.kg.GlobalPartitionIndex(), wsA.String())
			require.NoError(t, err)
			require.EqualValues(t, at.Unix(), int64(score), r.Dump())
		})

		t.Run("It updates the queue's At time", func(t *testing.T) {
			found, err := q.Peek(ctx, &QueuePartition{FunctionID: &wsA}, at.Add(30*time.Second), 5)
			require.NoError(t, err)
			require.Equal(t, 5, len(found))
			require.Equal(t, at.UnixMilli(), found[0].AtMS, "First job shouldn't change")
			require.Equal(t, target.Add(5*time.Second).UnixMilli(), found[4].AtMS, "Target job didnt change")
		})
	})

	t.Run("It requeues the 1st job to a later time", func(t *testing.T) {
		r.FlushDB()

		at := time.Now().Add(10 * time.Second)
		for i := 0; i < 4; i++ {
			next := at.Add(time.Duration(i) * time.Second)
			item := QueueItem{
				FunctionID:  wsA,
				WorkspaceID: wsA,
				AtMS:        next.UnixMilli(),
			}
			_, err := q.EnqueueItem(ctx, item, next)
			require.NoError(t, err)
		}

		target := time.Now().Add(1 * time.Second)
		jid := "requeue-plz"
		item := QueueItem{
			ID:          jid,
			FunctionID:  wsA,
			WorkspaceID: wsA,
			AtMS:        target.UnixMilli(),
		}
		_, err := q.EnqueueItem(ctx, item, target)
		require.NoError(t, err)

		parts, err := q.PartitionPeek(ctx, true, at.Add(time.Hour), 10)
		require.NoError(t, err)
		require.Equal(t, 1, len(parts))

		t.Run("The earliest time is 'target' for the partition", func(t *testing.T) {
			score, err := r.ZScore(q.u.kg.GlobalPartitionIndex(), wsA.String())
			require.NoError(t, err)
			require.EqualValues(t, target.Unix(), int64(score), r.Dump())
		})

		next := target.Add(5 * time.Second)
		err = q.RequeueByJobID(ctx, jid, next)
		require.Nil(t, err, r.Dump())

		t.Run("The earliest time is 'next' for the partition after requeueing", func(t *testing.T) {
			score, err := r.ZScore(q.u.kg.GlobalPartitionIndex(), wsA.String())
			require.NoError(t, err)
			require.EqualValues(t, next.Unix(), int64(score), r.Dump())
		})
	})
}

func TestQueueLeaseSequential(t *testing.T) {
	ctx := context.Background()
	r := miniredis.RunT(t)

	rc, err := rueidis.NewClient(rueidis.ClientOption{
		InitAddress:  []string{r.Addr()},
		DisableCache: true,
	})
	require.NoError(t, err)
	defer rc.Close()

	q := queue{
		u: NewQueueClient(rc, QueueDefaultKey),
		pf: func(ctx context.Context, p QueuePartition) uint {
			return PriorityMin
		},
		clock: clockwork.NewRealClock(),
	}

	var (
		leaseID *ulid.ULID
	)

	t.Run("It claims sequential leases", func(t *testing.T) {
		now := time.Now()
		dur := 500 * time.Millisecond
		leaseID, err = q.ConfigLease(ctx, q.u.kg.Sequential(), dur)
		require.NoError(t, err)
		require.NotNil(t, leaseID)
		require.WithinDuration(t, now.Add(dur), ulid.Time(leaseID.Time()), 5*time.Millisecond)
	})

	t.Run("It doesn't allow leasing without an existing lease ID", func(t *testing.T) {
		id, err := q.ConfigLease(ctx, q.u.kg.Sequential(), time.Second)
		require.Equal(t, ErrConfigAlreadyLeased, err)
		require.Nil(t, id)
	})

	t.Run("It doesn't allow leasing with an invalid lease ID", func(t *testing.T) {
		newULID := ulid.MustNew(ulid.Now(), rnd)
		id, err := q.ConfigLease(ctx, q.u.kg.Sequential(), time.Second, &newULID)
		require.Equal(t, ErrConfigAlreadyLeased, err)
		require.Nil(t, id)
	})

	t.Run("It extends the lease with a valid lease ID", func(t *testing.T) {
		require.NotNil(t, leaseID)

		now := time.Now()
		dur := 50 * time.Millisecond
		leaseID, err = q.ConfigLease(ctx, q.u.kg.Sequential(), dur, leaseID)
		require.NoError(t, err)
		require.NotNil(t, leaseID)
		require.WithinDuration(t, now.Add(dur), ulid.Time(leaseID.Time()), 5*time.Millisecond)
	})

	t.Run("It allows leasing when the current lease is expired", func(t *testing.T) {
		<-time.After(100 * time.Millisecond)

		now := time.Now()
		dur := 50 * time.Millisecond
		leaseID, err = q.ConfigLease(ctx, q.u.kg.Sequential(), dur)
		require.NoError(t, err)
		require.NotNil(t, leaseID)
		require.WithinDuration(t, now.Add(dur), ulid.Time(leaseID.Time()), 5*time.Millisecond)
	})
}

// TestGuaranteedCapacity covers the basics of guaranteed capacity;  we assert that function enqueues
// upsert guaranteed capacity appropriately, and that leasing accounts works
func TestGuaranteedCapacity(t *testing.T) {
	r := miniredis.RunT(t)
	rc, err := rueidis.NewClient(rueidis.ClientOption{
		InitAddress:  []string{r.Addr()},
		DisableCache: true,
	})
	require.NoError(t, err)
	defer rc.Close()
	ctx := context.Background()

	accountId := uuid.New()
	enableGuaranteedCapacity := true // indicate whether to enable guaranteed capacity in tests
	guaranteedCapacity := &GuaranteedCapacity{
		Scope:              enums.GuaranteedCapacityScopeAccount,
		AccountID:          accountId,
		GuaranteedCapacity: 1,
	}

	sf := func(ctx context.Context, accountId uuid.UUID) *GuaranteedCapacity {
		if !enableGuaranteedCapacity {
			return nil
		}
		return guaranteedCapacity
	}
	q := NewQueue(
		NewQueueClient(rc, QueueDefaultKey),
		WithRunMode(QueueRunMode{
			Account:            true,
			GuaranteedCapacity: true,
		}),
		WithGuaranteedCapacityFinder(sf),
	)
	require.NotNil(t, sf(ctx, accountId))

	t.Run("QueueItem with guaranteed capacity", func(t *testing.T) {

		// NOTE: Times for guaranteed capacity or global pointers cannot be <= now.
		// Because of this, tests start with the earliest item 1 hour ahead of now so that
		// we can appropriately test enqueueing earlier items adjust pointer times.

		t.Run("Basic enqueue", func(t *testing.T) {
			at := time.Now().Truncate(time.Second).Add(time.Hour)
			_, err := q.EnqueueItem(ctx, QueueItem{
				ID: "foo",
				Data: osqueue.Item{
					Identifier: state.Identifier{
						AccountID: accountId,
					},
				},
			}, at)
			require.NoError(t, err, "guaranteed capacity enqueue should succeed")

			t.Run("Enqueueing creates an item in the guaranteed capacity map", func(t *testing.T) {
				keys, err := r.HKeys(q.u.kg.GuaranteedCapacityMap())
				require.NoError(t, err)
				require.Equal(t, 1, len(keys))

				serialized := r.HGet(q.u.kg.GuaranteedCapacityMap(), guaranteedCapacity.Key())
				actual := &GuaranteedCapacity{}
				err = json.Unmarshal([]byte(serialized), actual)
				require.NoError(t, err)
				require.EqualValues(t, *guaranteedCapacity, *actual)
			})

			t.Run("enqueueing another item in the same account doesn't duplicate guaranteed capacity item", func(t *testing.T) {
				_, err := q.EnqueueItem(ctx, QueueItem{
					Data: osqueue.Item{
						Identifier: state.Identifier{
							AccountID: accountId,
						},
					},
				}, at.Add(time.Minute))
				require.NoError(t, err)

				keys, err := r.HKeys(q.u.kg.GuaranteedCapacityMap())
				require.NoError(t, err)
				require.Equal(t, 1, len(keys))

				serialized := r.HGet(q.u.kg.GuaranteedCapacityMap(), guaranteedCapacity.Key())
				actual := &GuaranteedCapacity{}
				err = json.Unmarshal([]byte(serialized), actual)
				require.NoError(t, err)
				require.EqualValues(t, *guaranteedCapacity, *actual)
			})
		})

		t.Run("guaranteed capacity is updated when enqueueing, if already exists", func(t *testing.T) {
			serialized := r.HGet(q.u.kg.GuaranteedCapacityMap(), guaranteedCapacity.Key())
			first := &GuaranteedCapacity{}
			err = json.Unmarshal([]byte(serialized), first)
			require.NoError(t, err)
			require.EqualValues(t, *guaranteedCapacity, *first)

			// Enqueue again with a capacity of 1
			guaranteedCapacity.GuaranteedCapacity = guaranteedCapacity.GuaranteedCapacity + 1
			_, err = q.EnqueueItem(ctx, QueueItem{
				Data: osqueue.Item{
					Identifier: state.Identifier{
						AccountID: accountId,
					},
				},
			}, time.Now())

			serialized = r.HGet(q.u.kg.GuaranteedCapacityMap(), guaranteedCapacity.Key())
			updated := &GuaranteedCapacity{}
			err = json.Unmarshal([]byte(serialized), updated)
			require.NoError(t, err)
			require.NotEqualValues(t, *first, *updated)
			require.EqualValues(t, *guaranteedCapacity, *updated)
		})

		t.Run("disabled guaranteed capacity is removed when enqueueing, if already exists", func(t *testing.T) {
			serialized := r.HGet(q.u.kg.GuaranteedCapacityMap(), guaranteedCapacity.Key())
			first := &GuaranteedCapacity{}
			err = json.Unmarshal([]byte(serialized), first)
			require.NoError(t, err)
			require.EqualValues(t, *guaranteedCapacity, *first)

			exists, err := rc.Do(ctx, rc.B().Hexists().Key(q.u.kg.GuaranteedCapacityMap()).Field(guaranteedCapacity.Key()).Build()).AsBool()
			require.NoError(t, err)
			require.True(t, exists)

			enableGuaranteedCapacity = false
			_, err = q.EnqueueItem(ctx, QueueItem{
				Data: osqueue.Item{
					Identifier: state.Identifier{
						AccountID: accountId,
					},
				},
			}, time.Now())
			require.NoError(t, err)

			exists, err = rc.Do(ctx, rc.B().Hexists().Key(q.u.kg.GuaranteedCapacityMap()).Field(guaranteedCapacity.Key()).Build()).AsBool()
			require.NoError(t, err)
			require.False(t, exists, r.Dump())
		})
	})
}

func TestAccountLease(t *testing.T) {
	r := miniredis.RunT(t)
	rc, err := rueidis.NewClient(rueidis.ClientOption{
		InitAddress:  []string{r.Addr()},
		DisableCache: true,
	})
	require.NoError(t, err)
	defer rc.Close()
	ctx := context.Background()

	sf := func(ctx context.Context, accountId uuid.UUID) *GuaranteedCapacity {
		return &GuaranteedCapacity{
			Scope:              enums.GuaranteedCapacityScopeAccount,
			AccountID:          accountId,
			GuaranteedCapacity: 1,
		}
	}
	q := NewQueue(NewQueueClient(rc, QueueDefaultKey), WithGuaranteedCapacityFinder(sf))

	t.Run("Leasing an account without guaranteed capacity fails", func(t *testing.T) {
		shard := sf(ctx, uuid.UUID{})
		leaseID, err := q.leaseAccount(ctx, shard, 2*time.Second, 1)
		require.Nil(t, leaseID, "Got lease ID: %v", leaseID)
		require.NotNil(t, err)
		require.ErrorContains(t, err, "guaranteed capacity not found")
	})

	// Ensure guaranteed capacity exists
	idA, idB := uuid.New(), uuid.New()

	_, err = q.EnqueueItem(ctx, QueueItem{Data: osqueue.Item{Identifier: state.Identifier{AccountID: idA}}}, time.Now())
	require.NoError(t, err)
	exists, err := rc.Do(ctx, rc.B().Hexists().Key(q.u.kg.GuaranteedCapacityMap()).Field(GuaranteedCapacity{AccountID: idA}.Key()).Build()).AsBool()
	require.NoError(t, err)
	require.True(t, exists, r.Dump())

	_, err = q.EnqueueItem(ctx, QueueItem{Data: osqueue.Item{Identifier: state.Identifier{AccountID: idB}}}, time.Now())
	require.NoError(t, err)
	exists, err = rc.Do(ctx, rc.B().Hexists().Key(q.u.kg.GuaranteedCapacityMap()).Field(GuaranteedCapacity{AccountID: idB}.Key()).Build()).AsBool()
	require.NoError(t, err)
	require.True(t, exists, r.Dump())

	miniredis.DumpMaxLineLen = 1024

	t.Run("Leasing out-of-bounds fails", func(t *testing.T) {
		// At the beginning, no shards have been leased.  Leasing a shard
		// with an index of >= 1 should fail.
		guaranteedCapacity := sf(ctx, idA)
		leaseID, err := q.leaseAccount(ctx, guaranteedCapacity, 2*time.Second, 1)
		require.Nil(t, leaseID, "Got lease ID: %v", leaseID)
		require.NotNil(t, err)
		require.ErrorContains(t, err, "lease index is too high", r.Dump())
	})

	t.Run("Leasing an account works", func(t *testing.T) {
		shard := sf(ctx, idA)

		t.Run("Basic lease", func(t *testing.T) {
			leaseID, err := q.leaseAccount(ctx, shard, 1*time.Second, 0)
			require.NotNil(t, leaseID, "Didn't get a lease ID for a basic lease")
			require.Nil(t, err)
		})

		t.Run("Leasing a subsequent index works", func(t *testing.T) {
			leaseID, err := q.leaseAccount(ctx, shard, 8*time.Second, 1) // Same length as the lease below, after wait
			require.NotNil(t, leaseID, "Didn't get a lease ID for a secondary lease")
			require.Nil(t, err)
		})

		t.Run("Leasing an index with an expired lease works", func(t *testing.T) {
			// In this test, we have two leases — but one expires with the wait.  This first lease
			// is no longer valid, so leasing with an index of (1) should succeed.
			<-time.After(2 * time.Second) // Wait a few seconds so that time.Now() in the call works.
			r.FastForward(2 * time.Second)
			leaseID, err := q.leaseAccount(ctx, shard, 10*time.Second, 1)
			require.NotNil(t, leaseID)
			require.Nil(t, err)

			// This leaves us with two valid leases.
		})

		t.Run("Leasing an already leased index fails", func(t *testing.T) {
			leaseID, err := q.leaseAccount(ctx, shard, 2*time.Second, 1)
			require.Nil(t, leaseID, "got a lease ID for an existing lease")
			require.NotNil(t, err)
			require.ErrorContains(t, err, "index is already leased")
		})

		t.Run("Leasing a second account works", func(t *testing.T) {
			// Try another shard name with an index of 0.
			leaseID, err := q.leaseAccount(ctx, sf(ctx, idB), 2*time.Second, 0)
			require.NotNil(t, leaseID)
			require.Nil(t, err)
		})
	})

	r.FlushAll()

	t.Run("Renewing account leases", func(t *testing.T) {
		// Ensure that enqueueing succeeds to make the shard.
		_, err = q.EnqueueItem(ctx, QueueItem{WorkspaceID: idA, Data: osqueue.Item{Identifier: state.Identifier{AccountID: idA}}}, time.Now())
		require.Nil(t, err)

		guaranteedCapacity := sf(ctx, idA)
		leaseID, err := q.leaseAccount(ctx, guaranteedCapacity, 1*time.Second, 0)
		require.NotNil(t, leaseID, "could not lease account", r.Dump())
		require.Nil(t, err)

		t.Run("Current leases succeed", func(t *testing.T) {
			leaseID, err = q.renewAccountLease(ctx, guaranteedCapacity, 2*time.Second, *leaseID)
			require.NotNil(t, leaseID, "did not get a new lease when renewing", r.Dump())
			require.Nil(t, err)
		})

		t.Run("Expired leases fail", func(t *testing.T) {
			<-time.After(3 * time.Second)
			r.FastForward(3 * time.Second)

			leaseID, err := q.renewAccountLease(ctx, guaranteedCapacity, 2*time.Second, *leaseID)
			require.ErrorContains(t, err, "lease not found")
			require.Nil(t, leaseID)
		})

		t.Run("Invalid lease IDs fail", func(t *testing.T) {
			leaseID, err := q.renewAccountLease(ctx, guaranteedCapacity, 2*time.Second, ulid.MustNew(ulid.Now(), rand.Reader))
			require.ErrorContains(t, err, "lease not found")
			require.Nil(t, leaseID)
		})
	})
}

// TestQueueRateLimit asserts that the queue respects rate limits when added to a queue item.
func TestQueueRateLimit(t *testing.T) {
	mr := miniredis.RunT(t)
	rc, err := rueidis.NewClient(rueidis.ClientOption{
		InitAddress:  []string{mr.Addr()},
		DisableCache: true,
	})
	require.NoError(t, err)
	defer rc.Close()
	ctx := context.Background()
	clock := clockwork.NewFakeClock()
	q := NewQueue(NewQueueClient(rc, QueueDefaultKey), WithClock(clock))

	idA, idB := uuid.New(), uuid.New()

	r := require.New(t)

	t.Run("Without bursts", func(t *testing.T) {
		throttle := &osqueue.Throttle{
			Key:    "some-key",
			Limit:  1,
			Period: 5, // Admit one every 5 seconds
			Burst:  0, // No burst.
		}

		aa, err := q.EnqueueItem(ctx, QueueItem{
			FunctionID: idA,
			Data: osqueue.Item{
				Identifier: state.Identifier{
					WorkflowID: idA,
				},
				Throttle: throttle,
			},
		}, clock.Now())
		r.NoError(err)

		ab, err := q.EnqueueItem(ctx, QueueItem{
			FunctionID: idA,
			Data: osqueue.Item{
				Identifier: state.Identifier{
					WorkflowID: idA,
				},
				Throttle: throttle,
			},
		}, clock.Now().Add(time.Second))
		r.NoError(err)

		// Leasing A should succeed, then B should fail.
		partitions, err := q.PartitionPeek(ctx, true, clock.Now().Add(5*time.Second), 5)
		r.NoError(err)
		r.EqualValues(1, len(partitions))

		// clock.Advance(10 * time.Millisecond)

		t.Run("Leasing a first item succeeds", func(t *testing.T) {
			leaseA, err := q.Lease(ctx, *partitions[0], aa, 10*time.Second, clock.Now(), nil)
			r.NoError(err, "leasing throttled queue item with capacity failed")
			r.NotNil(leaseA)
		})

		// clock.Advance(10 * time.Millisecond)

		t.Run("Attempting to lease another throttled key immediately fails", func(t *testing.T) {
			leaseB, err := q.Lease(ctx, *partitions[0], ab, 10*time.Second, clock.Now(), nil)
			r.NotNil(err, "leasing throttled queue item without capacity didn't error")
			r.Nil(leaseB)
		})

		// clock.Advance(10 * time.Millisecond)

		t.Run("Leasing another function succeeds", func(t *testing.T) {
			ba, err := q.EnqueueItem(ctx, QueueItem{
				FunctionID: idB,
				Data: osqueue.Item{
					Identifier: state.Identifier{
						WorkflowID: idB,
					},
					Throttle: &osqueue.Throttle{
						Key:    "another-key",
						Limit:  1,
						Period: 5, // Admit one every 5 seconds
						Burst:  0, // No burst.
					},
				},
			}, clock.Now().Add(time.Second))
			r.NoError(err)
			lease, err := q.Lease(ctx, *partitions[0], ba, 10*time.Second, clock.Now(), nil)
			r.Nil(err, "leasing throttled queue item without capacity didn't error")
			r.NotNil(lease)
		})

		// clock.Advance(10 * time.Millisecond)

		t.Run("Leasing after the period succeeds", func(t *testing.T) {
			clock.Advance(time.Duration(throttle.Period)*time.Second + time.Second)

			leaseB, err := q.Lease(ctx, *partitions[0], ab, 10*time.Second, clock.Now(), nil)
			r.Nil(err, "leasing after waiting for throttle should succeed")
			r.NotNil(leaseB)
		})
	})

	mr.FlushAll()
	clock.Advance(10 * time.Second)

	t.Run("With bursts", func(t *testing.T) {
		throttle := &osqueue.Throttle{
			Key:    "burst-plz",
			Limit:  1,
			Period: 10, // Admit one every 10 seconds
			Burst:  3,  // With bursts of 3
		}

		items := []QueueItem{}
		for i := 0; i <= 20; i++ {
			item, err := q.EnqueueItem(ctx, QueueItem{
				FunctionID: idA,
				Data: osqueue.Item{
					Identifier: state.Identifier{WorkflowID: idA},
					Throttle:   throttle,
				},
			}, clock.Now())
			clock.Advance(1 * time.Millisecond)
			r.NoError(err)
			items = append(items, item)
		}

		// Leasing A should succeed, then B should fail.
		partitions, err := q.PartitionPeek(ctx, true, clock.Now().Add(5*time.Second), 5)
		r.NoError(err)
		r.EqualValues(1, len(partitions))

		idx := 0

		t.Run("Leasing up to bursts succeeds", func(t *testing.T) {
			for i := 0; i < 3; i++ {
				lease, err := q.Lease(ctx, *partitions[0], items[i], 2*time.Second, clock.Now(), nil)
				r.NoError(err, "leasing throttled queue item with capacity failed")
				r.NotNil(lease)
				idx++
			}
		})

		t.Run("Leasing the 4th time fails", func(t *testing.T) {
			lease, err := q.Lease(ctx, *partitions[0], items[idx], 1*time.Second, clock.Now(), nil)
			r.NotNil(err, "leasing throttled queue item without capacity didn't error")
			r.ErrorContains(err, ErrQueueItemThrottled.Error())
			r.Nil(lease)
		})

		t.Run("After 10s, we can re-lease once as bursting is done.", func(t *testing.T) {
			clock.Advance(time.Duration(throttle.Period)*time.Second + time.Second)

			lease, err := q.Lease(ctx, *partitions[0], items[idx], 2*time.Second, clock.Now(), nil)
			r.NoError(err, "leasing throttled queue item with capacity failed")
			r.NotNil(lease)

			idx++

			// It should fail, as bursting is done.
			lease, err = q.Lease(ctx, *partitions[0], items[idx], 1*time.Second, clock.Now(), nil)
			r.NotNil(err, "leasing throttled queue item without capacity didn't error")
			r.ErrorContains(err, ErrQueueItemThrottled.Error())
			r.Nil(lease)
		})

		t.Run("After another 40s, we can burst again", func(t *testing.T) {
			clock.Advance(time.Duration(throttle.Period*4) * time.Second)

			for i := 0; i < 3; i++ {
				lease, err := q.Lease(ctx, *partitions[0], items[i], 2*time.Second, clock.Now(), nil)
				r.NoError(err, "leasing throttled queue item with capacity failed")
				r.NotNil(lease)
				idx++
			}
		})
	})
}

func getQueueItem(t *testing.T, r *miniredis.Miniredis, id string) QueueItem {
	t.Helper()
	kg := &queueKeyGenerator{
		queueDefaultKey: QueueDefaultKey,
		queueItemKeyGenerator: queueItemKeyGenerator{
			queueDefaultKey: QueueDefaultKey,
		},
	}
	// Ensure that our data is set up correctly.
	val := r.HGet(kg.QueueItem(), id)
	require.NotEmpty(t, val)
	i := QueueItem{}
	err := json.Unmarshal([]byte(val), &i)
	i.Data.JobID = &i.ID
	require.NoError(t, err)
	return i
}

func requirePartitionInProgress(t *testing.T, q *queue, workflowID uuid.UUID, count int) {
	t.Helper()
	actual, err := q.InProgress(context.Background(), "p", workflowID.String())
	require.NoError(t, err)
	require.EqualValues(t, count, actual)
}

func getDefaultPartition(t *testing.T, r *miniredis.Miniredis, id uuid.UUID) QueuePartition {
	t.Helper()
	kg := &queueKeyGenerator{queueDefaultKey: QueueDefaultKey}
	val := r.HGet(kg.PartitionItem(), id.String())
	qp := QueuePartition{}
	err := json.Unmarshal([]byte(val), &qp)
	require.NoError(t, err)
	return qp
}

func getGlobalAccounts(t *testing.T, rc rueidis.Client) []string {
	t.Helper()

	kg := &queueKeyGenerator{queueDefaultKey: QueueDefaultKey}

	resp := rc.Do(context.Background(), rc.
		B().
		Zrangebyscore().
		Key(kg.GlobalAccountIndex()).
		Min("0").
		Max("+inf").
		Build(),
	)
	require.NoError(t, resp.Error())

	strSlice, err := resp.AsStrSlice()
	require.NoError(t, err)

	return strSlice
}

func getAccountPartitions(t *testing.T, rc rueidis.Client, accountId uuid.UUID) []string {
	t.Helper()

	kg := &queueKeyGenerator{queueDefaultKey: QueueDefaultKey}

	resp := rc.Do(context.Background(), rc.
		B().
		Zrangebyscore().
		Key(kg.AccountPartitionIndex(accountId)).
		Min("0").
		Max("+inf").
		Build(),
	)
	require.NoError(t, resp.Error())

	strSlice, err := resp.AsStrSlice()
	require.NoError(t, err)

	return strSlice
}

func getSystemPartition(t *testing.T, r *miniredis.Miniredis, name string) QueuePartition {
	t.Helper()
	kg := &queueKeyGenerator{queueDefaultKey: QueueDefaultKey}
	val := r.HGet(kg.PartitionItem(), name)
	require.NotEmpty(t, val, "expected item to be set", r.Dump())
	qp := QueuePartition{}
	err := json.Unmarshal([]byte(val), &qp)
	require.NoError(t, err, "expected item to be valid json")
	require.True(t, qp.IsSystem())
	return qp
}

func partitionIsMissingInHash(t *testing.T, r *miniredis.Miniredis, pType enums.PartitionType, id uuid.UUID, optionalHash ...string) {
	t.Helper()
	hash := ""
	if len(optionalHash) > 0 {
		hash = optionalHash[0]
	}
	kg := &queueKeyGenerator{queueDefaultKey: QueueDefaultKey}

	key := kg.PartitionQueueSet(pType, id.String(), hash)
	if pType == enums.PartitionTypeDefault {
		key = id.String()
	}

	val, err := r.HKeys(kg.PartitionItem())
	require.NoError(t, err)
	require.NotContains(t, val, key, "expected partition to be missing")
}

func getPartition(t *testing.T, r *miniredis.Miniredis, pType enums.PartitionType, id uuid.UUID, optionalHash ...string) QueuePartition {
	t.Helper()
	hash := ""
	if len(optionalHash) > 0 {
		hash = optionalHash[0]
	}
	kg := &queueKeyGenerator{queueDefaultKey: QueueDefaultKey}

	key := kg.PartitionQueueSet(pType, id.String(), hash)
	if pType == enums.PartitionTypeDefault {
		key = id.String()
	}

	val := r.HGet(kg.PartitionItem(), key)

	items, _ := r.HKeys(kg.PartitionItem())

	require.NotEmpty(t, val, "couldn't find partition in map with key:\n--> %s\nhave:\n%v", key, strings.Join(items, "\n"))
	qp := QueuePartition{}
	err := json.Unmarshal([]byte(val), &qp)
	require.NoError(t, err)
	return qp
}

func getFnMetadata(t *testing.T, r *miniredis.Miniredis, id uuid.UUID) FnMetadata {
	t.Helper()
	kg := &queueKeyGenerator{queueDefaultKey: QueueDefaultKey}
	valJSON, err := r.Get(kg.FnMetadata(id))
	require.NoError(t, err)
	retv := FnMetadata{}
	err = json.Unmarshal([]byte(valJSON), &retv)
	require.NoError(t, err)
	return retv
}

func requireItemScoreEquals(t *testing.T, r *miniredis.Miniredis, item QueueItem, expected time.Time) {
	t.Helper()
	kg := &queueKeyGenerator{queueDefaultKey: QueueDefaultKey}
	score, err := r.ZScore(kg.FnQueueSet(item.FunctionID.String()), item.ID)
	parsed := time.UnixMilli(int64(score))
	require.NoError(t, err)
	require.WithinDuration(t, expected.Truncate(time.Millisecond), parsed, 15*time.Millisecond)
}

func requirePartitionItemScoreEquals(t *testing.T, r *miniredis.Miniredis, keyPartitionIndex string, qp QueuePartition, expected time.Time) {
	t.Helper()
	score, err := r.ZScore(keyPartitionIndex, qp.ID)
	require.NotZero(t, score, r.Dump(), qp.ID)

	parsed := time.Unix(int64(score), 0) // score is in seconds :)
	require.NoError(t, err)
	require.WithinDuration(t, expected.Truncate(time.Millisecond), parsed, 15*time.Millisecond, r.Dump())
}

// requireGlobalPartitionScore is used to check scores for any partition, including custom partitions.
func requireGlobalPartitionScore(t *testing.T, r *miniredis.Miniredis, id string, expected time.Time) {
	t.Helper()
	kg := &queueKeyGenerator{queueDefaultKey: QueueDefaultKey}
	score, err := r.ZScore(kg.GlobalPartitionIndex(), id)
	parsed := time.Unix(int64(score), 0)
	require.NoError(t, err)
	require.WithinDuration(t, expected.Truncate(time.Second), parsed, time.Millisecond, r.Dump())
}

// requireAccountScoreEquals is used to check scores for any account
func requireAccountScoreEquals(t *testing.T, r *miniredis.Miniredis, accountId uuid.UUID, expected time.Time) {
	t.Helper()
	kg := &queueKeyGenerator{queueDefaultKey: QueueDefaultKey}
	score, err := r.ZScore(kg.GlobalAccountIndex(), accountId.String())
	parsed := time.Unix(int64(score), 0)
	require.NoError(t, err)
	require.WithinDuration(t, expected.Truncate(time.Second), parsed, time.Millisecond, r.Dump())
}

// requirePartitionScoreEquals is used to check scores for fn partitions (queues for function IDs)
func requirePartitionScoreEquals(t *testing.T, r *miniredis.Miniredis, wid *uuid.UUID, expected time.Time) {
	t.Helper()
	requireGlobalPartitionScore(t, r, wid.String(), expected)
}

func concurrencyQueueScores(t *testing.T, r *miniredis.Miniredis, key string, _ time.Time) map[string]time.Time {
	t.Helper()
	members, err := r.ZMembers(key)
	require.NoError(t, err)
	scores := map[string]time.Time{}
	for _, item := range members {
		score, err := r.ZScore(key, item)
		require.NoError(t, err)
		scores[item] = time.UnixMilli(int64(score))
	}
	return scores
}

func TestCheckList(t *testing.T) {
	checks := []struct {
		Check    string
		Expected bool
		Exact    map[string]*struct{}
		Prefix   map[string]*struct{}
	}{
		{
			// with no prefix or match
			"user-created",
			false,
			map[string]*struct{}{"something-else": nil},
			map[string]*struct{}{"user:*": nil},
		},
		{
			// with exact match
			"user-created",
			true,
			map[string]*struct{}{"user-created": nil},
			nil,
		},
		{
			// with prefix
			"user-created",
			true,
			nil,
			map[string]*struct{}{"user": nil},
		},
	}

	for _, item := range checks {
		actual := checkList(item.Check, item.Exact, item.Prefix)
		require.Equal(t, item.Expected, actual)
	}
}

func createConcurrencyKey(scope enums.ConcurrencyScope, scopeID uuid.UUID, value string, limit int) state.CustomConcurrency {
	// Users always define concurrency on the funciton level.  We then evaluate these "keys", eg:
	//
	// concurrency: [
	//   {
	//     "key": "event.data.user_id",
	//     "limit": 10
	//   }
	// ]
	//
	// This replicates that logic.

	// Evaluate expects that value is either `event.data.user_id` - a JSON path - or a quoted string.
	// Always quote for these tests.
	value = strconv.Quote(value)

	c := inngest.Concurrency{
		Key:   &value,
		Scope: scope,
	}
	hash := c.Evaluate(context.Background(), scopeID, map[string]any{})

	return state.CustomConcurrency{
		Key:   hash,
		Limit: limit,
		Hash:  value,
	}
}

func int64ptr(i int64) *int64 { return &i }<|MERGE_RESOLUTION|>--- conflicted
+++ resolved
@@ -475,13 +475,8 @@
 				},
 			}
 
-<<<<<<< HEAD
 			actualItemPartitions, acctLimit := q.ItemPartitions(ctx, qi, false)
 			assert.Equal(t, 3, len(actualItemPartitions))
-=======
-			actualItemPartions, acctLimit := q.ItemPartitions(ctx, qi, EnableKeyQueues)
-			assert.Equal(t, 3, len(actualItemPartions))
->>>>>>> e3b7854d
 			assert.Equal(t, consts.DefaultConcurrencyLimit, acctLimit)
 
 			// Enqueue always enqueues to the default partitions - enqueueing to key queues has been disabled for now
@@ -544,11 +539,7 @@
 					}},
 			}
 
-<<<<<<< HEAD
 			actualItemPartitions, acctLimit := q.ItemPartitions(ctx, qi, true)
-=======
-			actualItemPartitions, acctLimit := q.ItemPartitions(ctx, qi, EnableKeyQueues)
->>>>>>> e3b7854d
 			assert.Equal(t, 3, len(actualItemPartitions))
 			assert.Equal(t, consts.DefaultConcurrencyLimit, acctLimit)
 			keyQueueA := QueuePartition{
@@ -1717,17 +1708,10 @@
 				defaultPartition := getDefaultPartition(t, r, uuid.Nil)
 
 				// The partition should use a custom ID for the concurrency key.
-<<<<<<< HEAD
 				parts, _ := q.ItemPartitions(ctx, itemA, true)
 				pa1, pa2 := parts[0], parts[1]
 
 				parts, _ = q.ItemPartitions(ctx, itemB, true)
-=======
-				parts, _ := q.ItemPartitions(ctx, itemA, EnableKeyQueues)
-				pa1, pa2 := parts[0], parts[1]
-
-				parts, _ = q.ItemPartitions(ctx, itemB, EnableKeyQueues)
->>>>>>> e3b7854d
 				pb1, pb2 := parts[0], parts[1]
 
 				require.Equal(t, "{queue}:sorted:c:00000000-0000-0000-0000-000000000000<2gu959eo1zbsi>", pa1.ID)
@@ -1785,11 +1769,7 @@
 			_, err = q.EnqueueItem(ctx, QueueItem{}, atB)
 			require.NoError(t, err)
 
-<<<<<<< HEAD
 			parts, _ := q.ItemPartitions(ctx, itemA, false)
-=======
-			parts, _ := q.ItemPartitions(ctx, itemA, EnableKeyQueues)
->>>>>>> e3b7854d
 			p := parts[0]
 
 			score, err := r.ZScore(defaultQueueKey.GlobalPartitionIndex(), p.Queue())
@@ -1887,11 +1867,7 @@
 		}
 
 		// Sanity check: Ensure partitions are created properly and keys match old system
-<<<<<<< HEAD
 		parts, _ := q.ItemPartitions(ctx, qi, true)
-=======
-		parts, _ := q.ItemPartitions(ctx, qi, EnableKeyQueues)
->>>>>>> e3b7854d
 		require.Equal(t, 3, len(parts))
 		require.Equal(t, QueuePartition{
 			ID:               systemQueueName,
@@ -2042,11 +2018,7 @@
 		item = getQueueItem(t, r, item.ID)
 		require.Nil(t, item.LeaseID)
 
-<<<<<<< HEAD
 		parts, _ := q.ItemPartitions(ctx, item, true)
-=======
-		parts, _ := q.ItemPartitions(ctx, item, EnableKeyQueues)
->>>>>>> e3b7854d
 		p := parts[0]
 
 		now := time.Now()
@@ -2132,11 +2104,7 @@
 		require.Nil(t, err)
 
 		// First 2 partitions will be custom.
-<<<<<<< HEAD
 		parts, _ := q.ItemPartitions(ctx, item, true)
-=======
-		parts, _ := q.ItemPartitions(ctx, item, EnableKeyQueues)
->>>>>>> e3b7854d
 		require.Equal(t, int(enums.PartitionTypeConcurrencyKey), parts[0].PartitionType)
 		require.Equal(t, int(enums.PartitionTypeConcurrencyKey), parts[1].PartitionType)
 
@@ -2266,11 +2234,7 @@
 		require.Nil(t, err)
 
 		// First 2 partitions will be custom.
-<<<<<<< HEAD
 		parts, acctLimit := q.ItemPartitions(ctx, itemA, true)
-=======
-		parts, acctLimit := q.ItemPartitions(ctx, itemA, EnableKeyQueues)
->>>>>>> e3b7854d
 		require.Equal(t, int(enums.PartitionTypeConcurrencyKey), parts[0].PartitionType)
 		require.Equal(t, int(enums.PartitionTypeConcurrencyKey), parts[1].PartitionType)
 		require.Equal(t, consts.DefaultConcurrencyLimit, acctLimit)
@@ -2347,11 +2311,7 @@
 			require.Nil(t, err)
 
 			// First 2 partitions will be custom.
-<<<<<<< HEAD
 			parts, _ := q.ItemPartitions(ctx, item, true)
-=======
-			parts, _ := q.ItemPartitions(ctx, item, EnableKeyQueues)
->>>>>>> e3b7854d
 			require.Equal(t, int(enums.PartitionTypeConcurrencyKey), parts[0].PartitionType)
 			require.Equal(t, int(enums.PartitionTypeConcurrencyKey), parts[1].PartitionType)
 			require.Equal(t, int(enums.PartitionTypeDefault), parts[2].PartitionType)
@@ -2397,11 +2357,7 @@
 			require.Nil(t, err)
 
 			// First 2 partitions will be custom.
-<<<<<<< HEAD
 			parts, _ := q.ItemPartitions(ctx, item, true)
-=======
-			parts, _ := q.ItemPartitions(ctx, item, EnableKeyQueues)
->>>>>>> e3b7854d
 			require.Equal(t, int(enums.PartitionTypeConcurrencyKey), parts[0].PartitionType)
 			require.Equal(t, int(enums.PartitionTypeConcurrencyKey), parts[1].PartitionType)
 
@@ -2541,11 +2497,7 @@
 			QueueName: &customQueueName,
 		}, start)
 		require.NoError(t, err)
-<<<<<<< HEAD
 		parts, _ := q.ItemPartitions(ctx, item, true)
-=======
-		parts, _ := q.ItemPartitions(ctx, item, EnableKeyQueues)
->>>>>>> e3b7854d
 
 		itemCountMatches := func(num int) {
 			zsetKey := parts[0].zsetKey(q.u.kg)
@@ -2741,11 +2693,7 @@
 		item, err := q.EnqueueItem(ctx, item, now)
 		require.NoError(t, err)
 
-<<<<<<< HEAD
 		parts, _ := q.ItemPartitions(ctx, item, true)
-=======
-		parts, _ := q.ItemPartitions(ctx, item, EnableKeyQueues)
->>>>>>> e3b7854d
 
 		// Get all scores
 		itemScoreA, _ := r.ZMScore(parts[0].zsetKey(q.u.kg), item.ID)
@@ -3576,11 +3524,7 @@
 				},
 			}
 
-<<<<<<< HEAD
 			parts, _ := q.ItemPartitions(ctx, item, true)
-=======
-			parts, _ := q.ItemPartitions(ctx, item, EnableKeyQueues)
->>>>>>> e3b7854d
 			p := parts[0]
 
 			require.Equal(t, "{queue}:concurrency:custom:a:4d59bf95-28b6-5423-b1a8-604046826e33:3cwxlkg53rr2c", p.concurrencyKey(q.u.kg))
