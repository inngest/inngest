package redis_state

import (
	"context"
	"crypto/rand"
	"encoding/json"
	"fmt"
	"os"
	"strconv"
	"strings"
	"testing"
	"time"

	"github.com/alicebob/miniredis/v2"
	"github.com/davecgh/go-spew/spew"
	"github.com/google/uuid"
	"github.com/inngest/inngest/pkg/enums"
	osqueue "github.com/inngest/inngest/pkg/execution/queue"
	"github.com/inngest/inngest/pkg/execution/state"
	"github.com/inngest/inngest/pkg/inngest"
	"github.com/oklog/ulid/v2"
	"github.com/redis/rueidis"
	"github.com/stretchr/testify/require"
)

func init() {
	miniredis.DumpMaxLineLen = 1024
}

func TestQueueItemScore(t *testing.T) {
	parse := func(layout, val string) time.Time {
		t, _ := time.Parse(layout, val)
		return t
	}

	start := parse(time.RFC3339, "2023-01-01T12:30:30.000Z")
	old := parse(time.RFC3339, "2022-09-01T12:30:30.000Z")

	tests := []struct {
		name     string
		qi       QueueItem
		expected int64
	}{
		{
			name:     "Current edge queue",
			expected: start.UnixMilli(),
			qi: QueueItem{
				AtMS: start.UnixMilli(),
				Data: osqueue.Item{
					Kind: osqueue.KindEdge,
					Identifier: state.Identifier{
						RunID: ulid.MustNew(uint64(start.UnixMilli()), rand.Reader),
					},
				},
			},
		},
		{
			name:     "Item with old run",
			expected: old.UnixMilli(),
			qi: QueueItem{
				AtMS: start.UnixMilli(),
				Data: osqueue.Item{
					Kind: osqueue.KindEdge,
					Identifier: state.Identifier{
						RunID: ulid.MustNew(uint64(old.UnixMilli()), rand.Reader),
					},
				},
			},
		},
		// Edge cases
		{
			name:     "Item with old run, 2nd attempt",
			expected: start.UnixMilli(),
			qi: QueueItem{
				AtMS: start.UnixMilli(),
				Data: osqueue.Item{
					Kind:    osqueue.KindEdge,
					Attempt: 2,
					Identifier: state.Identifier{
						RunID: ulid.MustNew(uint64(old.UnixMilli()), rand.Reader),
					},
				},
			},
		},
		{
			name:     "Item within leeway",
			expected: start.UnixMilli(),
			qi: QueueItem{
				AtMS: start.UnixMilli(),
				Data: osqueue.Item{
					Kind:    osqueue.KindEdge,
					Attempt: 2,
					Identifier: state.Identifier{
						RunID: ulid.MustNew(uint64(start.UnixMilli()-1_000), rand.Reader),
					},
				},
			},
		},
		{
			name:     "Sleep",
			expected: start.UnixMilli(),
			qi: QueueItem{
				AtMS: start.UnixMilli(),
				Data: osqueue.Item{
					Kind: osqueue.KindSleep,
					Identifier: state.Identifier{
						RunID: ulid.MustNew(uint64(old.UnixMilli()), rand.Reader),
					},
				},
			},
		},
		// PriorityFactor
		{
			name:     "With PriorityFactor of -60",
			expected: old.Add(60 * time.Second).UnixMilli(), // subtract two seconds given factor
			qi: QueueItem{
				AtMS: start.UnixMilli(),
				Data: osqueue.Item{
					Kind: osqueue.KindEdge,
					Identifier: state.Identifier{
						RunID: ulid.MustNew(
							uint64(old.UnixMilli()),
							rand.Reader,
						),
						PriorityFactor: int64ptr(-60),
					},
				},
			},
		},
		{
			name:     "With PriorityFactor of 30",
			expected: old.Add(-30 * time.Second).UnixMilli(), // subtract two seconds given factor
			qi: QueueItem{
				AtMS: start.UnixMilli(),
				Data: osqueue.Item{
					Kind: osqueue.KindEdge,
					Identifier: state.Identifier{
						RunID: ulid.MustNew(
							uint64(old.UnixMilli()),
							rand.Reader,
						),
						PriorityFactor: int64ptr(30),
					},
				},
			},
		},
		{
			name:     "Sleep with PF does nothing",
			expected: start.UnixMilli(),
			qi: QueueItem{
				AtMS: start.UnixMilli(),
				Data: osqueue.Item{
					Kind: osqueue.KindSleep,
					Identifier: state.Identifier{
						RunID: ulid.MustNew(uint64(old.UnixMilli()), rand.Reader),
						// Subtract 2
						PriorityFactor: int64ptr(30),
					},
				},
			},
		},
	}

	for _, item := range tests {
		actual := item.qi.Score()
		require.Equal(t, item.expected, actual)
	}
}

func TestQueueItemIsLeased(t *testing.T) {
	now := time.Now()
	tests := []struct {
		name     string
		time     time.Time
		expected bool
	}{
		{
			name:     "returns true for leased item",
			time:     now.Add(1 * time.Minute), // 1m later
			expected: true,
		},
		{
			name:     "returns false for item with expired lease",
			time:     now.Add(-1 * time.Minute), // 1m ago
			expected: false,
		},
		{
			name:     "returns false for empty lease ID",
			expected: false,
		},
	}

	for _, test := range tests {
		t.Run(test.name, func(t *testing.T) {
			qi := &QueueItem{}
			if !test.time.IsZero() {
				leaseID, err := ulid.New(ulid.Timestamp(test.time), rand.Reader)
				if err != nil {
					t.Fatalf("failed to create new LeaseID: %v\n", err)
				}
				qi.LeaseID = &leaseID
			}

			require.Equal(t, test.expected, qi.IsLeased(now))
		})
	}
}

func TestQueueEnqueueItem(t *testing.T) {
	r := miniredis.RunT(t)
	rc, err := rueidis.NewClient(rueidis.ClientOption{
		InitAddress:  []string{r.Addr()},
		DisableCache: true,
	})
	require.NoError(t, err)
	defer rc.Close()

	q := NewQueue(NewQueueClient(rc, QueueDefaultKey))
	ctx := context.Background()

	start := time.Now().Truncate(time.Second)

	t.Run("It enqueues an item", func(t *testing.T) {
		id := uuid.New()
		accountId := uuid.New()

		item, err := q.EnqueueItem(ctx, QueueItem{
			FunctionID: id,
			Data: osqueue.Item{
				Identifier: state.Identifier{
					AccountID: accountId,
				},
			},
		}, start)
		require.NoError(t, err)
		require.NotEqual(t, item.ID, ulid.ULID{})
		require.Equal(t, time.UnixMilli(item.WallTimeMS).Truncate(time.Second), start)

		// Ensure that our data is set up correctly.
		found := getQueueItem(t, r, item.ID)
		require.Equal(t, item, found)

		// Ensure the partition is inserted.
		qp := getDefaultPartition(t, r, item.FunctionID)
		require.Equal(t, accountId.String(), qp.AccountID.String())
		require.Equal(t, QueuePartition{
			ID:         item.FunctionID.String(),
			FunctionID: &item.FunctionID,
			AccountID:  &accountId,
		}, qp)

		// Ensure the account is inserted
		accountIds := getGlobalAccounts(t, rc)
		require.Contains(t, accountIds, accountId.String())

		// Ensure the partition is inserted in account partitions
		partitionIds := getAccountPartitions(t, rc, accountId)
		require.Contains(t, partitionIds, qp.ID)
	})

	t.Run("It sets the right item score", func(t *testing.T) {
		start := time.Now()
		item, err := q.EnqueueItem(ctx, QueueItem{}, start)
		require.NoError(t, err)

		requireItemScoreEquals(t, r, item, start)
	})

	t.Run("It enqueues an item in the future", func(t *testing.T) {
		// Empty the DB.
		r.FlushAll()

		at := time.Now().Add(time.Hour).Truncate(time.Second)

		item, err := q.EnqueueItem(ctx, QueueItem{}, at)
		require.NoError(t, err)

		// Ensure the partition is inserted, and the earliest time is still
		// the start time.
		qp := getDefaultPartition(t, r, item.FunctionID)
		require.Equal(t, QueuePartition{
			ID:         item.FunctionID.String(),
			FunctionID: &item.FunctionID,
			AccountID:  &uuid.Nil,
		}, qp)

		// Ensure that the zscore did not change.
		keys, err := r.ZMembers(q.u.kg.GlobalPartitionIndex())
		require.NoError(t, err)
		require.Equal(t, 1, len(keys))
		score, err := r.ZScore(q.u.kg.GlobalPartitionIndex(), keys[0])
		require.NoError(t, err)
		require.EqualValues(t, at.Unix(), score)
	})

	t.Run("Updates partition vesting time to earlier times", func(t *testing.T) {
		now := time.Now()
		at := now.Add(-10 * time.Minute).Truncate(time.Second)
		item, err := q.EnqueueItem(ctx, QueueItem{}, at)
		require.NoError(t, err)

		// Ensure the partition is inserted, and the earliest time is updated
		// inside the partition item.
		qp := getDefaultPartition(t, r, item.FunctionID)
		require.Equal(t, QueuePartition{
			ID:         item.FunctionID.String(),
			FunctionID: &item.FunctionID,
			AccountID:  &uuid.Nil,
		}, qp)

		// Assert that the zscore was changed to this earliest timestamp.
		keys, err := r.ZMembers(q.u.kg.GlobalPartitionIndex())
		require.NoError(t, err)
		require.Equal(t, 1, len(keys))
		score, err := r.ZScore(q.u.kg.GlobalPartitionIndex(), keys[0])
		require.NoError(t, err)
		require.EqualValues(t, now.Unix(), score)
	})

	t.Run("Adding another workflow ID increases partition set", func(t *testing.T) {
		at := time.Now().Truncate(time.Second)
		item, err := q.EnqueueItem(ctx, QueueItem{
			FunctionID: uuid.New(),
		}, at)
		require.NoError(t, err)

		// Assert that we have two zscores in partition:sorted.
		keys, err := r.ZMembers(q.u.kg.GlobalPartitionIndex())
		require.NoError(t, err)
		require.Equal(t, 2, len(keys))

		// Ensure the partition is inserted, and the earliest time is updated
		// inside the partition item.
		qp := getDefaultPartition(t, r, item.FunctionID)
		require.Equal(t, QueuePartition{
			ID:         item.FunctionID.String(),
			FunctionID: &item.FunctionID,
			AccountID:  &uuid.Nil,
		}, qp)
	})

	t.Run("Stores default indexes", func(t *testing.T) {
		at := time.Now().Truncate(time.Second)
		rid := ulid.MustNew(ulid.Now(), rand.Reader)
		_, err := q.EnqueueItem(ctx, QueueItem{
			FunctionID: uuid.New(),
			Data: osqueue.Item{
				Kind: osqueue.KindEdge,
				Identifier: state.Identifier{
					RunID: rid,
				},
			},
		}, at)
		require.NoError(t, err)

		keys, err := r.ZMembers(fmt.Sprintf("{queue}:idx:run:%s", rid))
		require.NoError(t, err)
		require.Equal(t, 1, len(keys))
	})

	t.Run("Enqueueing to a paused partition does not affect the partition's pause state", func(t *testing.T) {
		now := time.Now()
		workflowId := uuid.New()

		item, err := q.EnqueueItem(ctx, QueueItem{
			FunctionID: workflowId,
		}, now.Add(10*time.Second))
		require.NoError(t, err)

		err = q.SetFunctionPaused(ctx, item.FunctionID, true)
		require.NoError(t, err)

		item, err = q.EnqueueItem(ctx, QueueItem{
			FunctionID: workflowId,
		}, now)
		require.NoError(t, err)

		fnMeta := getFnMetadata(t, r, item.FunctionID)
		require.True(t, fnMeta.Paused)

		item, err = q.EnqueueItem(ctx, QueueItem{
			FunctionID: workflowId,
		}, now.Add(-10*time.Second))
		require.NoError(t, err)

		fnMeta = getFnMetadata(t, r, item.FunctionID)
		require.True(t, fnMeta.Paused)
	})

	t.Run("Custom concurrency key queues", func(t *testing.T) {
		now := time.Now()
		fnID := uuid.New()

		r.FlushAll()

		t.Run("Single custom key, function scope", func(t *testing.T) {
			// Enqueueing an item
			ck := createConcurrencyKey(enums.ConcurrencyScopeFn, fnID, "test", 1)
			_, _, hash, _ := ck.ParseKey() // get the hash of the "test" string / evaluated input.

			_, err := q.EnqueueItem(ctx, QueueItem{
				FunctionID: fnID,
				Data: osqueue.Item{
					CustomConcurrencyKeys: []state.CustomConcurrency{ck},
				},
			}, now.Add(10*time.Second))
			require.NoError(t, err)

			// Assert that there's only one partition - the custom concurrency key.
			items, _ := r.HKeys(defaultQueueKey.PartitionItem())
			require.Equal(t, 1, len(items))

			concurrencyPartition := getPartition(t, r, enums.PartitionTypeConcurrencyKey, fnID, hash) // nb. also asserts that the partition exists

			require.Equal(t, QueuePartition{
				ID:               q.kg.PartitionQueueSet(enums.PartitionTypeConcurrencyKey, fnID.String(), hash),
				FunctionID:       &fnID,
				AccountID:        &uuid.Nil,
				PartitionType:    int(enums.PartitionTypeConcurrencyKey),
				ConcurrencyScope: int(enums.ConcurrencyScopeFn),
			}, concurrencyPartition)

			// We do not add the fn to the function-specific queue.
			//
			// fnDefaultPartition := getDefaultPartition(t, r, fnID) // nb. also asserts that the partition exists
			// require.Equal(t, QueuePartition{
			// 	ID:            fnID.String(),
			// 	FunctionID:    &fnID,
			// 	PartitionType: int(enums.PartitionTypeDefault),
			// }, fnDefaultPartition)
		})

		t.Run("Two keys, function scope", func(t *testing.T) {
			r.FlushAll()

			// Enqueueing an item
			ckA := createConcurrencyKey(enums.ConcurrencyScopeFn, fnID, "test", 1)
			ckB := createConcurrencyKey(enums.ConcurrencyScopeFn, fnID, "plz", 2)
			_, _, hashA, _ := ckA.ParseKey() // get the hash of the "test" string / evaluated input.
			_, _, hashB, _ := ckB.ParseKey() // get the hash of the "test" string / evaluated input.

			_, err := q.EnqueueItem(ctx, QueueItem{
				FunctionID: fnID,
				Data: osqueue.Item{
					CustomConcurrencyKeys: []state.CustomConcurrency{ckA, ckB},
				},
			}, now.Add(10*time.Second))
			require.NoError(t, err)

			// 2 partitions
			items, _ := r.HKeys(defaultQueueKey.PartitionItem())
			require.Equal(t, 2, len(items))

			concurrencyPartitionA := getPartition(t, r, enums.PartitionTypeConcurrencyKey, fnID, hashA) // nb. also asserts that the partition exists
			concurrencyPartitionB := getPartition(t, r, enums.PartitionTypeConcurrencyKey, fnID, hashB) // nb. also asserts that the partition exists

			require.Equal(t, QueuePartition{
				ID:               q.kg.PartitionQueueSet(enums.PartitionTypeConcurrencyKey, fnID.String(), hashA),
				FunctionID:       &fnID,
				AccountID:        &uuid.Nil,
				PartitionType:    int(enums.PartitionTypeConcurrencyKey),
				ConcurrencyScope: int(enums.ConcurrencyScopeFn),
			}, concurrencyPartitionA)

			require.Equal(t, QueuePartition{
				ID:               q.kg.PartitionQueueSet(enums.PartitionTypeConcurrencyKey, fnID.String(), hashB),
				FunctionID:       &fnID,
				AccountID:        &uuid.Nil,
				PartitionType:    int(enums.PartitionTypeConcurrencyKey),
				ConcurrencyScope: int(enums.ConcurrencyScopeFn),
			}, concurrencyPartitionB)

			// We do not add the fn to the function-specific queue.
			//
			// fnDefaultPartition := getDefaultPartition(t, r, fnID) // nb. also asserts that the partition exists
			// require.Equal(t, QueuePartition{
			// 	ID:            fnID.String(),
			// 	FunctionID:    &fnID,
			// 	PartitionType: int(enums.PartitionTypeDefault),
			// }, fnDefaultPartition)

			t.Run("Peeking partitions returns the two partitions", func(t *testing.T) {
				parts, err := q.PartitionPeek(ctx, true, time.Now().Add(time.Hour), 10)
				require.NoError(t, err)
				require.Equal(t, 2, len(parts))
				require.Equal(t, concurrencyPartitionA, *parts[0], "Got: %v", spew.Sdump(parts))
				require.Equal(t, concurrencyPartitionB, *parts[1], "Got: %v", spew.Sdump(parts))
			})
		})
	})
}

func TestQueueEnqueueItemIdempotency(t *testing.T) {
	dur := 2 * time.Second

	r := miniredis.RunT(t)
	rc, err := rueidis.NewClient(rueidis.ClientOption{
		InitAddress:  []string{r.Addr()},
		DisableCache: true,
	})
	require.NoError(t, err)
	defer rc.Close()

	// Set idempotency to a second
	q := NewQueue(NewQueueClient(rc, QueueDefaultKey), WithIdempotencyTTL(dur))
	ctx := context.Background()

	start := time.Now().Truncate(time.Second)

	t.Run("It enqueues an item only once", func(t *testing.T) {
		i := QueueItem{ID: "once"}

		item, err := q.EnqueueItem(ctx, i, start)
		p := QueuePartition{FunctionID: &item.FunctionID}

		require.NoError(t, err)
		require.Equal(t, HashID(ctx, "once"), item.ID)
		require.NotEqual(t, i.ID, item.ID)
		found := getQueueItem(t, r, item.ID)
		require.Equal(t, item, found)

		// Ensure we can't enqueue again.
		_, err = q.EnqueueItem(ctx, i, start)
		require.Equal(t, ErrQueueItemExists, err)

		// Dequeue
		err = q.Dequeue(ctx, p, item)
		require.NoError(t, err)

		// Ensure we can't enqueue even after dequeue.
		_, err = q.EnqueueItem(ctx, i, start)
		require.Equal(t, ErrQueueItemExists, err)

		// Wait for the idempotency TTL to expire
		r.FastForward(dur)

		item, err = q.EnqueueItem(ctx, i, start)
		require.NoError(t, err)
		require.Equal(t, HashID(ctx, "once"), item.ID)
		require.NotEqual(t, i.ID, item.ID)
		found = getQueueItem(t, r, item.ID)
		require.Equal(t, item, found)
	})
}

func BenchmarkPeekTiming(b *testing.B) {
	//
	// Setup
	//
	address := os.Getenv("REDIS_ADDR")
	if address == "" {
		r, err := miniredis.Run()
		if err != nil {
			panic(err)
		}
		address = r.Addr()
		defer r.Close()
		fmt.Println("using miniredis")
	}
	rc, err := rueidis.NewClient(rueidis.ClientOption{
		InitAddress:  []string{address},
		DisableCache: true,
	})
	if err != nil {
		panic(err)
	}
	defer rc.Close()

	//
	// Tests
	//

	// Enqueue 500 items into one queue.

	q := NewQueue(NewQueueClient(rc, QueueDefaultKey))
	ctx := context.Background()

	enqueue := func(id uuid.UUID, n int) {
		for i := 0; i < n; i++ {
			_, err := q.EnqueueItem(ctx, QueueItem{FunctionID: id}, time.Now())
			if err != nil {
				panic(err)
			}
		}
	}

	for i := 0; i < b.N; i++ {
		id := uuid.New()
		enqueue(id, int(QueuePeekMax))
		items, err := q.Peek(ctx, id.String(), time.Now(), QueuePeekMax)
		if err != nil {
			panic(err)
		}
		if len(items) != int(QueuePeekMax) {
			panic(fmt.Sprintf("expected %d, got %d", QueuePeekMax, len(items)))
		}
	}
}

func TestQueuePeek(t *testing.T) {
	r := miniredis.RunT(t)

	rc, err := rueidis.NewClient(rueidis.ClientOption{
		InitAddress:  []string{r.Addr()},
		DisableCache: true,
	})
	require.NoError(t, err)
	defer rc.Close()

	q := NewQueue(NewQueueClient(rc, QueueDefaultKey))
	ctx := context.Background()

	// The default blank UUID
	workflowID := uuid.UUID{}

	t.Run("It returns none with no items enqueued", func(t *testing.T) {
		items, err := q.Peek(ctx, workflowID.String(), time.Now().Add(time.Hour), 10)
		require.NoError(t, err)
		require.EqualValues(t, 0, len(items))
	})

	t.Run("It returns an ordered list of items", func(t *testing.T) {
		a := time.Now().Truncate(time.Second)
		b := a.Add(2 * time.Second)
		c := b.Add(2 * time.Second)
		d := c.Add(2 * time.Second)

		ia, err := q.EnqueueItem(ctx, QueueItem{ID: "a"}, a)
		require.NoError(t, err)
		ib, err := q.EnqueueItem(ctx, QueueItem{ID: "b"}, b)
		require.NoError(t, err)
		ic, err := q.EnqueueItem(ctx, QueueItem{ID: "c"}, c)
		require.NoError(t, err)

		items, err := q.Peek(ctx, workflowID.String(), time.Now().Add(time.Hour), 10)
		require.NoError(t, err)
		require.EqualValues(t, 3, len(items))
		require.EqualValues(t, []*QueueItem{&ia, &ib, &ic}, items)
		require.NotEqualValues(t, []*QueueItem{&ib, &ia, &ic}, items)

		id, err := q.EnqueueItem(ctx, QueueItem{ID: "d"}, d)
		require.NoError(t, err)

		items, err = q.Peek(ctx, workflowID.String(), time.Now().Add(time.Hour), 10)
		require.NoError(t, err)
		require.EqualValues(t, 4, len(items))
		require.EqualValues(t, []*QueueItem{&ia, &ib, &ic, &id}, items)

		t.Run("It should limit the list", func(t *testing.T) {
			items, err = q.Peek(ctx, workflowID.String(), time.Now().Add(time.Hour), 2)
			require.NoError(t, err)
			require.EqualValues(t, 2, len(items))
			require.EqualValues(t, []*QueueItem{&ia, &ib}, items)
		})

		t.Run("It should apply a peek offset", func(t *testing.T) {
			items, err = q.Peek(ctx, workflowID.String(), time.Now().Add(-1*time.Hour), QueuePeekMax)
			require.NoError(t, err)
			require.EqualValues(t, 0, len(items))

			items, err = q.Peek(ctx, workflowID.String(), c, QueuePeekMax)
			require.NoError(t, err)
			require.EqualValues(t, 3, len(items))
			require.EqualValues(t, []*QueueItem{&ia, &ib, &ic}, items)
		})

		t.Run("It should remove any leased items from the list", func(t *testing.T) {
			p := QueuePartition{FunctionID: &ia.FunctionID}

			// Lease step A, and it should be removed.
			_, err := q.Lease(ctx, p, ia, 50*time.Millisecond, getNow(), nil)
			require.NoError(t, err)

			items, err = q.Peek(ctx, workflowID.String(), d, QueuePeekMax)
			require.NoError(t, err)
			require.EqualValues(t, 3, len(items))
			require.EqualValues(t, []*QueueItem{&ib, &ic, &id}, items)
		})

		t.Run("Expired leases should move back via scavenging", func(t *testing.T) {
			// Run scavenging.
			caught, err := q.Scavenge(ctx)
			require.NoError(t, err)
			require.EqualValues(t, 0, caught)

			// When the lease expires it should re-appear
			<-time.After(55 * time.Millisecond)

			// Run scavenging.
			scavengeAt := time.Now().UnixMilli()
			caught, err = q.Scavenge(ctx)
			require.NoError(t, err)
			require.EqualValues(t, 1, caught)

			items, err = q.Peek(ctx, workflowID.String(), d, QueuePeekMax)
			require.NoError(t, err)
			require.EqualValues(t, 4, len(items))

			// Ignore items earlies peek time.
			for _, i := range items {
				if i.EarliestPeekTime != 0 {
					i.EarliestPeekTime = 0
				}
			}

			require.EqualValues(t, ia.ID, items[0].ID)
			// NOTE: Scavenging requeues items, and so the time will have changed.
			require.GreaterOrEqual(t, items[0].AtMS, scavengeAt)
			require.Greater(t, items[0].AtMS, ia.AtMS)
			ia.LeaseID = nil
			ia.AtMS = items[0].AtMS
			ia.WallTimeMS = items[0].WallTimeMS
			require.EqualValues(t, []*QueueItem{&ia, &ib, &ic, &id}, items)
		})
	})
}

func TestQueueLease(t *testing.T) {
	r := miniredis.RunT(t)

	rc, err := rueidis.NewClient(rueidis.ClientOption{
		InitAddress:  []string{r.Addr()},
		DisableCache: true,
	})
	require.NoError(t, err)
	defer rc.Close()

	queueClient := NewQueueClient(rc, QueueDefaultKey)
	defaultQueueKey := queueClient.kg
	q := NewQueue(queueClient)

	ctx := context.Background()

	start := time.Now().Truncate(time.Second)
	t.Run("It leases an item", func(t *testing.T) {
		item, err := q.EnqueueItem(ctx, QueueItem{}, start)
		require.NoError(t, err)

		item = getQueueItem(t, r, item.ID)
		require.Nil(t, item.LeaseID)

		nilUUID := uuid.UUID{}
		p := QueuePartition{
			FunctionID: &nilUUID,
		} // Default workflow ID etc

		require.Equal(t, item.Queue(), item.FunctionID.String())

		now := time.Now()
		id, err := q.Lease(ctx, p, item, time.Second, getNow(), nil)
		require.NoError(t, err)

		item = getQueueItem(t, r, item.ID)
		require.NotNil(t, item.LeaseID)
		require.EqualValues(t, id, item.LeaseID)
		require.WithinDuration(t, now.Add(time.Second), ulid.Time(item.LeaseID.Time()), 20*time.Millisecond)

		t.Run("It should add the item to the partition queue", func(t *testing.T) {
			count, err := q.InProgress(ctx, "p", uuid.UUID{}.String())
			require.NoError(t, err)
			require.EqualValues(t, 1, count)
		})

		t.Run("Leasing again should fail", func(t *testing.T) {
			for i := 0; i < 50; i++ {
				id, err := q.Lease(ctx, p, item, time.Second, getNow(), nil)
				require.Equal(t, ErrQueueItemAlreadyLeased, err)
				require.Nil(t, id)
				<-time.After(5 * time.Millisecond)
			}
		})

		t.Run("Leasing an expired lease should succeed", func(t *testing.T) {
			<-time.After(1005 * time.Millisecond)

			// Now expired
			t.Run("After expiry, no items should be in progress", func(t *testing.T) {
				count, err := q.InProgress(ctx, "p", p.FunctionID.String())
				require.NoError(t, err)
				require.EqualValues(t, 0, count)
			})

			now := time.Now()
			id, err := q.Lease(ctx, p, item, 5*time.Second, getNow(), nil)
			require.NoError(t, err)
			require.NoError(t, err)

			item = getQueueItem(t, r, item.ID)
			require.NotNil(t, item.LeaseID)
			require.EqualValues(t, id, item.LeaseID)
			require.WithinDuration(t, now.Add(5*time.Second), ulid.Time(item.LeaseID.Time()), 20*time.Millisecond)

			t.Run("Leasing an expired key has one in-progress", func(t *testing.T) {
				count, err := q.InProgress(ctx, "p", p.FunctionID.String())
				require.NoError(t, err)
				require.EqualValues(t, 1, count)
			})
		})

		t.Run("It should remove the item from the function queue, as this is now in the partition's in-progress concurrency queue", func(t *testing.T) {
			start := time.Now()
			item, err := q.EnqueueItem(ctx, QueueItem{}, start)
			require.NoError(t, err)
			require.Nil(t, item.LeaseID)

			requireItemScoreEquals(t, r, item, start)

			_, err = q.Lease(ctx, p, item, time.Minute, getNow(), nil)
			require.NoError(t, err)

			_, err = r.ZScore(defaultQueueKey.FnQueueSet(item.FunctionID.String()), item.ID)
			require.Error(t, err, "no such key")
		})
	})

	t.Run("With partition concurrency limits", func(t *testing.T) {
		// Only allow a single leased item
		q.concurrencyLimitGetter = func(ctx context.Context, p QueuePartition) (fn, acct, custom int) {
			return 1, 1, 1
		}

		// Create a new item
		itemA, err := q.EnqueueItem(ctx, QueueItem{FunctionID: uuid.New()}, start)
		require.NoError(t, err)
		itemB, err := q.EnqueueItem(ctx, QueueItem{FunctionID: uuid.New()}, start)
		require.NoError(t, err)
		// Use the new item's workflow ID
		p := QueuePartition{FunctionID: &itemA.FunctionID}

		t.Run("With denylists it does not lease.", func(t *testing.T) {
			list := newLeaseDenyList()
			list.addConcurrency(newKeyError(ErrPartitionConcurrencyLimit, p.Queue()))
			_, err = q.Lease(ctx, p, itemA, 5*time.Second, getNow(), list)
			require.ErrorIs(t, err, ErrPartitionConcurrencyLimit)
		})

		t.Run("Leases with capacity", func(t *testing.T) {
			_, err = q.Lease(ctx, p, itemA, 5*time.Second, getNow(), nil)
			require.NoError(t, err)
		})
		t.Run("Errors without capacity", func(t *testing.T) {
			id, err := q.Lease(ctx, p, itemB, 5*time.Second, getNow(), nil)
			require.Nil(t, id)
			require.Error(t, err)
		})
	})

	t.Run("With account concurrency limits", func(t *testing.T) {
		// Only allow a single leased item via account limits
		q.concurrencyLimitGetter = func(ctx context.Context, p QueuePartition) (fn, acct, custom int) {
			return 100, 1, NoConcurrencyLimit
		}

		// Create a new item
		itemA, err := q.EnqueueItem(ctx, QueueItem{FunctionID: uuid.New()}, start)
		require.NoError(t, err)
		itemB, err := q.EnqueueItem(ctx, QueueItem{FunctionID: uuid.New()}, start)
		require.NoError(t, err)
		// Use the new item's workflow ID
		p := QueuePartition{FunctionID: &itemA.FunctionID}

		t.Run("Leases with capacity", func(t *testing.T) {
			_, err = q.Lease(ctx, p, itemA, 5*time.Second, getNow(), nil)
			require.NoError(t, err)
		})
		t.Run("Errors without capacity", func(t *testing.T) {
			id, err := q.Lease(ctx, p, itemB, 5*time.Second, getNow(), nil)
			require.Nil(t, id)
			require.Error(t, err)
		})
	})

	t.Run("With custom concurrency limits", func(t *testing.T) {
		// Only allow a single leased item via account limits
		q.concurrencyLimitGetter = func(ctx context.Context, p QueuePartition) (fn, acct, custom int) {
			return 100, 100, 1
		}
		q.customConcurrencyGen = func(ctx context.Context, i QueueItem) []state.CustomConcurrency {
			return []state.CustomConcurrency{
				{
					Key:   "custom-level-key",
					Limit: 1,
				},
			}
		}

		// Create a new item
		itemA, err := q.EnqueueItem(ctx, QueueItem{FunctionID: uuid.New()}, start)
		require.NoError(t, err)
		itemB, err := q.EnqueueItem(ctx, QueueItem{FunctionID: uuid.New()}, start)
		require.NoError(t, err)
		// Use the new item's workflow ID
		p := QueuePartition{FunctionID: &itemA.FunctionID}

		t.Run("With denylists it does not lease.", func(t *testing.T) {
			list := newLeaseDenyList()
			list.addConcurrency(newKeyError(ErrConcurrencyLimitCustomKey0, "custom-level-key"))
			_, err = q.Lease(ctx, p, itemA, 5*time.Second, getNow(), list)
			require.ErrorIs(t, err, ErrConcurrencyLimitCustomKey0)
		})

		t.Run("Leases with capacity", func(t *testing.T) {
			_, err = q.Lease(ctx, p, itemA, 5*time.Second, getNow(), nil)
			require.NoError(t, err)
		})
		t.Run("Errors without capacity", func(t *testing.T) {
			id, err := q.Lease(ctx, p, itemB, 5*time.Second, getNow(), nil)
			require.Nil(t, id)
			require.Error(t, err)
		})
	})

	t.Run("It should update the global partition index", func(t *testing.T) {
		r.FlushAll()

		// NOTE: We need two items to ensure that this updates.  Leasing an
		// item removes it from the fn queue.
		t.Run("With a single item in the queue hwen leasing, nothing updates", func(t *testing.T) {
			at := time.Now().Truncate(time.Second).Add(time.Second)
			item, err := q.EnqueueItem(ctx, QueueItem{}, at)
			require.NoError(t, err)
			p := QueuePartition{FunctionID: &item.FunctionID}

			score, err := r.ZScore(defaultQueueKey.GlobalPartitionIndex(), p.Queue())
			require.NoError(t, err)
			require.EqualValues(t, at.Unix(), score)

			// Nothing should update here, as there's nothing left in the fn queue
			// so nothing happens.
			_, err = q.Lease(ctx, p, item, 10*time.Second, getNow(), nil)
			require.NoError(t, err)

			nextScore, err := r.ZScore(defaultQueueKey.GlobalPartitionIndex(), p.Queue())
			require.NoError(t, err)
			require.EqualValues(t, int(score), int(nextScore), "score should not equal previous score")
		})

		r.FlushAll()

		t.Run("With more than one item in the fn queue, it uses the next val", func(t *testing.T) {
			atA := time.Now().Truncate(time.Second).Add(time.Second)
			atB := atA.Add(time.Minute)

			itemA, err := q.EnqueueItem(ctx, QueueItem{}, atA)
			require.NoError(t, err)
			itemB, err := q.EnqueueItem(ctx, QueueItem{}, atB)
			require.NoError(t, err)
			p := QueuePartition{FunctionID: &itemA.FunctionID} // same for A+B

			score, err := r.ZScore(defaultQueueKey.GlobalPartitionIndex(), p.Queue())
			require.NoError(t, err)
			require.EqualValues(t, atA.Unix(), score)

			// Leasing the item should update the score.
			_, err = q.Lease(ctx, p, itemA, 10*time.Second, getNow(), nil)
			require.NoError(t, err)

			nextScore, err := r.ZScore(defaultQueueKey.GlobalPartitionIndex(), p.Queue())
			require.NoError(t, err)
			require.EqualValues(t, itemB.AtMS/1000, nextScore)
			require.NotEqualValues(t, int(score), int(nextScore), "score should not equal previous score")
		})
	})
}

func TestQueueExtendLease(t *testing.T) {
	r := miniredis.RunT(t)

	rc, err := rueidis.NewClient(rueidis.ClientOption{
		InitAddress:  []string{r.Addr()},
		DisableCache: true,
	})
	require.NoError(t, err)
	defer rc.Close()

	queueClient := NewQueueClient(rc, QueueDefaultKey)
	q := NewQueue(queueClient)
	ctx := context.Background()

	start := time.Now().Truncate(time.Second)
	t.Run("It leases an item", func(t *testing.T) {
		item, err := q.EnqueueItem(ctx, QueueItem{}, start)
		require.NoError(t, err)

		item = getQueueItem(t, r, item.ID)
		require.Nil(t, item.LeaseID)

		p := QueuePartition{FunctionID: &item.FunctionID}

		now := time.Now()
		id, err := q.Lease(ctx, p, item, time.Second, getNow(), nil)
		require.NoError(t, err)

		item = getQueueItem(t, r, item.ID)
		require.NotNil(t, item.LeaseID)
		require.EqualValues(t, id, item.LeaseID)
		require.WithinDuration(t, now.Add(time.Second), ulid.Time(item.LeaseID.Time()), 20*time.Millisecond)

		now = time.Now()
		nextID, err := q.ExtendLease(ctx, p, item, *id, 10*time.Second)
		require.NoError(t, err)

		// Ensure the leased item has the next ID.
		item = getQueueItem(t, r, item.ID)
		require.NotNil(t, item.LeaseID)
		require.EqualValues(t, nextID, item.LeaseID)
		require.WithinDuration(t, now.Add(10*time.Second), ulid.Time(item.LeaseID.Time()), 20*time.Millisecond)

		t.Run("It extends the score of the partition concurrency queue", func(t *testing.T) {
			at := ulid.Time(nextID.Time())
<<<<<<< HEAD
			scores := concurrencyQueueScores(t, r, q.kg.Concurrency("p", p.FunctionID.String()), time.Now())
=======
			pkey, _ := q.partitionConcurrencyGen(ctx, p)
			scores := concurrencyQueueScores(t, r, queueClient.kg.Concurrency("p", pkey), time.Now())
>>>>>>> 8fabebb8
			require.Len(t, scores, 1)
			// Ensure that the score matches the lease.
			require.Equal(t, at, scores[item.ID])
		})

		t.Run("It fails with an invalid lease ID", func(t *testing.T) {
			invalid := ulid.MustNew(ulid.Now(), rnd)
			nextID, err := q.ExtendLease(ctx, p, item, invalid, 10*time.Second)
			require.EqualValues(t, ErrQueueItemLeaseMismatch, err)
			require.Nil(t, nextID)
		})
	})

	t.Run("It does not extend an unleased item", func(t *testing.T) {
		item, err := q.EnqueueItem(ctx, QueueItem{}, start)
		require.NoError(t, err)

		p := QueuePartition{FunctionID: &item.FunctionID}

		item = getQueueItem(t, r, item.ID)
		require.Nil(t, item.LeaseID)

		nextID, err := q.ExtendLease(ctx, p, item, ulid.ULID{}, 10*time.Second)
		require.EqualValues(t, ErrQueueItemNotLeased, err)
		require.Nil(t, nextID)

		item = getQueueItem(t, r, item.ID)
		require.Nil(t, item.LeaseID)
	})

}

func TestQueueDequeue(t *testing.T) {
	r := miniredis.RunT(t)

	rc, err := rueidis.NewClient(rueidis.ClientOption{
		InitAddress:  []string{r.Addr()},
		DisableCache: true,
	})
	require.NoError(t, err)
	defer rc.Close()

	queueClient := NewQueueClient(rc, QueueDefaultKey)
	defaultQueueKey := queueClient.kg
	q := NewQueue(queueClient)
	ctx := context.Background()

	t.Run("It should remove a queue item", func(t *testing.T) {
		start := time.Now()

		item, err := q.EnqueueItem(ctx, QueueItem{}, start)
		require.NoError(t, err)

		p := QueuePartition{FunctionID: &item.FunctionID}

		id, err := q.Lease(ctx, p, item, time.Second, getNow(), nil)
		require.NoError(t, err)

		t.Run("The lease exists in the partition queue", func(t *testing.T) {
			require.EqualValues(t, uuid.UUID{}.String(), p.fnConcurrencyKey(q.kg))
			count, err := q.InProgress(ctx, "p", p.fnConcurrencyKey(q.kg))
			require.NoError(t, err)
			require.EqualValues(t, 1, count)
		})

		err = q.Dequeue(ctx, p, item)
		require.NoError(t, err)

		t.Run("It should remove the item from the queue map", func(t *testing.T) {
			val := r.HGet(defaultQueueKey.QueueItem(), id.String())
			require.Empty(t, val)
		})

		t.Run("Extending a lease should fail after dequeue", func(t *testing.T) {
			id, err := q.ExtendLease(ctx, p, item, *id, time.Minute)
			require.Equal(t, ErrQueueItemNotFound, err)
			require.Nil(t, id)
		})

		t.Run("It should remove the item from the queue index", func(t *testing.T) {
			items, err := q.Peek(ctx, item.Queue(), time.Now().Add(time.Hour), 10)
			require.NoError(t, err)
			require.EqualValues(t, 0, len(items))
		})

		t.Run("It should remove the item from the concurrency partition's queue", func(t *testing.T) {
			require.EqualValues(t, uuid.UUID{}.String(), p.fnConcurrencyKey(q.kg))
			count, err := q.InProgress(ctx, "p", p.fnConcurrencyKey(q.kg))
			require.NoError(t, err)
			require.EqualValues(t, 0, count)
		})

		t.Run("It should work if the item is not leased (eg. deletions)", func(t *testing.T) {
			item, err := q.EnqueueItem(ctx, QueueItem{}, start)
			require.NoError(t, err)

			err = q.Dequeue(ctx, p, item)
			require.NoError(t, err)

			val := r.HGet(defaultQueueKey.QueueItem(), id.String())
			require.Empty(t, val)
		})

		t.Run("Removes default indexes", func(t *testing.T) {
			at := time.Now().Truncate(time.Second)
			rid := ulid.MustNew(ulid.Now(), rand.Reader)
			item, err := q.EnqueueItem(ctx, QueueItem{
				FunctionID: uuid.New(),
				Data: osqueue.Item{
					Kind: osqueue.KindEdge,
					Identifier: state.Identifier{
						RunID: rid,
					},
				},
			}, at)
			require.NoError(t, err)

			keys, err := r.ZMembers(fmt.Sprintf("{queue}:idx:run:%s", rid))
			require.NoError(t, err)
			require.Equal(t, 1, len(keys))

			err = q.Dequeue(ctx, p, item)
			require.NoError(t, err)

			keys, err = r.ZMembers(fmt.Sprintf("{queue}:idx:run:%s", rid))
			require.NotNil(t, err)
			require.Equal(t, true, strings.Contains(err.Error(), "no such key"))
			require.Equal(t, 0, len(keys))
		})
	})

}

func TestQueueRequeue(t *testing.T) {
	r := miniredis.RunT(t)

	rc, err := rueidis.NewClient(rueidis.ClientOption{
		InitAddress:  []string{r.Addr()},
		DisableCache: true,
	})
	require.NoError(t, err)
	defer rc.Close()

	q := NewQueue(NewQueueClient(rc, QueueDefaultKey))
	ctx := context.Background()

	t.Run("Re-enqueuing a leased item should succeed", func(t *testing.T) {
		now := time.Now()

		item, err := q.EnqueueItem(ctx, QueueItem{}, now)
		require.NoError(t, err)

		p := QueuePartition{FunctionID: &item.FunctionID}

		_, err = q.Lease(ctx, p, item, time.Second, getNow(), nil)
		require.NoError(t, err)

		// Assert partition index is original
		pi := QueuePartition{FunctionID: &item.FunctionID}
		requirePartitionScoreEquals(t, r, pi.FunctionID, now.Truncate(time.Second))

		requirePartitionInProgress(t, q, item.FunctionID, 1)

		next := now.Add(time.Hour)
		err = q.Requeue(ctx, p, item, next)
		require.NoError(t, err)

		t.Run("It should re-enqueue the item with the future time", func(t *testing.T) {
			requireItemScoreEquals(t, r, item, next)
		})

		t.Run("It should always remove the lease from the re-enqueued item", func(t *testing.T) {
			fetched := getQueueItem(t, r, item.ID)
			require.Nil(t, fetched.LeaseID)
		})

		t.Run("It should decrease the in-progress count", func(t *testing.T) {
			requirePartitionInProgress(t, q, item.FunctionID, 0)
		})

		t.Run("It should update the partition's earliest time, if earliest", func(t *testing.T) {
			// Assert partition index is updated, as there's only one item here.
			requirePartitionScoreEquals(t, r, pi.FunctionID, next)
		})

		t.Run("It should not update the partition's earliest time, if later", func(t *testing.T) {
			_, err := q.EnqueueItem(ctx, QueueItem{}, now)
			require.NoError(t, err)

			requirePartitionScoreEquals(t, r, pi.FunctionID, now)

			next := now.Add(2 * time.Hour)
			err = q.Requeue(ctx, pi, item, next)
			require.NoError(t, err)

			requirePartitionScoreEquals(t, r, pi.FunctionID, now)
		})

		t.Run("Updates default indexes", func(t *testing.T) {
			at := time.Now().Truncate(time.Second)
			rid := ulid.MustNew(ulid.Now(), rand.Reader)
			item, err := q.EnqueueItem(ctx, QueueItem{
				FunctionID: uuid.New(),
				Data: osqueue.Item{
					Kind: osqueue.KindEdge,
					Identifier: state.Identifier{
						RunID: rid,
					},
				},
			}, at)
			require.NoError(t, err)

			key := fmt.Sprintf("{queue}:idx:run:%s", rid)

			keys, err := r.ZMembers(key)
			require.NoError(t, err)
			require.Equal(t, 1, len(keys))

			// Score for entry should be the first enqueue time.
			scores, err := r.ZMScore(key, keys[0])
			require.NoError(t, err)
			require.EqualValues(t, at.UnixMilli(), scores[0])

			next := now.Add(2 * time.Hour)
			err = q.Requeue(ctx, pi, item, next)
			require.NoError(t, err)

			// Score should be the requeue time.
			scores, err = r.ZMScore(key, keys[0])
			require.NoError(t, err)
			require.EqualValues(t, next.UnixMilli(), scores[0])

			// Still only one member.
			keys, err = r.ZMembers(key)
			require.NoError(t, err)
			require.Equal(t, 1, len(keys))
		})
	})
}

func TestQueuePartitionLease(t *testing.T) {
	now := time.Now().Truncate(time.Second)

	idA, idB, idC := uuid.New(), uuid.New(), uuid.New()
	atA, atB, atC := now, now.Add(time.Second), now.Add(2*time.Second)

	pA := QueuePartition{ID: idA.String(), FunctionID: &idA}

	r := miniredis.RunT(t)

	rc, err := rueidis.NewClient(rueidis.ClientOption{
		InitAddress:  []string{r.Addr()},
		DisableCache: true,
	})
	require.NoError(t, err)
	defer rc.Close()

	q := NewQueue(NewQueueClient(rc, QueueDefaultKey))
	ctx := context.Background()

	_, err = q.EnqueueItem(ctx, QueueItem{FunctionID: idA}, atA)
	require.NoError(t, err)
	_, err = q.EnqueueItem(ctx, QueueItem{FunctionID: idB}, atB)
	require.NoError(t, err)
	_, err = q.EnqueueItem(ctx, QueueItem{FunctionID: idC}, atC)
	require.NoError(t, err)

	t.Run("Partitions are in order after enqueueing", func(t *testing.T) {
		items, err := q.PartitionPeek(ctx, true, time.Now().Add(time.Hour), PartitionPeekMax)
		require.NoError(t, err)
		require.Len(t, items, 3)
		require.EqualValues(t, []*QueuePartition{
			{ID: idA.String(), FunctionID: &idA, AccountID: &uuid.Nil},
			{ID: idB.String(), FunctionID: &idB, AccountID: &uuid.Nil},
			{ID: idC.String(), FunctionID: &idC, AccountID: &uuid.Nil},
		}, items)
	})

	leaseUntil := now.Add(3 * time.Second)

	t.Run("It leases a partition", func(t *testing.T) {
		// Lease the first item now.
		leasedAt := time.Now()
		leaseID, capacity, err := q.PartitionLease(ctx, &pA, time.Until(leaseUntil))
		require.NoError(t, err)
		require.NotNil(t, leaseID)
		require.NotZero(t, capacity)

		// Pause so that we can assert that the last lease time was set correctly.
		<-time.After(50 * time.Millisecond)

		t.Run("It updates the partition score", func(t *testing.T) {
			items, err := q.PartitionPeek(ctx, true, now.Add(time.Hour), PartitionPeekMax)

			// Require the lease ID is within 25 MS of the expected value.
			require.WithinDuration(t, leaseUntil, ulid.Time(leaseID.Time()), 25*time.Millisecond)

			require.NoError(t, err)
			require.Len(t, items, 3)
			require.EqualValues(t, []*QueuePartition{
				{ID: idB.String(), FunctionID: &idB, AccountID: &uuid.Nil},
				{ID: idC.String(), FunctionID: &idC, AccountID: &uuid.Nil},
				{
					ID:         idA.String(),
					FunctionID: &idA,
					AccountID:  &uuid.Nil,
					Last:       items[2].Last, // Use the leased partition time.
					LeaseID:    leaseID,
				}, // idA is now last.
			}, items)
			requirePartitionScoreEquals(t, r, &idA, leaseUntil)
			// require that the last leased time is within 5ms for tests
			require.WithinDuration(t, leasedAt, time.UnixMilli(items[2].Last), 5*time.Millisecond)
		})

		t.Run("It can't lease an existing partition lease", func(t *testing.T) {
			id, capacity, err := q.PartitionLease(ctx, &pA, time.Second*29)
			require.Equal(t, ErrPartitionAlreadyLeased, err)
			require.Nil(t, id)
			require.Zero(t, capacity)

			// Assert that score didn't change (we added 1 second in the previous test)
			requirePartitionScoreEquals(t, r, &idA, leaseUntil)
		})

	})

	t.Run("It allows leasing an expired partition lease", func(t *testing.T) {
		<-time.After(time.Until(leaseUntil))

		requirePartitionScoreEquals(t, r, &idA, leaseUntil)

		id, capacity, err := q.PartitionLease(ctx, &pA, time.Second*5)
		require.Nil(t, err)
		require.NotNil(t, id)
		require.NotZero(t, capacity)

		requirePartitionScoreEquals(t, r, &idA, time.Now().Add(time.Second*5))
	})

	t.Run("Partition pausing", func(t *testing.T) {
		r.FlushAll() // reset everything
		q := NewQueue(NewQueueClient(rc, QueueDefaultKey))
		ctx := context.Background()

		_, err = q.EnqueueItem(ctx, QueueItem{FunctionID: idA}, atA)
		require.NoError(t, err)
		_, err = q.EnqueueItem(ctx, QueueItem{FunctionID: idB}, atB)
		require.NoError(t, err)
		_, err = q.EnqueueItem(ctx, QueueItem{FunctionID: idC}, atC)
		require.NoError(t, err)

		t.Run("Fails to lease a paused partition", func(t *testing.T) {
			// pause fn A's partition:
			err = q.SetFunctionPaused(ctx, idA, true)
			require.NoError(t, err)

			// attempt to lease the paused partition:
			id, capacity, err := q.PartitionLease(ctx, &pA, time.Second*5)
			require.Nil(t, id)
			require.Error(t, err)
			require.Zero(t, capacity)
			require.ErrorIs(t, err, ErrPartitionPaused)
		})

		t.Run("Succeeds to lease a previously paused partition", func(t *testing.T) {
			// unpause fn A's partition:
			err = q.SetFunctionPaused(ctx, idA, false)
			require.NoError(t, err)

			// attempt to lease the unpaused partition:
			id, capacity, err := q.PartitionLease(ctx, &pA, time.Second*5)
			require.NotNil(t, id)
			require.NoError(t, err)
			require.NotZero(t, capacity)
		})
	})

	t.Run("With key partitions", func(t *testing.T) {
		fnID := uuid.New()

		// Enqueueing an item
		ck := createConcurrencyKey(enums.ConcurrencyScopeFn, fnID, "test", 1)
		_, _, hash, _ := ck.ParseKey() // get the hash of the "test" string / evaluated input.

		_, err := q.EnqueueItem(ctx, QueueItem{
			FunctionID: fnID,
			Data: osqueue.Item{
				CustomConcurrencyKeys: []state.CustomConcurrency{ck},
			},
		}, now.Add(10*time.Second))
		require.NoError(t, err)

		p := QueuePartition{
			ID:               q.kg.PartitionQueueSet(enums.PartitionTypeConcurrencyKey, fnID.String(), hash),
			FunctionID:       &fnID,
			PartitionType:    int(enums.PartitionTypeConcurrencyKey),
			ConcurrencyScope: int(enums.ConcurrencyScopeFn),
		}

		leaseUntil := now.Add(3 * time.Second)
		leaseID, capacity, err := q.PartitionLease(ctx, &p, time.Until(leaseUntil))
		require.NoError(t, err)
		require.NotNil(t, leaseID)
		require.NotZero(t, capacity)
	})

	// TODO: Capacity checks
}

func TestQueuePartitionPeek(t *testing.T) {
	idA := uuid.New() // low pri
	idB := uuid.New()
	idC := uuid.New()

	newQueueItem := func(id uuid.UUID) QueueItem {
		return QueueItem{
			FunctionID: id,
			Data: osqueue.Item{
				Identifier: state.Identifier{
					WorkflowID: id,
				},
			},
		}
	}

	now := time.Now().Truncate(time.Second).UTC()
	atA, atB, atC := now, now.Add(time.Second), now.Add(2*time.Second)

	r := miniredis.RunT(t)

	rc, err := rueidis.NewClient(rueidis.ClientOption{
		InitAddress:  []string{r.Addr()},
		DisableCache: true,
	})
	require.NoError(t, err)
	defer rc.Close()

	q := NewQueue(
<<<<<<< HEAD
		rc,
		WithPriorityFinder(func(ctx context.Context, p QueuePartition) uint {
			if p.FunctionID == nil {
				return PriorityMin
			}
			switch *p.FunctionID {
=======
		NewQueueClient(rc, QueueDefaultKey),
		WithPriorityFinder(func(ctx context.Context, qi QueueItem) uint {
			switch qi.Data.Identifier.WorkflowID {
>>>>>>> 8fabebb8
			case idB, idC:
				return PriorityMax
			default:
				return PriorityMin // Sorry A
			}
		}),
	)
	ctx := context.Background()

	enqueue := func(q *queue) {
		_, err := q.EnqueueItem(ctx, newQueueItem(idA), atA)
		require.NoError(t, err)
		_, err = q.EnqueueItem(ctx, newQueueItem(idB), atB)
		require.NoError(t, err)
		_, err = q.EnqueueItem(ctx, newQueueItem(idC), atC)
		require.NoError(t, err)
	}
	enqueue(q)

	t.Run("Sequentially returns partitions in order", func(t *testing.T) {
		items, err := q.PartitionPeek(ctx, true, time.Now().Add(time.Hour), PartitionPeekMax)
		require.NoError(t, err)
		require.Len(t, items, 3)
		require.EqualValues(t, []*QueuePartition{
			{ID: idA.String(), FunctionID: &idA},
			{ID: idB.String(), FunctionID: &idB},
			{ID: idC.String(), FunctionID: &idC},
		}, items)
	})

	t.Run("With a single peek max, it returns the first item if sequential every time", func(t *testing.T) {
		for i := 0; i <= 50; i++ {
			items, err := q.PartitionPeek(ctx, true, time.Now().Add(time.Hour), 1)
			require.NoError(t, err)
			require.Len(t, items, 1)
			require.Equal(t, &idA, items[0].FunctionID)
		}
	})

	t.Run("With a single peek max, it returns random items that are available using offsets", func(t *testing.T) {
		found := map[uuid.UUID]bool{idA: false, idB: false, idC: false}

		for i := 0; i <= 50; i++ {
			items, err := q.PartitionPeek(ctx, false, time.Now().Add(time.Hour), 1)
			require.NoError(t, err)
			require.Len(t, items, 1)
			found[*items[0].FunctionID] = true
			<-time.After(time.Millisecond)
		}

		for id, v := range found {
			require.True(t, v, "PartitionPeek didn't find id '%s' via random offsets", id)
		}
	})

	t.Run("Random returns items randomly using weighted sample", func(t *testing.T) {
		a, b, c := 0, 0, 0
		for i := 0; i <= 1000; i++ {
			items, err := q.PartitionPeek(ctx, false, time.Now().Add(time.Hour), PartitionPeekMax)
			require.NoError(t, err)
			require.Len(t, items, 3)
			switch *items[0].FunctionID {
			case idA:
				a++
			case idB:
				b++
			case idC:
				c++
			default:
				t.Fatal()
			}
		}
		// Statistically this is going to fail at some point, but we want to ensure randomness
		// will return low priority items less.
		require.GreaterOrEqual(t, a, 1) // A may be called low-digit times.
		require.Less(t, a, 250)         // But less than 1/4 (it's 1 in 10, statistically)
		require.Greater(t, c, 300)
		require.Greater(t, b, 300)
	})

	t.Run("It ignores partitions with denylists", func(t *testing.T) {
		r := miniredis.RunT(t)

		rc, err := rueidis.NewClient(rueidis.ClientOption{
			InitAddress:  []string{r.Addr()},
			DisableCache: true,
		})
		require.NoError(t, err)
		defer rc.Close()

		q := NewQueue(
<<<<<<< HEAD
			rc,
			WithPriorityFinder(func(ctx context.Context, p QueuePartition) uint {
				if p.FunctionID == nil {
					return PriorityMin
				}
				switch *p.FunctionID {
=======
			NewQueueClient(rc, QueueDefaultKey),
			WithPriorityFinder(func(ctx context.Context, qi QueueItem) uint {
				switch qi.Data.Identifier.WorkflowID {
>>>>>>> 8fabebb8
				case idA:
					return PriorityMax
				default:
					return PriorityMin // Sorry A
				}
			}),
			// Ignore A
			WithDenyQueueNames(idA.String()),
		)

		enqueue(q)

		// This should only select B and C, as id A is ignored.
		items, err := q.PartitionPeek(ctx, true, time.Now().Add(time.Hour), PartitionPeekMax)
		require.NoError(t, err)
		require.Len(t, items, 2)
		require.EqualValues(t, []*QueuePartition{
			{ID: idB.String(), FunctionID: &idB},
			{ID: idC.String(), FunctionID: &idC},
		}, items)

		// Try without sequential scans
		items, err = q.PartitionPeek(ctx, false, time.Now().Add(time.Hour), PartitionPeekMax)
		require.NoError(t, err)
		require.Len(t, items, 2)
	})

	t.Run("Peeking ignores paused partitions", func(t *testing.T) {
		r := miniredis.RunT(t)
		rc, err := rueidis.NewClient(rueidis.ClientOption{
			InitAddress:  []string{r.Addr()},
			DisableCache: true,
		})
		require.NoError(t, err)
		defer rc.Close()

		q := NewQueue(
<<<<<<< HEAD
			rc,
			WithPriorityFinder(func(_ context.Context, _ QueuePartition) uint {
=======
			NewQueueClient(rc, QueueDefaultKey),
			WithPriorityFinder(func(ctx context.Context, qi QueueItem) uint {
>>>>>>> 8fabebb8
				return PriorityDefault
			}),
		)
		enqueue(q)

		// Pause A, excluding it from peek:
		err = q.SetFunctionPaused(ctx, idA, true)
		require.NoError(t, err)

		// This should only select B and C, as id A is ignored:
		items, err := q.PartitionPeek(ctx, true, time.Now().Add(time.Hour), PartitionPeekMax)
		require.NoError(t, err)
		require.Len(t, items, 2)
		require.EqualValues(t, []*QueuePartition{
			{ID: idB.String(), FunctionID: &idB},
			{ID: idC.String(), FunctionID: &idC},
		}, items)

		// After unpausing A, it should be included in the peek:
		err = q.SetFunctionPaused(ctx, idA, false)
		require.NoError(t, err)
		items, err = q.PartitionPeek(ctx, true, time.Now().Add(time.Hour), PartitionPeekMax)
		require.NoError(t, err)
		require.Len(t, items, 3)
		require.EqualValues(t, []*QueuePartition{
			{ID: idA.String(), FunctionID: &idA},
			{ID: idB.String(), FunctionID: &idB},
			{ID: idC.String(), FunctionID: &idC},
		}, items)
	})
}

func TestQueuePartitionRequeue(t *testing.T) {
	r := miniredis.RunT(t)

	rc, err := rueidis.NewClient(rueidis.ClientOption{
		InitAddress:  []string{r.Addr()},
		DisableCache: true,
	})
	require.NoError(t, err)
	defer rc.Close()

	q := NewQueue(NewQueueClient(rc, QueueDefaultKey))
	ctx := context.Background()
	idA := uuid.New()
	now := time.Now()

	qi, err := q.EnqueueItem(ctx, QueueItem{FunctionID: idA}, now)
	require.NoError(t, err)

	p := QueuePartition{FunctionID: &qi.FunctionID, EnvID: &qi.WorkspaceID}

	t.Run("Uses the next job item's time when requeueing with another job", func(t *testing.T) {
		requirePartitionScoreEquals(t, r, &idA, now)
		next := now.Add(time.Hour)
		err := q.PartitionRequeue(ctx, &p, next, false)
		require.NoError(t, err)
		requirePartitionScoreEquals(t, r, &idA, now)
	})

	next := now.Add(5 * time.Second)
	t.Run("It removes any lease when requeueing", func(t *testing.T) {

		_, _, err := q.PartitionLease(ctx, &QueuePartition{FunctionID: &idA}, time.Minute)
		require.NoError(t, err)

		err = q.PartitionRequeue(ctx, &p, next, true)
		require.NoError(t, err)
		requirePartitionScoreEquals(t, r, &idA, next)

		loaded := getDefaultPartition(t, r, idA)
		require.Nil(t, loaded.LeaseID)

		// Forcing should set a ForceAtMS field.
		require.NotEmpty(t, loaded.ForceAtMS)

		t.Run("Enqueueing with a force at time should not update the score", func(t *testing.T) {
			loaded := getDefaultPartition(t, r, idA)
			require.NotEmpty(t, loaded.ForceAtMS)

			qi, err := q.EnqueueItem(ctx, QueueItem{FunctionID: idA}, now)

			loaded = getDefaultPartition(t, r, idA)
			require.NotEmpty(t, loaded.ForceAtMS)

			require.NoError(t, err)
			requirePartitionScoreEquals(t, r, &idA, next)
			requirePartitionScoreEquals(t, r, &idA, time.UnixMilli(loaded.ForceAtMS))

			// Now remove this item, as we dont need it for any future tests.
			err = q.Dequeue(ctx, p, qi)
			require.NoError(t, err)
		})
	})

	t.Run("Deletes the partition with an empty queue and a leased job", func(t *testing.T) {
		requirePartitionScoreEquals(t, r, &idA, next)

		// Leasing the only job available moves the job into the concurrency queue,
		// so the partition should be empty. when requeeing.
		_, err := q.Lease(ctx, p, qi, 10*time.Second, getNow(), nil)
		require.NoError(t, err)

		requirePartitionScoreEquals(t, r, &idA, next)

		next := now.Add(time.Hour)
		err = q.PartitionRequeue(ctx, &p, next, false)
		require.Error(t, ErrPartitionGarbageCollected, err)

		loaded := getDefaultPartition(t, r, idA)

		// This should unset the force at field.
		require.Empty(t, loaded.ForceAtMS)
	})

	t.Run("It returns a partition not found error if deleted", func(t *testing.T) {
		err := q.Dequeue(ctx, p, qi)
		require.NoError(t, err)
		err = q.PartitionRequeue(ctx, &p, time.Now().Add(time.Minute), false)
		require.Equal(t, ErrPartitionGarbageCollected, err)
		err = q.PartitionRequeue(ctx, &p, time.Now().Add(time.Minute), false)
		require.Equal(t, ErrPartitionNotFound, err)
	})

	t.Run("Requeueing a paused partition does not affect the partition's pause state", func(t *testing.T) {
		_, err := q.EnqueueItem(ctx, QueueItem{FunctionID: idA}, now)
		require.NoError(t, err)

		_, _, err = q.PartitionLease(ctx, &QueuePartition{FunctionID: &idA}, time.Minute)
		require.NoError(t, err)

		err = q.SetFunctionPaused(ctx, idA, true)
		require.NoError(t, err)

		err = q.PartitionRequeue(ctx, &p, next, true)
		require.NoError(t, err)

		fnMeta := getFnMetadata(t, r, idA)
		require.True(t, fnMeta.Paused)
	})
}

func TestQueueFunctionPause(t *testing.T) {
	r := miniredis.RunT(t)
	rc, err := rueidis.NewClient(rueidis.ClientOption{
		InitAddress:  []string{r.Addr()},
		DisableCache: true,
	})
	require.NoError(t, err)
	defer rc.Close()

	q := NewQueue(
<<<<<<< HEAD
		rc,
		WithPriorityFinder(func(_ context.Context, _ QueuePartition) uint {
=======
		NewQueueClient(rc, QueueDefaultKey),
		WithPriorityFinder(func(ctx context.Context, item QueueItem) uint {
>>>>>>> 8fabebb8
			return PriorityDefault
		}),
	)
	ctx := context.Background()

	now := time.Now().Truncate(time.Second)
	idA := uuid.New()
	_, err = q.EnqueueItem(ctx, QueueItem{FunctionID: idA}, now)
	require.NoError(t, err)

	err = q.SetFunctionPaused(ctx, idA, true)
	require.NoError(t, err)

	fnMeta := getFnMetadata(t, r, idA)
	require.True(t, fnMeta.Paused)

	err = q.SetFunctionPaused(ctx, idA, false)
	require.NoError(t, err)

	fnMeta = getFnMetadata(t, r, idA)
	require.False(t, fnMeta.Paused)
}

/*
TODO
func TestQueuePartitionReprioritize(t *testing.T) {
	now := time.Now().Truncate(time.Second)
	idA := uuid.New()

	priority := PriorityMin
	r := miniredis.RunT(t)

	rc, err := rueidis.NewClient(rueidis.ClientOption{
		InitAddress:  []string{r.Addr()},
		DisableCache: true,
	})
	require.NoError(t, err)
	defer rc.Close()

	defer rc.Close()
	q := NewQueue(
<<<<<<< HEAD
		rc,
		WithPriorityFinder(func(_ context.Context, _ QueuePartition) uint {
=======
		NewQueueClient(rc, QueueDefaultKey),
		WithPriorityFinder(func(ctx context.Context, item QueueItem) uint {
>>>>>>> 8fabebb8
			return priority
		}),
	)
	ctx := context.Background()

	_, err = q.EnqueueItem(ctx, QueueItem{FunctionID: idA}, now)
	require.NoError(t, err)

	first := getDefaultPartition(t, r, idA)
	require.Equal(t, first.Priority, PriorityMin)

	t.Run("It updates priority", func(t *testing.T) {
		priority = PriorityMax
		err = q.PartitionReprioritize(ctx, idA.String(), PriorityMax)
		require.NoError(t, err)
		second := getDefaultPartition(t, r, idA)
		require.Equal(t, second.Priority, PriorityMax)
	})

	t.Run("It doesn't accept min priorities", func(t *testing.T) {
		err = q.PartitionReprioritize(ctx, idA.String(), PriorityMin+1)
		require.Equal(t, ErrPriorityTooLow, err)
	})

	t.Run("Changing priority does not affect the partition's pause state", func(t *testing.T) {
		err = q.SetFunctionPaused(ctx, idA, true)
		require.NoError(t, err)

		err = q.PartitionReprioritize(ctx, idA.String(), PriorityDefault)
		require.NoError(t, err)

		fnMeta := getFnMetadata(t, r, idA)
		require.True(t, fnMeta.Paused)
	})
}
*/

func TestQueueRequeueByJobID(t *testing.T) {
	ctx := context.Background()
	r := miniredis.RunT(t)

	rc, err := rueidis.NewClient(rueidis.ClientOption{
		InitAddress:  []string{r.Addr()},
		DisableCache: true,
	})
	require.NoError(t, err)
	defer rc.Close()

<<<<<<< HEAD
	q := NewQueue(rc)
	q.kg = defaultQueueKey
	q.pf = func(ctx context.Context, p QueuePartition) uint {
		return PriorityMin
	}
	q.concurrencyLimitGetter = func(ctx context.Context, p QueuePartition) (fn, acct, custom int) {
		return 100, 100, 100
=======
	q := queue{
		u: NewQueueClient(rc, QueueDefaultKey),
		pf: func(ctx context.Context, item QueueItem) uint {
			return PriorityMin
		},
		partitionConcurrencyGen: func(ctx context.Context, p QueuePartition) (string, int) {
			return p.Queue(), 100
		},
		itemIndexer: QueueItemIndexerFunc,
>>>>>>> 8fabebb8
	}
	q.itemIndexer = QueueItemIndexerFunc

	wsA, wsB := uuid.New(), uuid.New()

	t.Run("Failure cases", func(t *testing.T) {

		t.Run("It fails with a non-existent partition and job ID", func(t *testing.T) {
			err := q.RequeueByJobID(ctx, "foo", "bar", time.Now().Add(5*time.Second))
			require.NotNil(t, err)
		})

		t.Run("It fails with a non-existent job ID for an existing partition", func(t *testing.T) {
			r.FlushDB()

			jid := "yeee"
			item := QueueItem{
				ID:          jid,
				FunctionID:  wsA,
				WorkspaceID: wsA,
			}
			_, err := q.EnqueueItem(ctx, item, time.Now().Add(time.Second))
			require.NoError(t, err)

			err = q.RequeueByJobID(ctx, wsA.String(), "no bruv", time.Now().Add(5*time.Second))
			require.NotNil(t, err)
		})

		t.Run("It fails with a non-existent partition but an existing job ID", func(t *testing.T) {
			r.FlushDB()

			jid := "another"
			item := QueueItem{
				ID:          jid,
				FunctionID:  wsA,
				WorkspaceID: wsA,
			}

			_, err := q.EnqueueItem(ctx, item, time.Now().Add(time.Second))
			require.NoError(t, err)

			err = q.RequeueByJobID(ctx, wsB.String(), jid, time.Now().Add(5*time.Second))
			require.NotNil(t, err)
		})

		t.Run("It fails if the job is leased", func(t *testing.T) {
			r.FlushDB()

			jid := "leased"
			item := QueueItem{
				ID:          jid,
				FunctionID:  wsA,
				WorkspaceID: wsA,
			}

			item, err := q.EnqueueItem(ctx, item, time.Now().Add(time.Second))
			require.NoError(t, err)

			partitions, err := q.PartitionPeek(ctx, true, time.Now().Add(5*time.Second), 10)
			require.NoError(t, err)
			require.Equal(t, 1, len(partitions))

			// Lease
			lid, err := q.Lease(ctx, *partitions[0], item, time.Second*10, getNow(), nil)
			require.NoError(t, err)
			require.NotNil(t, lid)

			err = q.RequeueByJobID(ctx, wsB.String(), jid, time.Now().Add(5*time.Second))
			require.NotNil(t, err)
		})
	})

	t.Run("It requeues the job", func(t *testing.T) {
		r.FlushDB()

		jid := "requeue-plz"
		at := time.Now().Add(time.Second).Truncate(time.Millisecond)
		item := QueueItem{
			ID:          jid,
			FunctionID:  wsA,
			WorkspaceID: wsA,
			AtMS:        at.UnixMilli(),
		}
		item, err := q.EnqueueItem(ctx, item, at)
		require.Equal(t, time.UnixMilli(item.WallTimeMS), at)
		require.NoError(t, err)

		// Find all functions
		parts, err := q.PartitionPeek(ctx, true, at.Add(time.Hour), 10)
		require.NoError(t, err)
		require.Equal(t, 1, len(parts))

		// Requeue the function for 5 seconds in the future.
		next := at.Add(5 * time.Second)
		err = q.RequeueByJobID(ctx, wsA.String(), jid, next)
		require.Nil(t, err, r.Dump())

		t.Run("It updates the queue's At time", func(t *testing.T) {
			found, err := q.Peek(ctx, wsA.String(), at.Add(10*time.Second), 5)
			require.NoError(t, err)
			require.Equal(t, 1, len(found))
			require.NotEqual(t, item.AtMS, found[0].AtMS)
			require.Equal(t, next.UnixMilli(), found[0].AtMS)

			require.Equal(t, time.UnixMilli(found[0].WallTimeMS), next)
		})

		t.Run("Requeueing updates the fn's score in the global partition index", func(t *testing.T) {
			// We've already requeued the item, for 5 seconds in the future.
			// The function pointer in the global queue should be 5 seconds ahead.
			fnPtrsAfterRequeue, err := q.PartitionPeek(ctx, true, at.Add(time.Hour), 10)
			require.NoError(t, err)
			require.Equal(t, 1, len(fnPtrsAfterRequeue))

			score, err := r.ZScore(q.u.kg.GlobalPartitionIndex(), wsA.String())
			require.NoError(t, err)

			// The score should have updated.
			require.EqualValues(t, next.Unix(), int64(score), r.Dump())
		})
	})

	t.Run("It requeues the 5th job to a later time", func(t *testing.T) {
		r.FlushDB()

		at := time.Now()
		for i := 0; i < 4; i++ {
			next := at.Add(time.Duration(i) * time.Second)
			item := QueueItem{
				FunctionID:  wsA,
				WorkspaceID: wsA,
				AtMS:        next.UnixMilli(),
			}
			_, err := q.EnqueueItem(ctx, item, next)
			require.NoError(t, err)
		}

		target := time.Now().Add(10 * time.Second)
		jid := "requeue-plz"
		item := QueueItem{
			ID:          jid,
			FunctionID:  wsA,
			WorkspaceID: wsA,
			AtMS:        target.UnixMilli(),
		}
		_, err := q.EnqueueItem(ctx, item, target)
		require.NoError(t, err)

		parts, err := q.PartitionPeek(ctx, true, at.Add(time.Hour), 10)
		require.NoError(t, err)
		require.Equal(t, 1, len(parts))

		t.Run("The earliest time is 'at' for the partition", func(t *testing.T) {
			score, err := r.ZScore(q.u.kg.GlobalPartitionIndex(), wsA.String())
			require.NoError(t, err)
			require.EqualValues(t, at.Unix(), int64(score), r.Dump())
		})

		next := target.Add(5 * time.Second)
		err = q.RequeueByJobID(ctx, wsA.String(), jid, next)
		require.Nil(t, err, r.Dump())

		t.Run("The earliest time is still 'at' for the partition after requeueing", func(t *testing.T) {
			score, err := r.ZScore(q.u.kg.GlobalPartitionIndex(), wsA.String())
			require.NoError(t, err)
			require.EqualValues(t, at.Unix(), int64(score), r.Dump())
		})

		t.Run("It updates the queue's At time", func(t *testing.T) {
			found, err := q.Peek(ctx, wsA.String(), at.Add(30*time.Second), 5)
			require.NoError(t, err)
			require.Equal(t, 5, len(found))
			require.Equal(t, at.UnixMilli(), found[0].AtMS, "First job shouldn't change")
			require.Equal(t, target.Add(5*time.Second).UnixMilli(), found[4].AtMS, "Target job didnt change")
		})
	})

	t.Run("It requeues the 1st job to a later time", func(t *testing.T) {
		r.FlushDB()

		at := time.Now().Add(10 * time.Second)
		for i := 0; i < 4; i++ {
			next := at.Add(time.Duration(i) * time.Second)
			item := QueueItem{
				FunctionID:  wsA,
				WorkspaceID: wsA,
				AtMS:        next.UnixMilli(),
			}
			_, err := q.EnqueueItem(ctx, item, next)
			require.NoError(t, err)
		}

		target := time.Now().Add(1 * time.Second)
		jid := "requeue-plz"
		item := QueueItem{
			ID:          jid,
			FunctionID:  wsA,
			WorkspaceID: wsA,
			AtMS:        target.UnixMilli(),
		}
		_, err := q.EnqueueItem(ctx, item, target)
		require.NoError(t, err)

		parts, err := q.PartitionPeek(ctx, true, at.Add(time.Hour), 10)
		require.NoError(t, err)
		require.Equal(t, 1, len(parts))

		t.Run("The earliest time is 'target' for the partition", func(t *testing.T) {
			score, err := r.ZScore(q.u.kg.GlobalPartitionIndex(), wsA.String())
			require.NoError(t, err)
			require.EqualValues(t, target.Unix(), int64(score), r.Dump())
		})

		next := target.Add(5 * time.Second)
		err = q.RequeueByJobID(ctx, wsA.String(), jid, next)
		require.Nil(t, err, r.Dump())

		t.Run("The earliest time is 'next' for the partition after requeueing", func(t *testing.T) {
			score, err := r.ZScore(q.u.kg.GlobalPartitionIndex(), wsA.String())
			require.NoError(t, err)
			require.EqualValues(t, next.Unix(), int64(score), r.Dump())
		})
	})
}

func TestQueueLeaseSequential(t *testing.T) {
	ctx := context.Background()
	r := miniredis.RunT(t)

	rc, err := rueidis.NewClient(rueidis.ClientOption{
		InitAddress:  []string{r.Addr()},
		DisableCache: true,
	})
	require.NoError(t, err)
	defer rc.Close()

	q := queue{
<<<<<<< HEAD
		kg: defaultQueueKey,
		r:  rc,
		pf: func(ctx context.Context, p QueuePartition) uint {
=======
		u: NewQueueClient(rc, QueueDefaultKey),
		pf: func(ctx context.Context, item QueueItem) uint {
>>>>>>> 8fabebb8
			return PriorityMin
		},
	}

	var (
		leaseID *ulid.ULID
	)

	t.Run("It claims sequential leases", func(t *testing.T) {
		now := time.Now()
		dur := 500 * time.Millisecond
		leaseID, err = q.ConfigLease(ctx, q.u.kg.Sequential(), dur)
		require.NoError(t, err)
		require.NotNil(t, leaseID)
		require.WithinDuration(t, now.Add(dur), ulid.Time(leaseID.Time()), 5*time.Millisecond)
	})

	t.Run("It doesn't allow leasing without an existing lease ID", func(t *testing.T) {
		id, err := q.ConfigLease(ctx, q.u.kg.Sequential(), time.Second)
		require.Equal(t, ErrConfigAlreadyLeased, err)
		require.Nil(t, id)
	})

	t.Run("It doesn't allow leasing with an invalid lease ID", func(t *testing.T) {
		newULID := ulid.MustNew(ulid.Now(), rnd)
		id, err := q.ConfigLease(ctx, q.u.kg.Sequential(), time.Second, &newULID)
		require.Equal(t, ErrConfigAlreadyLeased, err)
		require.Nil(t, id)
	})

	t.Run("It extends the lease with a valid lease ID", func(t *testing.T) {
		require.NotNil(t, leaseID)

		now := time.Now()
		dur := 50 * time.Millisecond
		leaseID, err = q.ConfigLease(ctx, q.u.kg.Sequential(), dur, leaseID)
		require.NoError(t, err)
		require.NotNil(t, leaseID)
		require.WithinDuration(t, now.Add(dur), ulid.Time(leaseID.Time()), 5*time.Millisecond)
	})

	t.Run("It allows leasing when the current lease is expired", func(t *testing.T) {
		<-time.After(100 * time.Millisecond)

		now := time.Now()
		dur := 50 * time.Millisecond
		leaseID, err = q.ConfigLease(ctx, q.u.kg.Sequential(), dur)
		require.NoError(t, err)
		require.NotNil(t, leaseID)
		require.WithinDuration(t, now.Add(dur), ulid.Time(leaseID.Time()), 5*time.Millisecond)
	})
}

// TestSharding covers the basics of shards;  we assert that function enqueues/dequeues/leasing
// modify shards appropriately, and that partition opeartions also modify the shards.
func TestSharding(t *testing.T) {
	r := miniredis.RunT(t)
	rc, err := rueidis.NewClient(rueidis.ClientOption{
		InitAddress:  []string{r.Addr()},
		DisableCache: true,
	})
	require.NoError(t, err)
	defer rc.Close()
	ctx := context.Background()

	shouldShard := true // indicate whether to shard in tests
	shard := &QueueShard{
		Name:               "sharded",
		Priority:           0,
		GuaranteedCapacity: 1,
	}
	sf := func(ctx context.Context, queueName string, wsID *uuid.UUID) *QueueShard {
		if !shouldShard {
			return nil
		}
		return shard
	}
<<<<<<< HEAD
	q := NewQueue(rc, WithShardFinder(sf))
	require.NotNil(t, sf(ctx, "", &uuid.UUID{}))
=======
	q := NewQueue(NewQueueClient(rc, QueueDefaultKey), WithShardFinder(sf))
	require.NotNil(t, sf(ctx, "", uuid.UUID{}))
>>>>>>> 8fabebb8

	t.Run("QueueItem which shards", func(t *testing.T) {

		// NOTE: Times for shards or global pointers cannot be <= now.
		// Because of this, tests start with the earliest item 1 hour ahead of now so that
		// we can appropriately test enqueueing earlier items adjust pointer times.

		t.Run("Basic enqueue lease dequeue operations", func(t *testing.T) {
			at := time.Now().Truncate(time.Second).Add(time.Hour)
			item, err := q.EnqueueItem(ctx, QueueItem{
				ID: "foo",
			}, at)
			require.NoError(t, err, "sharded enqueue should succeed")
			// The partition, or function queue, for the just-enqueued item.
			p := QueuePartition{FunctionID: &item.FunctionID, EnvID: &item.WorkspaceID}

			t.Run("Enqueueing creates a shard in the shard map", func(t *testing.T) {
				keys, err := r.HKeys(q.u.kg.Shards())
				require.NoError(t, err)
				require.Equal(t, 1, len(keys))

				shardJSON := r.HGet(q.u.kg.Shards(), shard.Name)
				actual := &QueueShard{}
				err = json.Unmarshal([]byte(shardJSON), actual)
				require.NoError(t, err)
				require.EqualValues(t, *shard, *actual)
			})

			t.Run("items exist in the shard partition", func(t *testing.T) {
				ptrs, err := r.ZMembers(q.u.kg.ShardPartitionIndex(shard.Name))
				require.NoError(t, err)
				require.EqualValues(t, 1, len(ptrs))
				// TODO: Ensure ID matches
			})

			t.Run("enqueueing another item in the same shard doesn't duplicate shards or items", func(t *testing.T) {
				_, err := q.EnqueueItem(ctx, QueueItem{}, at.Add(time.Minute))
				require.NoError(t, err)

				keys, err := r.HKeys(q.u.kg.Shards())
				require.NoError(t, err)
				require.Equal(t, 1, len(keys))

				shardJSON := r.HGet(q.u.kg.Shards(), "sharded")
				actual := &QueueShard{}
				err = json.Unmarshal([]byte(shardJSON), actual)
				require.NoError(t, err)
				require.EqualValues(t, *shard, *actual)

				ptrs, err := r.ZMembers(q.u.kg.ShardPartitionIndex(shard.Name))
				require.NoError(t, err)
				require.EqualValues(t, 1, len(ptrs))
			})

			t.Run("leasing the earliest queue item modifies the shard partition", func(t *testing.T) {
				// Check shard partition score changed in the ptr.
				score, err := r.ZScore(q.u.kg.ShardPartitionIndex(shard.Name), p.Queue())
				require.NoError(t, err)
				require.EqualValues(t, at.Unix(), score, "starting score should be enqueue time")

				_, err = q.Lease(ctx, p, item, 5*time.Second, getNow(), nil)
				require.NoError(t, err)

				// Check shard partition score changed in the ptr.
				nextScore, err := r.ZScore(q.u.kg.ShardPartitionIndex(shard.Name), p.Queue())
				require.NoError(t, err)
				// This is the score of the second item in the queue
				require.EqualValues(t, at.Add(time.Minute).Unix(), int(nextScore), "leasing should use next queue item's score in shard ptr")
			})

			t.Run("requeue modifies the shard partition", func(t *testing.T) {
				err := q.Requeue(ctx, p, item, at.Add(30*time.Second))
				require.NoError(t, err)

				// Check shard partition score changed in the ptr.
				nextScore, err := r.ZScore(q.u.kg.ShardPartitionIndex(shard.Name), p.Queue())
				require.NoError(t, err)
				require.EqualValues(t, at.Add(30*time.Second).Unix(), nextScore, "requeued score should increase")
			})

			t.Run("requeue by job ID modifies the shard partition", func(t *testing.T) {
				err := q.RequeueByJobID(ctx, p.Queue(), "foo", at.Add(45*time.Second))
				require.NoError(t, err)

				// Check shard partition score changed in the ptr.
				nextScore, err := r.ZScore(q.u.kg.ShardPartitionIndex(shard.Name), p.Queue())
				require.NoError(t, err)
				require.EqualValues(t, at.Add(45*time.Second).Unix(), nextScore, "requeued score should increase")
			})

			// NOTE: Dequeue doesn't need to do anything:  a leased job already removes the
			// item from the fn queue and updates the shard pointer;  dequeueing operates on in-progress
			// queues only.

			t.Run("enqueueing earlier items changes the pointer in the shard partition", func(t *testing.T) {
				// enqueue a new item an hour ago
				earlier := at.Add(-1 * time.Hour)
				_, err := q.EnqueueItem(ctx, QueueItem{}, earlier)
				require.NoError(t, err)

				// Check shard partition score changed in the ptr.
				nextScore, err := r.ZScore(q.u.kg.ShardPartitionIndex(shard.Name), p.Queue())
				nextTime := time.Unix(int64(nextScore), 0)
				require.NoError(t, err)
				require.EqualValues(t, earlier.Unix(), nextTime.Unix(), "enqueueing earlier score should rescore")
			})
		})

		t.Run("shards are updated when enqueueing, if already exists", func(t *testing.T) {
			shardJSON := r.HGet(q.u.kg.Shards(), shard.Name)
			first := &QueueShard{}
			err = json.Unmarshal([]byte(shardJSON), first)
			require.NoError(t, err)
			require.EqualValues(t, *shard, *first)

			// Enqueue again with a capacity of 1
			shard.GuaranteedCapacity = shard.GuaranteedCapacity + 1
			_, err = q.EnqueueItem(ctx, QueueItem{}, time.Now())

			shardJSON = r.HGet(q.u.kg.Shards(), shard.Name)
			updated := &QueueShard{}
			err = json.Unmarshal([]byte(shardJSON), updated)
			require.NoError(t, err)
			require.NotEqualValues(t, *first, *updated)
			require.EqualValues(t, *shard, *updated)
		})
	})

	r.FlushAll() // Reset queue.

	t.Run("partitions/function queues", func(t *testing.T) {
		at := time.Now().Truncate(time.Second).Add(time.Second)
		item, err := q.EnqueueItem(ctx, QueueItem{}, at)
		require.NoError(t, err, "sharded enqueue should succeed")
		// The partition, or function queue, for the just-enqueued item.
		p := QueuePartition{FunctionID: &item.FunctionID, EnvID: &item.WorkspaceID}

		t.Run("leasing a partition changes the partition's shard pointer", func(t *testing.T) {
			// The score should be "At" to begin with.
			shardScore, err := r.ZScore(q.u.kg.ShardPartitionIndex(shard.Name), p.Queue())
			shardTime := time.Unix(int64(shardScore), 0)
			require.NoError(t, err)
			require.EqualValues(t, at.Unix(), shardTime.Unix())

			// Lease the function queue for a minute
			_, _, err = q.PartitionLease(ctx, &p, time.Minute)
			require.NoError(t, err)

			leasedShardScore, err := r.ZScore(q.u.kg.ShardPartitionIndex(shard.Name), p.Queue())
			require.NoError(t, err)
			leasedShardTime := time.Unix(int64(leasedShardScore), 0)

			require.NoError(t, err)
			require.NotEqualValues(t, at.Unix(), leasedShardTime.Unix(), "leasing should update partition score")
			require.WithinDuration(t, at.Add(time.Minute), leasedShardTime, time.Second, "leasing should update partition score")
		})

		t.Run("requeueing a partition changes the partition's shard pointer", func(t *testing.T) {
			// The score not be at - sanity check
			shardScore, err := r.ZScore(q.u.kg.ShardPartitionIndex(shard.Name), p.Queue())
			shardTime := time.Unix(int64(shardScore), 0)
			require.NoError(t, err)
			require.NotEqualValues(t, at.Unix(), shardTime.Unix())

			// Lease the function queue for a minute
			err = q.PartitionRequeue(ctx, &p, at, false)
			require.NoError(t, err)

			// The score should reset to "At"
			shardScore, err = r.ZScore(q.u.kg.ShardPartitionIndex(shard.Name), p.Queue())
			shardTime = time.Unix(int64(shardScore), 0)
			require.NoError(t, err)
			require.EqualValues(t, at.Unix(), shardTime.Unix())

			t.Run("partitions with no items are GCd from the shard during requeue", func(t *testing.T) {
				err := q.Dequeue(ctx, p, item)
				require.NoError(t, err)

				// Lease the function queue for a minute
				err = q.PartitionRequeue(ctx, &p, at, false)
				require.EqualError(t, err, ErrPartitionGarbageCollected.Error())
			})
		})
	})

	r.FlushAll() // Reset queue.

	t.Run("QueueItem which does not shard", func(t *testing.T) {
		t.Run("enqueueing does not modify shards", func(t *testing.T) {
			shouldShard = false

			at := time.Now().Truncate(time.Second).Add(time.Hour)
			_, err := q.EnqueueItem(ctx, QueueItem{}, at)
			require.NoError(t, err, "sharded enqueue should succeed")

			keys, err := r.HKeys(q.u.kg.Shards())
			require.Equal(t, miniredis.ErrKeyNotFound, err)
			require.Equal(t, 0, len(keys))
		})
	})
}

func TestShardLease(t *testing.T) {
	r := miniredis.RunT(t)
	rc, err := rueidis.NewClient(rueidis.ClientOption{
		InitAddress:  []string{r.Addr()},
		DisableCache: true,
	})
	require.NoError(t, err)
	defer rc.Close()
	ctx := context.Background()

	sf := func(ctx context.Context, queueName string, wsID *uuid.UUID) *QueueShard {
		return &QueueShard{
			Name:               wsID.String(),
			Priority:           0,
			GuaranteedCapacity: 1,
		}
	}
	q := NewQueue(NewQueueClient(rc, QueueDefaultKey), WithShardFinder(sf))

	t.Run("Leasing a non-existent shard fails", func(t *testing.T) {
		shard := sf(ctx, "", &uuid.UUID{})
		leaseID, err := q.leaseShard(ctx, shard, 2*time.Second, 1)
		require.Nil(t, leaseID, "Got lease ID: %v", leaseID)
		require.NotNil(t, err)
		require.ErrorContains(t, err, "shard not found")
	})

	// Ensure shards exist
	idA, idB := uuid.New(), uuid.New()
	_, err = q.EnqueueItem(ctx, QueueItem{WorkspaceID: idA}, time.Now())
	require.NoError(t, err)
	_, err = q.EnqueueItem(ctx, QueueItem{WorkspaceID: idB}, time.Now())
	require.NoError(t, err)

	miniredis.DumpMaxLineLen = 1024

	t.Run("Leasing out-of-bounds fails", func(t *testing.T) {
		// At the beginning, no shards have been leased.  Leasing a shard
		// with an index of >= 1 should fail.
		shard := sf(ctx, "", &idA)
		leaseID, err := q.leaseShard(ctx, shard, 2*time.Second, 1)
		require.Nil(t, leaseID, "Got lease ID: %v", leaseID)
		require.NotNil(t, err)
		require.ErrorContains(t, err, "lease index is too high")
	})

	t.Run("Leasing a shard works", func(t *testing.T) {
		shard := sf(ctx, "", &idA)

		t.Run("Basic lease", func(t *testing.T) {
			leaseID, err := q.leaseShard(ctx, shard, 1*time.Second, 0)
			require.NotNil(t, leaseID, "Didn't get a lease ID for a basic lease")
			require.Nil(t, err)
		})

		t.Run("Leasing a subsequent index works", func(t *testing.T) {
			leaseID, err := q.leaseShard(ctx, shard, 8*time.Second, 1) // Same length as the lease below, after wait
			require.NotNil(t, leaseID, "Didn't get a lease ID for a secondary lease")
			require.Nil(t, err)
		})

		t.Run("Leasing an index with an expired lease works", func(t *testing.T) {
			// In this test, we have two leases — but one expires with the wait.  This first lease
			// is no longer valid, so leasing with an index of (1) should succeed.
			<-time.After(2 * time.Second) // Wait a few seconds so that time.Now() in the call works.
			r.FastForward(2 * time.Second)
			leaseID, err := q.leaseShard(ctx, shard, 10*time.Second, 1)
			require.NotNil(t, leaseID)
			require.Nil(t, err)

			// This leaves us with two valid leases.
		})

		t.Run("Leasing an already leased index fails", func(t *testing.T) {
			leaseID, err := q.leaseShard(ctx, shard, 2*time.Second, 1)
			require.Nil(t, leaseID, "got a lease ID for an existing lease")
			require.NotNil(t, err)
			require.ErrorContains(t, err, "index is already leased")
		})

		t.Run("Leasing a second shard works", func(t *testing.T) {
			// Try another shard name with an index of 0.
			leaseID, err := q.leaseShard(ctx, sf(ctx, "", &idB), 2*time.Second, 0)
			require.NotNil(t, leaseID)
			require.Nil(t, err)
		})
	})

	r.FlushAll()

	t.Run("Renewing shard leases", func(t *testing.T) {
		// Ensure that enqueueing succeeds to make the shard.
		_, err = q.EnqueueItem(ctx, QueueItem{WorkspaceID: idA}, time.Now())
		require.Nil(t, err)

		shard := sf(ctx, "", &idA)
		leaseID, err := q.leaseShard(ctx, shard, 1*time.Second, 0)
		require.NotNil(t, leaseID, "could not lease shard")
		require.Nil(t, err)

		t.Run("Current leases succeed", func(t *testing.T) {
			leaseID, err = q.renewShardLease(ctx, shard, 2*time.Second, *leaseID)
			require.NotNil(t, leaseID, "did not get a new lease when renewing")
			require.Nil(t, err)
		})

		t.Run("Expired leases fail", func(t *testing.T) {
			<-time.After(3 * time.Second)
			r.FastForward(3 * time.Second)

			leaseID, err := q.renewShardLease(ctx, shard, 2*time.Second, *leaseID)
			require.ErrorContains(t, err, "lease not found")
			require.Nil(t, leaseID)
		})

		t.Run("Invalid lease IDs fail", func(t *testing.T) {
			leaseID, err := q.renewShardLease(ctx, shard, 2*time.Second, ulid.MustNew(ulid.Now(), rand.Reader))
			require.ErrorContains(t, err, "lease not found")
			require.Nil(t, leaseID)
		})
	})
}

// TestQueueRateLimit asserts that the queue respects rate limits when added to a queue item.
func TestQueueRateLimit(t *testing.T) {
	mr := miniredis.RunT(t)
	rc, err := rueidis.NewClient(rueidis.ClientOption{
		InitAddress:  []string{mr.Addr()},
		DisableCache: true,
	})
	require.NoError(t, err)
	defer rc.Close()
	ctx := context.Background()
	q := NewQueue(NewQueueClient(rc, QueueDefaultKey))

	idA, idB := uuid.New(), uuid.New()

	r := require.New(t)

	t.Run("Without bursts", func(t *testing.T) {
		throttle := &osqueue.Throttle{
			Key:    "some-key",
			Limit:  1,
			Period: 5, // Admit one every 5 seconds
			Burst:  0, // No burst.
		}

		aa, err := q.EnqueueItem(ctx, QueueItem{
			FunctionID: idA,
			Data: osqueue.Item{
				Identifier: state.Identifier{
					WorkflowID: idA,
				},
				Throttle: throttle,
			},
		}, getNow())
		r.NoError(err)

		ab, err := q.EnqueueItem(ctx, QueueItem{
			FunctionID: idA,
			Data: osqueue.Item{
				Identifier: state.Identifier{
					WorkflowID: idA,
				},
				Throttle: throttle,
			},
		}, getNow().Add(time.Second))
		r.NoError(err)

		// Leasing A should succeed, then B should fail.
		partitions, err := q.PartitionPeek(ctx, true, getNow().Add(5*time.Second), 5)
		r.NoError(err)
		r.EqualValues(1, len(partitions))

		t.Run("Leasing a first item succeeds", func(t *testing.T) {
			leaseA, err := q.Lease(ctx, *partitions[0], aa, 10*time.Second, getNow(), nil)
			r.NoError(err, "leasing throttled queue item with capacity failed")
			r.NotNil(leaseA)
		})

		t.Run("Attempting to lease another throttled key immediately fails", func(t *testing.T) {
			leaseB, err := q.Lease(ctx, *partitions[0], ab, 10*time.Second, getNow(), nil)
			r.NotNil(err, "leasing throttled queue item without capacity didn't error")
			r.Nil(leaseB)
		})

		t.Run("Leasing another funciton succeeds", func(t *testing.T) {
			ba, err := q.EnqueueItem(ctx, QueueItem{
				FunctionID: idB,
				Data: osqueue.Item{
					Identifier: state.Identifier{
						WorkflowID: idB,
					},
					Throttle: &osqueue.Throttle{
						Key:    "another-key",
						Limit:  1,
						Period: 5, // Admit one every 5 seconds
						Burst:  0, // No burst.
					},
				},
			}, getNow().Add(time.Second))
			r.NoError(err)
			lease, err := q.Lease(ctx, *partitions[0], ba, 10*time.Second, getNow(), nil)
			r.Nil(err, "leasing throttled queue item without capacity didn't error")
			r.NotNil(lease)
		})

		t.Run("Leasing after the period succeeds", func(t *testing.T) {
			getNow = func() time.Time {
				return time.Now().Add(time.Duration(throttle.Period) * time.Second)
			}
			defer func() { getNow = time.Now }()

			leaseB, err := q.Lease(ctx, *partitions[0], ab, 10*time.Second, getNow(), nil)
			r.Nil(err, "leasing after waiting for throttle should succeed")
			r.NotNil(leaseB)
		})
	})

	mr.FlushAll()

	t.Run("With bursts", func(t *testing.T) {
		throttle := &osqueue.Throttle{
			Key:    "burst-plz",
			Limit:  1,
			Period: 10, // Admit one every 10 seconds
			Burst:  3,  // With bursts of 3
		}

		items := []QueueItem{}
		for i := 0; i <= 20; i++ {
			item, err := q.EnqueueItem(ctx, QueueItem{
				FunctionID: idA,
				Data: osqueue.Item{
					Identifier: state.Identifier{WorkflowID: idA},
					Throttle:   throttle,
				},
			}, getNow())
			r.NoError(err)
			items = append(items, item)
		}

		// Leasing A should succeed, then B should fail.
		partitions, err := q.PartitionPeek(ctx, true, getNow().Add(5*time.Second), 5)
		r.NoError(err)
		r.EqualValues(1, len(partitions))

		idx := 0

		t.Run("Leasing up to bursts succeeds", func(t *testing.T) {
			for i := 0; i < 3; i++ {
				lease, err := q.Lease(ctx, *partitions[0], items[i], 2*time.Second, getNow(), nil)
				r.NoError(err, "leasing throttled queue item with capacity failed")
				r.NotNil(lease)
				idx++
			}
		})

		t.Run("Leasing the 4th time fails", func(t *testing.T) {
			lease, err := q.Lease(ctx, *partitions[0], items[idx], 1*time.Second, getNow(), nil)
			r.NotNil(err, "leasing throttled queue item without capacity didn't error")
			r.ErrorContains(err, ErrQueueItemThrottled.Error())
			r.Nil(lease)
		})

		t.Run("After 10s, we can re-lease once as bursting is done.", func(t *testing.T) {
			getNow = func() time.Time {
				return time.Now().Add(time.Duration(throttle.Period) * time.Second).Add(time.Second)
			}
			defer func() { getNow = time.Now }()

			lease, err := q.Lease(ctx, *partitions[0], items[idx], 2*time.Second, getNow(), nil)
			r.NoError(err, "leasing throttled queue item with capacity failed")
			r.NotNil(lease)

			idx++

			// It should fail, as bursting is done.
			lease, err = q.Lease(ctx, *partitions[0], items[idx], 1*time.Second, getNow(), nil)
			r.NotNil(err, "leasing throttled queue item without capacity didn't error")
			r.ErrorContains(err, ErrQueueItemThrottled.Error())
			r.Nil(lease)
		})

		t.Run("After another 40s, we can burst again", func(t *testing.T) {
			getNow = func() time.Time {
				return time.Now().Add(time.Duration(throttle.Period*4) * time.Second)
			}
			defer func() { getNow = time.Now }()

			for i := 0; i < 3; i++ {
				lease, err := q.Lease(ctx, *partitions[0], items[i], 2*time.Second, getNow(), nil)
				r.NoError(err, "leasing throttled queue item with capacity failed")
				r.NotNil(lease)
				idx++
			}
		})
	})
}

func getQueueItem(t *testing.T, r *miniredis.Miniredis, id string) QueueItem {
	t.Helper()
	kg := &queueKeyGenerator{
		queueDefaultKey: QueueDefaultKey,
		queueItemKeyGenerator: queueItemKeyGenerator{
			queueDefaultKey: QueueDefaultKey,
		},
	}
	// Ensure that our data is set up correctly.
	val := r.HGet(kg.QueueItem(), id)
	require.NotEmpty(t, val)
	i := QueueItem{}
	err := json.Unmarshal([]byte(val), &i)
	i.Data.JobID = &i.ID
	require.NoError(t, err)
	return i
}

func requirePartitionInProgress(t *testing.T, q *queue, workflowID uuid.UUID, count int) {
	t.Helper()
	actual, err := q.InProgress(context.Background(), "p", workflowID.String())
	require.NoError(t, err)
	require.EqualValues(t, count, actual)
}

func getDefaultPartition(t *testing.T, r *miniredis.Miniredis, id uuid.UUID) QueuePartition {
	t.Helper()
	kg := &queueKeyGenerator{queueDefaultKey: QueueDefaultKey}
	val := r.HGet(kg.PartitionItem(), id.String())
	qp := QueuePartition{}
	err := json.Unmarshal([]byte(val), &qp)
	require.NoError(t, err)
	return qp
}

func getGlobalAccounts(t *testing.T, rc rueidis.Client) []string {
	t.Helper()

	resp := rc.Do(context.Background(), rc.
		B().
		Zrangebyscore().
		Key(defaultQueueKey.GlobalAccountIndex()).
		Min("0").
		Max("+inf").
		Build(),
	)
	require.NoError(t, resp.Error())

	strSlice, err := resp.AsStrSlice()
	require.NoError(t, err)

	return strSlice
}

func getAccountPartitions(t *testing.T, rc rueidis.Client, accountId uuid.UUID) []string {
	t.Helper()

	resp := rc.Do(context.Background(), rc.
		B().
		Zrangebyscore().
		Key(defaultQueueKey.AccountPartitionIndex(accountId)).
		Min("0").
		Max("+inf").
		Build(),
	)
	require.NoError(t, resp.Error())

	strSlice, err := resp.AsStrSlice()
	require.NoError(t, err)

	return strSlice
}

func getPartition(t *testing.T, r *miniredis.Miniredis, pType enums.PartitionType, id uuid.UUID, optionalHash ...string) QueuePartition {
	t.Helper()
	hash := ""
	if len(optionalHash) > 0 {
		hash = optionalHash[0]
	}
	key := defaultQueueKey.PartitionQueueSet(pType, id.String(), hash)
	val := r.HGet(defaultQueueKey.PartitionItem(), key)

	items, _ := r.HKeys(defaultQueueKey.PartitionItem())

	require.NotEmpty(t, val, "couldn't find partition in map with key:\n--> %s\nhave:\n%v", key, strings.Join(items, "\n"))
	qp := QueuePartition{}
	err := json.Unmarshal([]byte(val), &qp)
	require.NoError(t, err)
	return qp
}

func getFnMetadata(t *testing.T, r *miniredis.Miniredis, id uuid.UUID) FnMetadata {
	t.Helper()
	valJSON, err := r.Get(defaultQueueKey.FnMetadata(id))
	require.NoError(t, err)
	retv := FnMetadata{}
	err = json.Unmarshal([]byte(valJSON), &retv)
	require.NoError(t, err)
	return retv
}

func requireItemScoreEquals(t *testing.T, r *miniredis.Miniredis, item QueueItem, expected time.Time) {
	t.Helper()
<<<<<<< HEAD
	score, err := r.ZScore(defaultQueueKey.FnQueueSet(item.FunctionID.String()), item.ID)
=======
	kg := &queueKeyGenerator{queueDefaultKey: QueueDefaultKey}
	score, err := r.ZScore(kg.QueueIndex(item.WorkflowID.String()), item.ID)
>>>>>>> 8fabebb8
	parsed := time.UnixMilli(int64(score))
	require.NoError(t, err)
	require.WithinDuration(t, expected.Truncate(time.Millisecond), parsed, 15*time.Millisecond)
}

func requirePartitionScoreEquals(t *testing.T, r *miniredis.Miniredis, wid *uuid.UUID, expected time.Time) {
	t.Helper()
	kg := &queueKeyGenerator{queueDefaultKey: QueueDefaultKey}
	score, err := r.ZScore(kg.GlobalPartitionIndex(), wid.String())
	parsed := time.Unix(int64(score), 0)
	require.NoError(t, err)
	require.WithinDuration(t, expected.Truncate(time.Second), parsed, time.Millisecond)
}

func concurrencyQueueScores(t *testing.T, r *miniredis.Miniredis, key string, from time.Time) map[string]time.Time {
	t.Helper()
	members, err := r.ZMembers(key)
	require.NoError(t, err)
	scores := map[string]time.Time{}
	for _, item := range members {
		score, err := r.ZScore(key, item)
		require.NoError(t, err)
		scores[item] = time.UnixMilli(int64(score))
	}
	return scores
}

func TestCheckList(t *testing.T) {
	checks := []struct {
		Check    string
		Expected bool
		Exact    map[string]*struct{}
		Prefix   map[string]*struct{}
	}{
		{
			// with no prefix or match
			"user-created",
			false,
			map[string]*struct{}{"something-else": nil},
			map[string]*struct{}{"user:*": nil},
		},
		{
			// with exact match
			"user-created",
			true,
			map[string]*struct{}{"user-created": nil},
			nil,
		},
		{
			// with prefix
			"user-created",
			true,
			nil,
			map[string]*struct{}{"user": nil},
		},
	}

	for _, item := range checks {
		actual := checkList(item.Check, item.Exact, item.Prefix)
		require.Equal(t, item.Expected, actual)
	}
}

func createConcurrencyKey(scope enums.ConcurrencyScope, scopeID uuid.UUID, value string, limit int) state.CustomConcurrency {
	// Users always define concurrency on the funciton level.  We then evaluate these "keys", eg:
	//
	// concurrency: [
	//   {
	//     "key": "event.data.user_id",
	//     "limit": 10
	//   }
	// ]
	//
	// This replicates that logic.

	// Evaluate expects that value is either `event.data.user_id` - a JSON path - or a quoted string.
	// Always quote for these tests.
	value = strconv.Quote(value)

	c := inngest.Concurrency{
		Key:   &value,
		Scope: scope,
	}
	hash := c.Evaluate(context.Background(), scopeID, map[string]any{})

	return state.CustomConcurrency{
		Key:   hash,
		Limit: limit,
		// NOTE: Hash isn't really necessary;  it's used as an optimization to find the latest
		// concurrency values within function config by matching the unevaluated concurrency keys.
	}
}

func int64ptr(i int64) *int64 { return &i }<|MERGE_RESOLUTION|>--- conflicted
+++ resolved
@@ -407,13 +407,13 @@
 			require.NoError(t, err)
 
 			// Assert that there's only one partition - the custom concurrency key.
-			items, _ := r.HKeys(defaultQueueKey.PartitionItem())
+			items, _ := r.HKeys(q.u.kg.PartitionItem())
 			require.Equal(t, 1, len(items))
 
 			concurrencyPartition := getPartition(t, r, enums.PartitionTypeConcurrencyKey, fnID, hash) // nb. also asserts that the partition exists
 
 			require.Equal(t, QueuePartition{
-				ID:               q.kg.PartitionQueueSet(enums.PartitionTypeConcurrencyKey, fnID.String(), hash),
+				ID:               q.u.kg.PartitionQueueSet(enums.PartitionTypeConcurrencyKey, fnID.String(), hash),
 				FunctionID:       &fnID,
 				AccountID:        &uuid.Nil,
 				PartitionType:    int(enums.PartitionTypeConcurrencyKey),
@@ -448,14 +448,14 @@
 			require.NoError(t, err)
 
 			// 2 partitions
-			items, _ := r.HKeys(defaultQueueKey.PartitionItem())
+			items, _ := r.HKeys(q.u.kg.PartitionItem())
 			require.Equal(t, 2, len(items))
 
 			concurrencyPartitionA := getPartition(t, r, enums.PartitionTypeConcurrencyKey, fnID, hashA) // nb. also asserts that the partition exists
 			concurrencyPartitionB := getPartition(t, r, enums.PartitionTypeConcurrencyKey, fnID, hashB) // nb. also asserts that the partition exists
 
 			require.Equal(t, QueuePartition{
-				ID:               q.kg.PartitionQueueSet(enums.PartitionTypeConcurrencyKey, fnID.String(), hashA),
+				ID:               q.u.kg.PartitionQueueSet(enums.PartitionTypeConcurrencyKey, fnID.String(), hashA),
 				FunctionID:       &fnID,
 				AccountID:        &uuid.Nil,
 				PartitionType:    int(enums.PartitionTypeConcurrencyKey),
@@ -463,7 +463,7 @@
 			}, concurrencyPartitionA)
 
 			require.Equal(t, QueuePartition{
-				ID:               q.kg.PartitionQueueSet(enums.PartitionTypeConcurrencyKey, fnID.String(), hashB),
+				ID:               q.u.kg.PartitionQueueSet(enums.PartitionTypeConcurrencyKey, fnID.String(), hashB),
 				FunctionID:       &fnID,
 				AccountID:        &uuid.Nil,
 				PartitionType:    int(enums.PartitionTypeConcurrencyKey),
@@ -726,7 +726,6 @@
 	defer rc.Close()
 
 	queueClient := NewQueueClient(rc, QueueDefaultKey)
-	defaultQueueKey := queueClient.kg
 	q := NewQueue(queueClient)
 
 	ctx := context.Background()
@@ -808,7 +807,7 @@
 			_, err = q.Lease(ctx, p, item, time.Minute, getNow(), nil)
 			require.NoError(t, err)
 
-			_, err = r.ZScore(defaultQueueKey.FnQueueSet(item.FunctionID.String()), item.ID)
+			_, err = r.ZScore(q.u.kg.FnQueueSet(item.FunctionID.String()), item.ID)
 			require.Error(t, err, "no such key")
 		})
 	})
@@ -921,7 +920,7 @@
 			require.NoError(t, err)
 			p := QueuePartition{FunctionID: &item.FunctionID}
 
-			score, err := r.ZScore(defaultQueueKey.GlobalPartitionIndex(), p.Queue())
+			score, err := r.ZScore(q.u.kg.GlobalPartitionIndex(), p.Queue())
 			require.NoError(t, err)
 			require.EqualValues(t, at.Unix(), score)
 
@@ -930,7 +929,7 @@
 			_, err = q.Lease(ctx, p, item, 10*time.Second, getNow(), nil)
 			require.NoError(t, err)
 
-			nextScore, err := r.ZScore(defaultQueueKey.GlobalPartitionIndex(), p.Queue())
+			nextScore, err := r.ZScore(q.u.kg.GlobalPartitionIndex(), p.Queue())
 			require.NoError(t, err)
 			require.EqualValues(t, int(score), int(nextScore), "score should not equal previous score")
 		})
@@ -947,7 +946,7 @@
 			require.NoError(t, err)
 			p := QueuePartition{FunctionID: &itemA.FunctionID} // same for A+B
 
-			score, err := r.ZScore(defaultQueueKey.GlobalPartitionIndex(), p.Queue())
+			score, err := r.ZScore(q.u.kg.GlobalPartitionIndex(), p.Queue())
 			require.NoError(t, err)
 			require.EqualValues(t, atA.Unix(), score)
 
@@ -955,7 +954,7 @@
 			_, err = q.Lease(ctx, p, itemA, 10*time.Second, getNow(), nil)
 			require.NoError(t, err)
 
-			nextScore, err := r.ZScore(defaultQueueKey.GlobalPartitionIndex(), p.Queue())
+			nextScore, err := r.ZScore(q.u.kg.GlobalPartitionIndex(), p.Queue())
 			require.NoError(t, err)
 			require.EqualValues(t, itemB.AtMS/1000, nextScore)
 			require.NotEqualValues(t, int(score), int(nextScore), "score should not equal previous score")
@@ -1008,12 +1007,7 @@
 
 		t.Run("It extends the score of the partition concurrency queue", func(t *testing.T) {
 			at := ulid.Time(nextID.Time())
-<<<<<<< HEAD
-			scores := concurrencyQueueScores(t, r, q.kg.Concurrency("p", p.FunctionID.String()), time.Now())
-=======
-			pkey, _ := q.partitionConcurrencyGen(ctx, p)
-			scores := concurrencyQueueScores(t, r, queueClient.kg.Concurrency("p", pkey), time.Now())
->>>>>>> 8fabebb8
+			scores := concurrencyQueueScores(t, r, q.u.kg.Concurrency("p", p.FunctionID.String()), time.Now())
 			require.Len(t, scores, 1)
 			// Ensure that the score matches the lease.
 			require.Equal(t, at, scores[item.ID])
@@ -1057,7 +1051,6 @@
 	defer rc.Close()
 
 	queueClient := NewQueueClient(rc, QueueDefaultKey)
-	defaultQueueKey := queueClient.kg
 	q := NewQueue(queueClient)
 	ctx := context.Background()
 
@@ -1073,8 +1066,8 @@
 		require.NoError(t, err)
 
 		t.Run("The lease exists in the partition queue", func(t *testing.T) {
-			require.EqualValues(t, uuid.UUID{}.String(), p.fnConcurrencyKey(q.kg))
-			count, err := q.InProgress(ctx, "p", p.fnConcurrencyKey(q.kg))
+			require.EqualValues(t, uuid.UUID{}.String(), p.fnConcurrencyKey(q.u.kg))
+			count, err := q.InProgress(ctx, "p", p.fnConcurrencyKey(q.u.kg))
 			require.NoError(t, err)
 			require.EqualValues(t, 1, count)
 		})
@@ -1083,7 +1076,7 @@
 		require.NoError(t, err)
 
 		t.Run("It should remove the item from the queue map", func(t *testing.T) {
-			val := r.HGet(defaultQueueKey.QueueItem(), id.String())
+			val := r.HGet(q.u.kg.QueueItem(), id.String())
 			require.Empty(t, val)
 		})
 
@@ -1100,8 +1093,8 @@
 		})
 
 		t.Run("It should remove the item from the concurrency partition's queue", func(t *testing.T) {
-			require.EqualValues(t, uuid.UUID{}.String(), p.fnConcurrencyKey(q.kg))
-			count, err := q.InProgress(ctx, "p", p.fnConcurrencyKey(q.kg))
+			require.EqualValues(t, uuid.UUID{}.String(), p.fnConcurrencyKey(q.u.kg))
+			count, err := q.InProgress(ctx, "p", p.fnConcurrencyKey(q.u.kg))
 			require.NoError(t, err)
 			require.EqualValues(t, 0, count)
 		})
@@ -1113,7 +1106,7 @@
 			err = q.Dequeue(ctx, p, item)
 			require.NoError(t, err)
 
-			val := r.HGet(defaultQueueKey.QueueItem(), id.String())
+			val := r.HGet(q.u.kg.QueueItem(), id.String())
 			require.Empty(t, val)
 		})
 
@@ -1408,7 +1401,7 @@
 		require.NoError(t, err)
 
 		p := QueuePartition{
-			ID:               q.kg.PartitionQueueSet(enums.PartitionTypeConcurrencyKey, fnID.String(), hash),
+			ID:               q.u.kg.PartitionQueueSet(enums.PartitionTypeConcurrencyKey, fnID.String(), hash),
 			FunctionID:       &fnID,
 			PartitionType:    int(enums.PartitionTypeConcurrencyKey),
 			ConcurrencyScope: int(enums.ConcurrencyScopeFn),
@@ -1453,18 +1446,12 @@
 	defer rc.Close()
 
 	q := NewQueue(
-<<<<<<< HEAD
-		rc,
+		NewQueueClient(rc, QueueDefaultKey),
 		WithPriorityFinder(func(ctx context.Context, p QueuePartition) uint {
 			if p.FunctionID == nil {
 				return PriorityMin
 			}
 			switch *p.FunctionID {
-=======
-		NewQueueClient(rc, QueueDefaultKey),
-		WithPriorityFinder(func(ctx context.Context, qi QueueItem) uint {
-			switch qi.Data.Identifier.WorkflowID {
->>>>>>> 8fabebb8
 			case idB, idC:
 				return PriorityMax
 			default:
@@ -1556,18 +1543,12 @@
 		defer rc.Close()
 
 		q := NewQueue(
-<<<<<<< HEAD
-			rc,
+			NewQueueClient(rc, QueueDefaultKey),
 			WithPriorityFinder(func(ctx context.Context, p QueuePartition) uint {
 				if p.FunctionID == nil {
 					return PriorityMin
 				}
 				switch *p.FunctionID {
-=======
-			NewQueueClient(rc, QueueDefaultKey),
-			WithPriorityFinder(func(ctx context.Context, qi QueueItem) uint {
-				switch qi.Data.Identifier.WorkflowID {
->>>>>>> 8fabebb8
 				case idA:
 					return PriorityMax
 				default:
@@ -1605,13 +1586,8 @@
 		defer rc.Close()
 
 		q := NewQueue(
-<<<<<<< HEAD
-			rc,
+			NewQueueClient(rc, QueueDefaultKey),
 			WithPriorityFinder(func(_ context.Context, _ QueuePartition) uint {
-=======
-			NewQueueClient(rc, QueueDefaultKey),
-			WithPriorityFinder(func(ctx context.Context, qi QueueItem) uint {
->>>>>>> 8fabebb8
 				return PriorityDefault
 			}),
 		)
@@ -1764,13 +1740,8 @@
 	defer rc.Close()
 
 	q := NewQueue(
-<<<<<<< HEAD
-		rc,
+		NewQueueClient(rc, QueueDefaultKey),
 		WithPriorityFinder(func(_ context.Context, _ QueuePartition) uint {
-=======
-		NewQueueClient(rc, QueueDefaultKey),
-		WithPriorityFinder(func(ctx context.Context, item QueueItem) uint {
->>>>>>> 8fabebb8
 			return PriorityDefault
 		}),
 	)
@@ -1812,13 +1783,8 @@
 
 	defer rc.Close()
 	q := NewQueue(
-<<<<<<< HEAD
-		rc,
+		NewQueueClient(rc, QueueDefaultKey),
 		WithPriorityFinder(func(_ context.Context, _ QueuePartition) uint {
-=======
-		NewQueueClient(rc, QueueDefaultKey),
-		WithPriorityFinder(func(ctx context.Context, item QueueItem) uint {
->>>>>>> 8fabebb8
 			return priority
 		}),
 	)
@@ -1867,25 +1833,12 @@
 	require.NoError(t, err)
 	defer rc.Close()
 
-<<<<<<< HEAD
-	q := NewQueue(rc)
-	q.kg = defaultQueueKey
+	q := NewQueue(NewQueueClient(rc, QueueDefaultKey))
 	q.pf = func(ctx context.Context, p QueuePartition) uint {
 		return PriorityMin
 	}
 	q.concurrencyLimitGetter = func(ctx context.Context, p QueuePartition) (fn, acct, custom int) {
 		return 100, 100, 100
-=======
-	q := queue{
-		u: NewQueueClient(rc, QueueDefaultKey),
-		pf: func(ctx context.Context, item QueueItem) uint {
-			return PriorityMin
-		},
-		partitionConcurrencyGen: func(ctx context.Context, p QueuePartition) (string, int) {
-			return p.Queue(), 100
-		},
-		itemIndexer: QueueItemIndexerFunc,
->>>>>>> 8fabebb8
 	}
 	q.itemIndexer = QueueItemIndexerFunc
 
@@ -2123,14 +2076,8 @@
 	defer rc.Close()
 
 	q := queue{
-<<<<<<< HEAD
-		kg: defaultQueueKey,
-		r:  rc,
+		u: NewQueueClient(rc, QueueDefaultKey),
 		pf: func(ctx context.Context, p QueuePartition) uint {
-=======
-		u: NewQueueClient(rc, QueueDefaultKey),
-		pf: func(ctx context.Context, item QueueItem) uint {
->>>>>>> 8fabebb8
 			return PriorityMin
 		},
 	}
@@ -2208,13 +2155,8 @@
 		}
 		return shard
 	}
-<<<<<<< HEAD
-	q := NewQueue(rc, WithShardFinder(sf))
+	q := NewQueue(NewQueueClient(rc, QueueDefaultKey), WithShardFinder(sf))
 	require.NotNil(t, sf(ctx, "", &uuid.UUID{}))
-=======
-	q := NewQueue(NewQueueClient(rc, QueueDefaultKey), WithShardFinder(sf))
-	require.NotNil(t, sf(ctx, "", uuid.UUID{}))
->>>>>>> 8fabebb8
 
 	t.Run("QueueItem which shards", func(t *testing.T) {
 
@@ -2755,10 +2697,12 @@
 func getGlobalAccounts(t *testing.T, rc rueidis.Client) []string {
 	t.Helper()
 
+	kg := &queueKeyGenerator{queueDefaultKey: QueueDefaultKey}
+
 	resp := rc.Do(context.Background(), rc.
 		B().
 		Zrangebyscore().
-		Key(defaultQueueKey.GlobalAccountIndex()).
+		Key(kg.GlobalAccountIndex()).
 		Min("0").
 		Max("+inf").
 		Build(),
@@ -2774,10 +2718,12 @@
 func getAccountPartitions(t *testing.T, rc rueidis.Client, accountId uuid.UUID) []string {
 	t.Helper()
 
+	kg := &queueKeyGenerator{queueDefaultKey: QueueDefaultKey}
+
 	resp := rc.Do(context.Background(), rc.
 		B().
 		Zrangebyscore().
-		Key(defaultQueueKey.AccountPartitionIndex(accountId)).
+		Key(kg.AccountPartitionIndex(accountId)).
 		Min("0").
 		Max("+inf").
 		Build(),
@@ -2796,10 +2742,12 @@
 	if len(optionalHash) > 0 {
 		hash = optionalHash[0]
 	}
-	key := defaultQueueKey.PartitionQueueSet(pType, id.String(), hash)
-	val := r.HGet(defaultQueueKey.PartitionItem(), key)
-
-	items, _ := r.HKeys(defaultQueueKey.PartitionItem())
+	kg := &queueKeyGenerator{queueDefaultKey: QueueDefaultKey}
+
+	key := kg.PartitionQueueSet(pType, id.String(), hash)
+	val := r.HGet(kg.PartitionItem(), key)
+
+	items, _ := r.HKeys(kg.PartitionItem())
 
 	require.NotEmpty(t, val, "couldn't find partition in map with key:\n--> %s\nhave:\n%v", key, strings.Join(items, "\n"))
 	qp := QueuePartition{}
@@ -2810,7 +2758,8 @@
 
 func getFnMetadata(t *testing.T, r *miniredis.Miniredis, id uuid.UUID) FnMetadata {
 	t.Helper()
-	valJSON, err := r.Get(defaultQueueKey.FnMetadata(id))
+	kg := &queueKeyGenerator{queueDefaultKey: QueueDefaultKey}
+	valJSON, err := r.Get(kg.FnMetadata(id))
 	require.NoError(t, err)
 	retv := FnMetadata{}
 	err = json.Unmarshal([]byte(valJSON), &retv)
@@ -2820,12 +2769,9 @@
 
 func requireItemScoreEquals(t *testing.T, r *miniredis.Miniredis, item QueueItem, expected time.Time) {
 	t.Helper()
-<<<<<<< HEAD
-	score, err := r.ZScore(defaultQueueKey.FnQueueSet(item.FunctionID.String()), item.ID)
-=======
 	kg := &queueKeyGenerator{queueDefaultKey: QueueDefaultKey}
-	score, err := r.ZScore(kg.QueueIndex(item.WorkflowID.String()), item.ID)
->>>>>>> 8fabebb8
+
+	score, err := r.ZScore(kg.FnQueueSet(item.FunctionID.String()), item.ID)
 	parsed := time.UnixMilli(int64(score))
 	require.NoError(t, err)
 	require.WithinDuration(t, expected.Truncate(time.Millisecond), parsed, 15*time.Millisecond)
