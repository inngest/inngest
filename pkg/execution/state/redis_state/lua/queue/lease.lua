--[[

Output:
  0: Successfully leased item
  1: Queue item not found
  2: Queue item already leased

  3: First partition concurrnecy limit hit
  4: Second partition concurrnecy limit hit
  5: Third partition concurrnecy limit hit

  6: Account concurrency limit hit

  7: Rate limited via throttling;  no capacity.

]]

local keyQueueMap            = KEYS[1]
local keyPartitionA          = KEYS[2]           -- queue:sorted:$workflowID - zset
local keyPartitionB          = KEYS[3]           -- e.g. sorted:c|t:$workflowID - zset
local keyPartitionC          = KEYS[4]          -- e.g. sorted:c|t:$workflowID - zset

-- We push our queue item ID into each concurrency queue
local keyConcurrencyA  = KEYS[5] -- Account concurrency level
local keyConcurrencyB  = KEYS[6] -- When leasing an item we need to place the lease into this key.
local keyConcurrencyC  = KEYS[7] -- Optional for eg. for concurrency amongst steps
-- We push pointers to partition concurrency items to the partition concurrency item
<<<<<<< HEAD
local concurrencyPointer     = KEYS[8]
local globalPointerKey       = KEYS[9]
local globalAccountKey       = KEYS[10]
local accountPointerKey      = KEYS[11]
local throttleKey            = KEYS[12] -- key used for throttling function run starts.

local queueID                = ARGV[1]
local newLeaseKey            = ARGV[2]
local currentTime            = tonumber(ARGV[3]) -- in ms
-- We check concurrency limits when leasing queue items: an account-level concurrency limit,
-- and a custom key.  The custom key is option.  It's used to add concurrency limits to individual
-- steps across differing functions
local accountConcurrency     = tonumber(ARGV[4])
local partitionConcurrency   = tonumber(ARGV[5])
local customConcurrencyA     = tonumber(ARGV[6])
local customConcurrencyB     = tonumber(ARGV[7])
local partitionName          = ARGV[8] -- Same as fn queue name/workflow ID
local accountId              = ARGV[9]
=======
local concurrencyPointer      = KEYS[8]
local keyGlobalPointer        = KEYS[9]
local keyGlobalAccountPointer = KEYS[10] -- accounts:sorted - zset
local keyAccountPartitions    = KEYS[11] -- accounts:$accountId:partition:sorted - zset
local throttleKey             = KEYS[12] -- key used for throttling function run starts.
local keyAcctConcurrency      = KEYS[13]

local queueID      = ARGV[1]
local newLeaseKey  = ARGV[2]
local currentTime  = tonumber(ARGV[3]) -- in ms
local partitionIdA = ARGV[4]
local partitionIdB = ARGV[5]
local partitionIdC = ARGV[6]
-- We check concurrency limits when leasing queue items.
local concurrencyA    = tonumber(ARGV[7])
local concurrencyB    = tonumber(ARGV[8])
local concurrencyC    = tonumber(ARGV[9])
-- And we always check against account concurrency limits
local concurrencyAcct = tonumber(ARGV[10])
local accountId       = ARGV[11]
>>>>>>> 4907aeb9

-- Use our custom Go preprocessor to inject the file from ./includes/
-- $include(decode_ulid_time.lua)
-- $include(check_concurrency.lua)
-- $include(get_queue_item.lua)
-- $include(set_item_peek_time.lua)
-- $include(update_pointer_score.lua)
-- $include(gcra.lua)

-- first, get the queue item.  we must do this and bail early if the queue item
-- was not found.
local item = get_queue_item(keyQueueMap, queueID)
if item == nil then
    return 1
end

-- Grab the current time from the new lease key.
local nextTime = decode_ulid_time(newLeaseKey)
-- check if the item is leased.
if item.leaseID ~= nil and item.leaseID ~= cjson.null and decode_ulid_time(item.leaseID) > currentTime then
    -- This is already leased;  don't let this requester lease the item.
    return 2
end

-- Track the earliest time this job was attempted in the queue.
item = set_item_peek_time(keyQueueMap, queueID, item, currentTime)

-- Track throttling/rate limiting IF the queue item has throttling info set.  This allows
-- us to target specific queue items with rate limiting individually.
--
-- We handle this before concurrency as it's typically not used, and it's faster to handle than concurrency,
-- with o(1) operations vs o(log(n)).
if item.data ~= nil and item.data.throttle ~= nil then
	local throttleResult = gcra(throttleKey, currentTime, item.data.throttle.p * 1000, item.data.throttle.l, item.data.throttle.b)
	if throttleResult == false then
		return 7
	end
end

-- Check the concurrency limits for the account and custom key;  partition keys are checked when
-- leasing the partition and do not need to be checked again (only one worker can run a partition at
-- once, and the capacity is kept in memory after leasing a partition)
if concurrencyA > 0 then
    if check_concurrency(currentTime, keyConcurrencyA, concurrencyA) <= 0 then
        return 3
    end
end
if concurrencyB > 0 then
    if check_concurrency(currentTime, keyConcurrencyB, concurrencyB) <= 0 then
        return 4
    end
end
if concurrencyC > 0 then
    if check_concurrency(currentTime, keyConcurrencyC, concurrencyC) <= 0 then
        return 5
    end
end
if concurrencyAcct > 0 then
    if check_concurrency(currentTime, keyAcctConcurrency, concurrencyAcct) <= 0 then
        return 6
    end
end

-- Update the item's lease key.
item.leaseID = newLeaseKey
redis.call("HSET", keyQueueMap, queueID, cjson.encode(item))

local function handleEnqueue(keyPartition, keyConcurrency, partitionID)
	-- Remove the item from our sorted index, as this is no longer on the queue; it's in-progress
	-- and store din functionConcurrencyKey.
	redis.call("ZREM", keyPartition, item.id)

	-- Update the fn's score in the global pointer queue to the next job, if available.
	local earliestScore = get_fn_partition_score(keyPartition)

	-- NOTE: The global partition ID isn't the actual partition zset key for backwards compatibility.
	-- Instead, they are the partition IDs, which is either the partition ZSET (for new concurrency
	-- key partitions) OR the function ID (for default partitions).
	-- 
	-- The first version of the queue used function UUIDs as queue names, and the global pointer
	-- expected just the function UUIDs instead of a fully defined redis key.
	update_pointer_score_to(partitionID, keyGlobalPointer, earliestScore)

	-- Update account partitions with new score of next item
	update_pointer_score_to(partitionID, keyAccountPartitions, earliestScore)

	-- For every queue that we lease from, ensure that it exists in the scavenger pointer queue
	-- so that expired leases can be re-processed.  We want to take the earliest time from the
	-- concurrenqy queue such that we get a previously lost job if possible.

	local inProgressScores = redis.call("ZRANGE", keyConcurrency, "-inf", "+inf", "BYSCORE", "LIMIT", 0, 1, "WITHSCORES")
	if inProgressScores ~= false then
		local earliestLease = tonumber(inProgressScores[2])
		-- Add the earliest time to the pointer queue for in-progress, allowing us to scavenge
		-- lost jobs easily.
		redis.call("ZADD", concurrencyPointer, earliestLease, keyConcurrency)
	end
end


-- Always add this to acct level concurrency queues
redis.call("ZADD", keyAcctConcurrency, nextTime, item.id)

<<<<<<< HEAD
-- Add the item to all concurrency keys
redis.call("ZADD", functionConcurrencyKey, nextTime, item.id)

-- Remove the item from our sorted index, as this is no longer on the queue; it's in-progress
-- and store din functionConcurrencyKey.
redis.call("ZREM", queueIndexKey, item.id)

-- Update the fn's score in the global pointer queue to the next job, if available.
local score = get_fn_partition_score(queueIndexKey)
update_pointer_score_to(partitionName, globalPointerKey, score)

-- Update partition in account partitions
update_pointer_score_to(partitionName, accountPointerKey, score)

-- Find earliest pointer _across_ account partitions
local earliestPartitionScoreInAccount = get_fn_partition_score(accountPointerKey)

-- Also update global accounts
update_pointer_score_to(accountId, globalAccountKey, earliestPartitionScoreInAccount)

=======
>>>>>>> 4907aeb9
-- NOTE: We check if concurrency > 0 here because this disables concurrency.  AccountID
-- and custom concurrency items may not be set, but the keys need to be set for clustered
-- mode.
if concurrencyA > 0 then
	redis.call("ZADD", keyConcurrencyA, nextTime, item.id)
	handleEnqueue(keyPartitionA, keyConcurrencyA, partitionIdA)
end
if concurrencyB > 0 then
	redis.call("ZADD", keyConcurrencyB, nextTime, item.id)
	handleEnqueue(keyPartitionB, keyConcurrencyB, partitionIdB)
end
if concurrencyC > 0 then
	redis.call("ZADD", keyConcurrencyC, nextTime, item.id)
	handleEnqueue(keyPartitionC, keyConcurrencyC, partitionIdC)
end

<<<<<<< HEAD
-- Get the earliest item in the partition/fn concurrency set - all items that have
-- been leased and are in progress.  If the current lease is the only item in the set, we'll
-- get the current lease.  Otherwise, we might get a lost job or a previously lost job.
local inProgressScores = redis.call("ZRANGE", functionConcurrencyKey, "-inf", "+inf", "BYSCORE", "LIMIT", 0, 1,
    "WITHSCORES")
if inProgressScores ~= false then
    local earliestLease = tonumber(inProgressScores[2])
    -- Add the earliest time to the pointer queue for in-progress, allowing us to scavenge
    -- lost jobs easily.
    redis.call("ZADD", concurrencyPointer, earliestLease, partitionName)
end
=======
-- Find earliest pointer _across_ account partitions
local earliestPartitionScore = get_fn_partition_score(keyAccountPartitions)

-- Update account pointer to earliest partition
update_pointer_score_to(accountId, keyGlobalAccountPointer, earliestPartitionScore)
>>>>>>> 4907aeb9

return 0<|MERGE_RESOLUTION|>--- conflicted
+++ resolved
@@ -25,26 +25,6 @@
 local keyConcurrencyB  = KEYS[6] -- When leasing an item we need to place the lease into this key.
 local keyConcurrencyC  = KEYS[7] -- Optional for eg. for concurrency amongst steps
 -- We push pointers to partition concurrency items to the partition concurrency item
-<<<<<<< HEAD
-local concurrencyPointer     = KEYS[8]
-local globalPointerKey       = KEYS[9]
-local globalAccountKey       = KEYS[10]
-local accountPointerKey      = KEYS[11]
-local throttleKey            = KEYS[12] -- key used for throttling function run starts.
-
-local queueID                = ARGV[1]
-local newLeaseKey            = ARGV[2]
-local currentTime            = tonumber(ARGV[3]) -- in ms
--- We check concurrency limits when leasing queue items: an account-level concurrency limit,
--- and a custom key.  The custom key is option.  It's used to add concurrency limits to individual
--- steps across differing functions
-local accountConcurrency     = tonumber(ARGV[4])
-local partitionConcurrency   = tonumber(ARGV[5])
-local customConcurrencyA     = tonumber(ARGV[6])
-local customConcurrencyB     = tonumber(ARGV[7])
-local partitionName          = ARGV[8] -- Same as fn queue name/workflow ID
-local accountId              = ARGV[9]
-=======
 local concurrencyPointer      = KEYS[8]
 local keyGlobalPointer        = KEYS[9]
 local keyGlobalAccountPointer = KEYS[10] -- accounts:sorted - zset
@@ -65,7 +45,6 @@
 -- And we always check against account concurrency limits
 local concurrencyAcct = tonumber(ARGV[10])
 local accountId       = ARGV[11]
->>>>>>> 4907aeb9
 
 -- Use our custom Go preprocessor to inject the file from ./includes/
 -- $include(decode_ulid_time.lua)
@@ -169,7 +148,6 @@
 -- Always add this to acct level concurrency queues
 redis.call("ZADD", keyAcctConcurrency, nextTime, item.id)
 
-<<<<<<< HEAD
 -- Add the item to all concurrency keys
 redis.call("ZADD", functionConcurrencyKey, nextTime, item.id)
 
@@ -190,8 +168,6 @@
 -- Also update global accounts
 update_pointer_score_to(accountId, globalAccountKey, earliestPartitionScoreInAccount)
 
-=======
->>>>>>> 4907aeb9
 -- NOTE: We check if concurrency > 0 here because this disables concurrency.  AccountID
 -- and custom concurrency items may not be set, but the keys need to be set for clustered
 -- mode.
@@ -208,24 +184,10 @@
 	handleEnqueue(keyPartitionC, keyConcurrencyC, partitionIdC)
 end
 
-<<<<<<< HEAD
--- Get the earliest item in the partition/fn concurrency set - all items that have
--- been leased and are in progress.  If the current lease is the only item in the set, we'll
--- get the current lease.  Otherwise, we might get a lost job or a previously lost job.
-local inProgressScores = redis.call("ZRANGE", functionConcurrencyKey, "-inf", "+inf", "BYSCORE", "LIMIT", 0, 1,
-    "WITHSCORES")
-if inProgressScores ~= false then
-    local earliestLease = tonumber(inProgressScores[2])
-    -- Add the earliest time to the pointer queue for in-progress, allowing us to scavenge
-    -- lost jobs easily.
-    redis.call("ZADD", concurrencyPointer, earliestLease, partitionName)
-end
-=======
 -- Find earliest pointer _across_ account partitions
 local earliestPartitionScore = get_fn_partition_score(keyAccountPartitions)
 
 -- Update account pointer to earliest partition
 update_pointer_score_to(accountId, keyGlobalAccountPointer, earliestPartitionScore)
->>>>>>> 4907aeb9
 
 return 0