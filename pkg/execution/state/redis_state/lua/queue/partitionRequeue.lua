--[[

  Requeues a partition at a specific time.
  will take into account the new priority when weighted sampling items to
  work on.

  Return values:
  0 - Updated priority
  1 - Partition not found
  2 - Partition deleted

]]

local partitionKey            = KEYS[1]
local keyGlobalPartitionPtr   = KEYS[2]
<<<<<<< HEAD
local keyGlobalAccountPointer = KEYS[3] -- accounts:sorted - zset
local keyAccountPartitions    = KEYS[4] -- accounts:$accountId:partition:sorted - zset
local keyShardPartitionPtr    = KEYS[5]
local partitionMeta           = KEYS[6]
local keyPartitionZset        = KEYS[7]
local partitionConcurrencyKey = KEYS[8] -- We can only GC a partition if no running jobs occur.
local queueKey                = KEYS[9]
=======
local keyShardPartitionPtr    = KEYS[3]
local partitionMeta           = KEYS[4]
local keyFnMetadata           = KEYS[5]           -- fnMeta:$id - hash
local keyPartitionZset        = KEYS[6]
local partitionConcurrencyKey = KEYS[7] -- We can only GC a partition if no running jobs occur.
local queueKey                = KEYS[8]
>>>>>>> 9c8059f8

local partitionID             = ARGV[1]
local atMS                    = tonumber(ARGV[2]) -- time in milliseconds
local forceAt                 = tonumber(ARGV[3])
local accountId               = ARGV[4]

local atS = math.floor(atMS / 1000) -- in seconds;  partitions are currently second granularity, but this should change.

-- $include(get_partition_item.lua)
-- $include(has_shard_key.lua)
<<<<<<< HEAD
-- $include(update_pointer_score.lua)
-- $include(ends_with.lua)
-- $include(update_account_queues.lua)
=======
-- $include(ends_with.lua)
>>>>>>> 9c8059f8

local existing = get_partition_item(partitionKey, partitionID)
if existing == nil then
    return 1
end

-- If there are no items in the workflow queue, we can safely remove the
-- partition.
if tonumber(redis.call("ZCARD", keyPartitionZset)) == 0 and tonumber(redis.call("ZCARD", partitionConcurrencyKey)) == 0 then
    redis.call("HDEL", partitionKey, partitionID)             -- Remove the item
    redis.call("DEL", partitionMeta)                         -- Remove the meta

<<<<<<< HEAD
    redis.call("ZREM", keyGlobalPartitionPtr, partitionID)    -- Remove the partition from global index

    if account_is_set(keyAccountPartitions) then
      redis.call("ZREM", keyAccountPartitions, partitionID)    -- Remove the partition from account index

      -- If this was the last account partition, remove account from global queue of accounts
      local numAccountPartitions = tonumber(redis.call("ZCARD", keyAccountPartitions))
      if numAccountPartitions == 0 then
        redis.call("ZREM", keyGlobalAccountPointer, accountId)
      end
    end

=======
    -- Clean up function metadata
    if exists_without_ending(keyFnMetadata, ":fnMeta:-") == true then
      redis.call("DEL", keyFnMetadata)
    end

    redis.call("ZREM", keyGlobalPartitionPtr, partitionID)    -- Remove the index
>>>>>>> 9c8059f8
    if has_shard_key(keyShardPartitionPtr) then
      redis.call("ZREM", keyShardPartitionPtr, partitionID) -- Remove the shard index
    end

    return 2
end

-- Peek up the next available item from the queue
local items = redis.call("ZRANGE", keyPartitionZset, "-inf", "+inf", "BYSCORE", "LIMIT", 0, 1)

if #items > 0 and forceAt ~= 1 then
    local encoded = redis.call("HMGET", queueKey, unpack(items))
    for k, v in pairs(encoded) do
        local item = cjson.decode(v)
        if (item.leaseID == nil or item.leaseID == cjson.null) and math.floor(item.at / 1000) < atS then
            atS = math.floor(item.at / 1000)
            break
        end
    end
end

if forceAt == 1 then
	existing.forceAtMS = atMS
else
	existing.forceAtMS = 0
end


existing.at = atS
existing.leaseID = nil
redis.call("HSET", partitionKey, partitionID, cjson.encode(existing))
update_pointer_score_to(partitionID, keyGlobalPartitionPtr, atS)
update_account_queues(keyGlobalAccountPointer, keyAccountPartitions, partitionID, accountId, atS)

if has_shard_key(keyShardPartitionPtr) then
    redis.call("ZADD", keyShardPartitionPtr, atS, partitionID) -- Update any index
end

return 0<|MERGE_RESOLUTION|>--- conflicted
+++ resolved
@@ -13,22 +13,14 @@
 
 local partitionKey            = KEYS[1]
 local keyGlobalPartitionPtr   = KEYS[2]
-<<<<<<< HEAD
 local keyGlobalAccountPointer = KEYS[3] -- accounts:sorted - zset
 local keyAccountPartitions    = KEYS[4] -- accounts:$accountId:partition:sorted - zset
 local keyShardPartitionPtr    = KEYS[5]
 local partitionMeta           = KEYS[6]
-local keyPartitionZset        = KEYS[7]
-local partitionConcurrencyKey = KEYS[8] -- We can only GC a partition if no running jobs occur.
-local queueKey                = KEYS[9]
-=======
-local keyShardPartitionPtr    = KEYS[3]
-local partitionMeta           = KEYS[4]
-local keyFnMetadata           = KEYS[5]           -- fnMeta:$id - hash
-local keyPartitionZset        = KEYS[6]
-local partitionConcurrencyKey = KEYS[7] -- We can only GC a partition if no running jobs occur.
-local queueKey                = KEYS[8]
->>>>>>> 9c8059f8
+local keyFnMetadata           = KEYS[7]           -- fnMeta:$id - hash
+local keyPartitionZset        = KEYS[8]
+local partitionConcurrencyKey = KEYS[9] -- We can only GC a partition if no running jobs occur.
+local queueKey                = KEYS[10]
 
 local partitionID             = ARGV[1]
 local atMS                    = tonumber(ARGV[2]) -- time in milliseconds
@@ -39,13 +31,9 @@
 
 -- $include(get_partition_item.lua)
 -- $include(has_shard_key.lua)
-<<<<<<< HEAD
 -- $include(update_pointer_score.lua)
 -- $include(ends_with.lua)
 -- $include(update_account_queues.lua)
-=======
--- $include(ends_with.lua)
->>>>>>> 9c8059f8
 
 local existing = get_partition_item(partitionKey, partitionID)
 if existing == nil then
@@ -58,7 +46,11 @@
     redis.call("HDEL", partitionKey, partitionID)             -- Remove the item
     redis.call("DEL", partitionMeta)                         -- Remove the meta
 
-<<<<<<< HEAD
+    -- Clean up function metadata
+    if exists_without_ending(keyFnMetadata, ":fnMeta:-") == true then
+      redis.call("DEL", keyFnMetadata)
+    end
+
     redis.call("ZREM", keyGlobalPartitionPtr, partitionID)    -- Remove the partition from global index
 
     if account_is_set(keyAccountPartitions) then
@@ -71,14 +63,6 @@
       end
     end
 
-=======
-    -- Clean up function metadata
-    if exists_without_ending(keyFnMetadata, ":fnMeta:-") == true then
-      redis.call("DEL", keyFnMetadata)
-    end
-
-    redis.call("ZREM", keyGlobalPartitionPtr, partitionID)    -- Remove the index
->>>>>>> 9c8059f8
     if has_shard_key(keyShardPartitionPtr) then
       redis.call("ZREM", keyShardPartitionPtr, partitionID) -- Remove the shard index
     end
