--[[

  Requeues a partition at a specific time.
  will take into account the new priority when weighted sampling items to
  work on.

  Return values:
  0 - Updated priority
  1 - Partition not found
  2 - Partition deleted

]]

local partitionKey            = KEYS[1]
local keyGlobalPartitionPtr   = KEYS[2]
local keyGlobalAccountPointer = KEYS[3] -- accounts:sorted - zset
local keyAccountPartitions    = KEYS[4] -- accounts:$accountId:partition:sorted - zset
<<<<<<< HEAD
local partitionMeta           = KEYS[5]
local keyPartitionZset        = KEYS[6]
local partitionConcurrencyKey = KEYS[7] -- We can only GC a partition if no running jobs occur.
local queueKey                = KEYS[8]
=======
local keyShardPartitionPtr    = KEYS[5]
local partitionMeta           = KEYS[6]
local keyFnMetadata           = KEYS[7]           -- fnMeta:$id - hash
local keyPartitionZset        = KEYS[8]
local partitionConcurrencyKey = KEYS[9] -- We can only GC a partition if no running jobs occur.
local queueKey                = KEYS[10]
>>>>>>> a8efe5b2

local partitionID             = ARGV[1]
local atMS                    = tonumber(ARGV[2]) -- time in milliseconds
local forceAt                 = tonumber(ARGV[3])
local accountId               = ARGV[4]

local atS = math.floor(atMS / 1000) -- in seconds;  partitions are currently second granularity, but this should change.

-- $include(get_partition_item.lua)
-- $include(update_pointer_score.lua)
-- $include(ends_with.lua)
-- $include(update_account_queues.lua)

--
local existing = get_partition_item(partitionKey, partitionID)
if existing == nil then
    return 1
end

-- If there are no items in the workflow queue, we can safely remove the
-- partition.
if tonumber(redis.call("ZCARD", keyPartitionZset)) == 0 and tonumber(redis.call("ZCARD", partitionConcurrencyKey)) == 0 then
    redis.call("HDEL", partitionKey, partitionID)             -- Remove the item
    redis.call("DEL", partitionMeta)                         -- Remove the meta

    -- Clean up function metadata
    if exists_without_ending(keyFnMetadata, ":fnMeta:-") == true then
      redis.call("DEL", keyFnMetadata)
    end

    redis.call("ZREM", keyGlobalPartitionPtr, partitionID)    -- Remove the partition from global index

    if account_is_set(keyAccountPartitions) then
      redis.call("ZREM", keyAccountPartitions, partitionID)    -- Remove the partition from account index

      -- If this was the last account partition, remove account from global queue of accounts
      local numAccountPartitions = tonumber(redis.call("ZCARD", keyAccountPartitions))
      if numAccountPartitions == 0 then
        redis.call("ZREM", keyGlobalAccountPointer, accountId)
      end
    end

<<<<<<< HEAD
=======
    if has_shard_key(keyShardPartitionPtr) then
      redis.call("ZREM", keyShardPartitionPtr, partitionID) -- Remove the shard index
    end

>>>>>>> a8efe5b2
    return 2
end

-- Peek up the next available item from the queue
local items = redis.call("ZRANGE", keyPartitionZset, "-inf", "+inf", "BYSCORE", "LIMIT", 0, 1)

if #items > 0 and forceAt ~= 1 then
    local encoded = redis.call("HMGET", queueKey, unpack(items))
    for k, v in pairs(encoded) do
        local item = cjson.decode(v)
        if (item.leaseID == nil or item.leaseID == cjson.null) and math.floor(item.at / 1000) < atS then
            atS = math.floor(item.at / 1000)
            break
        end
    end
end

if forceAt == 1 then
	existing.forceAtMS = atMS
else
	existing.forceAtMS = 0
end


existing.at = atS
existing.leaseID = nil
redis.call("HSET", partitionKey, partitionID, cjson.encode(existing))
update_pointer_score_to(partitionID, keyGlobalPartitionPtr, atS)
update_account_queues(keyGlobalAccountPointer, keyAccountPartitions, partitionID, accountId, atS)

return 0<|MERGE_RESOLUTION|>--- conflicted
+++ resolved
@@ -15,19 +15,11 @@
 local keyGlobalPartitionPtr   = KEYS[2]
 local keyGlobalAccountPointer = KEYS[3] -- accounts:sorted - zset
 local keyAccountPartitions    = KEYS[4] -- accounts:$accountId:partition:sorted - zset
-<<<<<<< HEAD
 local partitionMeta           = KEYS[5]
-local keyPartitionZset        = KEYS[6]
-local partitionConcurrencyKey = KEYS[7] -- We can only GC a partition if no running jobs occur.
-local queueKey                = KEYS[8]
-=======
-local keyShardPartitionPtr    = KEYS[5]
-local partitionMeta           = KEYS[6]
-local keyFnMetadata           = KEYS[7]           -- fnMeta:$id - hash
-local keyPartitionZset        = KEYS[8]
-local partitionConcurrencyKey = KEYS[9] -- We can only GC a partition if no running jobs occur.
-local queueKey                = KEYS[10]
->>>>>>> a8efe5b2
+local keyFnMetadata           = KEYS[6]           -- fnMeta:$id - hash
+local keyPartitionZset        = KEYS[7]
+local partitionConcurrencyKey = KEYS[8] -- We can only GC a partition if no running jobs occur.
+local queueKey                = KEYS[9]
 
 local partitionID             = ARGV[1]
 local atMS                    = tonumber(ARGV[2]) -- time in milliseconds
@@ -70,13 +62,6 @@
       end
     end
 
-<<<<<<< HEAD
-=======
-    if has_shard_key(keyShardPartitionPtr) then
-      redis.call("ZREM", keyShardPartitionPtr, partitionID) -- Remove the shard index
-    end
-
->>>>>>> a8efe5b2
     return 2
 end
 
