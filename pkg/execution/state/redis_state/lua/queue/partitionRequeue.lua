--- conflicted
+++ resolved
@@ -13,21 +13,13 @@
 
 local partitionKey            = KEYS[1]
 local keyGlobalPartitionPtr   = KEYS[2]
-<<<<<<< HEAD
 local keyAccountPartitionPtr  = KEYS[3]
 local keyGlobalAccountsPtr    = KEYS[4]
 local keyShardPartitionPtr    = KEYS[5]
 local partitionMeta           = KEYS[6]
-local queueIndex              = KEYS[7]
-local queueKey                = KEYS[8]
-local partitionConcurrencyKey = KEYS[9] -- We can only GC a partition if no running jobs occur.
-=======
-local keyShardPartitionPtr    = KEYS[3]
-local partitionMeta           = KEYS[4]
-local keyPartitionZset        = KEYS[5]
-local partitionConcurrencyKey = KEYS[6] -- We can only GC a partition if no running jobs occur.
-local queueKey                = KEYS[7]
->>>>>>> ee8f91a8
+local keyPartitionZset        = KEYS[7]
+local partitionConcurrencyKey = KEYS[8] -- We can only GC a partition if no running jobs occur.
+local queueKey                = KEYS[9]
 
 local partitionID             = ARGV[1]
 local atMS                    = tonumber(ARGV[2]) -- time in milliseconds
@@ -38,26 +30,20 @@
 
 -- $include(get_partition_item.lua)
 -- $include(has_shard_key.lua)
-<<<<<<< HEAD
 -- $include(update_pointer_score.lua)
 
 --
-local existing                = get_partition_item(partitionKey, partitionID)
-=======
-
 local existing = get_partition_item(partitionKey, partitionID)
->>>>>>> ee8f91a8
 if existing == nil then
     return 1
 end
 
 -- If there are no items in the workflow queue, we can safely remove the
 -- partition.
-<<<<<<< HEAD
-if tonumber(redis.call("ZCARD", queueIndex)) == 0 and tonumber(redis.call("ZCARD", partitionConcurrencyKey)) == 0 then
+if tonumber(redis.call("ZCARD", keyPartitionZset)) == 0 and tonumber(redis.call("ZCARD", partitionConcurrencyKey)) == 0 then
     redis.call("HDEL", partitionKey, partitionID)             -- Remove the item
     redis.call("DEL", partitionMeta)                         -- Remove the meta
-    redis.call("ZREM", keyGlobalPartitionPtr, partitionID)    -- Remove the global index
+    redis.call("ZREM", keyGlobalPartitionPtr, partitionID)    -- Remove the index
     redis.call("ZREM", keyAccountPartitionPtr, partitionID)    -- Remove the account-level index
 
     -- Remove account from global accounts if there are no partitions to work on
@@ -66,12 +52,6 @@
       redis.call("ZREM", keyGlobalAccountsPtr, accountID)
     end
 
-=======
-if tonumber(redis.call("ZCARD", keyPartitionZset)) == 0 and tonumber(redis.call("ZCARD", partitionConcurrencyKey)) == 0 then
-    redis.call("HDEL", partitionKey, partitionID)             -- Remove the item
-    redis.call("DEL", partitionMeta)                         -- Remove the meta
-    redis.call("ZREM", keyGlobalPartitionPtr, partitionID)    -- Remove the index
->>>>>>> ee8f91a8
     if has_shard_key(keyShardPartitionPtr) then
         redis.call("ZREM", keyShardPartitionPtr, partitionID) -- Remove the shard index
     end
@@ -102,7 +82,6 @@
 existing.at = atS
 existing.leaseID = nil
 redis.call("HSET", partitionKey, partitionID, cjson.encode(existing))
-<<<<<<< HEAD
 update_pointer_score_to(partitionID,keyGlobalPartitionPtr,atS)
 update_pointer_score_to(partitionID,keyAccountPartitionPtr,atS)
 
@@ -111,9 +90,6 @@
 local earliestPartitionScoreInAccount = get_fn_partition_score(keyAccountPartitionPtr)
 update_pointer_score_to(accountId, keyGlobalAccountsPtr, earliestPartitionScoreInAccount)
 
-=======
-redis.call("ZADD", keyGlobalPartitionPtr, atS, partitionID)
->>>>>>> ee8f91a8
 if has_shard_key(keyShardPartitionPtr) then
     redis.call("ZADD", keyShardPartitionPtr, atS, partitionID) -- Update any index
 end
