--[[

  Requeues a partition at a specific time.
  will take into account the new priority when weighted sampling items to
  work on.

  Return values:
  0 - Updated priority
  1 - Partition not found
  2 - Partition deleted

]]

local partitionKey            = KEYS[1]
local keyGlobalPartitionPtr   = KEYS[2]
<<<<<<< HEAD
local keyAccountPartitionPtr  = KEYS[3]
local keyGlobalAccountsPtr    = KEYS[4]
local partitionMeta           = KEYS[5]
local keyPartitionZset        = KEYS[6]
local partitionConcurrencyKey = KEYS[7] -- We can only GC a partition if no running jobs occur.
local queueKey                = KEYS[8]
=======
local keyGlobalAccountPointer = KEYS[4] -- accounts:sorted - zset
local keyAccountPartitions    = KEYS[5] -- accounts:$accountId:partition:sorted - zset
local keyShardPartitionPtr    = KEYS[3]
local partitionMeta           = KEYS[4]
local keyPartitionZset        = KEYS[5]
local partitionConcurrencyKey = KEYS[6] -- We can only GC a partition if no running jobs occur.
local queueKey                = KEYS[7]
>>>>>>> 4907aeb9

local partitionID             = ARGV[1]
local atMS                    = tonumber(ARGV[2]) -- time in milliseconds
local forceAt                 = tonumber(ARGV[3])
local accountId               = ARGV[4]

local atS = math.floor(atMS / 1000) -- in seconds;  partitions are currently second granularity, but this should change.

-- $include(get_partition_item.lua)
<<<<<<< HEAD
-- $include(update_pointer_score.lua)
=======
-- $include(has_shard_key.lua)
-- $include(update_pointer_score.lua)
-- $include(ends_with.lua)
-- $include(update_account_queues.lua)
>>>>>>> 4907aeb9

--
local existing = get_partition_item(partitionKey, partitionID)
if existing == nil then
    return 1
end

-- If there are no items in the workflow queue, we can safely remove the
-- partition.
if tonumber(redis.call("ZCARD", keyPartitionZset)) == 0 and tonumber(redis.call("ZCARD", partitionConcurrencyKey)) == 0 then
    redis.call("HDEL", partitionKey, partitionID)             -- Remove the item
    redis.call("DEL", partitionMeta)                         -- Remove the meta
<<<<<<< HEAD
    redis.call("ZREM", keyGlobalPartitionPtr, partitionID)    -- Remove the index
    redis.call("ZREM", keyAccountPartitionPtr, partitionID)    -- Remove the account-level index

    -- Remove account from global accounts if there are no partitions to work on
    local account_items = tonumber(redis.call("ZCARD", keyAccountPartitionPtr))
    if (account_items == 0) then
      redis.call("ZREM", keyGlobalAccountsPtr, accountID)
=======

    redis.call("ZREM", keyGlobalPartitionPtr, partitionID)    -- Remove the partition from global index

    if account_is_set(keyAccountPartitions) then
      redis.call("ZREM", keyAccountPartitions, partitionID)    -- Remove the partition from account index

      -- If this was the last account partition, remove account from global queue of accounts
      local numAccountPartitions = tonumber(redis.call("ZCARD", keyAccountPartitions))
      if numAccountPartitions == 0 then
        redis.call("ZREM", keyGlobalAccountPointer, accountId)
      end
    end

    if has_shard_key(keyShardPartitionPtr) then
        redis.call("ZREM", keyShardPartitionPtr, partitionID) -- Remove the shard index
>>>>>>> 4907aeb9
    end

    return 2
end

-- Peek up the next available item from the queue
local items = redis.call("ZRANGE", keyPartitionZset, "-inf", "+inf", "BYSCORE", "LIMIT", 0, 1)

if #items > 0 and forceAt ~= 1 then
    local encoded = redis.call("HMGET", queueKey, unpack(items))
    for k, v in pairs(encoded) do
        local item = cjson.decode(v)
        if (item.leaseID == nil or item.leaseID == cjson.null) and math.floor(item.at / 1000) < atS then
            atS = math.floor(item.at / 1000)
            break
        end
    end
end

if forceAt == 1 then
	existing.forceAtMS = atMS
else
	existing.forceAtMS = 0
end


existing.at = atS
existing.leaseID = nil
redis.call("HSET", partitionKey, partitionID, cjson.encode(existing))
<<<<<<< HEAD
update_pointer_score_to(partitionID,keyGlobalPartitionPtr,atS)
update_pointer_score_to(partitionID,keyAccountPartitionPtr,atS)

-- Read the _updated_ account partitions after the operation above
-- to consistently set account pointer to earliest possible partition
local earliestPartitionScoreInAccount = get_fn_partition_score(keyAccountPartitionPtr)
update_pointer_score_to(accountId, keyGlobalAccountsPtr, earliestPartitionScoreInAccount)
=======
update_pointer_score_to(partitionID, keyGlobalPartitionPtr, atS)
update_account_queues(keyGlobalAccountPointer, keyAccountPartitions, partitionID, accountId, atS)

if has_shard_key(keyShardPartitionPtr) then
    redis.call("ZADD", keyShardPartitionPtr, atS, partitionID) -- Update any index
end
>>>>>>> 4907aeb9

return 0<|MERGE_RESOLUTION|>--- conflicted
+++ resolved
@@ -13,22 +13,12 @@
 
 local partitionKey            = KEYS[1]
 local keyGlobalPartitionPtr   = KEYS[2]
-<<<<<<< HEAD
-local keyAccountPartitionPtr  = KEYS[3]
-local keyGlobalAccountsPtr    = KEYS[4]
+local keyGlobalAccountPointer = KEYS[3] -- accounts:sorted - zset
+local keyAccountPartitions    = KEYS[4] -- accounts:$accountId:partition:sorted - zset
 local partitionMeta           = KEYS[5]
 local keyPartitionZset        = KEYS[6]
 local partitionConcurrencyKey = KEYS[7] -- We can only GC a partition if no running jobs occur.
 local queueKey                = KEYS[8]
-=======
-local keyGlobalAccountPointer = KEYS[4] -- accounts:sorted - zset
-local keyAccountPartitions    = KEYS[5] -- accounts:$accountId:partition:sorted - zset
-local keyShardPartitionPtr    = KEYS[3]
-local partitionMeta           = KEYS[4]
-local keyPartitionZset        = KEYS[5]
-local partitionConcurrencyKey = KEYS[6] -- We can only GC a partition if no running jobs occur.
-local queueKey                = KEYS[7]
->>>>>>> 4907aeb9
 
 local partitionID             = ARGV[1]
 local atMS                    = tonumber(ARGV[2]) -- time in milliseconds
@@ -38,14 +28,9 @@
 local atS = math.floor(atMS / 1000) -- in seconds;  partitions are currently second granularity, but this should change.
 
 -- $include(get_partition_item.lua)
-<<<<<<< HEAD
--- $include(update_pointer_score.lua)
-=======
--- $include(has_shard_key.lua)
 -- $include(update_pointer_score.lua)
 -- $include(ends_with.lua)
 -- $include(update_account_queues.lua)
->>>>>>> 4907aeb9
 
 --
 local existing = get_partition_item(partitionKey, partitionID)
@@ -58,15 +43,6 @@
 if tonumber(redis.call("ZCARD", keyPartitionZset)) == 0 and tonumber(redis.call("ZCARD", partitionConcurrencyKey)) == 0 then
     redis.call("HDEL", partitionKey, partitionID)             -- Remove the item
     redis.call("DEL", partitionMeta)                         -- Remove the meta
-<<<<<<< HEAD
-    redis.call("ZREM", keyGlobalPartitionPtr, partitionID)    -- Remove the index
-    redis.call("ZREM", keyAccountPartitionPtr, partitionID)    -- Remove the account-level index
-
-    -- Remove account from global accounts if there are no partitions to work on
-    local account_items = tonumber(redis.call("ZCARD", keyAccountPartitionPtr))
-    if (account_items == 0) then
-      redis.call("ZREM", keyGlobalAccountsPtr, accountID)
-=======
 
     redis.call("ZREM", keyGlobalPartitionPtr, partitionID)    -- Remove the partition from global index
 
@@ -78,11 +54,6 @@
       if numAccountPartitions == 0 then
         redis.call("ZREM", keyGlobalAccountPointer, accountId)
       end
-    end
-
-    if has_shard_key(keyShardPartitionPtr) then
-        redis.call("ZREM", keyShardPartitionPtr, partitionID) -- Remove the shard index
->>>>>>> 4907aeb9
     end
 
     return 2
@@ -112,21 +83,7 @@
 existing.at = atS
 existing.leaseID = nil
 redis.call("HSET", partitionKey, partitionID, cjson.encode(existing))
-<<<<<<< HEAD
-update_pointer_score_to(partitionID,keyGlobalPartitionPtr,atS)
-update_pointer_score_to(partitionID,keyAccountPartitionPtr,atS)
-
--- Read the _updated_ account partitions after the operation above
--- to consistently set account pointer to earliest possible partition
-local earliestPartitionScoreInAccount = get_fn_partition_score(keyAccountPartitionPtr)
-update_pointer_score_to(accountId, keyGlobalAccountsPtr, earliestPartitionScoreInAccount)
-=======
 update_pointer_score_to(partitionID, keyGlobalPartitionPtr, atS)
 update_account_queues(keyGlobalAccountPointer, keyAccountPartitions, partitionID, accountId, atS)
 
-if has_shard_key(keyShardPartitionPtr) then
-    redis.call("ZADD", keyShardPartitionPtr, atS, partitionID) -- Update any index
-end
->>>>>>> 4907aeb9
-
 return 0