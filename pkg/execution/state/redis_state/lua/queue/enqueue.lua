--- conflicted
+++ resolved
@@ -5,64 +5,35 @@
 
 --]]
 
-<<<<<<< HEAD
-local queueKey                  = KEYS[1]           -- queue:item - hash: { $itemID: $item }
-local keyPartitionMap           = KEYS[2]           -- partition:item - hash: { $workflowID: $partition }
-local keyGlobalPointer          = KEYS[3]           -- partition:sorted - zset
-local keyGlobalAccountPointer   = KEYS[4]           -- accounts:sorted - zset
-local keyAccountPointer         = KEYS[5]           -- accounts:$accountId:partition:sorted - zset
-local guaranteedCapacityMapKey  = KEYS[6]           -- shards - hmap of shards
-local idempotencyKey            = KEYS[7]           -- seen:$key
-local keyFnMetadata             = KEYS[8]           -- fnMeta:$id - hash
-local keyPartitionA             = KEYS[9]           -- queue:sorted:$workflowID - zset
-local keyPartitionB             = KEYS[10]           -- e.g. sorted:c|t:$workflowID - zset
-local keyPartitionC             = KEYS[11]          -- e.g. sorted:c|t:$workflowID - zset
-local keyItemIndexA             = KEYS[12]          -- custom item index 1
-local keyItemIndexB             = KEYS[13]          -- custom item index 2
+local queueKey                	= KEYS[1]           -- queue:item - hash: { $itemID: $item }
+local keyPartitionMap         	= KEYS[2]           -- partition:item - hash: { $workflowID: $partition }
+local keyGlobalPointer        	= KEYS[3]           -- partition:sorted - zset
+local keyGlobalAccountPointer 	= KEYS[4]           -- accounts:sorted - zset
+local keyAccountPartitions    	= KEYS[5]           -- accounts:$accountId:partition:sorted - zset
+local idempotencyKey          	= KEYS[6]           -- seen:$key
+local keyFnMetadata           	= KEYS[7]           -- fnMeta:$id - hash
+local guaranteedCapacityMapKey	= KEYS[8]           -- shards - hmap of shards
+local keyPartitionA           	= KEYS[9]           -- queue:sorted:$workflowID - zset
+local keyPartitionB           	= KEYS[10]           -- e.g. sorted:c|t:$workflowID - zset
+local keyPartitionC           	= KEYS[11]          -- e.g. sorted:c|t:$workflowID - zset
+local keyItemIndexA           	= KEYS[12]          -- custom item index 1
+local keyItemIndexB           	= KEYS[13]          -- custom item index 2
 
-local queueItem               = ARGV[1]           -- {id, lease id, attempt, max attempt, data, etc...}
-local queueID                 = ARGV[2]           -- id
-local queueScore              = tonumber(ARGV[3]) -- vesting time, in milliseconds
-local partitionTime           = tonumber(ARGV[4]) -- score for partition, lower bounded to now in seconds
-local guaranteedCapacity      = ARGV[5]
-local guaranteedCapacityName  = ARGV[6]
-local nowMS                   = tonumber(ARGV[7]) -- now in ms
-local fnMetadata              = ARGV[8]          -- function meta: {paused}
-local partitionItemA          = ARGV[9]
-local partitionItemB          = ARGV[10]
-local partitionItemC          = ARGV[11]
-local partitionIdA            = ARGV[12]
-local partitionIdB            = ARGV[13]
-local partitionIdC            = ARGV[14]
-local accountId               = ARGV[15]
-=======
-local queueKey                = KEYS[1]           -- queue:item - hash: { $itemID: $item }
-local keyPartitionMap         = KEYS[2]           -- partition:item - hash: { $workflowID: $partition }
-local keyGlobalPointer        = KEYS[3]           -- partition:sorted - zset
-local keyGlobalAccountPointer = KEYS[4]           -- accounts:sorted - zset
-local keyAccountPartitions    = KEYS[5]           -- accounts:$accountId:partition:sorted - zset
-local idempotencyKey          = KEYS[6]           -- seen:$key
-local keyFnMetadata           = KEYS[7]           -- fnMeta:$id - hash
-local keyPartitionA           = KEYS[8]           -- queue:sorted:$workflowID - zset
-local keyPartitionB           = KEYS[9]           -- e.g. sorted:c|t:$workflowID - zset
-local keyPartitionC           = KEYS[10]          -- e.g. sorted:c|t:$workflowID - zset
-local keyItemIndexA           = KEYS[11]          -- custom item index 1
-local keyItemIndexB           = KEYS[12]          -- custom item index 2
-
-local queueItem           = ARGV[1]           -- {id, lease id, attempt, max attempt, data, etc...}
-local queueID             = ARGV[2]           -- id
-local queueScore          = tonumber(ARGV[3]) -- vesting time, in milliseconds
-local partitionTime       = tonumber(ARGV[4]) -- score for partition, lower bounded to now in seconds
-local nowMS               = tonumber(ARGV[5]) -- now in ms
-local fnMetadata          = ARGV[6]          -- function meta: {paused}
-local partitionItemA      = ARGV[7]
-local partitionItemB      = ARGV[8]
-local partitionItemC      = ARGV[9]
-local partitionIdA        = ARGV[10]
-local partitionIdB        = ARGV[11]
-local partitionIdC        = ARGV[12]
-local accountId           = ARGV[13]
->>>>>>> 4907aeb9
+local queueItem           		= ARGV[1]           -- {id, lease id, attempt, max attempt, data, etc...}
+local queueID             		= ARGV[2]           -- id
+local queueScore          		= tonumber(ARGV[3]) -- vesting time, in milliseconds
+local partitionTime       		= tonumber(ARGV[4]) -- score for partition, lower bounded to now in seconds
+local nowMS               		= tonumber(ARGV[5]) -- now in ms
+local fnMetadata          		= ARGV[6]          -- function meta: {paused}
+local partitionItemA      		= ARGV[7]
+local partitionItemB      		= ARGV[8]
+local partitionItemC      		= ARGV[9]
+local partitionIdA        		= ARGV[10]
+local partitionIdB        		= ARGV[11]
+local partitionIdC        		= ARGV[12]
+local accountId           		= ARGV[13]
+local guaranteedCapacity      = ARGV[14]
+local guaranteedCapacityName  = ARGV[15]
 
 -- $include(get_partition_item.lua)
 -- $include(enqueue_to_partition.lua)
@@ -79,15 +50,9 @@
 end
 
 -- Enqueue to all partitions.
-<<<<<<< HEAD
-enqueue_to_partition(keyPartitionA, partitionIdA, partitionItemA, keyPartitionMap, keyGlobalPointer, keyAccountPointer,  queueScore, queueID, partitionTime, nowMS)
-enqueue_to_partition(keyPartitionB, partitionIdB, partitionItemB, keyPartitionMap, keyGlobalPointer, keyAccountPointer,  queueScore, queueID, partitionTime, nowMS)
-enqueue_to_partition(keyPartitionC, partitionIdC, partitionItemC, keyPartitionMap, keyGlobalPointer, keyAccountPointer,  queueScore, queueID, partitionTime, nowMS)
-=======
 enqueue_to_partition(keyPartitionA, partitionIdA, partitionItemA, keyPartitionMap, keyGlobalPointer, keyAccountPartitions, queueScore, queueID, partitionTime, nowMS)
 enqueue_to_partition(keyPartitionB, partitionIdB, partitionItemB, keyPartitionMap, keyGlobalPointer, keyAccountPartitions, queueScore, queueID, partitionTime, nowMS)
 enqueue_to_partition(keyPartitionC, partitionIdC, partitionItemC, keyPartitionMap, keyGlobalPointer, keyAccountPartitions, queueScore, queueID, partitionTime, nowMS)
->>>>>>> 4907aeb9
 
 -- Potentially update the account index (global accounts pointers).
 local currentScore = redis.call("ZSCORE", keyGlobalAccountPointer, accountId)
@@ -99,7 +64,6 @@
 -- (i.e. "paused") boolean in the function's metadata.
 redis.call("SET", keyFnMetadata, fnMetadata, "NX")
 
-<<<<<<< HEAD
 -- If the account has guaranteed capacity, upsert the guaranteed capacity map.
 if guaranteedCapacity ~= "" and guaranteedCapacity ~= "null" then
     -- NOTE: We do not want to overwrite the account leases, so here
@@ -115,8 +79,6 @@
     redis.call("HSET", guaranteedCapacityMapKey, guaranteedCapacityName, guaranteedCapacity)
 end
 
-=======
->>>>>>> 4907aeb9
 -- Add optional indexes.
 if keyItemIndexA ~= "" and keyItemIndexA ~= false and keyItemIndexA ~= nil then
     redis.call("ZADD", keyItemIndexA, queueScore, queueID)
