--- conflicted
+++ resolved
@@ -13,10 +13,7 @@
 local idempotencyKey          	= KEYS[6]           -- seen:$key
 local keyFnMetadata           	= KEYS[7]           -- fnMeta:$id - hash
 local guaranteedCapacityMapKey	= KEYS[8]           -- shards - hmap of shards
-<<<<<<< HEAD
-local keyPartitionA           	= KEYS[9]           -- queue:sorted:$workflowID - zset
-local keyPartitionB           	= KEYS[10]           -- e.g. sorted:c|t:$workflowID - zset
-local keyPartitionC           	= KEYS[11]          -- e.g. sorted:c|t:$workflowID - zset
+local keyPartition           	  = KEYS[9]           -- queue:sorted:$workflowID - zset
 
 -- Key queues v2
 local keyBacklogSetA              = KEYS[12]          -- backlog:sorted:<backlogID> - zset
@@ -27,13 +24,9 @@
 local keyShadowPartitionSet       = KEYS[17]          -- shadow:sorted:<fnID|queueName> - zset
 local keyShadowPartitionMeta      = KEYS[18]          -- shadows
 
-local keyItemIndexA           	= KEYS[19]          -- custom item index 1
-local keyItemIndexB           	= KEYS[20]          -- custom item index 2
-=======
-local keyPartition           	  = KEYS[9]           -- queue:sorted:$workflowID - zset
 local keyItemIndexA           	= KEYS[10]          -- custom item index 1
 local keyItemIndexB           	= KEYS[11]          -- custom item index 2
->>>>>>> 9b048bce
+
 
 local queueItem           		= ARGV[1]           -- {id, lease id, attempt, max attempt, data, etc...}
 local queueID             		= ARGV[2]           -- id
@@ -48,15 +41,14 @@
 local guaranteedCapacityKey   = ARGV[11]
 
 -- Key queues v2
-local enqueueToBacklog				= tonumber(ARGV[19])
-local shadowPartitionId       = ARGV[20]
-local shadowPartitionItem     = ARGV[21]
-local backlogItemA            = ARGV[22]
-local backlogItemB            = ARGV[23]
-local backlogItemC            = ARGV[24]
-local backlogIdA              = ARGV[25]
-local backlogIdB              = ARGV[26]
-local backlogIdC              = ARGV[27]
+local enqueueToBacklog				= tonumber(ARGV[12])
+local shadowPartitionItem     = ARGV[13]
+local backlogItemA            = ARGV[14]
+local backlogItemB            = ARGV[15]
+local backlogItemC            = ARGV[16]
+local backlogIdA              = ARGV[17]
+local backlogIdB              = ARGV[18]
+local backlogIdC              = ARGV[19]
 
 -- $include(update_pointer_score.lua)
 -- $include(ends_with.lua)
@@ -76,30 +68,15 @@
     return 1
 end
 
-<<<<<<< HEAD
 if enqueueToBacklog == 1 then
 	-- the default function queue could be any of the three, usually the first but possibly the middle or last if a custom concurrency key is used
 
-	enqueue_to_backlog(keyBacklogSetA, backlogIdA, backlogItemA, shadowPartitionId, shadowPartitionItem, partitionIdA, partitionItemA, partitionTypeA, keyPartitionMap, keyBacklogMeta, keyGlobalShadowPartitionSet, keyShadowPartitionMeta, keyShadowPartitionSet, queueScore, queueID, partitionTime, nowMS)
-	enqueue_to_backlog(keyBacklogSetB, backlogIdB, backlogItemB, shadowPartitionId, shadowPartitionItem, partitionIdA, partitionItemA, partitionTypeA, keyPartitionMap, keyBacklogMeta, keyGlobalShadowPartitionSet, keyShadowPartitionMeta, keyShadowPartitionSet, queueScore, queueID, partitionTime, nowMS)
-	enqueue_to_backlog(keyBacklogSetC, backlogIdC, backlogItemC, shadowPartitionId, shadowPartitionItem, partitionIdA, partitionItemA, partitionTypeA, keyPartitionMap, keyBacklogMeta, keyGlobalShadowPartitionSet, keyShadowPartitionMeta, keyShadowPartitionSet, queueScore, queueID, partitionTime, nowMS)
-
-	enqueue_to_backlog(keyBacklogSetA, backlogIdA, backlogItemA, shadowPartitionId, shadowPartitionItem, partitionIdB, partitionItemB, partitionTypeB, keyPartitionMap, keyBacklogMeta, keyGlobalShadowPartitionSet, keyShadowPartitionMeta, keyShadowPartitionSet, queueScore, queueID, partitionTime, nowMS)
-	enqueue_to_backlog(keyBacklogSetB, backlogIdB, backlogItemB, shadowPartitionId, shadowPartitionItem, partitionIdB, partitionItemB, partitionTypeB, keyPartitionMap, keyBacklogMeta, keyGlobalShadowPartitionSet, keyShadowPartitionMeta, keyShadowPartitionSet, queueScore, queueID, partitionTime, nowMS)
-	enqueue_to_backlog(keyBacklogSetC, backlogIdC, backlogItemC, shadowPartitionId, shadowPartitionItem, partitionIdB, partitionItemB, partitionTypeB, keyPartitionMap, keyBacklogMeta, keyGlobalShadowPartitionSet, keyShadowPartitionMeta, keyShadowPartitionSet, queueScore, queueID, partitionTime, nowMS)
-
-	enqueue_to_backlog(keyBacklogSetA, backlogIdA, backlogItemA, shadowPartitionId, shadowPartitionItem, partitionIdC, partitionItemC, partitionTypeC, keyPartitionMap, keyBacklogMeta, keyGlobalShadowPartitionSet, keyShadowPartitionMeta, keyShadowPartitionSet, queueScore, queueID, partitionTime, nowMS)
-	enqueue_to_backlog(keyBacklogSetB, backlogIdB, backlogItemB, shadowPartitionId, shadowPartitionItem, partitionIdC, partitionItemC, partitionTypeC, keyPartitionMap, keyBacklogMeta, keyGlobalShadowPartitionSet, keyShadowPartitionMeta, keyShadowPartitionSet, queueScore, queueID, partitionTime, nowMS)
-	enqueue_to_backlog(keyBacklogSetC, backlogIdC, backlogItemC, shadowPartitionId, shadowPartitionItem, partitionIdC, partitionItemC, partitionTypeC, keyPartitionMap, keyBacklogMeta, keyGlobalShadowPartitionSet, keyShadowPartitionMeta, keyShadowPartitionSet, queueScore, queueID, partitionTime, nowMS)
-
+	enqueue_to_backlog(keyBacklogSetA, backlogIdA, backlogItemA, partitionID, shadowPartitionItem, partitionItem, keyPartitionMap, keyBacklogMeta, keyGlobalShadowPartitionSet, keyShadowPartitionMeta, keyShadowPartitionSet, queueScore, queueID, partitionTime, nowMS)
+	enqueue_to_backlog(keyBacklogSetB, backlogIdB, backlogItemB, partitionID, shadowPartitionItem, partitionItem, keyPartitionMap, keyBacklogMeta, keyGlobalShadowPartitionSet, keyShadowPartitionMeta, keyShadowPartitionSet, queueScore, queueID, partitionTime, nowMS)
+	enqueue_to_backlog(keyBacklogSetC, backlogIdC, backlogItemC, partitionID, shadowPartitionItem, partitionItem, keyPartitionMap, keyBacklogMeta, keyGlobalShadowPartitionSet, keyShadowPartitionMeta, keyShadowPartitionSet, queueScore, queueID, partitionTime, nowMS)
 else
-  enqueue_to_partition(keyPartitionA, partitionIdA, partitionItemA, partitionTypeA, keyPartitionMap, keyGlobalPointer, keyGlobalAccountPointer, keyAccountPartitions, queueScore, queueID, partitionTime, nowMS)
-  enqueue_to_partition(keyPartitionB, partitionIdB, partitionItemB, partitionTypeB, keyPartitionMap, keyGlobalPointer, keyGlobalAccountPointer, keyAccountPartitions, queueScore, queueID, partitionTime, nowMS)
-  enqueue_to_partition(keyPartitionC, partitionIdC, partitionItemC, partitionTypeC, keyPartitionMap, keyGlobalPointer, keyGlobalAccountPointer, keyAccountPartitions, queueScore, queueID, partitionTime, nowMS)
+  enqueue_to_partition(keyPartition, partitionID, partitionItem, keyPartitionMap, keyGlobalPointer, keyGlobalAccountPointer, keyAccountPartitions, queueScore, queueID, partitionTime, nowMS)
 end
-=======
-enqueue_to_partition(keyPartition, partitionID, partitionItem, keyPartitionMap, keyGlobalPointer, keyGlobalAccountPointer, keyAccountPartitions, queueScore, queueID, partitionTime, nowMS)
->>>>>>> 9b048bce
 
 if exists_without_ending(keyFnMetadata, ":fnMeta:-") == true then
 	-- note to future devs: if updating metadata, be sure you do not change the "off"
