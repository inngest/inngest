--[[

Requeues a job by its given ID.  This returns an error if the job
does not exist within the queue index (outstanding queue).

NOTE: This

Return values:

- 0:  Successfully requeued
- -1: Queue item not found
- -2: Queue item is leased and being worked on.

]]
--

<<<<<<< HEAD
local keyQueueIndex         = KEYS[1]
local keyQueueHash          = KEYS[2]
local keyGlobalIndex        = KEYS[3]           -- partition:sorted - zset
local globalAccountIndexKey = KEYS[4] -- accounts:sorted - zset
local keyAccountIndex       = KEYS[5]           -- accounts:$accountId:partition:sorted
local keyPartitionHash      = KEYS[6]           -- partition hash

local jobID            = ARGV[1]           -- queue item ID
local jobScore         = tonumber(ARGV[2]) -- enqueue at, in milliseconds
local partitionID      = ARGV[3]           -- function ID
local currentTime      = tonumber(ARGV[4]) -- in ms
local accountId        = ARGV[5]

if redis.call("ZSCORE", keyQueueIndex, jobID) == false then
    -- This doesn't exist.
    return -1
end
=======
local keyQueueHash            = KEYS[1] -- queue:item - hash
local keyPartitionMap         = KEYS[2] -- partition:item - hash: { $workflowID: $partition }
local keyGlobalPointer        = KEYS[3] -- partition:sorted - zset
local keyGlobalAccountPointer = KEYS[4] -- accounts:sorted - zset
local keyAccountPartitions    = KEYS[5] -- accounts:$accountId:partition:sorted

local keyPartitionA    = KEYS[6] -- queue:sorted:$workflowID - zset
local keyPartitionB    = KEYS[7] -- e.g. sorted:c|t:$workflowID - zset
local keyPartitionC    = KEYS[8] -- e.g. sorted:c|t:$workflowID - zset

local jobID            = ARGV[1]           -- queue item ID
local jobScore         = tonumber(ARGV[2]) -- enqueue at, in milliseconds
local nowMS            = tonumber(ARGV[3]) -- in ms
local partitionItemA      = ARGV[4]
local partitionItemB      = ARGV[5]
local partitionItemC      = ARGV[6]
local partitionIdA        = ARGV[7]
local partitionIdB        = ARGV[8]
local partitionIdC        = ARGV[9]
local accountId           = ARGV[10]
>>>>>>> 4907aeb9

-- $include(get_queue_item.lua)
-- $include(update_pointer_score.lua)
-- $include(get_partition_item.lua)
<<<<<<< HEAD
=======
-- $include(has_shard_key.lua)
-- $include(ends_with.lua)
-- $include(update_account_queues.lua)
-- $include(enqueue_to_partition.lua)
>>>>>>> 4907aeb9

local item = get_queue_item(keyQueueHash, jobID)
if item == nil then
    return -1
end

-- Ensure that we're not requeueing a leased job.
if item.leaseID ~= nil and item.leaseID ~= cjson.null and decode_ulid_time(item.leaseID) > nowMS then
    -- This is already leased, so don't requeue by ID.  Use the standard requeue operation.
    return -2
end


-- Update the "at" time of the job
item.at = jobScore
item.wt = jobScore
redis.call("HSET", keyQueueHash, jobID, cjson.encode(item))

<<<<<<< HEAD
-- Get the current score of the partition;  if queueScore < currentScore update the
-- partition's score so that we can work on this workflow when the earliest member
-- is available.
--
-- We might have just pushed back the earliest job, so the partitions pointer
-- could have an earlier score than necessary.  In order to fix this, we want to scan
-- and take the minimum time from the keyQueueIndex and use this as the score
local minScore = redis.call("ZRANGEBYSCORE", keyQueueIndex, "-inf", "+inf", "WITHSCORES", "LIMIT", "0", "1")
local partitionScore = math.floor(minScore[2] / 1000)

local currentScore = redis.call("ZSCORE", keyGlobalIndex, partitionID)
-- TODO Do we need to read the account-level score?
if currentScore == false or tonumber(currentScore) ~= partitionScore then
    redis.call("ZADD", keyGlobalIndex, partitionScore, partitionID)
    redis.call("ZADD", keyAccountIndex, partitionScore, partitionID)

    -- Read the _updated_ account partitions after the operation above
    -- to consistently set account pointer to earliest possible partition
    local earliestPartitionScoreInAccount = get_fn_partition_score(keyAccountIndex)
    update_pointer_score_to(accountId, globalAccountIndexKey, earliestPartitionScoreInAccount)
end

-- Update the partition pointer's actual AtS timestamp in the struct.
existing.at = partitionScore
redis.call("HSET", keyPartitionHash, partitionID, cjson.encode(existing))
=======
-- Update and requeue all partitions
requeue_to_partition(keyPartitionA, partitionIdA, partitionItemA, keyPartitionMap, keyGlobalPointer, keyGlobalAccountPointer, keyAccountPartitions, jobScore, jobID, nowMS, accountId)
requeue_to_partition(keyPartitionB, partitionIdB, partitionItemB, keyPartitionMap, keyGlobalPointer, keyGlobalAccountPointer, keyAccountPartitions, jobScore, jobID, nowMS, accountId)
requeue_to_partition(keyPartitionC, partitionIdC, partitionItemC, keyPartitionMap, keyGlobalPointer, keyGlobalAccountPointer, keyAccountPartitions, jobScore, jobID, nowMS, accountId)
>>>>>>> 4907aeb9

return 0<|MERGE_RESOLUTION|>--- conflicted
+++ resolved
@@ -14,25 +14,6 @@
 ]]
 --
 
-<<<<<<< HEAD
-local keyQueueIndex         = KEYS[1]
-local keyQueueHash          = KEYS[2]
-local keyGlobalIndex        = KEYS[3]           -- partition:sorted - zset
-local globalAccountIndexKey = KEYS[4] -- accounts:sorted - zset
-local keyAccountIndex       = KEYS[5]           -- accounts:$accountId:partition:sorted
-local keyPartitionHash      = KEYS[6]           -- partition hash
-
-local jobID            = ARGV[1]           -- queue item ID
-local jobScore         = tonumber(ARGV[2]) -- enqueue at, in milliseconds
-local partitionID      = ARGV[3]           -- function ID
-local currentTime      = tonumber(ARGV[4]) -- in ms
-local accountId        = ARGV[5]
-
-if redis.call("ZSCORE", keyQueueIndex, jobID) == false then
-    -- This doesn't exist.
-    return -1
-end
-=======
 local keyQueueHash            = KEYS[1] -- queue:item - hash
 local keyPartitionMap         = KEYS[2] -- partition:item - hash: { $workflowID: $partition }
 local keyGlobalPointer        = KEYS[3] -- partition:sorted - zset
@@ -53,18 +34,14 @@
 local partitionIdB        = ARGV[8]
 local partitionIdC        = ARGV[9]
 local accountId           = ARGV[10]
->>>>>>> 4907aeb9
 
 -- $include(get_queue_item.lua)
 -- $include(update_pointer_score.lua)
 -- $include(get_partition_item.lua)
-<<<<<<< HEAD
-=======
 -- $include(has_shard_key.lua)
 -- $include(ends_with.lua)
 -- $include(update_account_queues.lua)
 -- $include(enqueue_to_partition.lua)
->>>>>>> 4907aeb9
 
 local item = get_queue_item(keyQueueHash, jobID)
 if item == nil then
@@ -83,37 +60,9 @@
 item.wt = jobScore
 redis.call("HSET", keyQueueHash, jobID, cjson.encode(item))
 
-<<<<<<< HEAD
--- Get the current score of the partition;  if queueScore < currentScore update the
--- partition's score so that we can work on this workflow when the earliest member
--- is available.
---
--- We might have just pushed back the earliest job, so the partitions pointer
--- could have an earlier score than necessary.  In order to fix this, we want to scan
--- and take the minimum time from the keyQueueIndex and use this as the score
-local minScore = redis.call("ZRANGEBYSCORE", keyQueueIndex, "-inf", "+inf", "WITHSCORES", "LIMIT", "0", "1")
-local partitionScore = math.floor(minScore[2] / 1000)
-
-local currentScore = redis.call("ZSCORE", keyGlobalIndex, partitionID)
--- TODO Do we need to read the account-level score?
-if currentScore == false or tonumber(currentScore) ~= partitionScore then
-    redis.call("ZADD", keyGlobalIndex, partitionScore, partitionID)
-    redis.call("ZADD", keyAccountIndex, partitionScore, partitionID)
-
-    -- Read the _updated_ account partitions after the operation above
-    -- to consistently set account pointer to earliest possible partition
-    local earliestPartitionScoreInAccount = get_fn_partition_score(keyAccountIndex)
-    update_pointer_score_to(accountId, globalAccountIndexKey, earliestPartitionScoreInAccount)
-end
-
--- Update the partition pointer's actual AtS timestamp in the struct.
-existing.at = partitionScore
-redis.call("HSET", keyPartitionHash, partitionID, cjson.encode(existing))
-=======
 -- Update and requeue all partitions
 requeue_to_partition(keyPartitionA, partitionIdA, partitionItemA, keyPartitionMap, keyGlobalPointer, keyGlobalAccountPointer, keyAccountPartitions, jobScore, jobID, nowMS, accountId)
 requeue_to_partition(keyPartitionB, partitionIdB, partitionItemB, keyPartitionMap, keyGlobalPointer, keyGlobalAccountPointer, keyAccountPartitions, jobScore, jobID, nowMS, accountId)
 requeue_to_partition(keyPartitionC, partitionIdC, partitionItemC, keyPartitionMap, keyGlobalPointer, keyGlobalAccountPointer, keyAccountPartitions, jobScore, jobID, nowMS, accountId)
->>>>>>> 4907aeb9
 
 return 0