--[[

Output:
  0: Successfully dequeued item
  1: Queue item not found

]]

local keyQueueMap              = KEYS[1]
local keyPartitionMap          = KEYS[2]

local concurrencyPointer       = KEYS[3]

local keyReadyQueue            = KEYS[4]  -- queue:sorted:$workflowID - zset
local keyGlobalPointer         = KEYS[5]
local keyGlobalAccountPointer  = KEYS[6]           -- accounts:sorted - zset
local keyAccountPartitions     = KEYS[7]           -- accounts:$accountID:partition:sorted - zset

local keyBacklogSet                      = KEYS[8]
local keyShadowPartitionSet              = KEYS[9]
local keyGlobalShadowPartitionSet        = KEYS[10]
local keyGlobalAccountShadowPartitionSet = KEYS[11]
local keyAccountShadowPartitionSet       = KEYS[12]

local keyInProgressAccount                  = KEYS[13]
local keyInProgressPartition                = KEYS[14] -- Account concurrency level
local keyInProgressCustomConcurrencyKey1    = KEYS[15] -- When leasing an item we need to place the lease into this key.
local keyInProgressCustomConcurrencyKey2    = KEYS[16] -- Optional for eg. for concurrency amongst steps

local keyActiveAccount             = KEYS[17]
local keyActivePartition           = KEYS[18]
local keyActiveConcurrencyKey1     = KEYS[19]
local keyActiveConcurrencyKey2     = KEYS[20]
local keyActiveCompound            = KEYS[21]

local keyActiveRun                        = KEYS[22]
local keyActiveRunsAccount                = KEYS[23]
local keyIndexActivePartitionRuns         = KEYS[24]
local keyActiveRunsCustomConcurrencyKey1  = KEYS[25]
local keyActiveRunsCustomConcurrencyKey2  = KEYS[26]

<<<<<<< HEAD
local keyIdempotency           = KEYS[27]

local keyItemIndexA            = KEYS[28]   -- custom item index 1
local keyItemIndexB            = KEYS[29]  -- custom item index 2
=======
local singletonRunKey          = KEYS[25]

local keyItemIndexA            = KEYS[26]   -- custom item index 1
local keyItemIndexB            = KEYS[27]  -- custom item index 2
>>>>>>> 86af3952

local queueID        = ARGV[1]
local partitionID    = ARGV[2]
local backlogID      = ARGV[3]
local accountID      = ARGV[4]
local runID          = ARGV[5]
local idempotencyTTL = tonumber(ARGV[6])

-- $include(get_queue_item.lua)
-- $include(get_partition_item.lua)
-- $include(update_pointer_score.lua)
-- $include(ends_with.lua)
-- $include(update_account_queues.lua)
-- $include(update_backlog_pointer.lua)

--
-- Fetch this item to see if it was in progress prior to deleting.
local item = get_queue_item(keyQueueMap, queueID)
if item == nil then
	return 1
end

redis.call("HDEL", keyQueueMap, queueID)

-- TODO Are these calls safe? Should we check for present keys?
redis.call("ZREM", keyReadyQueue, queueID)

if idempotencyTTL > 0 then
	redis.call("SETEX", keyIdempotency, idempotencyTTL, "")
end

-- This removes the current queue item from the concurrency/in-progress queue,
-- ensures the concurrency index/scavenger queue is updated to the next earliest in-progress item,
-- and updates the global and account partition pointers to the next earliest item score
local function handleDequeueConcurrency(keyConcurrency)
	redis.call("ZREM", keyConcurrency, item.id) -- remove from concurrency/in-progress queue
end

handleDequeueConcurrency(keyInProgressPartition)

-- Get the earliest item in the partition concurrency set.  We may be dequeueing
-- the only in-progress job and should remove this from the partition concurrency
-- pointers, if this exists.
--
-- This ensures that scavengeres have updated pointer queues without the currently
-- leased job, if exists.
local concurrencyScores = redis.call("ZRANGE", keyInProgressPartition, "-inf", "+inf", "BYSCORE", "LIMIT", 0, 1, "WITHSCORES")
if concurrencyScores == false then
  redis.call("ZREM", concurrencyPointer, partitionID)
else
  local earliestLease = tonumber(concurrencyScores[2])
  if earliestLease == nil then
    redis.call("ZREM", concurrencyPointer, partitionID)
  else
    -- Ensure that we update the score with the earliest lease
    redis.call("ZADD", concurrencyPointer, earliestLease, partitionID)
  end
end

-- For each partition, we now have an extra available capacity.  Check the partition's
-- score, and ensure that it's updated in the global pointer index.
--
local minScores = redis.call("ZRANGE", keyReadyQueue, "-inf", "+inf", "BYSCORE", "LIMIT", 0, 1, "WITHSCORES")
if minScores ~= nil and minScores ~= false and #minScores ~= 0 then
  -- If there's nothing int he partition set (no more jobs), end early, as we don't need to
  -- check partition scores.
  local currentScore = redis.call("ZSCORE", keyGlobalPointer, partitionID)
  if currentScore ~= nil and currentScore ~= false then
    local earliestScore = tonumber(minScores[2])/1000
      if tonumber(currentScore) > earliestScore then
        -- Update the global index now that there's capacity, even if we've forced, as we now
        -- have capacity.  Note the earliest score is in MS while partitions are stored in S.
        update_pointer_score_to(partitionID, keyGlobalPointer, earliestScore)
        update_account_queues(keyGlobalAccountPointer, keyAccountPartitions, partitionID, accountID, earliestScore)

        -- Clear the ForceAtMS from the pointer.
        local existing = get_partition_item(keyPartitionMap, partitionID)
        existing.forceAtMS = nil
        redis.call("HSET", keyPartitionMap, partitionID, cjson.encode(existing))
      end
  end
end

if exists_without_ending(keyInProgressCustomConcurrencyKey1, ":-") then
  handleDequeueConcurrency(keyInProgressCustomConcurrencyKey1)
end

if exists_without_ending(keyInProgressCustomConcurrencyKey2, ":-") then
  handleDequeueConcurrency(keyInProgressCustomConcurrencyKey2)
end

if exists_without_ending(keyInProgressAccount, ":-") then
  -- This does not have a scavenger queue, as it's purely an entitlement limitation. See extendLease
  -- and Lease for respective ZADD calls.
  redis.call("ZREM", keyInProgressAccount, item.id)
end

-- Decrease active counters and clean up if necessary
if redis.call("DECR", keyActivePartition) <= 0 then
  redis.call("DEL", keyActivePartition)
end

if exists_without_ending(keyActiveAccount, ":-") then
  if redis.call("DECR", keyActiveAccount) <= 0 then
    redis.call("DEL", keyActiveAccount)
  end
end

if exists_without_ending(keyActiveCompound, ":-") then
  if redis.call("DECR", keyActiveCompound) <= 0 then
    redis.call("DEL", keyActiveCompound)
  end
end

if exists_without_ending(keyActiveConcurrencyKey1, ":-") then
  if redis.call("DECR", keyActiveConcurrencyKey1) <= 0 then
    redis.call("DEL", keyActiveConcurrencyKey1)
  end
end

if exists_without_ending(keyActiveConcurrencyKey2, ":-") then
  if redis.call("DECR", keyActiveConcurrencyKey2) <= 0 then
    redis.call("DEL", keyActiveConcurrencyKey2)
  end
end

if exists_without_ending(keyActiveRun, ":-") then
  -- increase number of active items in the run
  if redis.call("DECR", keyActiveRun) <= 0 then
    redis.call("DEL", keyActiveRun)

    -- update set of active function runs
    if exists_without_ending(keyIndexActivePartitionRuns, ":-") then
      redis.call("SREM", keyIndexActivePartitionRuns, runID)
    end

    if exists_without_ending(keyActiveRunsAccount, ":-") then
      if redis.call("DECR", keyActiveRunsAccount) <= 0 then
        redis.call("DEL", keyActiveRunsAccount)
      end
    end

    if exists_without_ending(keyActiveRunsCustomConcurrencyKey1, ":-") then
      if redis.call("DECR", keyActiveRunsCustomConcurrencyKey1) <= 0 then
        redis.call("DEL", keyActiveRunsCustomConcurrencyKey1)
      end
    end

    if exists_without_ending(keyActiveRunsCustomConcurrencyKey2, ":-") then
      if redis.call("DECR", keyActiveRunsCustomConcurrencyKey2) <= 0 then
        redis.call("DEL", keyActiveRunsCustomConcurrencyKey2)
      end
    end
  end
end

-- Add optional indexes.
if keyItemIndexA ~= "" and keyItemIndexA ~= false and keyItemIndexA ~= nil then
	redis.call("ZREM", keyItemIndexA, queueID)
end
if keyItemIndexB ~= "" and keyItemIndexB ~= false and keyItemIndexB ~= nil then
	redis.call("ZREM", keyItemIndexB, queueID)
end

-- If item is in backlog, remove
local backlogScore = tonumber(redis.call("ZSCORE", keyBacklogSet, queueID))
if backlogScore ~= nil and backlogScore ~= false and backlogScore > 0 then
  redis.call("ZREM", keyBacklogSet, queueID)

  -- update backlog pointers
  updateBacklogPointer(keyGlobalShadowPartitionSet, keyGlobalAccountShadowPartitionSet, keyAccountShadowPartitionSet, keyShadowPartitionSet, keyBacklogSet, accountID, partitionID, backlogID)
end


-- Remove singleton lock
local singletonKey = redis.call("GET", singletonRunKey)

if singletonKey ~= nil and singletonKey ~= false and keyItemIndexA ~= "" and keyItemIndexA ~= false and keyItemIndexA ~= nil then
  local queueItemsCount = redis.call("ZCOUNT", keyItemIndexA, "-inf", "+inf")
  local singletonRunID = redis.call("GET", singletonKey)

  if tonumber(queueItemsCount) == 0 and singletonRunID == runID then
    -- We just dequeued the last step
    redis.call("DEL", singletonKey)
    redis.call("DEL", singletonRunKey)
  end
end

return 0<|MERGE_RESOLUTION|>--- conflicted
+++ resolved
@@ -39,17 +39,11 @@
 local keyActiveRunsCustomConcurrencyKey1  = KEYS[25]
 local keyActiveRunsCustomConcurrencyKey2  = KEYS[26]
 
-<<<<<<< HEAD
 local keyIdempotency           = KEYS[27]
-
-local keyItemIndexA            = KEYS[28]   -- custom item index 1
-local keyItemIndexB            = KEYS[29]  -- custom item index 2
-=======
-local singletonRunKey          = KEYS[25]
-
-local keyItemIndexA            = KEYS[26]   -- custom item index 1
-local keyItemIndexB            = KEYS[27]  -- custom item index 2
->>>>>>> 86af3952
+local singletonRunKey          = KEYS[28]
+
+local keyItemIndexA            = KEYS[29]   -- custom item index 1
+local keyItemIndexB            = KEYS[30]  -- custom item index 2
 
 local queueID        = ARGV[1]
 local partitionID    = ARGV[2]
