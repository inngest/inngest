package redis_state

import (
	"context"
	"fmt"
	"github.com/google/uuid"
	"github.com/inngest/inngest/pkg/enums"
	osqueue "github.com/inngest/inngest/pkg/execution/queue"
	"github.com/inngest/inngest/pkg/execution/state"
	"github.com/oklog/ulid/v2"
)

type RunStateKeyGenerator interface {
	// Idempotency stores the idempotency key for atomic lookup.
	Idempotency(ctx context.Context, isSharded bool, identifier state.Identifier) string

	// RunMetadata stores state regarding the current run identifier, such
	// as the workflow version, the time the run started, etc.
	RunMetadata(ctx context.Context, isSharded bool, runID ulid.ULID) string

	// Event returns the key used to store the specific event for the
	// given workflow run.
	Event(ctx context.Context, isSharded bool, identifier state.Identifier) string

	// Events returns the key used to store the specific batch for the
	// given workflow run.
	Events(ctx context.Context, isSharded bool, identifier state.Identifier) string

	// Actions returns the key used to store the action response map used
	// for given workflow run - ie. the results for individual steps.
	Actions(ctx context.Context, isSharded bool, identifier state.Identifier) string

	// Errors returns the key used to store the error hash map used
	// for given workflow run.
	Errors(ctx context.Context, isSharded bool, identifier state.Identifier) string

	// History returns the key used to store a log entry for run hisotry
	History(ctx context.Context, isSharded bool, runID ulid.ULID) string

	// Stack returns the key used to store the stack for a given run
	Stack(ctx context.Context, isSharded bool, runID ulid.ULID) string
}

type runStateKeyGenerator struct {
	stateDefaultKey string
}

func (s runStateKeyGenerator) Prefix(ctx context.Context, defaultPrefix string, isSharded bool, runId ulid.ULID) string {
	if isSharded {
		return fmt.Sprintf("%s:%s", defaultPrefix, runId)
	}
	return defaultPrefix
}

func (s runStateKeyGenerator) PrefixByAccountId(ctx context.Context, defaultPrefix string, isSharded bool, accountId uuid.UUID) string {
	if isSharded {
		return fmt.Sprintf("%s:%s", defaultPrefix, accountId.String())
	}
	return defaultPrefix
}

func (s runStateKeyGenerator) Idempotency(ctx context.Context, isSharded bool, identifier state.Identifier) string {
	return fmt.Sprintf("{%s}:key:%s", s.PrefixByAccountId(ctx, s.stateDefaultKey, isSharded, identifier.AccountID), identifier.IdempotencyKey())
}

func (s runStateKeyGenerator) RunMetadata(ctx context.Context, isSharded bool, runID ulid.ULID) string {
	return fmt.Sprintf("{%s}:metadata:%s", s.Prefix(ctx, s.stateDefaultKey, isSharded, runID), runID)
}

func (s runStateKeyGenerator) Event(ctx context.Context, isSharded bool, identifier state.Identifier) string {
	return fmt.Sprintf("{%s}:events:%s:%s", s.Prefix(ctx, s.stateDefaultKey, isSharded, identifier.RunID), identifier.WorkflowID, identifier.RunID)
}

func (s runStateKeyGenerator) Events(ctx context.Context, isSharded bool, identifier state.Identifier) string {
	return fmt.Sprintf("{%s}:bulk-events:%s:%s", s.Prefix(ctx, s.stateDefaultKey, isSharded, identifier.RunID), identifier.WorkflowID, identifier.RunID)
}

func (s runStateKeyGenerator) Actions(ctx context.Context, isSharded bool, identifier state.Identifier) string {
	return fmt.Sprintf("{%s}:actions:%s:%s", s.Prefix(ctx, s.stateDefaultKey, isSharded, identifier.RunID), identifier.WorkflowID, identifier.RunID)
}

func (s runStateKeyGenerator) Errors(ctx context.Context, isSharded bool, identifier state.Identifier) string {
	return fmt.Sprintf("{%s}:errors:%s:%s", s.Prefix(ctx, s.stateDefaultKey, isSharded, identifier.RunID), identifier.WorkflowID, identifier.RunID)
}

func (s runStateKeyGenerator) History(ctx context.Context, isSharded bool, runID ulid.ULID) string {
	return fmt.Sprintf("{%s}:history:%s", s.Prefix(ctx, s.stateDefaultKey, isSharded, runID), runID)
}

func (s runStateKeyGenerator) Stack(ctx context.Context, isSharded bool, runID ulid.ULID) string {
	return fmt.Sprintf("{%s}:stack:%s", s.Prefix(ctx, s.stateDefaultKey, isSharded, runID), runID)
}

type GlobalKeyGenerator interface {
	// Workflow returns the key for the current workflow ID and version.
	Workflow(ctx context.Context, workflowID uuid.UUID, version int) string

	// Invoke returns the key used to store the correlation key associated with invoke functions
	Invoke(ctx context.Context, wsID uuid.UUID) string
}

type globalKeyGenerator struct {
	stateDefaultKey string
}

func (u globalKeyGenerator) Workflow(ctx context.Context, workflowID uuid.UUID, version int) string {
	return fmt.Sprintf("{%s}:workflows:%s-%d", u.stateDefaultKey, workflowID, version)
}

func (u globalKeyGenerator) Invoke(ctx context.Context, wsID uuid.UUID) string {
	return fmt.Sprintf("{%s}:invoke:%s", u.stateDefaultKey, wsID)
}

type QueueKeyGenerator interface {
	// QueueItem returns the key for the hash containing all items within a
	// queue for a function.
	QueueItem() string

	//
	// Partition keys
	//

	// PartitionItem returns the key for the hash containing all partition items.
	// This key points to a map of key → (QueuePartition{} structs stored as JSON)
	// For default partitions, the keys are the function IDs (UUIDv4 represented as strings).
	// For other partitions, the keys are exactly as returned by PartitionQueueSet(...).
	PartitionItem() string

	// GlobalPartitionIndex returns the sorted set for the partition queue;  the
	// earliest time that each function is available.  This is a global queue of
	// all functions across every partition, used for minimum latency.
	// Returns: string key, pointing to ZSET.
	// Members of this set are:
	// - for default partitions, the function ID (UUIDv4 represented as strings).
	// - for other partitions, exactly as returned by PartitionQueueSet(...).
	GlobalPartitionIndex() string

<<<<<<< HEAD
=======
	// AccountPartitionIndex is like GlobalPartitionIndex but only includes partitions
	// for a specific account
	// Returns: string key, pointing to ZSET
	AccountPartitionIndex(accountId uuid.UUID) string

	// GlobalAccountIndex returns the sorted set for the account queue;
	// the earliest time that each account has work available. This is a global queue
	// of all accounts, used for fairness.
	// Returns: string key, pointing to ZSET
	// Members of this set are
	// - account IDs
	GlobalAccountIndex() string

>>>>>>> b6fc4183
	// PartitionQueueSet returns the key containing the sorted ZSET for a function's custom
	// concurrency, throttling, or (future) other custom key-based queues.
	//
	// The xxhash should be the evaluated hash of the key.
	//
	// Returns: string key, pointing to a ZSET. This is a partition; the partition data is
	// stored in the partition item (see PartitionItem()).
	PartitionQueueSet(pType enums.PartitionType, scopeID, xxhash string) string

	//
	// Queue metadata keys
	//

	// Sequential returns the key which allows a worker to claim sequential processing
	// of the partitions.
	Sequential() string
	// Scavenger returns the key which allows a worker to claim scavenger processing
	// of the partitions for lost jobs
	Scavenger() string
	// Idempotency stores the map for storing idempotency keys in redis
	Idempotency(key string) string
	// Concurrency returns a key for a given concurrency string.  This stores an ordered
	// zset of items that are in progress for the given concurrency key, giving us a total count
	// of in-progress leased items.
	Concurrency(prefix, key string) string
	// ConcurrencyIndex returns a key for storing pointers to partition concurrency queues that
	// have in-progress work.  This allows us to scan and scavenge jobs in concurrency queues where
	// leases have expired (in the case of failed workers)
	ConcurrencyIndex() string
	// ThrottleKey returns the throttle key for a given queue item.
	ThrottleKey(t *osqueue.Throttle) string
	// RunIndex returns the index for storing job IDs associated with run IDs.
	RunIndex(runID ulid.ULID) string

	// FnMetadata returns the key for a function's metadata.
	// This is a JSON object; see queue.FnMetadata.
	FnMetadata(fnID uuid.UUID) string
	// Status returns the key used for status queue for the provided function.
	Status(status string, fnID uuid.UUID) string

	// ConcurrencyFnEWMA returns the key storing the amount of times of concurrency hits, used for
	// calculating the EWMA value for the function
	ConcurrencyFnEWMA(fnID uuid.UUID) string

	// Shards is a key to a hashmap of shards available.  The values of this
	// key are JSON-encoded shards.
	Shards() string
	// ShardPartitionIndex returns the sorted set for the shard's partition queue.
	ShardPartitionIndex(shard string) string
<<<<<<< HEAD

	//
	// ***************** Deprecated *****************
	//

	// FnQueueSet returns the key containing the sorted zset for a function's default queue.
	// Returns: string key, pointing to ZSET. This is a partition; the partition data is stored in
	// the partition item (see PartitionItem()).
	FnQueueSet(id string) string // deprecated
	// PartitionMeta returns the key to store metadata for partitions, eg.
	// the number of items enqueued, number in progress, etc.
	PartitionMeta(id string) string                  // deprecated
	BatchPointer(context.Context, uuid.UUID) string  // deprecated
	Batch(context.Context, ulid.ULID) string         // deprecated
	BatchMetadata(context.Context, ulid.ULID) string // deprecated
}

type DebounceKeyGenerator interface {
	// QueueItem returns the key for the hash containing all items within a
	// queue for a function.  This is used to check leases on debounce jobs.
	QueueItem() string
	// DebouncePointer returns the key which stores the pointer to the current debounce
	// for a given function.
	DebouncePointer(ctx context.Context, fnID uuid.UUID, key string) string
	// Debounce returns the key for storing debounce-related data given a debounce ID.
	Debounce(ctx context.Context) string
}
=======
>>>>>>> b6fc4183

	//
	// ***************** Deprecated *****************
	//

	// FnQueueSet returns the key containing the sorted zset for a function's default queue.
	// Returns: string key, pointing to ZSET. This is a partition; the partition data is stored in
	// the partition item (see PartitionItem()).
	FnQueueSet(id string) string // deprecated
	// PartitionMeta returns the key to store metadata for partitions, eg.
	// the number of items enqueued, number in progress, etc.
	PartitionMeta(id string) string // deprecated
}

type queueKeyGenerator struct {
	queueDefaultKey string
	queueItemKeyGenerator
}

func (u queueKeyGenerator) Shards() string {
	return fmt.Sprintf("{%s}:queue:shards", u.queueDefaultKey)
}

<<<<<<< HEAD
func (d DefaultQueueKeyGenerator) FnQueueSet(id string) string {
	return d.PartitionQueueSet(enums.PartitionTypeDefault, id, "")
}

func (d DefaultQueueKeyGenerator) PartitionQueueSet(pType enums.PartitionType, scopeID, xxhash string) string {
	switch pType {
	case enums.PartitionTypeConcurrencyKey:
		return fmt.Sprintf("%s:sorted:c:%s<%s>", d.Prefix, scopeID, xxhash)
	case enums.PartitionTypeThrottle:
		return fmt.Sprintf("%s:sorted:t:%s<%s>", d.Prefix, scopeID, xxhash)
	default:
		// Default - used prior to concurrency and throttle key queues.
		return fmt.Sprintf("%s:queue:sorted:%s", d.Prefix, scopeID)
	}
=======
func (u queueKeyGenerator) QueueIndex(id string) string {
	return fmt.Sprintf("{%s}:queue:sorted:%s", u.queueDefaultKey, id)
>>>>>>> b6fc4183
}

func (u queueKeyGenerator) PartitionItem() string {
	return fmt.Sprintf("{%s}:partition:item", u.queueDefaultKey)
}

// GlobalPartitionIndex returns the sorted index for the partition group, which stores the earliest
// time for each function/queue in the partition.
//
// This is grouped so that we can make N partitions independently.
func (u queueKeyGenerator) GlobalPartitionIndex() string {
	return fmt.Sprintf("{%s}:partition:sorted", u.queueDefaultKey)
}

// ShardPartitionIndex returns the key to the sorted set containing all shard partitions
func (u queueKeyGenerator) ShardPartitionIndex(shard string) string {
	if shard == "" {
		return fmt.Sprintf("{%s}:shard:-", u.queueDefaultKey)
	}
	return fmt.Sprintf("{%s}:shard:%s", u.queueDefaultKey, shard)
}

func (u queueKeyGenerator) ThrottleKey(t *osqueue.Throttle) string {
	if t == nil || t.Key == "" {
		return fmt.Sprintf("{%s}:throttle:-", u.queueDefaultKey)
	}
	return fmt.Sprintf("{%s}:throttle:%s", u.queueDefaultKey, t.Key)
}

func (u queueKeyGenerator) PartitionMeta(id string) string {
	return fmt.Sprintf("{%s}:partition:meta:%s", u.queueDefaultKey, id)
}

func (u queueKeyGenerator) Sequential() string {
	return fmt.Sprintf("{%s}:queue:sequential", u.queueDefaultKey)
}

func (u queueKeyGenerator) Scavenger() string {
	return fmt.Sprintf("{%s}:queue:scavenger", u.queueDefaultKey)
}

func (u queueKeyGenerator) Idempotency(key string) string {
	return fmt.Sprintf("{%s}:queue:seen:%s", u.queueDefaultKey, key)
}

func (u queueKeyGenerator) Concurrency(prefix, key string) string {
	if key == "" {
		// None supplied; this means ignore.
		return fmt.Sprintf("{%s}:-", u.queueDefaultKey)
	}
	return fmt.Sprintf("{%s}:concurrency:%s:%s", u.queueDefaultKey, prefix, key)
}

func (u queueKeyGenerator) ConcurrencyIndex() string {
	return fmt.Sprintf("{%s}:concurrency:sorted", u.queueDefaultKey)
}

func (u queueKeyGenerator) RunIndex(runID ulid.ULID) string {
	return fmt.Sprintf("{%s}:idx:run:%s", u.queueDefaultKey, runID)
}

func (u queueKeyGenerator) Status(status string, fnID uuid.UUID) string {
	return fmt.Sprintf("{%s}:queue:status:%s:%s", u.queueDefaultKey, fnID, status)
}

func (u queueKeyGenerator) ConcurrencyFnEWMA(fnID uuid.UUID) string {
	return fmt.Sprintf("{%s}:queue:concurrency-ewma:%s", u.queueDefaultKey, fnID)
}

func (u queueKeyGenerator) AccountPartitionIndex(accountId uuid.UUID) string {
	return fmt.Sprintf("{%s}:accounts:%s:partition:sorted", u.queueDefaultKey, accountId)
}

func (u queueKeyGenerator) GlobalAccountIndex() string {
	return fmt.Sprintf("{%s}:accounts:sorted", u.queueDefaultKey)

}

func (u queueKeyGenerator) FnQueueSet(id string) string {
	return u.PartitionQueueSet(enums.PartitionTypeDefault, id, "")
}

func (u queueKeyGenerator) PartitionQueueSet(pType enums.PartitionType, scopeID, xxhash string) string {
	switch pType {
	case enums.PartitionTypeConcurrencyKey:
		return fmt.Sprintf("{%s}:sorted:c:%s<%s>", u.queueDefaultKey, scopeID, xxhash)
	case enums.PartitionTypeThrottle:
		return fmt.Sprintf("{%s}:sorted:t:%s<%s>", u.queueDefaultKey, scopeID, xxhash)
	default:
		// Default - used prior to concurrency and throttle key queues.
		return fmt.Sprintf("{%s}:queue:sorted:%s", u.queueDefaultKey, scopeID)
	}
}

func (u queueKeyGenerator) FnMetadata(fnID uuid.UUID) string {
	return fmt.Sprintf("{%s}:fnMeta:%s", u.queueDefaultKey, fnID)
}

type BatchKeyGenerator interface {
	// QueuePrefix returns the hash prefix used in the queue.
	// This is likely going to be a redis specific requirement.
	QueuePrefix(ctx context.Context, functionId uuid.UUID) string
	// QueueItem returns the key for the hash containing all items within a
	// queue for a function.  This is used to check leases on debounce jobs.
	QueueItem() string
	// BatchPointer returns the key used as the pointer reference to the
	// actual batch
	BatchPointer(ctx context.Context, functionId uuid.UUID) string
	// BatchPointerWithKey returns the key used as the pointer reference to the
	// actual batch for a given batchKey
	BatchPointerWithKey(ctx context.Context, functionId uuid.UUID, key string) string
	// Batch returns the key used to store the specific batch of
	// events, that is used to trigger a function run
	Batch(ctx context.Context, functionId uuid.UUID, batchId ulid.ULID) string
	// BatchMetadata returns the key used to store the metadata related
	// to a batch
	BatchMetadata(ctx context.Context, functionId uuid.UUID, batchId ulid.ULID) string
}

type batchKeyGenerator struct {
	queueDefaultKey string
	queueItemKeyGenerator
}

func (u batchKeyGenerator) PrefixByFunctionId(ctx context.Context, defaultPrefix string, isSharded bool, functionId uuid.UUID) string {
	if isSharded {
		return fmt.Sprintf("%s:%s", defaultPrefix, functionId.String())
	}
	return defaultPrefix
}

func (u batchKeyGenerator) QueuePrefix(ctx context.Context, functionId uuid.UUID) string {
	return fmt.Sprintf("{%s}", u.PrefixByFunctionId(ctx, u.queueDefaultKey, true, functionId))
}

func (u batchKeyGenerator) BatchPointer(ctx context.Context, functionId uuid.UUID) string {
	return fmt.Sprintf("{%s}:workflows:%s:batch", u.PrefixByFunctionId(ctx, u.queueDefaultKey, true, functionId), functionId)
}

func (u batchKeyGenerator) BatchPointerWithKey(ctx context.Context, functionId uuid.UUID, batchKey string) string {
	return fmt.Sprintf("%s:%s", u.BatchPointer(ctx, functionId), batchKey)
}

func (u batchKeyGenerator) Batch(ctx context.Context, functionId uuid.UUID, batchID ulid.ULID) string {
	return fmt.Sprintf("{%s}:batches:%s", u.PrefixByFunctionId(ctx, u.queueDefaultKey, true, functionId), batchID)
}

func (u batchKeyGenerator) BatchMetadata(ctx context.Context, functionId uuid.UUID, batchID ulid.ULID) string {
	return fmt.Sprintf("%s:metadata", u.Batch(ctx, functionId, batchID))
}

type DebounceKeyGenerator interface {
	// QueueItem returns the key for the hash containing all items within a
	// queue for a function.  This is used to check leases on debounce jobs.
	QueueItem() string
	// DebouncePointer returns the key which stores the pointer to the current debounce
	// for a given function.
	DebouncePointer(ctx context.Context, fnID uuid.UUID, key string) string
	// Debounce returns the key for storing debounce-related data given a debounce ID.
	Debounce(ctx context.Context) string
}

type debounceKeyGenerator struct {
	queueDefaultKey string
	queueItemKeyGenerator
}

// DebouncePointer returns the key which stores the pointer to the current debounce
// for a given function.
func (u debounceKeyGenerator) DebouncePointer(ctx context.Context, fnID uuid.UUID, key string) string {
	return fmt.Sprintf("{%s}:debounce-ptrs:%s:%s", u.queueDefaultKey, fnID, key)
}

// Debounce returns the key for storing debounce-related data given a debounce ID.
// This is a hash of debounce IDs -> debounces.
func (u debounceKeyGenerator) Debounce(ctx context.Context) string {
	return fmt.Sprintf("{%s}:debounce-hash", u.queueDefaultKey)
}

type PauseKeyGenerator interface {
	// Pause returns the key used to store an individual pause from its ID.
	Pause(ctx context.Context, pauseID uuid.UUID) string

	// RunPauses stores pause IDs for each run as a zset
	RunPauses(ctx context.Context, runID ulid.ULID) string

	// PauseLease stores the key which references a pause's lease.
	//
	// This is stored independently as we may store more than one copy of a pause
	// for easy iteration.
	PauseLease(ctx context.Context, pauseId uuid.UUID) string

	// PauseStep returns the prefix of the key used within PauseStep.  This lets us
	// iterate through all pauses for a given identifier
	PauseStepPrefix(context.Context, state.Identifier) string

	// PauseStep returns the key used to store a pause ID by the run ID and step ID.
	PauseStep(context.Context, state.Identifier, string) string

	// PauseEvent returns the key used to store data for loading pauses by events.
	PauseEvent(ctx context.Context, workspaceId uuid.UUID, event string) string

	// PauseIndex is a key that's used to index added/expired times for pauses.
	//
	// Added times are necessary to load pauses after a specific point in time,
	// which is used when caching pauses in-memory to only load the subset of pauses
	// added after the cache was last updated.
	PauseIndex(ctx context.Context, kind string, wsID uuid.UUID, event string) string
}

type pauseKeyGenerator struct {
	stateDefaultKey string
}

func (u pauseKeyGenerator) Pause(ctx context.Context, pauseID uuid.UUID) string {
	return fmt.Sprintf("{%s}:pauses:%s", u.stateDefaultKey, pauseID.String())
}

func (u pauseKeyGenerator) RunPauses(ctx context.Context, runID ulid.ULID) string {
	return fmt.Sprintf("{%s}:pr:%s", u.stateDefaultKey, runID)
}

func (u pauseKeyGenerator) PauseLease(ctx context.Context, pauseID uuid.UUID) string {
	return fmt.Sprintf("{%s}:pause-lease:%s", u.stateDefaultKey, pauseID.String())
}

func (u pauseKeyGenerator) PauseStepPrefix(ctx context.Context, identifier state.Identifier) string {
	return fmt.Sprintf("{%s}:pause-steps:%s", u.stateDefaultKey, identifier.RunID)
}

func (u pauseKeyGenerator) PauseStep(ctx context.Context, identifier state.Identifier, stepId string) string {
	prefix := u.PauseStepPrefix(ctx, identifier)
	return fmt.Sprintf("%s-%s", prefix, stepId)
}

func (u pauseKeyGenerator) PauseEvent(ctx context.Context, workspaceID uuid.UUID, s string) string {
	return fmt.Sprintf("{%s}:pause-events:%s:%s", u.stateDefaultKey, workspaceID, s)
}

func (u pauseKeyGenerator) PauseIndex(ctx context.Context, kind string, wsID uuid.UUID, event string) string {
	if event == "" {
		return fmt.Sprintf("{%s}:pause-idx:%s:%s:-", u.stateDefaultKey, kind, wsID)
	}
	return fmt.Sprintf("{%s}:pause-idx:%s:%s:%s", u.stateDefaultKey, kind, wsID, event)
}

type queueItemKeyGenerator struct {
	queueDefaultKey string
}

func (u queueItemKeyGenerator) QueueItem() string {
	return fmt.Sprintf("{%s}:queue:item", u.queueDefaultKey)
}<|MERGE_RESOLUTION|>--- conflicted
+++ resolved
@@ -135,8 +135,6 @@
 	// - for other partitions, exactly as returned by PartitionQueueSet(...).
 	GlobalPartitionIndex() string
 
-<<<<<<< HEAD
-=======
 	// AccountPartitionIndex is like GlobalPartitionIndex but only includes partitions
 	// for a specific account
 	// Returns: string key, pointing to ZSET
@@ -150,7 +148,6 @@
 	// - account IDs
 	GlobalAccountIndex() string
 
->>>>>>> b6fc4183
 	// PartitionQueueSet returns the key containing the sorted ZSET for a function's custom
 	// concurrency, throttling, or (future) other custom key-based queues.
 	//
@@ -200,36 +197,6 @@
 	Shards() string
 	// ShardPartitionIndex returns the sorted set for the shard's partition queue.
 	ShardPartitionIndex(shard string) string
-<<<<<<< HEAD
-
-	//
-	// ***************** Deprecated *****************
-	//
-
-	// FnQueueSet returns the key containing the sorted zset for a function's default queue.
-	// Returns: string key, pointing to ZSET. This is a partition; the partition data is stored in
-	// the partition item (see PartitionItem()).
-	FnQueueSet(id string) string // deprecated
-	// PartitionMeta returns the key to store metadata for partitions, eg.
-	// the number of items enqueued, number in progress, etc.
-	PartitionMeta(id string) string                  // deprecated
-	BatchPointer(context.Context, uuid.UUID) string  // deprecated
-	Batch(context.Context, ulid.ULID) string         // deprecated
-	BatchMetadata(context.Context, ulid.ULID) string // deprecated
-}
-
-type DebounceKeyGenerator interface {
-	// QueueItem returns the key for the hash containing all items within a
-	// queue for a function.  This is used to check leases on debounce jobs.
-	QueueItem() string
-	// DebouncePointer returns the key which stores the pointer to the current debounce
-	// for a given function.
-	DebouncePointer(ctx context.Context, fnID uuid.UUID, key string) string
-	// Debounce returns the key for storing debounce-related data given a debounce ID.
-	Debounce(ctx context.Context) string
-}
-=======
->>>>>>> b6fc4183
 
 	//
 	// ***************** Deprecated *****************
@@ -253,25 +220,8 @@
 	return fmt.Sprintf("{%s}:queue:shards", u.queueDefaultKey)
 }
 
-<<<<<<< HEAD
-func (d DefaultQueueKeyGenerator) FnQueueSet(id string) string {
-	return d.PartitionQueueSet(enums.PartitionTypeDefault, id, "")
-}
-
-func (d DefaultQueueKeyGenerator) PartitionQueueSet(pType enums.PartitionType, scopeID, xxhash string) string {
-	switch pType {
-	case enums.PartitionTypeConcurrencyKey:
-		return fmt.Sprintf("%s:sorted:c:%s<%s>", d.Prefix, scopeID, xxhash)
-	case enums.PartitionTypeThrottle:
-		return fmt.Sprintf("%s:sorted:t:%s<%s>", d.Prefix, scopeID, xxhash)
-	default:
-		// Default - used prior to concurrency and throttle key queues.
-		return fmt.Sprintf("%s:queue:sorted:%s", d.Prefix, scopeID)
-	}
-=======
 func (u queueKeyGenerator) QueueIndex(id string) string {
 	return fmt.Sprintf("{%s}:queue:sorted:%s", u.queueDefaultKey, id)
->>>>>>> b6fc4183
 }
 
 func (u queueKeyGenerator) PartitionItem() string {
