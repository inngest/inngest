package redis_state

import (
	"context"
	"fmt"
	"github.com/google/uuid"
	"github.com/inngest/inngest/pkg/enums"
	osqueue "github.com/inngest/inngest/pkg/execution/queue"
	"github.com/inngest/inngest/pkg/execution/state"
	"github.com/oklog/ulid/v2"
)

type RunStateKeyGenerator interface {
	// Idempotency stores the idempotency key for atomic lookup.
	Idempotency(ctx context.Context, isSharded bool, identifier state.Identifier) string

	// RunMetadata stores state regarding the current run identifier, such
	// as the workflow version, the time the run started, etc.
	RunMetadata(ctx context.Context, isSharded bool, runID ulid.ULID) string

	// Event returns the key used to store the specific event for the
	// given workflow run.
	Event(ctx context.Context, isSharded bool, identifier state.Identifier) string

	// Events returns the key used to store the specific batch for the
	// given workflow run.
	Events(ctx context.Context, isSharded bool, identifier state.Identifier) string

	// Actions returns the key used to store the action response map used
	// for given workflow run - ie. the results for individual steps.
	Actions(ctx context.Context, isSharded bool, identifier state.Identifier) string

	// Errors returns the key used to store the error hash map used
	// for given workflow run.
	Errors(ctx context.Context, isSharded bool, identifier state.Identifier) string

	// History returns the key used to store a log entry for run hisotry
	History(ctx context.Context, isSharded bool, runID ulid.ULID) string

	// Stack returns the key used to store the stack for a given run
	Stack(ctx context.Context, isSharded bool, runID ulid.ULID) string
}

type runStateKeyGenerator struct {
	stateDefaultKey string
}

func (s runStateKeyGenerator) Prefix(ctx context.Context, defaultPrefix string, isSharded bool, runId ulid.ULID) string {
	if isSharded {
		return fmt.Sprintf("%s:%s", defaultPrefix, runId)
	}
	return defaultPrefix
}

func (s runStateKeyGenerator) PrefixByAccountId(ctx context.Context, defaultPrefix string, isSharded bool, accountId uuid.UUID) string {
	if isSharded {
		return fmt.Sprintf("%s:%s", defaultPrefix, accountId.String())
	}
	return defaultPrefix
}

func (s runStateKeyGenerator) Idempotency(ctx context.Context, isSharded bool, identifier state.Identifier) string {
	return fmt.Sprintf("{%s}:key:%s", s.PrefixByAccountId(ctx, s.stateDefaultKey, isSharded, identifier.AccountID), identifier.IdempotencyKey())
}

func (s runStateKeyGenerator) RunMetadata(ctx context.Context, isSharded bool, runID ulid.ULID) string {
	return fmt.Sprintf("{%s}:metadata:%s", s.Prefix(ctx, s.stateDefaultKey, isSharded, runID), runID)
}

func (s runStateKeyGenerator) Event(ctx context.Context, isSharded bool, identifier state.Identifier) string {
	return fmt.Sprintf("{%s}:events:%s:%s", s.Prefix(ctx, s.stateDefaultKey, isSharded, identifier.RunID), identifier.WorkflowID, identifier.RunID)
}

func (s runStateKeyGenerator) Events(ctx context.Context, isSharded bool, identifier state.Identifier) string {
	return fmt.Sprintf("{%s}:bulk-events:%s:%s", s.Prefix(ctx, s.stateDefaultKey, isSharded, identifier.RunID), identifier.WorkflowID, identifier.RunID)
}

func (s runStateKeyGenerator) Actions(ctx context.Context, isSharded bool, identifier state.Identifier) string {
	return fmt.Sprintf("{%s}:actions:%s:%s", s.Prefix(ctx, s.stateDefaultKey, isSharded, identifier.RunID), identifier.WorkflowID, identifier.RunID)
}

func (s runStateKeyGenerator) Errors(ctx context.Context, isSharded bool, identifier state.Identifier) string {
	return fmt.Sprintf("{%s}:errors:%s:%s", s.Prefix(ctx, s.stateDefaultKey, isSharded, identifier.RunID), identifier.WorkflowID, identifier.RunID)
}

func (s runStateKeyGenerator) History(ctx context.Context, isSharded bool, runID ulid.ULID) string {
	return fmt.Sprintf("{%s}:history:%s", s.Prefix(ctx, s.stateDefaultKey, isSharded, runID), runID)
}

func (s runStateKeyGenerator) Stack(ctx context.Context, isSharded bool, runID ulid.ULID) string {
	return fmt.Sprintf("{%s}:stack:%s", s.Prefix(ctx, s.stateDefaultKey, isSharded, runID), runID)
}

type GlobalKeyGenerator interface {
	// Workflow returns the key for the current workflow ID and version.
	Workflow(ctx context.Context, workflowID uuid.UUID, version int) string

	// Invoke returns the key used to store the correlation key associated with invoke functions
	Invoke(ctx context.Context, wsID uuid.UUID) string
}

type PauseKeyGenerator interface {
	// Pause returns the key used to store an individual pause from its ID.
	Pause(ctx context.Context, pauseID uuid.UUID) string

	// RunPauses stores pause IDs for each run as a zset
	RunPauses(ctx context.Context, runID ulid.ULID) string

	// PauseLease stores the key which references a pause's lease.
	//
	// This is stored independently as we may store more than one copy of a pause
	// for easy iteration.
	PauseLease(ctx context.Context, pauseId uuid.UUID) string

	// PauseStep returns the prefix of the key used within PauseStep.  This lets us
	// iterate through all pauses for a given identifier
	PauseStepPrefix(context.Context, state.Identifier) string

	// PauseStep returns the key used to store a pause ID by the run ID and step ID.
	PauseStep(context.Context, state.Identifier, string) string

	// PauseEvent returns the key used to store data for loading pauses by events.
	PauseEvent(ctx context.Context, workspaceId uuid.UUID, event string) string

	// PauseIndex is a key that's used to index added/expired times for pauses.
	//
	// Added times are necessary to load pauses after a specific point in time,
	// which is used when caching pauses in-memory to only load the subset of pauses
	// added after the cache was last updated.
	PauseIndex(ctx context.Context, kind string, wsID uuid.UUID, event string) string
}

type globalKeyGenerator struct {
	stateDefaultKey string
}

func (u globalKeyGenerator) Workflow(ctx context.Context, workflowID uuid.UUID, version int) string {
	return fmt.Sprintf("{%s}:workflows:%s-%d", u.stateDefaultKey, workflowID, version)
}

func (u globalKeyGenerator) Invoke(ctx context.Context, wsID uuid.UUID) string {
	return fmt.Sprintf("{%s}:invoke:%s", u.stateDefaultKey, wsID)
}

type QueueKeyGenerator interface {
	// QueueItem returns the key for the hash containing all items within a
	// queue for a function.
	QueueItem() string

	//
	// Partition keys
	//

	// PartitionItem returns the key for the hash containing all partition items.
	// This key points to a map of key → (QueuePartition{} structs stored as JSON)
	// For default partitions, the keys are the function IDs (UUIDv4 represented as strings).
	// For other partitions, the keys are exactly as returned by PartitionQueueSet(...).
	PartitionItem() string

	// GlobalPartitionIndex returns the sorted set for the partition queue;  the
	// earliest time that each function is available.  This is a global queue of
	// all functions across every partition, used for minimum latency.
	// Returns: string key, pointing to ZSET.
	// Members of this set are:
	// - for default partitions, the function ID (UUIDv4 represented as strings).
	// - for other partitions, exactly as returned by PartitionQueueSet(...).
	GlobalPartitionIndex() string

	// AccountPartitionIndex is like GlobalPartitionIndex but only includes partitions
	// for a specific account
	// Returns: string key, pointing to ZSET
	AccountPartitionIndex(accountId uuid.UUID) string

	// GlobalAccountIndex returns the sorted set for the account queue;
	// the earliest time that each account has work available. This is a global queue
	// of all accounts, used for fairness.
	// Returns: string key, pointing to ZSET
	// Members of this set are
	// - account IDs
	GlobalAccountIndex() string

	// PartitionQueueSet returns the key containing the sorted ZSET for a function's custom
	// concurrency, throttling, or (future) other custom key-based queues.
	//
	// The xxhash should be the evaluated hash of the key.
	//
	// Returns: string key, pointing to a ZSET. This is a partition; the partition data is
	// stored in the partition item (see PartitionItem()).
	PartitionQueueSet(pType enums.PartitionType, scopeID, xxhash string) string

	//
	// Queue metadata keys
	//

	// Sequential returns the key which allows a worker to claim sequential processing
	// of the partitions.
	Sequential() string
	// Scavenger returns the key which allows a worker to claim scavenger processing
	// of the partitions for lost jobs
	Scavenger() string
	// Idempotency stores the map for storing idempotency keys in redis
	Idempotency(key string) string
	// Concurrency returns a key for a given concurrency string.  This stores an ordered
	// zset of items that are in progress for the given concurrency key, giving us a total count
	// of in-progress leased items.
	Concurrency(prefix, key string) string
	// ConcurrencyIndex returns a key for storing pointers to partition concurrency queues that
	// have in-progress work.  This allows us to scan and scavenge jobs in concurrency queues where
	// leases have expired (in the case of failed workers)
	ConcurrencyIndex() string
	// ThrottleKey returns the throttle key for a given queue item.
	ThrottleKey(t *osqueue.Throttle) string
	// RunIndex returns the index for storing job IDs associated with run IDs.
	RunIndex(runID ulid.ULID) string

	// FnMetadata returns the key for a function's metadata.
	// This is a JSON object; see queue.FnMetadata.
	FnMetadata(fnID uuid.UUID) string
	// Status returns the key used for status queue for the provided function.
	Status(status string, fnID uuid.UUID) string

	// ConcurrencyFnEWMA returns the key storing the amount of times of concurrency hits, used for
	// calculating the EWMA value for the function
	ConcurrencyFnEWMA(fnID uuid.UUID) string
<<<<<<< HEAD

	// Shards is a key to a hashmap of shards available.  The values of this
	// key are JSON-encoded shards.
	Shards() string
	// ShardPartitionIndex returns the sorted set for the shard's partition queue.
	ShardPartitionIndex(shard string) string

	//
	// ***************** Deprecated *****************
	//

	// FnQueueSet returns the key containing the sorted zset for a function's default queue.
	// Returns: string key, pointing to ZSET. This is a partition; the partition data is stored in
	// the partition item (see PartitionItem()).
	FnQueueSet(id string) string // deprecated
	// PartitionMeta returns the key to store metadata for partitions, eg.
	// the number of items enqueued, number in progress, etc.
	PartitionMeta(id string) string                  // deprecated
	BatchPointer(context.Context, uuid.UUID) string  // deprecated
	Batch(context.Context, ulid.ULID) string         // deprecated
	BatchMetadata(context.Context, ulid.ULID) string // deprecated
=======
>>>>>>> 8fabebb8
}

type queueKeyGenerator struct {
	queueDefaultKey string
	queueItemKeyGenerator
}

<<<<<<< HEAD
type BatchKeyGenerator interface {
	// QueuePrefix returns the hash prefix used in the queue.
	// This is likely going to be a redis specific requirement.
	QueuePrefix() string
	// QueueItem returns the key for the hash containing all items within a
	// queue for a function.  This is used to check leases on debounce jobs.
	QueueItem() string
	// BatchPointer returns the key used as the pointer reference to the
	// actual batch
	BatchPointer(context.Context, uuid.UUID) string
	// BatchPointerWithKey returns the key used as the pointer reference to the
	// actual batch for a given batchKey
	BatchPointerWithKey(context.Context, uuid.UUID, string) string
	// Batch returns the key used to store the specific batch of
	// events, that is used to trigger a function run
	Batch(context.Context, ulid.ULID) string
	// BatchMetadata returns the key used to store the metadata related
	// to a batch
	BatchMetadata(context.Context, ulid.ULID) string
}

type DefaultQueueKeyGenerator struct {
	Prefix string
}

func (d DefaultQueueKeyGenerator) AccountPartitionIndex(accountId uuid.UUID) string {
	return fmt.Sprintf("%s:accounts:%s:partition:sorted", d.Prefix, accountId)
}

func (d DefaultQueueKeyGenerator) GlobalAccountIndex() string {
	return fmt.Sprintf("%s:accounts:sorted", d.Prefix)

}

// assert that DefaultQueueKeyGenerator implements the QueueKeyGenerator interface:
var _ QueueKeyGenerator = DefaultQueueKeyGenerator{}

func (d DefaultQueueKeyGenerator) Shards() string {
	return fmt.Sprintf("%s:queue:shards", d.Prefix)
}

func (d DefaultQueueKeyGenerator) QueueItem() string {
	return fmt.Sprintf("%s:queue:item", d.Prefix)
}

func (d DefaultQueueKeyGenerator) FnQueueSet(id string) string {
	return d.PartitionQueueSet(enums.PartitionTypeDefault, id, "")
}

func (d DefaultQueueKeyGenerator) PartitionQueueSet(pType enums.PartitionType, scopeID, xxhash string) string {
	switch pType {
	case enums.PartitionTypeConcurrencyKey:
		return fmt.Sprintf("%s:sorted:c:%s<%s>", d.Prefix, scopeID, xxhash)
	case enums.PartitionTypeThrottle:
		return fmt.Sprintf("%s:sorted:t:%s<%s>", d.Prefix, scopeID, xxhash)
	default:
		// Default - used prior to concurrency and throttle key queues.
		return fmt.Sprintf("%s:queue:sorted:%s", d.Prefix, scopeID)
	}
=======
func (u queueKeyGenerator) Shards() string {
	return fmt.Sprintf("{%s}:queue:shards", u.queueDefaultKey)
}

func (u queueKeyGenerator) QueueIndex(id string) string {
	return fmt.Sprintf("{%s}:queue:sorted:%s", u.queueDefaultKey, id)
>>>>>>> 8fabebb8
}

func (u queueKeyGenerator) PartitionItem() string {
	return fmt.Sprintf("{%s}:partition:item", u.queueDefaultKey)
}

// GlobalPartitionIndex returns the sorted index for the partition group, which stores the earliest
// time for each function/queue in the partition.
//
// This is grouped so that we can make N partitions independently.
func (u queueKeyGenerator) GlobalPartitionIndex() string {
	return fmt.Sprintf("{%s}:partition:sorted", u.queueDefaultKey)
}

// GlobalPartitionIndex returns the sorted index for the partition group, which stores the earliest
// time for each function/queue in the partition.
//
// This is grouped so that we can make N partitions independently.
func (u queueKeyGenerator) ShardPartitionIndex(shard string) string {
	if shard == "" {
		return fmt.Sprintf("{%s}:shard:-", u.queueDefaultKey)
	}
	return fmt.Sprintf("{%s}:shard:%s", u.queueDefaultKey, shard)
}

func (u queueKeyGenerator) ThrottleKey(t *osqueue.Throttle) string {
	if t == nil || t.Key == "" {
		return fmt.Sprintf("{%s}:throttle:-", u.queueDefaultKey)
	}
	return fmt.Sprintf("{%s}:throttle:%s", u.queueDefaultKey, t.Key)
}

func (u queueKeyGenerator) PartitionMeta(id string) string {
	return fmt.Sprintf("{%s}:partition:meta:%s", u.queueDefaultKey, id)
}

func (u queueKeyGenerator) Sequential() string {
	return fmt.Sprintf("{%s}:queue:sequential", u.queueDefaultKey)
}

func (u queueKeyGenerator) Scavenger() string {
	return fmt.Sprintf("{%s}:queue:scavenger", u.queueDefaultKey)
}

func (u queueKeyGenerator) Idempotency(key string) string {
	return fmt.Sprintf("{%s}:queue:seen:%s", u.queueDefaultKey, key)
}

func (u queueKeyGenerator) Concurrency(prefix, key string) string {
	if key == "" {
		// None supplied; this means ignore.
		return fmt.Sprintf("{%s}:-", u.queueDefaultKey)
	}
	return fmt.Sprintf("{%s}:concurrency:%s:%s", u.queueDefaultKey, prefix, key)
}

func (u queueKeyGenerator) ConcurrencyIndex() string {
	return fmt.Sprintf("{%s}:concurrency:sorted", u.queueDefaultKey)
}

func (u queueKeyGenerator) RunIndex(runID ulid.ULID) string {
	return fmt.Sprintf("{%s}:idx:run:%s", u.queueDefaultKey, runID)
}

func (u queueKeyGenerator) Status(status string, fnID uuid.UUID) string {
	return fmt.Sprintf("{%s}:queue:status:%s:%s", u.queueDefaultKey, fnID, status)
}

func (u queueKeyGenerator) ConcurrencyFnEWMA(fnID uuid.UUID) string {
	return fmt.Sprintf("{%s}:queue:concurrency-ewma:%s", u.queueDefaultKey, fnID)
}

type BatchKeyGenerator interface {
	// QueuePrefix returns the hash prefix used in the queue.
	// This is likely going to be a redis specific requirement.
	QueuePrefix(ctx context.Context, functionId uuid.UUID) string
	// QueueItem returns the key for the hash containing all items within a
	// queue for a function.  This is used to check leases on debounce jobs.
	QueueItem() string
	// BatchPointer returns the key used as the pointer reference to the
	// actual batch
	BatchPointer(ctx context.Context, functionId uuid.UUID) string
	// BatchPointerWithKey returns the key used as the pointer reference to the
	// actual batch for a given batchKey
	BatchPointerWithKey(ctx context.Context, functionId uuid.UUID, key string) string
	// Batch returns the key used to store the specific batch of
	// events, that is used to trigger a function run
	Batch(ctx context.Context, functionId uuid.UUID, batchId ulid.ULID) string
	// BatchMetadata returns the key used to store the metadata related
	// to a batch
	BatchMetadata(ctx context.Context, functionId uuid.UUID, batchId ulid.ULID) string
}

type batchKeyGenerator struct {
	queueDefaultKey string
	queueItemKeyGenerator
}

func (u batchKeyGenerator) PrefixByFunctionId(ctx context.Context, defaultPrefix string, isSharded bool, functionId uuid.UUID) string {
	if isSharded {
		return fmt.Sprintf("%s:%s", defaultPrefix, functionId.String())
	}
	return defaultPrefix
}

func (u batchKeyGenerator) QueuePrefix(ctx context.Context, functionId uuid.UUID) string {
	return fmt.Sprintf("{%s}", u.PrefixByFunctionId(ctx, u.queueDefaultKey, true, functionId))
}

func (u batchKeyGenerator) BatchPointer(ctx context.Context, functionId uuid.UUID) string {
	return fmt.Sprintf("{%s}:workflows:%s:batch", u.PrefixByFunctionId(ctx, u.queueDefaultKey, true, functionId), functionId)
}

func (u batchKeyGenerator) BatchPointerWithKey(ctx context.Context, functionId uuid.UUID, batchKey string) string {
	return fmt.Sprintf("%s:%s", u.BatchPointer(ctx, functionId), batchKey)
}

func (u batchKeyGenerator) Batch(ctx context.Context, functionId uuid.UUID, batchID ulid.ULID) string {
	return fmt.Sprintf("{%s}:batches:%s", u.PrefixByFunctionId(ctx, u.queueDefaultKey, true, functionId), batchID)
}

func (u batchKeyGenerator) BatchMetadata(ctx context.Context, functionId uuid.UUID, batchID ulid.ULID) string {
	return fmt.Sprintf("%s:metadata", u.Batch(ctx, functionId, batchID))
}

type DebounceKeyGenerator interface {
	// QueueItem returns the key for the hash containing all items within a
	// queue for a function.  This is used to check leases on debounce jobs.
	QueueItem() string
	// DebouncePointer returns the key which stores the pointer to the current debounce
	// for a given function.
	DebouncePointer(ctx context.Context, fnID uuid.UUID, key string) string
	// Debounce returns the key for storing debounce-related data given a debounce ID.
	Debounce(ctx context.Context) string
}

type debounceKeyGenerator struct {
	queueDefaultKey string
	queueItemKeyGenerator
}

// DebouncePointer returns the key which stores the pointer to the current debounce
// for a given function.
func (u debounceKeyGenerator) DebouncePointer(ctx context.Context, fnID uuid.UUID, key string) string {
	return fmt.Sprintf("{%s}:debounce-ptrs:%s:%s", u.queueDefaultKey, fnID, key)
}

// Debounce returns the key for storing debounce-related data given a debounce ID.
// This is a hash of debounce IDs -> debounces.
func (u debounceKeyGenerator) Debounce(ctx context.Context) string {
	return fmt.Sprintf("{%s}:debounce-hash", u.queueDefaultKey)
}

type pauseKeyGenerator struct {
	stateDefaultKey string
}

func (u pauseKeyGenerator) Pause(ctx context.Context, pauseID uuid.UUID) string {
	return fmt.Sprintf("{%s}:pauses:%s", u.stateDefaultKey, pauseID.String())
}

func (u pauseKeyGenerator) RunPauses(ctx context.Context, runID ulid.ULID) string {
	return fmt.Sprintf("{%s}:pr:%s", u.stateDefaultKey, runID)
}

func (u pauseKeyGenerator) PauseLease(ctx context.Context, pauseID uuid.UUID) string {
	return fmt.Sprintf("{%s}:pause-lease:%s", u.stateDefaultKey, pauseID.String())
}

func (u pauseKeyGenerator) PauseStepPrefix(ctx context.Context, identifier state.Identifier) string {
	return fmt.Sprintf("{%s}:pause-steps:%s", u.stateDefaultKey, identifier.RunID)
}

func (u pauseKeyGenerator) PauseStep(ctx context.Context, identifier state.Identifier, stepId string) string {
	prefix := u.PauseStepPrefix(ctx, identifier)
	return fmt.Sprintf("%s-%s", prefix, stepId)
}

func (u pauseKeyGenerator) PauseEvent(ctx context.Context, workspaceID uuid.UUID, s string) string {
	return fmt.Sprintf("{%s}:pause-events:%s:%s", u.stateDefaultKey, workspaceID, s)
}

func (u pauseKeyGenerator) PauseIndex(ctx context.Context, kind string, wsID uuid.UUID, event string) string {
	if event == "" {
		return fmt.Sprintf("{%s}:pause-idx:%s:%s:-", u.stateDefaultKey, kind, wsID)
	}
	return fmt.Sprintf("{%s}:pause-idx:%s:%s:%s", u.stateDefaultKey, kind, wsID, event)
}

type queueItemKeyGenerator struct {
	queueDefaultKey string
}

<<<<<<< HEAD
func (d DefaultQueueKeyGenerator) ConcurrencyFnEWMA(fnID uuid.UUID) string {
	return fmt.Sprintf("%s:queue:concurrency-ewma:%s", d.Prefix, fnID)
}

func (d DefaultQueueKeyGenerator) FnMetadata(fnID uuid.UUID) string {
	return fmt.Sprintf("%s:fnMeta:%s", d.Prefix, fnID)
=======
func (u queueItemKeyGenerator) QueueItem() string {
	return fmt.Sprintf("{%s}:queue:item", u.queueDefaultKey)
>>>>>>> 8fabebb8
}<|MERGE_RESOLUTION|>--- conflicted
+++ resolved
@@ -222,7 +222,6 @@
 	// ConcurrencyFnEWMA returns the key storing the amount of times of concurrency hits, used for
 	// calculating the EWMA value for the function
 	ConcurrencyFnEWMA(fnID uuid.UUID) string
-<<<<<<< HEAD
 
 	// Shards is a key to a hashmap of shards available.  The values of this
 	// key are JSON-encoded shards.
@@ -240,12 +239,7 @@
 	FnQueueSet(id string) string // deprecated
 	// PartitionMeta returns the key to store metadata for partitions, eg.
 	// the number of items enqueued, number in progress, etc.
-	PartitionMeta(id string) string                  // deprecated
-	BatchPointer(context.Context, uuid.UUID) string  // deprecated
-	Batch(context.Context, ulid.ULID) string         // deprecated
-	BatchMetadata(context.Context, ulid.ULID) string // deprecated
-=======
->>>>>>> 8fabebb8
+	PartitionMeta(id string) string // deprecated
 }
 
 type queueKeyGenerator struct {
@@ -253,74 +247,12 @@
 	queueItemKeyGenerator
 }
 
-<<<<<<< HEAD
-type BatchKeyGenerator interface {
-	// QueuePrefix returns the hash prefix used in the queue.
-	// This is likely going to be a redis specific requirement.
-	QueuePrefix() string
-	// QueueItem returns the key for the hash containing all items within a
-	// queue for a function.  This is used to check leases on debounce jobs.
-	QueueItem() string
-	// BatchPointer returns the key used as the pointer reference to the
-	// actual batch
-	BatchPointer(context.Context, uuid.UUID) string
-	// BatchPointerWithKey returns the key used as the pointer reference to the
-	// actual batch for a given batchKey
-	BatchPointerWithKey(context.Context, uuid.UUID, string) string
-	// Batch returns the key used to store the specific batch of
-	// events, that is used to trigger a function run
-	Batch(context.Context, ulid.ULID) string
-	// BatchMetadata returns the key used to store the metadata related
-	// to a batch
-	BatchMetadata(context.Context, ulid.ULID) string
-}
-
-type DefaultQueueKeyGenerator struct {
-	Prefix string
-}
-
-func (d DefaultQueueKeyGenerator) AccountPartitionIndex(accountId uuid.UUID) string {
-	return fmt.Sprintf("%s:accounts:%s:partition:sorted", d.Prefix, accountId)
-}
-
-func (d DefaultQueueKeyGenerator) GlobalAccountIndex() string {
-	return fmt.Sprintf("%s:accounts:sorted", d.Prefix)
-
-}
-
-// assert that DefaultQueueKeyGenerator implements the QueueKeyGenerator interface:
-var _ QueueKeyGenerator = DefaultQueueKeyGenerator{}
-
-func (d DefaultQueueKeyGenerator) Shards() string {
-	return fmt.Sprintf("%s:queue:shards", d.Prefix)
-}
-
-func (d DefaultQueueKeyGenerator) QueueItem() string {
-	return fmt.Sprintf("%s:queue:item", d.Prefix)
-}
-
-func (d DefaultQueueKeyGenerator) FnQueueSet(id string) string {
-	return d.PartitionQueueSet(enums.PartitionTypeDefault, id, "")
-}
-
-func (d DefaultQueueKeyGenerator) PartitionQueueSet(pType enums.PartitionType, scopeID, xxhash string) string {
-	switch pType {
-	case enums.PartitionTypeConcurrencyKey:
-		return fmt.Sprintf("%s:sorted:c:%s<%s>", d.Prefix, scopeID, xxhash)
-	case enums.PartitionTypeThrottle:
-		return fmt.Sprintf("%s:sorted:t:%s<%s>", d.Prefix, scopeID, xxhash)
-	default:
-		// Default - used prior to concurrency and throttle key queues.
-		return fmt.Sprintf("%s:queue:sorted:%s", d.Prefix, scopeID)
-	}
-=======
 func (u queueKeyGenerator) Shards() string {
 	return fmt.Sprintf("{%s}:queue:shards", u.queueDefaultKey)
 }
 
 func (u queueKeyGenerator) QueueIndex(id string) string {
 	return fmt.Sprintf("{%s}:queue:sorted:%s", u.queueDefaultKey, id)
->>>>>>> 8fabebb8
 }
 
 func (u queueKeyGenerator) PartitionItem() string {
@@ -335,10 +267,7 @@
 	return fmt.Sprintf("{%s}:partition:sorted", u.queueDefaultKey)
 }
 
-// GlobalPartitionIndex returns the sorted index for the partition group, which stores the earliest
-// time for each function/queue in the partition.
-//
-// This is grouped so that we can make N partitions independently.
+// ShardPartitionIndex returns the key to the sorted set containing all shard partitions
 func (u queueKeyGenerator) ShardPartitionIndex(shard string) string {
 	if shard == "" {
 		return fmt.Sprintf("{%s}:shard:-", u.queueDefaultKey)
@@ -391,6 +320,35 @@
 
 func (u queueKeyGenerator) ConcurrencyFnEWMA(fnID uuid.UUID) string {
 	return fmt.Sprintf("{%s}:queue:concurrency-ewma:%s", u.queueDefaultKey, fnID)
+}
+
+func (u queueKeyGenerator) AccountPartitionIndex(accountId uuid.UUID) string {
+	return fmt.Sprintf("{%s}:accounts:%s:partition:sorted", u.queueDefaultKey, accountId)
+}
+
+func (u queueKeyGenerator) GlobalAccountIndex() string {
+	return fmt.Sprintf("{%s}:accounts:sorted", u.queueDefaultKey)
+
+}
+
+func (u queueKeyGenerator) FnQueueSet(id string) string {
+	return u.PartitionQueueSet(enums.PartitionTypeDefault, id, "")
+}
+
+func (u queueKeyGenerator) PartitionQueueSet(pType enums.PartitionType, scopeID, xxhash string) string {
+	switch pType {
+	case enums.PartitionTypeConcurrencyKey:
+		return fmt.Sprintf("{%s}:sorted:c:%s<%s>", u.queueDefaultKey, scopeID, xxhash)
+	case enums.PartitionTypeThrottle:
+		return fmt.Sprintf("{%s}:sorted:t:%s<%s>", u.queueDefaultKey, scopeID, xxhash)
+	default:
+		// Default - used prior to concurrency and throttle key queues.
+		return fmt.Sprintf("{%s}:queue:sorted:%s", u.queueDefaultKey, scopeID)
+	}
+}
+
+func (u queueKeyGenerator) FnMetadata(fnID uuid.UUID) string {
+	return fmt.Sprintf("%s:fnMeta:%s", u.queueDefaultKey, fnID)
 }
 
 type BatchKeyGenerator interface {
@@ -514,15 +472,6 @@
 	queueDefaultKey string
 }
 
-<<<<<<< HEAD
-func (d DefaultQueueKeyGenerator) ConcurrencyFnEWMA(fnID uuid.UUID) string {
-	return fmt.Sprintf("%s:queue:concurrency-ewma:%s", d.Prefix, fnID)
-}
-
-func (d DefaultQueueKeyGenerator) FnMetadata(fnID uuid.UUID) string {
-	return fmt.Sprintf("%s:fnMeta:%s", d.Prefix, fnID)
-=======
 func (u queueItemKeyGenerator) QueueItem() string {
 	return fmt.Sprintf("{%s}:queue:item", u.queueDefaultKey)
->>>>>>> 8fabebb8
 }