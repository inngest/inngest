package redis_state

import (
	"context"
	"errors"
	"fmt"
	"math"
	"math/rand"
	"runtime/debug"
	"sync"
	"sync/atomic"
	"time"

	"github.com/VividCortex/ewma"
	osqueue "github.com/inngest/inngest/pkg/execution/queue"
	"github.com/inngest/inngest/pkg/execution/state"
	"github.com/inngest/inngest/pkg/inngest/log"
	"github.com/inngest/inngest/pkg/telemetry"
	"github.com/oklog/ulid/v2"
	"golang.org/x/sync/errgroup"
	"golang.org/x/sync/semaphore"
)

const (
	minWorkersFree = 5
)

var (
	latencyAvg ewma.MovingAverage
	latencySem *sync.Mutex

	startedAtKey = startedAtCtxKey{}
	sojournKey   = sojournCtxKey{}
	latencyKey   = latencyCtxKey{}
)

func init() {
	latencyAvg = ewma.NewMovingAverage()
	latencySem = &sync.Mutex{}
}

// startedAtCtxKey is a context key which records when the queue item starts,
// available via context.
type startedAtCtxKey struct{}

// latencyCtxKey is a context key which records when the queue item starts,
// available via context.
type latencyCtxKey struct{}

// sojournCtxKey is a context key which records when the queue item starts,
// available via context.
type sojournCtxKey struct{}

func GetItemStart(ctx context.Context) (time.Time, bool) {
	t, ok := ctx.Value(startedAtKey).(time.Time)
	return t, ok
}

func GetItemSystemLatency(ctx context.Context) (time.Duration, bool) {
	t, ok := ctx.Value(latencyKey).(time.Duration)
	return t, ok
}

func GetItemConcurrencyLatency(ctx context.Context) (time.Duration, bool) {
	t, ok := ctx.Value(sojournKey).(time.Duration)
	return t, ok
}

func (q *queue) Enqueue(ctx context.Context, item osqueue.Item, at time.Time) error {
	// propagate
	if item.Metadata == nil {
		item.Metadata = map[string]string{}
	}

	id := ""
	if item.JobID != nil {
		id = *item.JobID
	}

	var queueName *string
	if name, ok := q.queueKindMapping[item.Kind]; ok {
		queueName = &name
	}
	// item.QueueName takes precedence if not nil
	if item.QueueName != nil {
		queueName = item.QueueName
	}

	telemetry.IncrQueueItemStatusCounter(ctx, telemetry.CounterOpt{
		PkgName: pkgName,
		Tags: map[string]any{
			"status": "enqueued",
			"kind":   item.Kind,
		},
	})

	qi := QueueItem{
		ID:          id,
		AtMS:        at.UnixMilli(),
		WorkspaceID: item.WorkspaceID,
		FunctionID:  item.Identifier.WorkflowID,
		Data:        item,
		// Only use the queue name if provided by queueKindMapping.
		// Otherwise, this defaults to FunctionID.
		QueueName:  queueName,
		WallTimeMS: at.UnixMilli(),
	}

	// Use the queue item's score, ensuring we process older function runs first
	// (eg. before at)
	next := time.UnixMilli(qi.Score())

	if factor := qi.Data.GetPriorityFactor(); factor != 0 {
		// Ensure we mutate the AtMS time by the given priority factor.
		qi.AtMS -= factor
	}

	_, err := q.EnqueueItem(ctx, qi, next)
	if err != nil {
		return err
	}

	return nil
}

func (q *queue) Run(ctx context.Context, f osqueue.RunFunc) error {
	for i := int32(0); i < q.numWorkers; i++ {
		go q.worker(ctx, f)
	}

<<<<<<< HEAD
	if q.runMode.guaranteedCapacity {
		go q.claimUnleasedGuaranteedCapacity(ctx)
	}

	if q.runMode.sequential {
		go q.claimSequentialLease(ctx)
	}

	if q.runMode.scavenger {
		go q.runScavenger(ctx)
	}

	if !q.runMode.partition && !q.runMode.account {
		return fmt.Errorf("need to specify either partition, account, or both in queue run mode")
	}
=======
	go q.claimShards(ctx)
	go q.claimSequentialLease(ctx)

	go q.runScavenger(ctx)
>>>>>>> 4907aeb9

	tick := time.NewTicker(q.pollTick)

	q.logger.Debug().
		Str("poll", q.pollTick.String()).
		Msg("starting queue worker")

LOOP:
	for {
		select {
		case <-ctx.Done():
			// Kill signal
			tick.Stop()
			break LOOP
		case err := <-q.quit:
			// An inner function received an error which was deemed irrecoverable, so
			// we're quitting the queue.
			q.logger.Error().Err(err).Msg("quitting runner internally")
			tick.Stop()
			break LOOP
		case <-tick.C:
			if q.capacity() < minWorkersFree {
				// Wait until we have more workers free.  This stops us from
				// claiming a partition to work on a single job, ensuring we
				// have capacity to run at least MinWorkersFree concurrent
				// QueueItems.  This reduces latency of enqueued items when
				// there are lots of enqueued and available jobs.
				continue
			}

			if err := q.scan(ctx); err != nil {
				// On scan errors, halt the worker entirely.
				if errors.Unwrap(err) != context.Canceled {
					q.logger.Error().Err(err).Msg("error scanning partition pointers")
				}
				break LOOP
			}
		}
	}

	// Wait for all in-progress items to complete.
	q.logger.Info().Msg("queue waiting to quit")
	q.wg.Wait()

	return nil
}

// claimSequentialLease is a process which continually runs while listening to the queue,
// attempting to claim a lease on sequential processing.  Only one worker is allowed to
// work on partitions sequentially;  this reduces contention.
func (q *queue) claimSequentialLease(ctx context.Context) {
	// Workers with an allowlist can never claim sequential queues.
	if len(q.allowQueues) > 0 {
		return
	}

	// Attempt to claim the lease immediately.
	leaseID, err := q.ConfigLease(ctx, q.u.kg.Sequential(), ConfigLeaseDuration, q.sequentialLease())
	if err != ErrConfigAlreadyLeased && err != nil {
		q.quit <- err
		return
	}

	q.seqLeaseLock.Lock()
	q.seqLeaseID = leaseID
	q.seqLeaseLock.Unlock()

	tick := time.NewTicker(ConfigLeaseDuration / 3)
	for {
		select {
		case <-ctx.Done():
			tick.Stop()
			return
		case <-tick.C:
			leaseID, err := q.ConfigLease(ctx, q.u.kg.Sequential(), ConfigLeaseDuration, q.sequentialLease())
			if err == ErrConfigAlreadyLeased {
				// This is expected; every time there is > 1 runner listening to the
				// queue there will be contention.
				q.seqLeaseLock.Lock()
				q.seqLeaseID = nil
				q.seqLeaseLock.Unlock()
				continue
			}
			if err != nil {
				q.logger.Error().Err(err).Msg("error claiming sequential lease")
				q.seqLeaseLock.Lock()
				q.seqLeaseID = nil
				q.seqLeaseLock.Unlock()
				continue
			}

			q.seqLeaseLock.Lock()
			if q.seqLeaseID == nil {
				// Only track this if we're creating a new lease, not if we're renewing
				// a lease.
				telemetry.IncrQueueSequentialLeaseClaimsCounter(ctx, telemetry.CounterOpt{PkgName: pkgName})
			}
			q.seqLeaseID = leaseID
			q.seqLeaseLock.Unlock()
		}
	}
}

func (q *queue) runScavenger(ctx context.Context) {
	// Attempt to claim the lease immediately.
	leaseID, err := q.ConfigLease(ctx, q.u.kg.Scavenger(), ConfigLeaseDuration, q.scavengerLease())
	if err != ErrConfigAlreadyLeased && err != nil {
		q.quit <- err
		return
	}

	q.scavengerLeaseLock.Lock()
	q.scavengerLeaseID = leaseID // no-op if not leased
	q.scavengerLeaseLock.Unlock()

	tick := time.NewTicker(ConfigLeaseDuration / 3)
	scavenge := time.NewTicker(30 * time.Second)

	for {
		select {
		case <-ctx.Done():
			tick.Stop()
			scavenge.Stop()
			return
		case <-scavenge.C:
			// Scavenge the items
			if q.isScavenger() {
				count, err := q.Scavenge(ctx)
				if err != nil {
					q.logger.Error().Err(err).Msg("error claiming scavenger lease")
				}
				if count > 0 {
					q.logger.Info().Int("len", count).Msg("scavenged lost jobs")
				}
			}
		case <-tick.C:
			// Attempt to re-lease the lock.
			leaseID, err := q.ConfigLease(ctx, q.u.kg.Scavenger(), ConfigLeaseDuration, q.scavengerLease())
			if err == ErrConfigAlreadyLeased {
				// This is expected; every time there is > 1 runner listening to the
				// queue there will be contention.
				q.scavengerLeaseLock.Lock()
				q.scavengerLeaseID = nil
				q.scavengerLeaseLock.Unlock()
				continue
			}
			if err != nil {
				q.logger.Error().Err(err).Msg("error claiming scavenger lease")
				q.scavengerLeaseLock.Lock()
				q.scavengerLeaseID = nil
				q.scavengerLeaseLock.Unlock()
				continue
			}

			q.scavengerLeaseLock.Lock()
			if q.scavengerLeaseID == nil {
				// Only track this if we're creating a new lease, not if we're renewing
				// a lease.
				telemetry.IncrQueueSequentialLeaseClaimsCounter(ctx, telemetry.CounterOpt{PkgName: pkgName})
			}
			q.scavengerLeaseID = leaseID
			q.scavengerLeaseLock.Unlock()
		}
	}
}

// worker runs a blocking process that listens to items being pushed into the
// worker channel.  This allows us to process an individual item from a queue.
func (q *queue) worker(ctx context.Context, f osqueue.RunFunc) {
	for {
		select {
		case <-ctx.Done():
			return
		case <-q.quit:
			return
		case i := <-q.workers:
			// Create a new context which isn't cancelled by the parent, when quit.
			// XXX: When jobs can have their own cancellation signals, move this into
			// process itself.
			processCtx, cancel := context.WithCancel(context.Background())
			err := q.process(processCtx, i.P, i.I, i.G, f)
			q.sem.Release(1)
			telemetry.WorkerQueueCapacityCounter(ctx, -1, telemetry.CounterOpt{PkgName: pkgName})
			cancel()
			if err == nil {
				continue
			}

			// We handle the error individually within process, requeueing
			// the item into the queue.  Here, the worker can continue as
			// usual to process the next item.
			q.logger.Error().Err(err).Msg("error processing queue item")
		}
	}
}

<<<<<<< HEAD
func (q *queue) scanPartition(ctx context.Context, partitionKey string, peekLimit int64, peekUntil time.Time, guaranteedCapacity *GuaranteedCapacity, metricShardName string) error {
=======
func (q *queue) scanPartition(ctx context.Context, partitionKey string, peekLimit int64, peekUntil time.Time, shard *QueueShard, metricShardName string) error {
>>>>>>> 4907aeb9
	// Peek 1s into the future to pull jobs off ahead of time, minimizing 0 latency
	partitions, err := duration(ctx, "partition_peek", func(ctx context.Context) ([]*QueuePartition, error) {
		return q.partitionPeek(ctx, partitionKey, q.isSequential(), peekUntil, peekLimit)
	})
	if err != nil {
		return err
	}

	eg := errgroup.Group{}

	for _, ptr := range partitions {
		p := *ptr
		eg.Go(func() error {
			if q.capacity() == 0 {
				// no longer any available workers for partition, so we can skip
				// work
				telemetry.IncrQueueScanNoCapacityCounter(ctx, telemetry.CounterOpt{PkgName: pkgName})
				return nil
			}
			if err := q.processPartition(ctx, &p, guaranteedCapacity); err != nil {
				if err == ErrPartitionNotFound || err == ErrPartitionGarbageCollected {
					// Another worker grabbed the partition, or the partition was deleted
					// during the scan by an another worker.
					// TODO: Increase internal metrics
					return nil
				}
				if !errors.Is(err, context.Canceled) {
					q.logger.Error().Err(err).Msg("error processing partition")
				}
				return err
			}

			telemetry.IncrQueuePartitionProcessedCounter(ctx, telemetry.CounterOpt{
				PkgName: pkgName,
				Tags:    map[string]any{"shard": metricShardName},
			})
			return nil
		})
	}

	return eg.Wait()
}

func (q *queue) scan(ctx context.Context) error {
	if q.capacity() == 0 {
		return nil
	}

	// Store the shard that we processed, allowing us to eventually pass this
	// down to the job for stat tracking.
	var (
<<<<<<< HEAD
		guaranteedCapacity *GuaranteedCapacity
		metricShardName    = "<global>" // default global name for metrics in this function
=======
		shard           *QueueShard
		metricShardName = "<global>" // default global name for metrics in this function
>>>>>>> 4907aeb9
	)

	// By default, use the global partition
	partitionKey := q.u.kg.GlobalPartitionIndex()

	peekSize := PartitionPeekMax
	peekUntil := getNow().Add(PartitionLookahead)

<<<<<<< HEAD
	// If this worker has leased accounts, those take priority 95% of the time.  There's a 5% chance that the
	// worker still works on the global queue.
	existingLeases := q.getAccountLeases()

	if len(existingLeases) > 0 {
		// Pick a random guaranteed capacity if we leased multiple
		i := rand.Intn(len(existingLeases))
		guaranteedCapacity = &existingLeases[i].GuaranteedCapacity

		// Backwards-compatible metrics names
		metricShardName = "<shard>:" + guaranteedCapacity.Name

		// When account is leased, process it
		partitionKey = q.u.kg.AccountPartitionIndex(guaranteedCapacity.AccountID)
		return q.scanPartition(ctx, partitionKey, peekSize, peekUntil, guaranteedCapacity, metricShardName)
	}

	processAccount := false
	if q.runMode.account && (!q.runMode.partition || rand.Intn(2) == 1) {
		processAccount = true
	}

	if processAccount {
		peekedAccounts, err := q.accountPeek(ctx, q.isSequential(), peekUntil, AccountPeekMax)
=======
	// Randomly scan account partition
	// TODO Should we determine this for each scan iteration or determine a value at launch time?
	// TODO We might be able to consolidate logic for handling guaranteed capacity and sequential/account/partition operation modes
	scanAccounts := !q.isSequential() && rand.Intn(2) == 1
	if scanAccounts {
		peekedAccounts, err := q.accountPeek(ctx, false, peekUntil, AccountPeekMax)
>>>>>>> 4907aeb9
		if err != nil {
			return fmt.Errorf("could not peek accounts: %w", err)
		}

		if len(peekedAccounts) == 0 {
			return nil
		}

		eg := errgroup.Group{}

		// Reduce number of peeked partitions as we're processing multiple accounts in parallel
		// Note: This is not optimal as some accounts may have fewer partitions than others and
		// we're leaving capacity on the table. We'll need to find a better way to determine the
		// optimal peek size in this case.
		peekSize = int64(math.Round(float64(PartitionPeekMax / int64(len(peekedAccounts)))))

		// Scan and process account partitions in parallel
		for _, account := range peekedAccounts {
			partitionKey = q.u.kg.AccountPartitionIndex(account)

			eg.Go(func() error {
<<<<<<< HEAD
				return q.scanPartition(ctx, partitionKey, peekSize, peekUntil, nil, metricShardName)
=======
				return q.scanPartition(ctx, partitionKey, peekSize, peekUntil, shard, metricShardName)
>>>>>>> 4907aeb9
			})
		}

		return eg.Wait()
	}

<<<<<<< HEAD
	return q.scanPartition(ctx, partitionKey, peekSize, peekUntil, nil, metricShardName)
=======
	// If this worker has leased shards, those take priority 95% of the time.  There's a 5% chance that the
	// worker still works on the global queue.
	existingLeases := q.getShardLeases()

	if len(existingLeases) > 0 {
		// Pick a random item between the shards.
		i := rand.Intn(len(existingLeases))
		shard = &existingLeases[i].Shard
		// Use the shard partition
		partitionKey = q.u.kg.ShardPartitionIndex(shard.Name)
		metricShardName = "<shard>:" + shard.Name
	}

	return q.scanPartition(ctx, partitionKey, peekSize, peekUntil, shard, metricShardName)
>>>>>>> 4907aeb9
}

// NOTE: Shard is only passed as a reference if the partition was peeked from
// a shard.  It exists for accounting and tracking purposes only, eg. to report shard metrics.
func (q *queue) processPartition(ctx context.Context, p *QueuePartition, guaranteedCapacity *GuaranteedCapacity) error {
	// Attempt to lease items.  This checks partition-level concurrency limits
	//
	// For optimization, because this is the only thread that can be leasing
	// jobs for this partition, we store the partition limit and current count
	// as a variable and iterate in the loop without loading keys from the state
	// store.
	//
	// There's no way to know when queue items finish processing;  we don't
	// store average runtimes for queue items (and we don't know because
	// items are dynamic generators).  This means that we have to delay
	// processing the partition by N seconds, meaning the latency is increased by
	// up to this period for scheduled items behind the concurrency limits.
	_, err := duration(ctx, "partition_lease", func(ctx context.Context) (int, error) {
		_, capacity, err := q.PartitionLease(ctx, p, PartitionLeaseDuration)
		return capacity, err
	})
	if err == ErrPartitionConcurrencyLimit {
		for _, l := range q.lifecycles {
			// Track lifecycles; this function hit a partition limit ahead of
			// even being leased, meaning the function is at max capacity and we skip
			// scanning of jobs altogether.
			if p.FunctionID != nil {
				go l.OnConcurrencyLimitReached(context.WithoutCancel(ctx), *p.FunctionID)
			}
			// else {
			// TODO(cdzombak): lifecycles/metrics for other concurrency scopes
			// https://linear.app/inngest/issue/INN-3246/lifecycles-add-new-lifecycles-for-fn-env-account-concurrency-limits
			// }
		}
		telemetry.IncrQueuePartitionConcurrencyLimitCounter(ctx, telemetry.CounterOpt{PkgName: pkgName})
		return q.PartitionRequeue(ctx, p, getNow().Truncate(time.Second).Add(PartitionConcurrencyLimitRequeueExtension), true)
	}
	if err == ErrPartitionAlreadyLeased {
		telemetry.IncrQueuePartitionLeaseContentionCounter(ctx, telemetry.CounterOpt{PkgName: pkgName})
		return nil
	}
	if err == ErrPartitionNotFound {
		// Another worker must have pocessed this partition between
		// this worker's peek and process.  Increase partition
		// contention metric and continue.  This is unsolvable.
		telemetry.IncrPartitionGoneCounter(ctx, telemetry.CounterOpt{PkgName: pkgName})
		return nil
	}
	if err != nil {
		return fmt.Errorf("error leasing partition: %w", err)
	}

	begin := time.Now()
	defer func() {
		telemetry.HistogramProcessPartitionDuration(ctx, time.Since(begin).Milliseconds(), telemetry.HistogramOpt{
			PkgName: pkgName,
		})
	}()

	// Ensure that peek doesn't take longer than the partition lease, to
	// reduce contention.
	peekCtx, cancel := context.WithTimeout(ctx, PartitionLeaseDuration)
	defer cancel()

	// We need to round ourselves up to the nearest second, then add another second
	// to peek for jobs in the next <= 1999 milliseconds.
	//
	// There's a really subtle issue:  if two jobs contend for a pause and are scheduled
	// within 5ms of each other, we fetch them in order but we may process them out of
	// order, depending on how long it takes for the item to pass through the channel
	// to the worker, how long Redis takes to lease the item, etc.
	fetch := getNow().Truncate(time.Second).Add(PartitionLookahead)

	queue, err := duration(peekCtx, "peek", func(ctx context.Context) ([]*QueueItem, error) {
		peek := q.peekSize(ctx, p)
		// NOTE: would love to instrument this value to see it over time per function but
		// it's likely too high of a cardinality
		go telemetry.HistogramQueuePeekEWMA(ctx, peek, telemetry.HistogramOpt{PkgName: pkgName})
		return q.Peek(peekCtx, p.zsetKey(q.u.kg), fetch, peek)
	})
	if err != nil {
		return err
	}
	telemetry.HistogramQueuePeekSize(ctx, int64(len(queue)), telemetry.HistogramOpt{PkgName: pkgName})

	var (
		processErr error

		// These flags are used to handle partition rqeueueing.
		ctrSuccess     int32
		ctrConcurrency int32
		ctrRateLimit   int32
	)

	// Record the number of partitions we're leasing.
	telemetry.IncrQueuePartitionLeasedCounter(ctx, telemetry.CounterOpt{PkgName: pkgName})

	// staticTime is used as the processing time for all items in the queue.
	// We process queue items sequentially, and time progresses linearly as each
	// queue item is processed.  We want to use a static time to prevent out-of-order
	// processing with regards to things like rate limiting;  if we use time.Now(),
	// queue items later in the array may be processed before queue items earlier in
	// the array depending on eg. a rate limit becoming available half way through
	// iteration.
	staticTime := getNow()

	denies := newLeaseDenyList()

ProcessLoop:
	for _, item := range queue {
		// TODO: Create an in-memory mapping of rate limit keys that have been hit,
		//       and don't bother to process if the queue item has a limited key.  This
		//       lessens work done in the queue, as we can `continue` immediately.
		if item.IsLeased(getNow()) {
			telemetry.IncrQueueItemProcessedCounter(ctx, telemetry.CounterOpt{
				PkgName: pkgName,
				Tags:    map[string]any{"status": "lease_contention"},
			})
			continue
		}

		// Cbeck if there's capacity from our local workers atomically prior to leasing our tiems.
		if !q.sem.TryAcquire(1) {
			telemetry.IncrQueuePartitionProcessNoCapacityCounter(ctx, telemetry.CounterOpt{PkgName: pkgName})
			// Break the entire loop to prevent out of order work.
			break ProcessLoop
		}
		telemetry.WorkerQueueCapacityCounter(ctx, 1, telemetry.CounterOpt{PkgName: pkgName})

		// Attempt to lease this item before passing this to a worker.  We have to do this
		// synchronously as we need to lease prior to requeueing the partition pointer. If
		// we don't do this here, the workers may not lease the items before calling Peek
		// to re-enqeueu the pointer, which then increases contention - as we requeue a
		// pointer too early.
		//
		// This is safe:  only one process runs scan(), and we guard the total number of
		// available workers with the above semaphore.
		leaseID, err := duration(ctx, "lease", func(ctx context.Context) (*ulid.ULID, error) {
			return q.Lease(ctx, *p, *item, QueueLeaseDuration, staticTime, denies)
		})

		// NOTE: If this loop ends in an error, we must _always_ release an item from the
		// semaphore to free capacity.  This will happen automatically when the worker
		// finishes processing a queue item on success.
		if err != nil {
			// Continue on and handle the error below.
			q.sem.Release(1)
			telemetry.WorkerQueueCapacityCounter(ctx, -1, telemetry.CounterOpt{PkgName: pkgName})
		}

		// Check the sojourn delay for this item in the queue. Tracking system latency vs
		// sojourn latency from concurrency is important.
		//
		// Firstly, we check:  does the job store the first peek time?  If so, the
		// delta between now and that time is the sojourn latency.  If not, this is either
		// one of two cases:
		//   - This is a new job in the queue, and we're peeking it for the first time.
		//     Sojourn latency is 0.  Easy.
		//   - We've peeked the queue since adding the job.  At this point, the only
		//     conclusion is that the job wasn't peeked because of concurrency/capacity
		//     issues, so the delta between now - job added is sojourn latency.
		//
		// NOTE: You might see that we use tracking semaphores and the worker itself has
		// a maximum capacity.  We must ALWAYS peek the available capacity in our worker
		// via the above Peek() call so that worker capacity doesn't prevent us from accessing
		// all jobs in a peek.  This would break sojourn latency:  it only works if we know
		// we're quitting early because of concurrency issues in a user's function, NOT because
		// of capacity issues in our system.
		//
		// Anyway, here we set the first peek item to the item's start time if there was a
		// peek since the job was added.
		if p.Last > 0 && p.Last > item.AtMS {
			// Fudge the earliest peek time because we know this wasn't peeked and so
			// the peek time wasn't set;  but, as we were still processing jobs after
			// the job was added this item was concurrency-limited.
			item.EarliestPeekTime = item.AtMS
		}

		// We may return a keyError, which masks the actual error underneath.  If so,
		// grab the cause.
		cause := err
		var key keyError
		if errors.As(err, &key) {
			cause = key.cause
		}

		switch cause {
		case ErrQueueItemThrottled:
			// Here we denylist each throttled key that's been limited here, then ignore
			// any other jobs from being leased as we continue to iterate through the loop.
			// This maintains FIFO ordering amongst all custom concurrency keys.
			denies.addThrottled(err)

			ctrRateLimit++
			processErr = nil
			telemetry.IncrQueueItemProcessedCounter(ctx, telemetry.CounterOpt{
				PkgName: pkgName,
				Tags:    map[string]any{"status": "throttled"},
			})
			continue
		case ErrPartitionConcurrencyLimit, ErrAccountConcurrencyLimit:
			ctrConcurrency++
			// Since the queue is at capacity on a fn or account level, no
			// more jobs in this loop should be worked on - so break.
			//
			// Even if we have capacity for the next job in the loop we do NOT
			// want to claim the job, as this breaks ordering guarantees.  The
			// only safe thing to do when we hit a function or account level
			// concurrency key.
			var status string
			switch cause {
			case ErrPartitionConcurrencyLimit:
				status = "partition_concurrency_limit"
			case ErrAccountConcurrencyLimit:
				status = "account_concurrency_limit"
			}

			processErr = nil
			telemetry.IncrQueueItemProcessedCounter(ctx, telemetry.CounterOpt{
				PkgName: pkgName,
				Tags:    map[string]any{"status": status},
			})
			break ProcessLoop
		case ErrConcurrencyLimitCustomKey:
			ctrConcurrency++
			// Custom concurrency keys are different.  Each job may have a different key,
			// so we cannot break the loop in case the next job has a different key and
			// has capacity.
			//
			// Here we denylist each concurrency key that's been limited here, then ignore
			// any other jobs from being leased as we continue to iterate through the loop.
			// This maintains FIFO ordering amongst all custom concurrency keys.
			denies.addConcurrency(err)

			telemetry.IncrQueueItemProcessedCounter(ctx, telemetry.CounterOpt{
				PkgName: pkgName,
				Tags:    map[string]any{"status": "custom_key_concurrency_limit"},
			})
			processErr = nil
			continue
		case ErrQueueItemNotFound:
			// This is an okay error.  Move to the next job item.
			ctrSuccess++ // count as a success for stats purposes.
			processErr = nil
			telemetry.IncrQueueItemProcessedCounter(ctx, telemetry.CounterOpt{
				PkgName: pkgName,
				Tags:    map[string]any{"status": "success"},
			})
			continue
		case ErrQueueItemAlreadyLeased:
			// This is an okay error.  Move to the next job item.
			ctrSuccess++ // count as a success for stats purposes.
			processErr = nil
			telemetry.IncrQueueItemProcessedCounter(ctx, telemetry.CounterOpt{
				PkgName: pkgName,
				Tags:    map[string]any{"status": "success"},
			})
			continue
		}

		// Handle other errors.
		if err != nil {
			processErr = fmt.Errorf("error leasing in process: %w", err)
			telemetry.IncrQueueItemProcessedCounter(ctx, telemetry.CounterOpt{
				PkgName: pkgName,
				Tags:    map[string]any{"status": "error"},
			})
			break ProcessLoop
		}

		// Assign the lease ID and pass this to be handled by the available worker.
		// There should always be capacity on this queue as we track capacity via
		// a semaphore.
		item.LeaseID = leaseID

		// increase success counter.
		ctrSuccess++
		telemetry.IncrQueueItemProcessedCounter(ctx, telemetry.CounterOpt{
			PkgName: pkgName,
			Tags:    map[string]any{"status": "success"},
		})
		q.workers <- processItem{P: *p, I: *item, G: guaranteedCapacity}
	}

	if err := q.setPeekEWMA(ctx, p.FunctionID, int64(ctrConcurrency+ctrRateLimit)); err != nil {
		log.From(ctx).Warn().Err(err).Msg("error recording concurrency limit for EWMA")
	}

	// If we've hit concurrency issues OR we've only hit rate limit issues, re-enqueue the partition
	// with a force:  ensure that we won't re-scan it until 2 seconds in the future.
	if ctrConcurrency > 0 || (ctrRateLimit > 0 && ctrConcurrency == 0 && ctrSuccess == 0) {
		for _, l := range q.lifecycles {
			if p.FunctionID != nil {
				go l.OnConcurrencyLimitReached(context.WithoutCancel(ctx), *p.FunctionID)
			}
			// else {
			// TODO(cdzombak): lifecycles/metrics for other concurrency scopes
			// https://linear.app/inngest/issue/INN-3246/lifecycles-add-new-lifecycles-for-fn-env-account-concurrency-limits
			// }
		}
		// Requeue this partition as we hit concurrency limits.
		telemetry.IncrQueuePartitionConcurrencyLimitCounter(ctx, telemetry.CounterOpt{PkgName: pkgName})
		return q.PartitionRequeue(ctx, p, getNow().Truncate(time.Second).Add(PartitionConcurrencyLimitRequeueExtension), true)
	}

	if processErr != nil {
		// This wasn't a concurrency error so handle things separately.
		return processErr
	}

	// XXX: If we haven't been able to lease a single item, ensure we enqueue this
	// for a minimum of 5 seconds.

	// Requeue the partition, which reads the next unleased job or sets a time of
	// 30 seconds.  This is why we have to lease items above, else this may return an item that is
	// about to be leased and processed by the worker.
	_, err = duration(ctx, "partition_requeue", func(ctx context.Context) (any, error) {
		err = q.PartitionRequeue(ctx, p, getNow().Add(PartitionRequeueExtension), false)
		return nil, err
	})
	if err == ErrPartitionGarbageCollected {
		// Safe;  we're preventing this from wasting cycles in the future.
		return nil
	}
	if err != nil {
		return err
	}
	return nil
}

func (q *queue) process(ctx context.Context, p QueuePartition, qi QueueItem, s *GuaranteedCapacity, f osqueue.RunFunc) error {
	var err error
	leaseID := qi.LeaseID

	// Allow the main runner to block until this work is done
	q.wg.Add(1)
	defer q.wg.Done()

	// Continually the lease while this job is being processed.
	extendLeaseTick := time.NewTicker(QueueLeaseDuration / 2)
	defer extendLeaseTick.Stop()

	errCh := make(chan error)
	doneCh := make(chan struct{})

	// Continually extend lease in the background while we're working on this job
	go func() {
		for {
			select {
			case <-doneCh:
				return
			case <-extendLeaseTick.C:
				if ctx.Err() != nil {
					// Don't extend lease when the ctx is done.
					return
				}
				if leaseID == nil {
					log.From(ctx).Error().Msg("cannot extend lease since lease ID is nil")
					// Don't extend lease since one doesn't exist
					return
				}
				leaseID, err = q.ExtendLease(ctx, p, qi, *leaseID, QueueLeaseDuration)
				if err != nil && err != ErrQueueItemNotFound && errors.Unwrap(err) != context.Canceled {
					// XXX: Increase counter here.
					q.logger.Error().Err(err).Msg("error extending lease")
					errCh <- fmt.Errorf("error extending lease while processing: %w", err)
					return
				}
			}
		}
	}()

	// XXX: Add a max job time here, configurable.
	jobCtx, jobCancel := context.WithCancel(ctx)
	defer jobCancel()
	// Add the job ID to the queue context.  This allows any logic that handles the run function
	// to inspect job IDs, eg. for tracing or logging, without having to thread this down as
	// arguments.
	jobCtx = osqueue.WithJobID(jobCtx, qi.ID)
	// Same with the group ID, if it exists.
	if qi.Data.GroupID != "" {
		jobCtx = state.WithGroupID(jobCtx, qi.Data.GroupID)
	}

	go func() {
		defer func() {
			if r := recover(); r != nil {
				// Always retry this job.
				stack := debug.Stack()
				q.logger.Error().Err(fmt.Errorf("%v", r)).Str("stack", string(stack)).Msg("job panicked")
				errCh <- osqueue.AlwaysRetryError(fmt.Errorf("job panicked: %v", r))
			}
		}()

		// This job may be up to 1999 ms in the future, as explained in processPartition.
		// Just... wait until the job is available.
		delay := time.Until(time.UnixMilli(qi.AtMS))

		if delay > 0 {
			<-time.After(delay)
			q.logger.Trace().
				Int64("at", qi.AtMS).
				Int64("ms", delay.Milliseconds()).
				Msg("delaying job in memory")
		}

		n := getNow()

		// Track the sojourn (concurrency) latency.
		var sojourn time.Duration
		if qi.EarliestPeekTime > 0 {
			sojourn = n.Sub(time.UnixMilli(qi.EarliestPeekTime))
		}
		jobCtx = context.WithValue(jobCtx, sojournKey, sojourn)

		// Track the latency on average globally.  Do this in a goroutine so that it doesn't
		// at all delay the job during concurrenty locking contention.
		if qi.WallTimeMS == 0 {
			qi.WallTimeMS = qi.AtMS // backcompat while WallTimeMS isn't valid.
		}
		latency := n.Sub(time.UnixMilli(qi.WallTimeMS)) - sojourn
		jobCtx = context.WithValue(jobCtx, latencyKey, latency)

		// store started at and latency in ctx
		jobCtx = context.WithValue(jobCtx, startedAtKey, n)

		go func() {
			// Update the ewma
			latencySem.Lock()
			latencyAvg.Add(float64(latency))
			// TODO: Add this back when sync gauge instrumentation is available - https://github.com/open-telemetry/opentelemetry-go/pull/5304
			// telemetry.GaugeQueueItemLatencyEWMA(ctx, int64(latencyAvg.Value()/1e6), telemetry.GaugeOpt{
			// 	PkgName: pkgName,
			// 	Tags:    map[string]any{"kind": qi.Data.Kind},
			// })
			latencySem.Unlock()

			// Set the metrics historgram and gauge, which reports the ewma value.
			telemetry.HistogramQueueItemLatency(ctx, latency.Milliseconds(), telemetry.HistogramOpt{
				PkgName: pkgName,
			})
		}()

		telemetry.IncrQueueItemStatusCounter(ctx, telemetry.CounterOpt{
			PkgName: pkgName,
			Tags:    map[string]any{"status": "started"},
		})

		runInfo := osqueue.RunInfo{
			Latency:      latency,
			SojournDelay: sojourn,
			Priority:     q.pf(ctx, p),
			ShardName:    "<global>",
		}
		if s != nil {
			runInfo.ShardName = s.Name
		}

		// Call the run func.
		err := f(jobCtx, runInfo, qi.Data)
		extendLeaseTick.Stop()
		if err != nil {
			telemetry.IncrQueueItemStatusCounter(ctx, telemetry.CounterOpt{
				PkgName: pkgName,
				Tags:    map[string]any{"status": "errored"},
			})
			errCh <- err
			return
		}
		telemetry.IncrQueueItemStatusCounter(ctx, telemetry.CounterOpt{
			PkgName: pkgName,
			Tags:    map[string]any{"status": "completed"},
		})

		// Closing this channel prevents the goroutine which extends lease from leaking,
		// and dequeues the job
		close(doneCh)
	}()

	select {
	case err := <-errCh:
		// Job errored or extending lease errored.  Cancel the job ASAP.
		jobCancel()

		if osqueue.ShouldRetry(err, qi.Data.Attempt, qi.Data.GetMaxAttempts()) {
			at := q.backoffFunc(qi.Data.Attempt)

			// Attempt to find any RetryAtSpecifier in the error tree.
			unwrapped := err
			for unwrapped != nil {
				// If the error contains a NextRetryAt method, use that to indicate
				// when we should retry.
				if specifier, ok := unwrapped.(osqueue.RetryAtSpecifier); ok {
					next := specifier.NextRetryAt()
					if next != nil {
						at = *next
					}
					break
				}
				unwrapped = errors.Unwrap(unwrapped)
			}

			if !osqueue.IsAlwaysRetryable(err) {
				qi.Data.Attempt += 1
			}

			qi.AtMS = at.UnixMilli()
			if err := q.Requeue(context.WithoutCancel(ctx), p, qi, at); err != nil {
				q.logger.Error().Err(err).Interface("item", qi).Msg("error requeuing job")
				return err
			}
			if _, ok := err.(osqueue.QuitError); ok {
				q.quit <- err
				return err
			}
			return nil
		}

		// Dequeue this entirely, as this permanently failed.
		// XXX: Increase permanently failed counter here.
		if err := q.Dequeue(context.WithoutCancel(ctx), p, qi); err != nil {
			return err
		}

		if _, ok := err.(osqueue.QuitError); ok {
			q.logger.Warn().Err(err).Msg("received queue quit error")
			q.quit <- err
			return err
		}

	case <-doneCh:
		if err := q.Dequeue(context.WithoutCancel(ctx), p, qi); err != nil {
			return err
		}
	}

	return nil
}

// sequentialLease is a helper method for concurrently reading the sequential
// lease ID.
func (q *queue) sequentialLease() *ulid.ULID {
	q.seqLeaseLock.RLock()
	defer q.seqLeaseLock.RUnlock()
	if q.seqLeaseID == nil {
		return nil
	}
	copied := *q.seqLeaseID
	return &copied
}

// scavengerLease is a helper method for concurrently reading the sequential
// lease ID.
func (q *queue) scavengerLease() *ulid.ULID {
	q.scavengerLeaseLock.RLock()
	defer q.scavengerLeaseLock.RUnlock()
	if q.scavengerLeaseID == nil {
		return nil
	}
	copied := *q.scavengerLeaseID
	return &copied
}

func (q *queue) capacity() int64 {
	return int64(q.numWorkers) - atomic.LoadInt64(&q.sem.counter)
}

// peekSize returns the number of items to peek for the queue based on a couple of factors
// 1. EWMA of concurrency limit hits
// 2. configured min, max of peek size range
// 3. worker capacity
func (q *queue) peekSize(ctx context.Context, p *QueuePartition) int64 {
	if p.FunctionID == nil {
		return q.peekMin
	}

	// retrieve the EWMA value
	ewma, err := q.peekEWMA(ctx, *p.FunctionID)
	if err != nil {
		// return the minimum if there's an error
		return q.peekMin
	}

	// set multiplier
	multiplier := q.peekCurrMultiplier
	if multiplier == 0 {
		multiplier = QueuePeekCurrMultiplier
	}

	// set ranges
	pmin := q.peekMin
	if pmin == 0 {
		pmin = QueuePeekMin
	}
	pmax := q.peekMax
	if pmax == 0 {
		pmax = QueuePeekMax
	}

	// calculate size with EWMA and multiplier
	size := ewma * multiplier
	switch {
	case size < pmin:
		size = pmin
	case size > pmax:
		size = pmax
	}

	dur := time.Hour * 24
	qsize, _ := q.partitionSize(ctx, q.u.kg.FnQueueSet(p.Queue()), time.Now().Add(dur))
	if qsize > size {
		size = qsize
	}

	// add 10% expecting for some workflow that will finish in the mean time
	cap := int64(float64(q.capacity()) * 1.1)
	if size > cap {
		size = cap
	}

	return size
}

func (q *queue) isSequential() bool {
	l := q.sequentialLease()
	if l == nil {
		return false
	}
	return ulid.Time(l.Time()).After(getNow())
}

func (q *queue) isScavenger() bool {
	l := q.scavengerLease()
	if l == nil {
		return false
	}
	return ulid.Time(l.Time()).After(getNow())
}

// duration is a helper function to record durations of queue operations.
func duration[T any](ctx context.Context, op string, f func(ctx context.Context) (T, error)) (T, error) {
	now := time.Now()
	res, err := f(ctx)
	telemetry.HistogramQueueOperationDuration(
		ctx,
		time.Since(now).Milliseconds(),
		telemetry.HistogramOpt{
			PkgName: pkgName,
			Tags: map[string]any{
				"operation": op,
			},
		},
	)
	return res, err
}

// trackingSemaphore returns a semaphore that tracks closely - but not atomically -
// the total number of items in the semaphore.  This is best effort, and is loosely
// accurate to reduce further contention.
//
// This is only used as an indicator as to whether to scan.
type trackingSemaphore struct {
	*semaphore.Weighted
	counter int64
}

func (t *trackingSemaphore) TryAcquire(n int64) bool {
	if !t.Weighted.TryAcquire(n) {
		return false
	}
	atomic.AddInt64(&t.counter, n)
	return true
}

func (t *trackingSemaphore) Acquire(ctx context.Context, n int64) error {
	if err := t.Weighted.Acquire(ctx, n); err != nil {
		return err
	}
	atomic.AddInt64(&t.counter, n)
	return nil
}

func (t *trackingSemaphore) Release(n int64) {
	t.Weighted.Release(n)
	atomic.AddInt64(&t.counter, -n)
}<|MERGE_RESOLUTION|>--- conflicted
+++ resolved
@@ -128,7 +128,6 @@
 		go q.worker(ctx, f)
 	}
 
-<<<<<<< HEAD
 	if q.runMode.guaranteedCapacity {
 		go q.claimUnleasedGuaranteedCapacity(ctx)
 	}
@@ -144,12 +143,6 @@
 	if !q.runMode.partition && !q.runMode.account {
 		return fmt.Errorf("need to specify either partition, account, or both in queue run mode")
 	}
-=======
-	go q.claimShards(ctx)
-	go q.claimSequentialLease(ctx)
-
-	go q.runScavenger(ctx)
->>>>>>> 4907aeb9
 
 	tick := time.NewTicker(q.pollTick)
 
@@ -346,11 +339,7 @@
 	}
 }
 
-<<<<<<< HEAD
 func (q *queue) scanPartition(ctx context.Context, partitionKey string, peekLimit int64, peekUntil time.Time, guaranteedCapacity *GuaranteedCapacity, metricShardName string) error {
-=======
-func (q *queue) scanPartition(ctx context.Context, partitionKey string, peekLimit int64, peekUntil time.Time, shard *QueueShard, metricShardName string) error {
->>>>>>> 4907aeb9
 	// Peek 1s into the future to pull jobs off ahead of time, minimizing 0 latency
 	partitions, err := duration(ctx, "partition_peek", func(ctx context.Context) ([]*QueuePartition, error) {
 		return q.partitionPeek(ctx, partitionKey, q.isSequential(), peekUntil, peekLimit)
@@ -402,13 +391,8 @@
 	// Store the shard that we processed, allowing us to eventually pass this
 	// down to the job for stat tracking.
 	var (
-<<<<<<< HEAD
 		guaranteedCapacity *GuaranteedCapacity
 		metricShardName    = "<global>" // default global name for metrics in this function
-=======
-		shard           *QueueShard
-		metricShardName = "<global>" // default global name for metrics in this function
->>>>>>> 4907aeb9
 	)
 
 	// By default, use the global partition
@@ -417,7 +401,6 @@
 	peekSize := PartitionPeekMax
 	peekUntil := getNow().Add(PartitionLookahead)
 
-<<<<<<< HEAD
 	// If this worker has leased accounts, those take priority 95% of the time.  There's a 5% chance that the
 	// worker still works on the global queue.
 	existingLeases := q.getAccountLeases()
@@ -442,14 +425,6 @@
 
 	if processAccount {
 		peekedAccounts, err := q.accountPeek(ctx, q.isSequential(), peekUntil, AccountPeekMax)
-=======
-	// Randomly scan account partition
-	// TODO Should we determine this for each scan iteration or determine a value at launch time?
-	// TODO We might be able to consolidate logic for handling guaranteed capacity and sequential/account/partition operation modes
-	scanAccounts := !q.isSequential() && rand.Intn(2) == 1
-	if scanAccounts {
-		peekedAccounts, err := q.accountPeek(ctx, false, peekUntil, AccountPeekMax)
->>>>>>> 4907aeb9
 		if err != nil {
 			return fmt.Errorf("could not peek accounts: %w", err)
 		}
@@ -471,35 +446,14 @@
 			partitionKey = q.u.kg.AccountPartitionIndex(account)
 
 			eg.Go(func() error {
-<<<<<<< HEAD
 				return q.scanPartition(ctx, partitionKey, peekSize, peekUntil, nil, metricShardName)
-=======
-				return q.scanPartition(ctx, partitionKey, peekSize, peekUntil, shard, metricShardName)
->>>>>>> 4907aeb9
 			})
 		}
 
 		return eg.Wait()
 	}
 
-<<<<<<< HEAD
 	return q.scanPartition(ctx, partitionKey, peekSize, peekUntil, nil, metricShardName)
-=======
-	// If this worker has leased shards, those take priority 95% of the time.  There's a 5% chance that the
-	// worker still works on the global queue.
-	existingLeases := q.getShardLeases()
-
-	if len(existingLeases) > 0 {
-		// Pick a random item between the shards.
-		i := rand.Intn(len(existingLeases))
-		shard = &existingLeases[i].Shard
-		// Use the shard partition
-		partitionKey = q.u.kg.ShardPartitionIndex(shard.Name)
-		metricShardName = "<shard>:" + shard.Name
-	}
-
-	return q.scanPartition(ctx, partitionKey, peekSize, peekUntil, shard, metricShardName)
->>>>>>> 4907aeb9
 }
 
 // NOTE: Shard is only passed as a reference if the partition was peeked from
