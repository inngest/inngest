--- conflicted
+++ resolved
@@ -190,228 +190,6 @@
 	return nil
 }
 
-<<<<<<< HEAD
-=======
-func (q *queue) claimShards(ctx context.Context) {
-	if q.sf == nil {
-		// TODO: Inspect denylists and whether this worker is capable of leasing
-		// shards.  Note that shards should only be created for SDK-based workers;
-		// if you use the queue for anything else other than step jobs, the worker
-		// cannot lease jobs.  To this point, we should make this opt-in instead of
-		// opt-out to prevent errors.
-		//
-		// For now, you have to provide a shardFinder to lease shards.
-		q.logger.Info().Msg("no shard finder;  skipping shard claiming")
-		return
-	}
-
-	scanTick := q.clock.NewTicker(ShardTickTime)
-	leaseTick := q.clock.NewTicker(ShardLeaseTime / 2)
-
-	// records whether we're leasing
-	var leasing int32
-
-	for {
-		if q.isSequential() {
-			// Sequential workers never lease shards.  They always run in order
-			// on the global partition queue.
-			<-scanTick.Chan()
-			continue
-		}
-
-		select {
-		case <-ctx.Done():
-			// TODO: Remove leases immediately from backing store.
-			scanTick.Stop()
-			leaseTick.Stop()
-			return
-		case <-scanTick.Chan():
-			go func() {
-				if !atomic.CompareAndSwapInt32(&leasing, 0, 1) {
-					// Only one lease can occur at once.
-					q.logger.Debug().Msg("already leasing shards")
-					return
-				}
-
-				// Always reset the leasing op to zero, allowing us to lease again.
-				defer func() { atomic.StoreInt32(&leasing, 0) }()
-
-				// Retry claiming leases until all shards have been taken.  All operations
-				// must succeed, even if it leaves us spinning.  Note that scanShards filters
-				// out unnecessary leases and shards that have already been leased.
-				retry := true
-				n := 0
-				for retry && n < maxShardLeaseAttempts {
-					n++
-					var err error
-					retry, err = q.scanShards(ctx)
-					if err != nil {
-						q.logger.Error().Err(err).Msg("error scanning and leasing shards")
-						return
-					}
-					if retry {
-						<-q.clock.After(time.Duration(rand.Intn(50)) * time.Millisecond)
-					}
-				}
-			}()
-		case <-leaseTick.Chan():
-			// Copy the slice to prevent locking/concurrent access.
-			existingLeases := q.getShardLeases()
-
-			for _, s := range existingLeases {
-				// Attempt to lease all ASAP, even if the backing store is single threaded.
-				go func(ls leasedShard) {
-					nextLeaseID, err := q.renewShardLease(ctx, &ls.Shard, ShardLeaseTime, ls.Lease)
-					if err != nil {
-						q.logger.Error().Err(err).Msg("error renewing shard lease")
-						return
-					}
-					q.logger.Debug().Interface("shard", ls).Msg("renewed shard lease")
-					// Update the lease ID so that we have this stored appropriately for
-					// the next renewal.
-					q.addLeasedShard(ctx, &ls.Shard, *nextLeaseID)
-				}(s)
-			}
-		}
-	}
-}
-
-func (q *queue) scanShards(ctx context.Context) (retry bool, err error) {
-	// TODO: Make instances of *queue register worker information when calling
-	//       Run().
-	//       Fetch this information, and correctly assign workers to shard maps
-	//       based on the distribution of items in the queue here.  This lets
-	//       us oversubscribe appropriately.
-	shardMap, err := q.getShards(ctx)
-	if err != nil {
-		q.logger.Error().Err(err).Msg("error fetching shards")
-		return
-	}
-	shards, err := q.filterShards(ctx, shardMap)
-	if err != nil {
-		q.logger.Error().Err(err).Msg("error filtering shards")
-		return
-	}
-
-	if len(shards) == 0 {
-		return
-	}
-
-	for _, shard := range shards {
-		leaseID, err := q.leaseShard(ctx, shard, ShardLeaseTime, len(shard.Leases))
-		if err == nil {
-			// go q.counter(ctx, "queue_shard_lease_success_total", 1, map[string]any{
-			// 	"shard_name": shard.Name,
-			// })
-			q.addLeasedShard(ctx, shard, *leaseID)
-			q.logger.Debug().Interface("shard", shard).Str("lease_id", leaseID.String()).Msg("leased shard")
-		} else {
-			q.logger.Debug().Interface("shard", shard).Err(err).Msg("failed to lease shard")
-		}
-
-		// go q.counter(ctx, "queue_shard_lease_conflict_total", 1, map[string]any{
-		// 	"shard_name": shard.Name,
-		// })
-
-		switch err {
-		case errShardNotFound:
-			// This is okay;  the shard was removed when trying to lease
-			continue
-		case errShardIndexLeased:
-			// This is okay;  another worker grabbed the lease.  No need to retry
-			// as another worker grabbed this.
-			continue
-		case errShardIndexInvalid:
-			// A lease expired while trying to lease — try again.
-			retry = true
-		default:
-			return true, err
-		}
-	}
-
-	return retry, nil
-}
-
-func (q *queue) addLeasedShard(ctx context.Context, shard *QueueShard, lease ulid.ULID) {
-	for i, n := range q.shardLeases {
-		if n.Shard.Name == shard.Name {
-			// Updated in place.
-			q.shardLeaseLock.Lock()
-			q.shardLeases[i] = leasedShard{
-				Lease: lease,
-				Shard: *shard,
-			}
-			q.shardLeaseLock.Unlock()
-			return
-		}
-	}
-	// Not updated in place, so add to the list and return.
-	q.shardLeaseLock.Lock()
-	q.shardLeases = append(q.shardLeases, leasedShard{
-		Lease: lease,
-		Shard: *shard,
-	})
-	q.shardLeaseLock.Unlock()
-}
-
-// filterShards filters shards during assignment, removing any shards that this worker
-// has already leased;  any shards that have already had their leasing requirements met;
-// and priority shuffles shards to lease in a non-deterministic (but prioritized) order.
-//
-// The returned shards are safe to be leased, and should be attempted in-order.
-func (q *queue) filterShards(ctx context.Context, shards map[string]*QueueShard) ([]*QueueShard, error) {
-	if len(shards) == 0 {
-		return nil, nil
-	}
-
-	// Copy the slice to prevent locking/concurrent access.
-	for _, v := range q.getShardLeases() {
-		delete(shards, v.Shard.Name)
-	}
-
-	weights := []float64{}
-	shuffleIdx := []*QueueShard{}
-	for _, v := range shards {
-		// XXX: Here we can add latency targets, etc.
-
-		validLeases := []ulid.ULID{}
-		for _, l := range v.Leases {
-			if time.UnixMilli(int64(l.Time())).After(q.clock.Now()) {
-				validLeases = append(validLeases, l)
-			}
-		}
-		// Replace leases with the # of valid leases.
-		v.Leases = validLeases
-
-		if len(validLeases) >= int(v.GuaranteedCapacity) {
-			continue
-		}
-
-		weights = append(weights, float64(v.Priority))
-		shuffleIdx = append(shuffleIdx, v)
-	}
-
-	if len(shuffleIdx) == 1 {
-		return shuffleIdx, nil
-	}
-
-	// Reduce the likelihood of all workers attempting to claim shards by
-	// randomly shuffling.  Note that high priority shards will still be
-	// likely to come first with some contention.
-	w := sampleuv.NewWeighted(weights, rnd)
-	result := make([]*QueueShard, len(weights))
-	for n := range result {
-		idx, ok := w.Take()
-		if !ok && len(result) < len(weights)-1 {
-			return result, ErrWeightedSampleRead
-		}
-		result[n] = shuffleIdx[idx]
-	}
-
-	return result, nil
-}
-
->>>>>>> 5bdf252b
 // claimSequentialLease is a process which continually runs while listening to the queue,
 // attempting to claim a lease on sequential processing.  Only one worker is allowed to
 // work on partitions sequentially;  this reduces contention.
