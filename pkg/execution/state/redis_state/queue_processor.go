--- conflicted
+++ resolved
@@ -583,7 +583,7 @@
 
 		if len(peekedAccounts) > 0 {
 			peekedAccount := peekedAccounts[0]
-			partitionKey = q.kg.AccountPartitionIndex(peekedAccount)
+			partitionKey = q.u.kg.AccountPartitionIndex(peekedAccount)
 		}
 	}
 
@@ -1250,11 +1250,7 @@
 	}
 
 	dur := time.Hour * 24
-<<<<<<< HEAD
-	qsize, _ := q.partitionSize(ctx, q.kg.FnQueueSet(p.Queue()), time.Now().Add(dur))
-=======
-	qsize, _ := q.partitionSize(ctx, q.u.kg.QueueIndex(p.Queue()), time.Now().Add(dur))
->>>>>>> 8fabebb8
+	qsize, _ := q.partitionSize(ctx, q.u.kg.FnQueueSet(p.Queue()), time.Now().Add(dur))
 	if qsize > size {
 		size = qsize
 	}
