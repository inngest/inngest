--- conflicted
+++ resolved
@@ -4,11 +4,8 @@
 	"context"
 	"errors"
 	"fmt"
-<<<<<<< HEAD
+	"github.com/inngest/inngest/pkg/enums"
 	"math"
-=======
-	"github.com/inngest/inngest/pkg/enums"
->>>>>>> 001a2789
 	"math/rand"
 	"runtime/debug"
 	"sync"
