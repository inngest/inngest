--- conflicted
+++ resolved
@@ -4,10 +4,7 @@
 	"context"
 	"errors"
 	"fmt"
-<<<<<<< HEAD
-=======
 	"math"
->>>>>>> 4566153a
 	"math/rand"
 	"runtime/debug"
 	"sync"
@@ -16,11 +13,8 @@
 
 	"github.com/inngest/inngest/pkg/enums"
 
-<<<<<<< HEAD
-=======
 	"github.com/google/uuid"
 
->>>>>>> 4566153a
 	"github.com/VividCortex/ewma"
 	osqueue "github.com/inngest/inngest/pkg/execution/queue"
 	"github.com/inngest/inngest/pkg/execution/state"
@@ -420,18 +414,7 @@
 			// XXX: When jobs can have their own cancellation signals, move this into
 			// process itself.
 			processCtx, cancel := context.WithCancel(context.Background())
-<<<<<<< HEAD
-			err := q.process(
-				processCtx,
-				i.P,
-				i.I,
-				i.PCtr,
-				i.S,
-				f,
-			)
-=======
 			err := q.process(processCtx, i.P, i.I, i.G, f)
->>>>>>> 4566153a
 			q.sem.Release(1)
 			metrics.WorkerQueueCapacityCounter(ctx, -1, metrics.CounterOpt{PkgName: pkgName, Tags: map[string]any{"queue_shard": q.primaryQueueShard.Name}})
 			cancel()
@@ -447,21 +430,224 @@
 	}
 }
 
-<<<<<<< HEAD
+func (q *queue) scanPartition(ctx context.Context, partitionKey string, peekLimit int64, peekUntil time.Time, guaranteedCapacity *GuaranteedCapacity, metricShardName string, accountId *uuid.UUID, reportPeekedPartitions *int64) error {
+	// Peek 1s into the future to pull jobs off ahead of time, minimizing 0 latency
+
+	partitions, err := durationWithTags(ctx, q.primaryQueueShard.Name, "partition_peek", q.clock.Now(), func(ctx context.Context) ([]*QueuePartition, error) {
+		return q.partitionPeek(ctx, partitionKey, q.isSequential(), peekUntil, peekLimit, accountId)
+	}, map[string]any{
+		"is_global_partition_peek": fmt.Sprintf("%t", accountId == nil),
+	})
+	if err != nil {
+		return err
+	}
+
+	if reportPeekedPartitions != nil {
+		atomic.AddInt64(reportPeekedPartitions, int64(len(partitions)))
+	}
+
+	eg := errgroup.Group{}
+
+	for _, ptr := range partitions {
+		p := *ptr
+		eg.Go(func() error {
+			if q.capacity() == 0 {
+				// no longer any available workers for partition, so we can skip
+				// work
+				metrics.IncrQueueScanNoCapacityCounter(ctx, metrics.CounterOpt{PkgName: pkgName, Tags: map[string]any{"shard": metricShardName, "queue_shard": q.primaryQueueShard.Name}})
+				return nil
+			}
+			if err := q.processPartition(ctx, &p, 0, guaranteedCapacity, false); err != nil {
+				if err == ErrPartitionNotFound || err == ErrPartitionGarbageCollected {
+					// Another worker grabbed the partition, or the partition was deleted
+					// during the scan by an another worker.
+					// TODO: Increase internal metrics
+					return nil
+				}
+				if !errors.Is(err, context.Canceled) {
+					q.logger.Error().Err(err).Msg("error processing partition")
+				}
+				return err
+			}
+
+			metrics.IncrQueuePartitionProcessedCounter(ctx, metrics.CounterOpt{
+				PkgName: pkgName,
+				Tags:    map[string]any{"shard": metricShardName, "queue_shard": q.primaryQueueShard.Name},
+			})
+			return nil
+		})
+	}
+
+	return eg.Wait()
+}
+
 func (q *queue) scan(ctx context.Context) error {
 	if q.capacity() == 0 {
 		return nil
 	}
 
+	// If there are continuations, process those immediately.
+	if err := q.scanContinuations(ctx); err != nil {
+		return err
+	}
+
 	// Store the shard that we processed, allowing us to eventually pass this
 	// down to the job for stat tracking.
 	var (
-		shard           *QueueShard
-		metricShardName = "<global>" // default global name for metrics in this function
+		guaranteedCapacity *GuaranteedCapacity
+		metricShardName    = "<global>" // default global name for metrics in this function
 	)
 
+	peekUntil := q.clock.Now().Add(PartitionLookahead)
+
+	// If this worker has leased accounts, those take priority 95% of the time.  There's a 5% chance that the
+	// worker still works on the global queue.
+	existingLeases := q.getAccountLeases()
+	if len(existingLeases) > 0 {
+		// Pick a random guaranteed capacity if we leased multiple
+		i := rand.Intn(len(existingLeases))
+		guaranteedCapacity = &existingLeases[i].GuaranteedCapacity
+
+		metrics.IncrQueueScanCounter(ctx,
+			metrics.CounterOpt{
+				PkgName: pkgName,
+				Tags: map[string]any{
+					"kind":        "guaranteed_capacity",
+					"account_id":  guaranteedCapacity.AccountID.String(),
+					"queue_shard": q.primaryQueueShard.Name,
+				},
+			},
+		)
+
+		// Backwards-compatible metrics names
+		metricShardName = "<guaranteed-capacity>:" + guaranteedCapacity.Key()
+
+		// When account is leased, process it
+		partitionKey := q.primaryQueueShard.RedisClient.kg.AccountPartitionIndex(guaranteedCapacity.AccountID)
+		var actualScannedPartitions int64
+
+		err := q.scanPartition(ctx, partitionKey, PartitionPeekMax, peekUntil, guaranteedCapacity, metricShardName, &guaranteedCapacity.AccountID, &actualScannedPartitions)
+		if err != nil {
+			return err
+		}
+
+		metrics.IncrQueuePartitionScannedCounter(ctx,
+			actualScannedPartitions,
+			metrics.CounterOpt{
+				PkgName: pkgName,
+				Tags: map[string]any{
+					"kind":        "guaranteed_capacity",
+					"queue_shard": q.primaryQueueShard.Name,
+				},
+			},
+		)
+
+		return nil
+
+	}
+
+	processAccount := false
+	if q.runMode.Account && (!q.runMode.Partition || rand.Intn(100) <= q.runMode.AccountWeight) {
+		processAccount = true
+	}
+
+	if processAccount {
+		metrics.IncrQueueScanCounter(ctx,
+			metrics.CounterOpt{
+				PkgName: pkgName,
+				Tags: map[string]any{
+					"kind":        "accounts",
+					"queue_shard": q.primaryQueueShard.Name,
+				},
+			},
+		)
+
+		peekedAccounts, err := duration(ctx, q.primaryQueueShard.Name, "account_peek", q.clock.Now(), func(ctx context.Context) ([]uuid.UUID, error) {
+			return q.accountPeek(ctx, q.isSequential(), peekUntil, AccountPeekMax)
+		})
+		if err != nil {
+			return fmt.Errorf("could not peek accounts: %w", err)
+		}
+
+		if len(peekedAccounts) == 0 {
+			return nil
+		}
+
+		// Reduce number of peeked partitions as we're processing multiple accounts in parallel
+		// Note: This is not optimal as some accounts may have fewer partitions than others and
+		// we're leaving capacity on the table. We'll need to find a better way to determine the
+		// optimal peek size in this case.
+		accountPartitionPeekMax := int64(math.Round(float64(PartitionPeekMax / int64(len(peekedAccounts)))))
+
+		var actualScannedPartitions int64
+
+		// Scan and process account partitions in parallel
+		wg := sync.WaitGroup{}
+		for _, account := range peekedAccounts {
+			account := account
+
+			wg.Add(1)
+			go func(account uuid.UUID) {
+				defer wg.Done()
+				partitionKey := q.primaryQueueShard.RedisClient.kg.AccountPartitionIndex(account)
+
+				if err := q.scanPartition(ctx, partitionKey, accountPartitionPeekMax, peekUntil, nil, metricShardName, &account, &actualScannedPartitions); err != nil {
+					q.logger.Error().Err(err).Msg("error processing account partitions")
+				}
+			}(account)
+		}
+
+		wg.Wait()
+
+		metrics.IncrQueuePartitionScannedCounter(ctx,
+			actualScannedPartitions,
+			metrics.CounterOpt{
+				PkgName: pkgName,
+				Tags: map[string]any{
+					"kind":        "accounts",
+					"queue_shard": q.primaryQueueShard.Name,
+				},
+			},
+		)
+
+		return nil
+	}
+
+	metrics.IncrQueueScanCounter(ctx,
+		metrics.CounterOpt{
+			PkgName: pkgName,
+			Tags: map[string]any{
+				"kind":        "partitions",
+				"queue_shard": q.primaryQueueShard.Name,
+			},
+		},
+	)
+
+	// By default, use the global partition
+	partitionKey := q.primaryQueueShard.RedisClient.kg.GlobalPartitionIndex()
+
+	var actualScannedPartitions int64
+	err := q.scanPartition(ctx, partitionKey, PartitionPeekMax, peekUntil, nil, metricShardName, nil, &actualScannedPartitions)
+	if err != nil {
+		return err
+	}
+
+	metrics.IncrQueuePartitionScannedCounter(ctx,
+		actualScannedPartitions,
+		metrics.CounterOpt{
+			PkgName: pkgName,
+			Tags: map[string]any{
+				"kind":        "partitions",
+				"queue_shard": q.primaryQueueShard.Name,
+			},
+		},
+	)
+
+	return nil
+}
+
+func (q *queue) scanContinuations(ctx context.Context) error {
 	eg := errgroup.Group{}
-
 	// If we have continued partitions, process those immediately.
 	q.continuesLock.Lock()
 	for _, c := range q.continues {
@@ -479,7 +665,7 @@
 			}
 
 			// TODO: Continuation metric
-			if err := q.processPartition(ctx, p, cont.count, shard); err != nil {
+			if err := q.processPartition(ctx, p, cont.count, nil, false); err != nil {
 				if err == ErrPartitionNotFound || err == ErrPartitionGarbageCollected {
 					// Another worker grabbed the partition, or the partition was deleted
 					// during the scan by an another worker.
@@ -494,259 +680,27 @@
 
 			metrics.IncrQueuePartitionProcessedCounter(ctx, metrics.CounterOpt{
 				PkgName: pkgName,
-				Tags:    map[string]any{"shard": metricShardName},
 			})
 			return nil
 		})
 	}
 	q.continuesLock.Unlock()
-
-	// By default, use the global partition
-	partitionKey := q.u.kg.GlobalPartitionIndex()
-
-	// If this worker has leased shards, those take priority 95% of the time.  There's a 5% chance that the
-	// worker still works on the global queue.
-	existingLeases := q.getShardLeases()
-
-	if len(existingLeases) > 0 {
-		// Pick a random item between the shards.
-		i := rand.Intn(len(existingLeases))
-		shard = &existingLeases[i].Shard
-		// Use the shard partition
-		partitionKey = q.u.kg.ShardPartitionIndex(shard.Name)
-		metricShardName = "<shard>:" + shard.Name
-	}
-
-=======
-func (q *queue) scanPartition(ctx context.Context, partitionKey string, peekLimit int64, peekUntil time.Time, guaranteedCapacity *GuaranteedCapacity, metricShardName string, accountId *uuid.UUID, reportPeekedPartitions *int64) error {
->>>>>>> 4566153a
-	// Peek 1s into the future to pull jobs off ahead of time, minimizing 0 latency
-
-	partitions, err := durationWithTags(ctx, q.primaryQueueShard.Name, "partition_peek", q.clock.Now(), func(ctx context.Context) ([]*QueuePartition, error) {
-		return q.partitionPeek(ctx, partitionKey, q.isSequential(), peekUntil, peekLimit, accountId)
-	}, map[string]any{
-		"is_global_partition_peek": fmt.Sprintf("%t", accountId == nil),
-	})
-	if err != nil {
-		return err
-	}
-
-<<<<<<< HEAD
-=======
-	if reportPeekedPartitions != nil {
-		atomic.AddInt64(reportPeekedPartitions, int64(len(partitions)))
-	}
-
-	eg := errgroup.Group{}
-
->>>>>>> 4566153a
-	for _, ptr := range partitions {
-		p := *ptr
-		eg.Go(func() error {
-			if q.capacity() == 0 {
-				// no longer any available workers for partition, so we can skip
-				// work
-				metrics.IncrQueueScanNoCapacityCounter(ctx, metrics.CounterOpt{PkgName: pkgName, Tags: map[string]any{"shard": metricShardName, "queue_shard": q.primaryQueueShard.Name}})
-				return nil
-			}
-<<<<<<< HEAD
-
-			// This process is starting from a peek, so pass 0 as the continuation counter - we haven't yet
-			// done a continuation for sequential processing.
-			if err := q.processPartition(ctx, &p, 0, shard); err != nil {
-=======
-			if err := q.processPartition(ctx, &p, guaranteedCapacity, false); err != nil {
->>>>>>> 4566153a
-				if err == ErrPartitionNotFound || err == ErrPartitionGarbageCollected {
-					// Another worker grabbed the partition, or the partition was deleted
-					// during the scan by an another worker.
-					// TODO: Increase internal metrics
-					return nil
-				}
-				if !errors.Is(err, context.Canceled) {
-					q.logger.Error().Err(err).Msg("error processing partition")
-				}
-				return err
-			}
-
-			metrics.IncrQueuePartitionProcessedCounter(ctx, metrics.CounterOpt{
-				PkgName: pkgName,
-				Tags:    map[string]any{"shard": metricShardName, "queue_shard": q.primaryQueueShard.Name},
-			})
-			return nil
-		})
-	}
-
 	return eg.Wait()
 }
 
-func (q *queue) scan(ctx context.Context) error {
-	if q.capacity() == 0 {
-		return nil
-	}
-
-	// Store the shard that we processed, allowing us to eventually pass this
-	// down to the job for stat tracking.
-	var (
-		guaranteedCapacity *GuaranteedCapacity
-		metricShardName    = "<global>" // default global name for metrics in this function
-	)
-
-	peekUntil := q.clock.Now().Add(PartitionLookahead)
-
-	// If this worker has leased accounts, those take priority 95% of the time.  There's a 5% chance that the
-	// worker still works on the global queue.
-	existingLeases := q.getAccountLeases()
-	if len(existingLeases) > 0 {
-		// Pick a random guaranteed capacity if we leased multiple
-		i := rand.Intn(len(existingLeases))
-		guaranteedCapacity = &existingLeases[i].GuaranteedCapacity
-
-		metrics.IncrQueueScanCounter(ctx,
-			metrics.CounterOpt{
-				PkgName: pkgName,
-				Tags: map[string]any{
-					"kind":        "guaranteed_capacity",
-					"account_id":  guaranteedCapacity.AccountID.String(),
-					"queue_shard": q.primaryQueueShard.Name,
-				},
-			},
-		)
-
-		// Backwards-compatible metrics names
-		metricShardName = "<guaranteed-capacity>:" + guaranteedCapacity.Key()
-
-		// When account is leased, process it
-		partitionKey := q.primaryQueueShard.RedisClient.kg.AccountPartitionIndex(guaranteedCapacity.AccountID)
-		var actualScannedPartitions int64
-
-		err := q.scanPartition(ctx, partitionKey, PartitionPeekMax, peekUntil, guaranteedCapacity, metricShardName, &guaranteedCapacity.AccountID, &actualScannedPartitions)
-		if err != nil {
-			return err
-		}
-
-		metrics.IncrQueuePartitionScannedCounter(ctx,
-			actualScannedPartitions,
-			metrics.CounterOpt{
-				PkgName: pkgName,
-				Tags: map[string]any{
-					"kind":        "guaranteed_capacity",
-					"queue_shard": q.primaryQueueShard.Name,
-				},
-			},
-		)
-
-		return nil
-
-	}
-
-	processAccount := false
-	if q.runMode.Account && (!q.runMode.Partition || rand.Intn(100) <= q.runMode.AccountWeight) {
-		processAccount = true
-	}
-
-	if processAccount {
-		metrics.IncrQueueScanCounter(ctx,
-			metrics.CounterOpt{
-				PkgName: pkgName,
-				Tags: map[string]any{
-					"kind":        "accounts",
-					"queue_shard": q.primaryQueueShard.Name,
-				},
-			},
-		)
-
-		peekedAccounts, err := duration(ctx, q.primaryQueueShard.Name, "account_peek", q.clock.Now(), func(ctx context.Context) ([]uuid.UUID, error) {
-			return q.accountPeek(ctx, q.isSequential(), peekUntil, AccountPeekMax)
-		})
-		if err != nil {
-			return fmt.Errorf("could not peek accounts: %w", err)
-		}
-
-		if len(peekedAccounts) == 0 {
-			return nil
-		}
-
-		// Reduce number of peeked partitions as we're processing multiple accounts in parallel
-		// Note: This is not optimal as some accounts may have fewer partitions than others and
-		// we're leaving capacity on the table. We'll need to find a better way to determine the
-		// optimal peek size in this case.
-		accountPartitionPeekMax := int64(math.Round(float64(PartitionPeekMax / int64(len(peekedAccounts)))))
-
-		var actualScannedPartitions int64
-
-		// Scan and process account partitions in parallel
-		wg := sync.WaitGroup{}
-		for _, account := range peekedAccounts {
-			account := account
-
-			wg.Add(1)
-			go func(account uuid.UUID) {
-				defer wg.Done()
-				partitionKey := q.primaryQueueShard.RedisClient.kg.AccountPartitionIndex(account)
-
-				if err := q.scanPartition(ctx, partitionKey, accountPartitionPeekMax, peekUntil, nil, metricShardName, &account, &actualScannedPartitions); err != nil {
-					q.logger.Error().Err(err).Msg("error processing account partitions")
-				}
-			}(account)
-		}
-
-		wg.Wait()
-
-		metrics.IncrQueuePartitionScannedCounter(ctx,
-			actualScannedPartitions,
-			metrics.CounterOpt{
-				PkgName: pkgName,
-				Tags: map[string]any{
-					"kind":        "accounts",
-					"queue_shard": q.primaryQueueShard.Name,
-				},
-			},
-		)
-
-		return nil
-	}
-
-	metrics.IncrQueueScanCounter(ctx,
-		metrics.CounterOpt{
-			PkgName: pkgName,
-			Tags: map[string]any{
-				"kind":        "partitions",
-				"queue_shard": q.primaryQueueShard.Name,
-			},
-		},
-	)
-
-	// By default, use the global partition
-	partitionKey := q.primaryQueueShard.RedisClient.kg.GlobalPartitionIndex()
-
-	var actualScannedPartitions int64
-	err := q.scanPartition(ctx, partitionKey, PartitionPeekMax, peekUntil, nil, metricShardName, nil, &actualScannedPartitions)
-	if err != nil {
-		return err
-	}
-
-	metrics.IncrQueuePartitionScannedCounter(ctx,
-		actualScannedPartitions,
-		metrics.CounterOpt{
-			PkgName: pkgName,
-			Tags: map[string]any{
-				"kind":        "partitions",
-				"queue_shard": q.primaryQueueShard.Name,
-			},
-		},
-	)
-
-	return nil
-}
-
-// NOTE: Shard is only passed as a reference if the partition was peeked from
+// processPartition processes a given partition, peeking jobs from the partition to run.
+//
+// It accepts a uint continuationCount which represents the number of times that the partition
+// has been continued;  this occurs when a job enqueues another job to the same partition and
+// hints that we have more work to do, which lowers inter-step latency on job-per-step execution
+// models.
+//
+// randomOffset allows us to peek jobs out-of-order, and occurs when we hit concurrency key issues
+// such that we can attempt to work on other jobs not blocked by heading concurrency key issues.
+//
+// NOTE: guaranteedCapacity is only passed as a reference if the partition was peeked from
 // a shard.  It exists for accounting and tracking purposes only, eg. to report shard metrics.
-<<<<<<< HEAD
-func (q *queue) processPartition(ctx context.Context, p *QueuePartition, pCtr uint, shard *QueueShard) error {
-=======
-func (q *queue) processPartition(ctx context.Context, p *QueuePartition, guaranteedCapacity *GuaranteedCapacity, randomOffset bool) error {
->>>>>>> 4566153a
+func (q *queue) processPartition(ctx context.Context, p *QueuePartition, continuationCount uint, guaranteedCapacity *GuaranteedCapacity, randomOffset bool) error {
 	// Attempt to lease items.  This checks partition-level concurrency limits
 	//
 	// For optimization, because this is the only thread that can be leasing
@@ -873,16 +827,6 @@
 	parallel := parallelFn || parallelAccount || isSystemFn
 
 	iter := processor{
-<<<<<<< HEAD
-		partition:            p,
-		partitionContinueCtr: pCtr,
-		items:                queue,
-		shard:                shard,
-		queue:                q,
-		denies:               newLeaseDenyList(),
-		staticTime:           q.clock.Now(),
-		parallel:             parallel,
-=======
 		partition:          p,
 		items:              queue,
 		guaranteedCapacity: guaranteedCapacity,
@@ -890,7 +834,6 @@
 		denies:             newLeaseDenyList(),
 		staticTime:         q.clock.Now(),
 		parallel:           parallel,
->>>>>>> 4566153a
 	}
 
 	if processErr := iter.iterate(ctx); processErr != nil {
@@ -916,7 +859,7 @@
 			log.From(ctx).Warn().Err(err).Msg("error requeuieng partition for random peek")
 		}
 
-		return q.processPartition(ctx, p, guaranteedCapacity, true)
+		return q.processPartition(ctx, p, 0, guaranteedCapacity, true)
 	}
 
 	// If we've hit concurrency issues OR we've only hit rate limit issues, re-enqueue the partition
@@ -957,19 +900,14 @@
 	return nil
 }
 
-<<<<<<< HEAD
-// process processes a job within a partition.
 func (q *queue) process(
 	ctx context.Context,
 	p QueuePartition,
-	qi QueueItem,
-	partitionCtr uint, // the number of times the partition has been continued
-	s *QueueShard,
+	continuationCtr uint, // the number of times the partition has been continued
+	qi osqueue.QueueItem,
+	s *GuaranteedCapacity,
 	f osqueue.RunFunc,
 ) error {
-=======
-func (q *queue) process(ctx context.Context, p QueuePartition, qi osqueue.QueueItem, s *GuaranteedCapacity, f osqueue.RunFunc) error {
->>>>>>> 4566153a
 	var err error
 	leaseID := qi.LeaseID
 
@@ -1099,18 +1037,11 @@
 		})
 
 		runInfo := osqueue.RunInfo{
-<<<<<<< HEAD
-			Latency:       latency,
-			SojournDelay:  sojourn,
-			Priority:      p.Priority,
-			ShardName:     "<global>",
-			ContinueCount: partitionCtr,
-=======
 			Latency:        latency,
 			SojournDelay:   sojourn,
 			Priority:       q.ppf(ctx, p),
 			QueueShardName: q.primaryQueueShard.Name,
->>>>>>> 4566153a
+			ContinueCount:  continuationCtr,
 		}
 		if s != nil {
 			runInfo.GuaranteedCapacityKey = s.Name
@@ -1120,7 +1051,7 @@
 		}
 
 		// Call the run func.
-		isContinuation, err := f(jobCtx, runInfo, qi.Data)
+		res, err := f(jobCtx, runInfo, qi.Data)
 		extendLeaseTick.Stop()
 		if err != nil {
 			metrics.IncrQueueItemStatusCounter(ctx, metrics.CounterOpt{
@@ -1135,10 +1066,10 @@
 			Tags:    map[string]any{"status": "completed", "queue_shard": q.primaryQueueShard.Name},
 		})
 
-		if isContinuation {
+		if res.ScheduledImmediateJob {
 			// Add the partition to be continued again.  Note that if we've already
 			// continued beyond the limit this is a noop.
-			q.addContinue(&p, partitionCtr+1)
+			q.addContinue(&p, continuationCtr+1)
 		}
 
 		// Closing this channel prevents the goroutine which extends lease from leaking,
@@ -1426,18 +1357,13 @@
 }
 
 type processor struct {
-<<<<<<< HEAD
-	items     []*QueueItem
-	shard     *QueueShard
-	partition *QueuePartition
-	// partitionContinueCtr is the number of times the partition has currently been continued
-	// already in the chain.
-	partitionContinueCtr uint
-=======
 	partition          *QueuePartition
 	items              []*osqueue.QueueItem
 	guaranteedCapacity *GuaranteedCapacity
->>>>>>> 4566153a
+	// partitionContinueCtr is the number of times the partition has currently been
+	// continued already in the chain.  we must record this such that a partition isn't
+	// forced indefinitely.
+	partitionContinueCtr uint
 
 	// queue is the queue that owns this processor.
 	queue *queue
