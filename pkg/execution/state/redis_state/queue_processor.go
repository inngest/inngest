package redis_state

import (
	"context"
	"errors"
	"fmt"
	"math/rand"
	"runtime/debug"
	"sync"
	"sync/atomic"
	"time"

	"github.com/VividCortex/ewma"
	osqueue "github.com/inngest/inngest/pkg/execution/queue"
	"github.com/inngest/inngest/pkg/execution/state"
	"github.com/inngest/inngest/pkg/inngest/log"
	"github.com/inngest/inngest/pkg/telemetry/metrics"
	"github.com/inngest/inngest/pkg/telemetry/redis_telemetry"
	"github.com/oklog/ulid/v2"
	"golang.org/x/sync/errgroup"
	"golang.org/x/sync/semaphore"
	"gonum.org/v1/gonum/stat/sampleuv"
)

const (
	minWorkersFree = 5
)

var (
	// ShardTickTime is the duration in which we periodically check shards for
	// lease information, etc.
	ShardTickTime = 15 * time.Second
	// ShardLeaseTime is how long shards are leased.
	ShardLeaseTime = 10 * time.Second

	maxShardLeaseAttempts = 10
)

var (
	latencyAvg ewma.MovingAverage
	latencySem *sync.Mutex

	startedAtKey = startedAtCtxKey{}
	sojournKey   = sojournCtxKey{}
	latencyKey   = latencyCtxKey{}

	errProcessNoCapacity   = fmt.Errorf("no capacity")
	errProcessStopIterator = fmt.Errorf("stop iterator")
)

func init() {
	latencyAvg = ewma.NewMovingAverage()
	latencySem = &sync.Mutex{}
}

// startedAtCtxKey is a context key which records when the queue item starts,
// available via context.
type startedAtCtxKey struct{}

// latencyCtxKey is a context key which records when the queue item starts,
// available via context.
type latencyCtxKey struct{}

// sojournCtxKey is a context key which records when the queue item starts,
// available via context.
type sojournCtxKey struct{}

func GetItemStart(ctx context.Context) (time.Time, bool) {
	t, ok := ctx.Value(startedAtKey).(time.Time)
	return t, ok
}

func GetItemSystemLatency(ctx context.Context) (time.Duration, bool) {
	t, ok := ctx.Value(latencyKey).(time.Duration)
	return t, ok
}

func GetItemConcurrencyLatency(ctx context.Context) (time.Duration, bool) {
	t, ok := ctx.Value(sojournKey).(time.Duration)
	return t, ok
}

func (q *queue) Enqueue(ctx context.Context, item osqueue.Item, at time.Time) error {
	// propagate
	if item.Metadata == nil {
		item.Metadata = map[string]string{}
	}

	id := ""
	if item.JobID != nil {
		id = *item.JobID
	}

	var queueName *string
	if name, ok := q.queueKindMapping[item.Kind]; ok {
		queueName = &name
	}
	// item.QueueName takes precedence if not nil
	if item.QueueName != nil {
		queueName = item.QueueName
	}

	metrics.IncrQueueItemStatusCounter(ctx, metrics.CounterOpt{
		PkgName: pkgName,
		Tags: map[string]any{
			"status": "enqueued",
			"kind":   item.Kind,
		},
	})

	qi := QueueItem{
		ID:          id,
		AtMS:        at.UnixMilli(),
		WorkspaceID: item.WorkspaceID,
		FunctionID:  item.Identifier.WorkflowID,
		Data:        item,
		// Only use the queue name if provided by queueKindMapping or set explicitly
		QueueName:  queueName,
		WallTimeMS: at.UnixMilli(),
	}

	// Use the queue item's score, ensuring we process older function runs first
	// (eg. before at)
	next := time.UnixMilli(qi.Score(q.clock.Now()))

	if factor := qi.Data.GetPriorityFactor(); factor != 0 {
		// Ensure we mutate the AtMS time by the given priority factor.
		qi.AtMS -= factor
	}

	_, err := q.EnqueueItem(ctx, qi, next)
	if err != nil {
		return err
	}

	return nil
}

func (q *queue) Run(ctx context.Context, f osqueue.RunFunc) error {
	for i := int32(0); i < q.numWorkers; i++ {
		go q.worker(ctx, f)
	}

	go q.claimShards(ctx)
	go q.claimSequentialLease(ctx)
	go q.runScavenger(ctx)
	go q.runInstrumentation(ctx)

	tick := q.clock.NewTicker(q.pollTick)

	q.logger.Debug().
		Str("poll", q.pollTick.String()).
		Msg("starting queue worker")

LOOP:
	for {
		select {
		case <-ctx.Done():
			// Kill signal
			tick.Stop()
			break LOOP
		case err := <-q.quit:
			// An inner function received an error which was deemed irrecoverable, so
			// we're quitting the queue.
			q.logger.Error().Err(err).Msg("quitting runner internally")
			tick.Stop()
			break LOOP
		case <-tick.Chan():
			if q.capacity() < minWorkersFree {
				// Wait until we have more workers free.  This stops us from
				// claiming a partition to work on a single job, ensuring we
				// have capacity to run at least MinWorkersFree concurrent
				// QueueItems.  This reduces latency of enqueued items when
				// there are lots of enqueued and available jobs.
				continue
			}

			if err := q.scan(ctx); err != nil {
				// On scan errors, halt the worker entirely.
				if !errors.Is(err, context.Canceled) {
					q.logger.Error().Err(err).Msg("error scanning partition pointers")
				}
				break LOOP
			}
		}
	}

	// Wait for all in-progress items to complete.
	q.logger.Info().Msg("queue waiting to quit")
	q.wg.Wait()

	return nil
}

func (q *queue) claimShards(ctx context.Context) {
	if q.sf == nil {
		// TODO: Inspect denylists and whether this worker is capable of leasing
		// shards.  Note that shards should only be created for SDK-based workers;
		// if you use the queue for anything else other than step jobs, the worker
		// cannot lease jobs.  To this point, we should make this opt-in instead of
		// opt-out to prevent errors.
		//
		// For now, you have to provide a shardFinder to lease shards.
		q.logger.Info().Msg("no shard finder;  skipping shard claiming")
		return
	}

	scanTick := q.clock.NewTicker(ShardTickTime)
	leaseTick := q.clock.NewTicker(ShardLeaseTime / 2)

	// records whether we're leasing
	var leasing int32

	for {
		if q.isSequential() {
			// Sequential workers never lease shards.  They always run in order
			// on the global partition queue.
			<-scanTick.Chan()
			continue
		}

		select {
		case <-ctx.Done():
			// TODO: Remove leases immediately from backing store.
			scanTick.Stop()
			leaseTick.Stop()
			return
		case <-scanTick.Chan():
			go func() {
				if !atomic.CompareAndSwapInt32(&leasing, 0, 1) {
					// Only one lease can occur at once.
					q.logger.Debug().Msg("already leasing shards")
					return
				}

				// Always reset the leasing op to zero, allowing us to lease again.
				defer func() { atomic.StoreInt32(&leasing, 0) }()

				// Retry claiming leases until all shards have been taken.  All operations
				// must succeed, even if it leaves us spinning.  Note that scanShards filters
				// out unnecessary leases and shards that have already been leased.
				retry := true
				n := 0
				for retry && n < maxShardLeaseAttempts {
					n++
					var err error
					retry, err = q.scanShards(ctx)
					if err != nil {
						q.logger.Error().Err(err).Msg("error scanning and leasing shards")
						return
					}
					if retry {
						<-q.clock.After(time.Duration(rand.Intn(50)) * time.Millisecond)
					}
				}
			}()
		case <-leaseTick.Chan():
			// Copy the slice to prevent locking/concurrent access.
			existingLeases := q.getShardLeases()

			for _, s := range existingLeases {
				// Attempt to lease all ASAP, even if the backing store is single threaded.
				go func(ls leasedShard) {
					nextLeaseID, err := q.renewShardLease(ctx, &ls.Shard, ShardLeaseTime, ls.Lease)
					if err != nil {
						q.logger.Error().Err(err).Msg("error renewing shard lease")
						return
					}
					q.logger.Debug().Interface("shard", ls).Msg("renewed shard lease")
					// Update the lease ID so that we have this stored appropriately for
					// the next renewal.
					q.addLeasedShard(ctx, &ls.Shard, *nextLeaseID)
				}(s)
			}
		}
	}
}

func (q *queue) scanShards(ctx context.Context) (retry bool, err error) {
	// TODO: Make instances of *queue register worker information when calling
	//       Run().
	//       Fetch this information, and correctly assign workers to shard maps
	//       based on the distribution of items in the queue here.  This lets
	//       us oversubscribe appropriately.
	shardMap, err := q.getShards(ctx)
	if err != nil {
		q.logger.Error().Err(err).Msg("error fetching shards")
		return
	}
	shards, err := q.filterShards(ctx, shardMap)
	if err != nil {
		q.logger.Error().Err(err).Msg("error filtering shards")
		return
	}

	if len(shards) == 0 {
		return
	}

	for _, shard := range shards {
		leaseID, err := q.leaseShard(ctx, shard, ShardLeaseTime, len(shard.Leases))
		if err == nil {
			// go q.counter(ctx, "queue_shard_lease_success_total", 1, map[string]any{
			// 	"shard_name": shard.Name,
			// })
			q.addLeasedShard(ctx, shard, *leaseID)
			q.logger.Debug().Interface("shard", shard).Str("lease_id", leaseID.String()).Msg("leased shard")
		} else {
			q.logger.Debug().Interface("shard", shard).Err(err).Msg("failed to lease shard")
		}

		// go q.counter(ctx, "queue_shard_lease_conflict_total", 1, map[string]any{
		// 	"shard_name": shard.Name,
		// })

		switch err {
		case errShardNotFound:
			// This is okay;  the shard was removed when trying to lease
			continue
		case errShardIndexLeased:
			// This is okay;  another worker grabbed the lease.  No need to retry
			// as another worker grabbed this.
			continue
		case errShardIndexInvalid:
			// A lease expired while trying to lease — try again.
			retry = true
		default:
			return true, err
		}
	}

	return retry, nil
}

func (q *queue) addLeasedShard(ctx context.Context, shard *QueueShard, lease ulid.ULID) {
	for i, n := range q.shardLeases {
		if n.Shard.Name == shard.Name {
			// Updated in place.
			q.shardLeaseLock.Lock()
			q.shardLeases[i] = leasedShard{
				Lease: lease,
				Shard: *shard,
			}
			q.shardLeaseLock.Unlock()
			return
		}
	}
	// Not updated in place, so add to the list and return.
	q.shardLeaseLock.Lock()
	q.shardLeases = append(q.shardLeases, leasedShard{
		Lease: lease,
		Shard: *shard,
	})
	q.shardLeaseLock.Unlock()
}

// filterShards filters shards during assignment, removing any shards that this worker
// has already leased;  any shards that have already had their leasing requirements met;
// and priority shuffles shards to lease in a non-deterministic (but prioritized) order.
//
// The returned shards are safe to be leased, and should be attempted in-order.
func (q *queue) filterShards(ctx context.Context, shards map[string]*QueueShard) ([]*QueueShard, error) {
	if len(shards) == 0 {
		return nil, nil
	}

	// Copy the slice to prevent locking/concurrent access.
	for _, v := range q.getShardLeases() {
		delete(shards, v.Shard.Name)
	}

	weights := []float64{}
	shuffleIdx := []*QueueShard{}
	for _, v := range shards {
		// XXX: Here we can add latency targets, etc.

		validLeases := []ulid.ULID{}
		for _, l := range v.Leases {
			if time.UnixMilli(int64(l.Time())).After(q.clock.Now()) {
				validLeases = append(validLeases, l)
			}
		}
		// Replace leases with the # of valid leases.
		v.Leases = validLeases

		if len(validLeases) >= int(v.GuaranteedCapacity) {
			continue
		}

		weights = append(weights, float64(v.Priority))
		shuffleIdx = append(shuffleIdx, v)
	}

	if len(shuffleIdx) == 1 {
		return shuffleIdx, nil
	}

	// Reduce the likelihood of all workers attempting to claim shards by
	// randomly shuffling.  Note that high priority shards will still be
	// likely to come first with some contention.
	w := sampleuv.NewWeighted(weights, rnd)
	result := make([]*QueueShard, len(weights))
	for n := range result {
		idx, ok := w.Take()
		if !ok && len(result) < len(weights)-1 {
			return result, ErrWeightedSampleRead
		}
		result[n] = shuffleIdx[idx]
	}

	return result, nil
}

// claimSequentialLease is a process which continually runs while listening to the queue,
// attempting to claim a lease on sequential processing.  Only one worker is allowed to
// work on partitions sequentially;  this reduces contention.
func (q *queue) claimSequentialLease(ctx context.Context) {
	// Workers with an allowlist can never claim sequential queues.
	if len(q.allowQueues) > 0 {
		return
	}

	// Attempt to claim the lease immediately.
	leaseID, err := q.ConfigLease(ctx, q.u.kg.Sequential(), ConfigLeaseDuration, q.sequentialLease())
	if err != ErrConfigAlreadyLeased && err != nil {
		q.quit <- err
		return
	}

	q.seqLeaseLock.Lock()
	q.seqLeaseID = leaseID
	q.seqLeaseLock.Unlock()

	tick := q.clock.NewTicker(ConfigLeaseDuration / 3)
	for {
		select {
		case <-ctx.Done():
			tick.Stop()
			return
		case <-tick.Chan():
			leaseID, err := q.ConfigLease(ctx, q.u.kg.Sequential(), ConfigLeaseDuration, q.sequentialLease())
			if err == ErrConfigAlreadyLeased {
				// This is expected; every time there is > 1 runner listening to the
				// queue there will be contention.
				q.seqLeaseLock.Lock()
				q.seqLeaseID = nil
				q.seqLeaseLock.Unlock()
				continue
			}
			if err != nil {
				q.logger.Error().Err(err).Msg("error claiming sequential lease")
				q.seqLeaseLock.Lock()
				q.seqLeaseID = nil
				q.seqLeaseLock.Unlock()
				continue
			}

			q.seqLeaseLock.Lock()
			if q.seqLeaseID == nil {
				// Only track this if we're creating a new lease, not if we're renewing
				// a lease.
				metrics.IncrQueueSequentialLeaseClaimsCounter(ctx, metrics.CounterOpt{PkgName: pkgName})
			}
			q.seqLeaseID = leaseID
			q.seqLeaseLock.Unlock()
		}
	}
}

func (q *queue) runScavenger(ctx context.Context) {
	// Attempt to claim the lease immediately.
	leaseID, err := q.ConfigLease(ctx, q.u.kg.Scavenger(), ConfigLeaseDuration, q.scavengerLease())
	if err != ErrConfigAlreadyLeased && err != nil {
		q.quit <- err
		return
	}

	q.scavengerLeaseLock.Lock()
	q.scavengerLeaseID = leaseID // no-op if not leased
	q.scavengerLeaseLock.Unlock()

	tick := q.clock.NewTicker(ConfigLeaseDuration / 3)
	scavenge := q.clock.NewTicker(30 * time.Second)

	for {
		select {
		case <-ctx.Done():
			tick.Stop()
			scavenge.Stop()
			return
		case <-scavenge.Chan():
			// Scavenge the items
			if q.isScavenger() {
				count, err := q.Scavenge(ctx)
				if err != nil {
					q.logger.Error().Err(err).Msg("error scavenging")
				}
				if count > 0 {
					q.logger.Info().Int("len", count).Msg("scavenged lost jobs")
				}
			}
		case <-tick.Chan():
			// Attempt to re-lease the lock.
			leaseID, err := q.ConfigLease(ctx, q.u.kg.Scavenger(), ConfigLeaseDuration, q.scavengerLease())
			if err == ErrConfigAlreadyLeased {
				// This is expected; every time there is > 1 runner listening to the
				// queue there will be contention.
				q.scavengerLeaseLock.Lock()
				q.scavengerLeaseID = nil
				q.scavengerLeaseLock.Unlock()
				continue
			}
			if err != nil {
				q.logger.Error().Err(err).Msg("error claiming scavenger lease")
				q.scavengerLeaseLock.Lock()
				q.scavengerLeaseID = nil
				q.scavengerLeaseLock.Unlock()
				continue
			}

			q.scavengerLeaseLock.Lock()
			if q.scavengerLeaseID == nil {
				// Only track this if we're creating a new lease, not if we're renewing
				// a lease.
				metrics.IncrQueueSequentialLeaseClaimsCounter(ctx, metrics.CounterOpt{PkgName: pkgName})
			}
			q.scavengerLeaseID = leaseID
			q.scavengerLeaseLock.Unlock()
		}
	}
}

func (q *queue) runInstrumentation(ctx context.Context) {
	ctx = redis_telemetry.WithScope(redis_telemetry.WithOpName(ctx, "Instrument"), redis_telemetry.ScopeQueue)

	leaseID, err := q.ConfigLease(ctx, q.u.kg.Instrumentation(), ConfigLeaseMax, q.instrumentationLease())
	if err != ErrConfigAlreadyLeased && err != nil {
		q.quit <- err
		return
	}

	setLease := func(lease *ulid.ULID) {
		q.instrumentationLeaseLock.Lock()
		defer q.instrumentationLeaseLock.Unlock()
		q.instrumentationLeaseID = lease

		if lease != nil && q.instrumentationLeaseID == nil {
			metrics.IncrInstrumentationLeaseClaimsCounter(ctx, metrics.CounterOpt{PkgName: pkgName})
		}
	}

	setLease(leaseID)

	tick := q.clock.NewTicker(ConfigLeaseMax / 3)
	instr := q.clock.NewTicker(20 * time.Second)

	for {
		select {
		case <-ctx.Done():
			tick.Stop()
			instr.Stop()
			return
		case <-instr.Chan():
			if q.isInstrumentator() {
				if err := q.Instrument(ctx); err != nil {
					q.logger.Error().Err(err).Msg("error running instrumentation")
				}
			}
		case <-tick.Chan():
			metrics.GaugeWorkerQueueCapacity(ctx, int64(q.numWorkers), metrics.GaugeOpt{PkgName: pkgName})

			leaseID, err := q.ConfigLease(ctx, q.u.kg.Instrumentation(), ConfigLeaseMax, q.instrumentationLease())
			if err == ErrConfigAlreadyLeased {
				setLease(nil)
				continue
			}

			if err != nil {
				q.logger.Error().Err(err).Msg("error claiming instrumentation lease")
				setLease(nil)
				continue
			}

			setLease(leaseID)
		}
	}
}

// worker runs a blocking process that listens to items being pushed into the
// worker channel.  This allows us to process an individual item from a queue.
func (q *queue) worker(ctx context.Context, f osqueue.RunFunc) {
	for {
		select {
		case <-ctx.Done():
			return
		case <-q.quit:
			return
		case i := <-q.workers:
			// Create a new context which isn't cancelled by the parent, when quit.
			// XXX: When jobs can have their own cancellation signals, move this into
			// process itself.
			processCtx, cancel := context.WithCancel(context.Background())
			err := q.process(processCtx, i.P, i.I, i.S, f)
			q.sem.Release(1)
			metrics.WorkerQueueCapacityCounter(ctx, -1, metrics.CounterOpt{PkgName: pkgName})
			cancel()
			if err == nil {
				continue
			}

			// We handle the error individually within process, requeueing
			// the item into the queue.  Here, the worker can continue as
			// usual to process the next item.
			q.logger.Error().Err(err).Msg("error processing queue item")
		}
	}
}

func (q *queue) scan(ctx context.Context) error {
	if q.capacity() == 0 {
		return nil
	}

	// Store the shard that we processed, allowing us to eventually pass this
	// down to the job for stat tracking.
	var (
		shard           *QueueShard
		metricShardName = "<global>" // default global name for metrics in this function
	)

	// By default, use the global partition
	partitionKey := q.u.kg.GlobalPartitionIndex()

	// If this worker has leased shards, those take priority 95% of the time.  There's a 5% chance that the
	// worker still works on the global queue.
	existingLeases := q.getShardLeases()

	if len(existingLeases) > 0 {
		// Pick a random item between the shards.
		i := rand.Intn(len(existingLeases))
		shard = &existingLeases[i].Shard
		// Use the shard partition
		partitionKey = q.u.kg.ShardPartitionIndex(shard.Name)
		metricShardName = "<shard>:" + shard.Name
	}

	// Peek 1s into the future to pull jobs off ahead of time, minimizing 0 latency
	partitions, err := duration(ctx, "partition_peek", q.clock.Now(), func(ctx context.Context) ([]*QueuePartition, error) {
		return q.partitionPeek(ctx, partitionKey, q.isSequential(), q.clock.Now().Add(PartitionLookahead), PartitionPeekMax)
	})
	if err != nil {
		return err
	}

	eg := errgroup.Group{}

	for _, ptr := range partitions {
		p := *ptr
		eg.Go(func() error {
			if q.capacity() == 0 {
				// no longer any available workers for partition, so we can skip
				// work
				metrics.IncrQueueScanNoCapacityCounter(ctx, metrics.CounterOpt{PkgName: pkgName})
				return nil
			}
			if err := q.processPartition(ctx, &p, shard); err != nil {
				if err == ErrPartitionNotFound || err == ErrPartitionGarbageCollected {
					// Another worker grabbed the partition, or the partition was deleted
					// during the scan by an another worker.
					// TODO: Increase internal metrics
					return nil
				}
				if !errors.Is(err, context.Canceled) {
					q.logger.Error().Err(err).Msg("error processing partition")
				}
				return err
			}

			metrics.IncrQueuePartitionProcessedCounter(ctx, metrics.CounterOpt{
				PkgName: pkgName,
				Tags:    map[string]any{"shard": metricShardName},
			})
			return nil
		})
	}

	return eg.Wait()
}

// NOTE: Shard is only passed as a reference if the partition was peeked from
// a shard.  It exists for accounting and tracking purposes only, eg. to report shard metrics.
func (q *queue) processPartition(ctx context.Context, p *QueuePartition, shard *QueueShard) error {
	// Attempt to lease items.  This checks partition-level concurrency limits
	//
	// For optimization, because this is the only thread that can be leasing
	// jobs for this partition, we store the partition limit and current count
	// as a variable and iterate in the loop without loading keys from the state
	// store.
	//
	// There's no way to know when queue items finish processing;  we don't
	// store average runtimes for queue items (and we don't know because
	// items are dynamic generators).  This means that we have to delay
	// processing the partition by N seconds, meaning the latency is increased by
	// up to this period for scheduled items behind the concurrency limits.
	_, err := duration(ctx, "partition_lease", q.clock.Now(), func(ctx context.Context) (int, error) {
		_, capacity, err := q.PartitionLease(ctx, p, PartitionLeaseDuration)
		return capacity, err
	})
	if err == ErrPartitionConcurrencyLimit {
		for _, l := range q.lifecycles {
			// Track lifecycles; this function hit a partition limit ahead of
			// even being leased, meaning the function is at max capacity and we skip
			// scanning of jobs altogether.
			if p.FunctionID != nil {
				go l.OnConcurrencyLimitReached(context.WithoutCancel(ctx), *p.FunctionID)
			}
			// else {
			// TODO(cdzombak): lifecycles/metrics for other concurrency scopes
			// https://linear.app/inngest/issue/INN-3246/lifecycles-add-new-lifecycles-for-fn-env-account-concurrency-limits
			// }
		}
		metrics.IncrQueuePartitionConcurrencyLimitCounter(ctx, metrics.CounterOpt{PkgName: pkgName})
		return q.PartitionRequeue(ctx, p, q.clock.Now().Truncate(time.Second).Add(PartitionConcurrencyLimitRequeueExtension), true)
	}
	if err == ErrPartitionAlreadyLeased {
		metrics.IncrQueuePartitionLeaseContentionCounter(ctx, metrics.CounterOpt{PkgName: pkgName})
		return nil
	}
	if err == ErrPartitionNotFound {
		// Another worker must have pocessed this partition between
		// this worker's peek and process.  Increase partition
		// contention metric and continue.  This is unsolvable.
		metrics.IncrPartitionGoneCounter(ctx, metrics.CounterOpt{PkgName: pkgName})
		return nil
	}
	if err != nil {
		return fmt.Errorf("error leasing partition: %w", err)
	}

	begin := q.clock.Now()
	defer func() {
		metrics.HistogramProcessPartitionDuration(ctx, q.clock.Since(begin).Milliseconds(), metrics.HistogramOpt{
			PkgName: pkgName,
		})
	}()

	// Ensure that peek doesn't take longer than the partition lease, to
	// reduce contention.
	peekCtx, cancel := context.WithTimeout(ctx, PartitionLeaseDuration)
	defer cancel()

	// We need to round ourselves up to the nearest second, then add another second
	// to peek for jobs in the next <= 1999 milliseconds.
	//
	// There's a really subtle issue:  if two jobs contend for a pause and are scheduled
	// within 5ms of each other, we fetch them in order but we may process them out of
	// order, depending on how long it takes for the item to pass through the channel
	// to the worker, how long Redis takes to lease the item, etc.
	fetch := q.clock.Now().Truncate(time.Second).Add(PartitionLookahead)

	queue, err := duration(peekCtx, "peek", q.clock.Now(), func(ctx context.Context) ([]*QueueItem, error) {
		peek := q.peekSize(ctx, p)
		// NOTE: would love to instrument this value to see it over time per function but
		// it's likely too high of a cardinality
<<<<<<< HEAD
		go telemetry.HistogramQueuePeekEWMA(ctx, peek, telemetry.HistogramOpt{PkgName: pkgName})
		return q.Peek(peekCtx, p, fetch, peek)
=======
		go metrics.HistogramQueuePeekEWMA(ctx, peek, metrics.HistogramOpt{PkgName: pkgName})
		return q.Peek(peekCtx, p.Queue(), fetch, peek)
>>>>>>> cb307d8d
	})
	if err != nil {
		return err
	}
	metrics.HistogramQueuePeekSize(ctx, int64(len(queue)), metrics.HistogramOpt{PkgName: pkgName})

	// Record the number of partitions we're leasing.
	metrics.IncrQueuePartitionLeasedCounter(ctx, metrics.CounterOpt{PkgName: pkgName})

	// parallel all queue names with internal mappings for now.
	// XXX: Allow parallel partitions for all functions except for fns opting into FIFO
	_, parallel := q.queueKindMapping[p.Queue()]

	iter := processor{
		partition:  p,
		items:      queue,
		shard:      shard,
		queue:      q,
		denies:     newLeaseDenyList(),
		staticTime: q.clock.Now(),
		parallel:   parallel,
	}

	if processErr := iter.iterate(ctx); processErr != nil {
		// Report the eerror.
		q.logger.Error().Err(processErr).Interface("partition", p).Msg("error iterating queue items")
		return processErr

	}

	if err := q.setPeekEWMA(ctx, p.FunctionID, int64(iter.ctrConcurrency+iter.ctrRateLimit)); err != nil {
		log.From(ctx).Warn().Err(err).Msg("error recording concurrency limit for EWMA")
	}

	// If we've hit concurrency issues OR we've only hit rate limit issues, re-enqueue the partition
	// with a force:  ensure that we won't re-scan it until 2 seconds in the future.
	if iter.isRequeuable() {
		for _, l := range q.lifecycles {
			if p.FunctionID != nil {
				go l.OnConcurrencyLimitReached(context.WithoutCancel(ctx), *p.FunctionID)
			}
			// else {
			// TODO(cdzombak): lifecycles/metrics for other concurrency scopes
			// https://linear.app/inngest/issue/INN-3246/lifecycles-add-new-lifecycles-for-fn-env-account-concurrency-limits
			// }
		}

		requeue := PartitionConcurrencyLimitRequeueExtension
		if iter.ctrConcurrency == 0 {
			// This has been throttled only.  Don't requeue so far ahead, otherwise we'll be waiting longer
			// than the minimum throttle.
			//
			// TODO: When we create throttle queues, requeue this appropriately depending on the throttle
			//       period.
			requeue = PartitionThrottleLimitRequeueExtension
		}

		// Requeue this partition as we hit concurrency limits.
<<<<<<< HEAD
		telemetry.IncrQueuePartitionConcurrencyLimitCounter(ctx, telemetry.CounterOpt{PkgName: pkgName})
		return q.PartitionRequeue(ctx, p, q.clock.Now().Truncate(time.Second).Add(requeue), true)
=======
		metrics.IncrQueuePartitionConcurrencyLimitCounter(ctx, metrics.CounterOpt{PkgName: pkgName})
		return q.PartitionRequeue(ctx, p, q.clock.Now().Truncate(time.Second).Add(PartitionConcurrencyLimitRequeueExtension), true)
>>>>>>> cb307d8d
	}

	// XXX: If we haven't been able to lease a single item, ensure we enqueue this
	// for a minimum of 5 seconds.

	// Requeue the partition, which reads the next unleased job or sets a time of
	// 30 seconds.  This is why we have to lease items above, else this may return an item that is
	// about to be leased and processed by the worker.
	_, err = duration(ctx, "partition_requeue", q.clock.Now(), func(ctx context.Context) (any, error) {
		err = q.PartitionRequeue(ctx, p, q.clock.Now().Add(PartitionRequeueExtension), false)
		return nil, err
	})
	if err == ErrPartitionGarbageCollected {
		// Safe;  we're preventing this from wasting cycles in the future.
		return nil
	}
	if err != nil {
		return err
	}
	return nil
}

func (q *queue) process(ctx context.Context, p QueuePartition, qi QueueItem, s *QueueShard, f osqueue.RunFunc) error {
	var err error
	leaseID := qi.LeaseID

	// Allow the main runner to block until this work is done
	q.wg.Add(1)
	defer q.wg.Done()

	// Continually the lease while this job is being processed.
	extendLeaseTick := q.clock.NewTicker(QueueLeaseDuration / 2)
	defer extendLeaseTick.Stop()

	errCh := make(chan error)
	doneCh := make(chan struct{})

	// Continually extend lease in the background while we're working on this job
	go func() {
		for {
			select {
			case <-doneCh:
				return
			case <-extendLeaseTick.Chan():
				if ctx.Err() != nil {
					// Don't extend lease when the ctx is done.
					return
				}
				if leaseID == nil {
					log.From(ctx).Error().Msg("cannot extend lease since lease ID is nil")
					// Don't extend lease since one doesn't exist
					return
				}
				leaseID, err = q.ExtendLease(ctx, p, qi, *leaseID, QueueLeaseDuration)
				if err != nil && err != ErrQueueItemNotFound && errors.Unwrap(err) != context.Canceled {
					// XXX: Increase counter here.
					q.logger.Error().Err(err).Msg("error extending lease")
					errCh <- fmt.Errorf("error extending lease while processing: %w", err)
					return
				}
			}
		}
	}()

	// XXX: Add a max job time here, configurable.
	jobCtx, jobCancel := context.WithCancel(ctx)
	defer jobCancel()
	// Add the job ID to the queue context.  This allows any logic that handles the run function
	// to inspect job IDs, eg. for tracing or logging, without having to thread this down as
	// arguments.
	jobCtx = osqueue.WithJobID(jobCtx, qi.ID)
	// Same with the group ID, if it exists.
	if qi.Data.GroupID != "" {
		jobCtx = state.WithGroupID(jobCtx, qi.Data.GroupID)
	}

	go func() {
		defer func() {
			if r := recover(); r != nil {
				// Always retry this job.
				stack := debug.Stack()
				q.logger.Error().Err(fmt.Errorf("%v", r)).Str("stack", string(stack)).Msg("job panicked")
				errCh <- osqueue.AlwaysRetryError(fmt.Errorf("job panicked: %v", r))
			}
		}()

		// This job may be up to 1999 ms in the future, as explained in processPartition.
		// Just... wait until the job is available.
		delay := time.UnixMilli(qi.AtMS).Sub(q.clock.Now())

		if delay > 0 {
			<-q.clock.After(delay)
			q.logger.Trace().
				Int64("at", qi.AtMS).
				Int64("ms", delay.Milliseconds()).
				Msg("delaying job in memory")
		}

		n := q.clock.Now()

		// Track the sojourn (concurrency) latency.
		var sojourn time.Duration
		if qi.EarliestPeekTime > 0 {
			sojourn = n.Sub(time.UnixMilli(qi.EarliestPeekTime))
		}
		jobCtx = context.WithValue(jobCtx, sojournKey, sojourn)

		// Track the latency on average globally.  Do this in a goroutine so that it doesn't
		// at all delay the job during concurrenty locking contention.
		if qi.WallTimeMS == 0 {
			qi.WallTimeMS = qi.AtMS // backcompat while WallTimeMS isn't valid.
		}
		latency := n.Sub(time.UnixMilli(qi.WallTimeMS)) - sojourn
		jobCtx = context.WithValue(jobCtx, latencyKey, latency)

		// store started at and latency in ctx
		jobCtx = context.WithValue(jobCtx, startedAtKey, n)

		go func() {
			// Update the ewma
			latencySem.Lock()
			latencyAvg.Add(float64(latency))
			metrics.GaugeQueueItemLatencyEWMA(ctx, int64(latencyAvg.Value()/1e6), metrics.GaugeOpt{
				PkgName: pkgName,
				Tags:    map[string]any{"kind": qi.Data.Kind},
			})
			latencySem.Unlock()

			// Set the metrics historgram and gauge, which reports the ewma value.
			metrics.HistogramQueueItemLatency(ctx, latency.Milliseconds(), metrics.HistogramOpt{
				PkgName: pkgName,
			})
		}()

		metrics.IncrQueueItemStatusCounter(ctx, metrics.CounterOpt{
			PkgName: pkgName,
			Tags:    map[string]any{"status": "started"},
		})

		runInfo := osqueue.RunInfo{
			Latency:      latency,
			SojournDelay: sojourn,
			Priority:     q.pf(ctx, p),
			ShardName:    "<global>",
		}
		if s != nil {
			runInfo.ShardName = s.Name
		}

		// Call the run func.
		err := f(jobCtx, runInfo, qi.Data)
		extendLeaseTick.Stop()
		if err != nil {
			metrics.IncrQueueItemStatusCounter(ctx, metrics.CounterOpt{
				PkgName: pkgName,
				Tags:    map[string]any{"status": "errored"},
			})
			errCh <- err
			return
		}
		metrics.IncrQueueItemStatusCounter(ctx, metrics.CounterOpt{
			PkgName: pkgName,
			Tags:    map[string]any{"status": "completed"},
		})

		// Closing this channel prevents the goroutine which extends lease from leaking,
		// and dequeues the job
		close(doneCh)
	}()

	select {
	case err := <-errCh:
		// Job errored or extending lease errored.  Cancel the job ASAP.
		jobCancel()

		if osqueue.ShouldRetry(err, qi.Data.Attempt, qi.Data.GetMaxAttempts()) {
			at := q.backoffFunc(qi.Data.Attempt)

			// Attempt to find any RetryAtSpecifier in the error tree.
			unwrapped := err
			for unwrapped != nil {
				// If the error contains a NextRetryAt method, use that to indicate
				// when we should retry.
				if specifier, ok := unwrapped.(osqueue.RetryAtSpecifier); ok {
					next := specifier.NextRetryAt()
					if next != nil {
						at = *next
					}
					break
				}
				unwrapped = errors.Unwrap(unwrapped)
			}

			if !osqueue.IsAlwaysRetryable(err) {
				qi.Data.Attempt += 1
			}

			qi.AtMS = at.UnixMilli()
			if err := q.Requeue(context.WithoutCancel(ctx), p, qi, at); err != nil {
				q.logger.Error().Err(err).Interface("item", qi).Msg("error requeuing job")
				return err
			}
			if _, ok := err.(osqueue.QuitError); ok {
				q.quit <- err
				return err
			}
			return nil
		}

		// Dequeue this entirely, as this permanently failed.
		// XXX: Increase permanently failed counter here.
		if err := q.Dequeue(context.WithoutCancel(ctx), p, qi); err != nil {
			if err == ErrQueueItemNotFound {
				// Safe. The executor may have dequeued.
				return nil
			}
			return err
		}

		if _, ok := err.(osqueue.QuitError); ok {
			q.logger.Warn().Err(err).Msg("received queue quit error")
			q.quit <- err
			return err
		}

	case <-doneCh:
		if err := q.Dequeue(context.WithoutCancel(ctx), p, qi); err != nil {
			if err == ErrQueueItemNotFound {
				// Safe. The executor may have dequeued.
				return nil
			}
			return err
		}
	}

	return nil
}

// sequentialLease is a helper method for concurrently reading the sequential
// lease ID.
func (q *queue) sequentialLease() *ulid.ULID {
	q.seqLeaseLock.RLock()
	defer q.seqLeaseLock.RUnlock()
	if q.seqLeaseID == nil {
		return nil
	}
	copied := *q.seqLeaseID
	return &copied
}

// instrumentationLease is a helper method for concurrently reading the
// instrumentation lease ID.
func (q *queue) instrumentationLease() *ulid.ULID {
	q.instrumentationLeaseLock.RLock()
	defer q.instrumentationLeaseLock.RUnlock()
	if q.instrumentationLeaseID == nil {
		return nil
	}
	copied := *q.instrumentationLeaseID
	return &copied
}

// scavengerLease is a helper method for concurrently reading the sequential
// lease ID.
func (q *queue) scavengerLease() *ulid.ULID {
	q.scavengerLeaseLock.RLock()
	defer q.scavengerLeaseLock.RUnlock()
	if q.scavengerLeaseID == nil {
		return nil
	}
	copied := *q.scavengerLeaseID
	return &copied
}

func (q *queue) capacity() int64 {
	return int64(q.numWorkers) - atomic.LoadInt64(&q.sem.counter)
}

// peekSize returns the number of items to peek for the queue based on a couple of factors
// 1. EWMA of concurrency limit hits
// 2. configured min, max of peek size range
// 3. worker capacity
func (q *queue) peekSize(ctx context.Context, p *QueuePartition) int64 {
	if p.FunctionID == nil {
		return q.peekMin
	}

	// retrieve the EWMA value
	ewma, err := q.peekEWMA(ctx, *p.FunctionID)
	if err != nil {
		// return the minimum if there's an error
		return q.peekMin
	}

	// set multiplier
	multiplier := q.peekCurrMultiplier
	if multiplier == 0 {
		multiplier = QueuePeekCurrMultiplier
	}

	// set ranges
	pmin := q.peekMin
	if pmin == 0 {
		pmin = QueuePeekMin
	}
	pmax := q.peekMax
	if pmax == 0 {
		pmax = QueuePeekMax
	}

	// calculate size with EWMA and multiplier
	size := ewma * multiplier
	switch {
	case size < pmin:
		size = pmin
	case size > pmax:
		size = pmax
	}

	dur := time.Hour * 24
	qsize, _ := q.partitionSize(ctx, p.zsetKey(q.u.kg), q.clock.Now().Add(dur))
	if qsize > size {
		size = qsize
	}

	// add 10% expecting for some workflow that will finish in the mean time
	cap := int64(float64(q.capacity()) * 1.1)
	if size > cap {
		size = cap
	}

	return size
}

func (q *queue) isSequential() bool {
	l := q.sequentialLease()
	if l == nil {
		return false
	}
	return ulid.Time(l.Time()).After(q.clock.Now())
}

func (q *queue) isScavenger() bool {
	l := q.scavengerLease()
	if l == nil {
		return false
	}
	return ulid.Time(l.Time()).After(q.clock.Now())
}

func (q *queue) isInstrumentator() bool {
	l := q.instrumentationLease()
	if l == nil {
		return false
	}
	return ulid.Time(l.Time()).After(q.clock.Now())
}

// duration is a helper function to record durations of queue operations.
func duration[T any](ctx context.Context, op string, start time.Time, f func(ctx context.Context) (T, error)) (T, error) {
	if start.IsZero() {
		start = time.Now()
	}

	res, err := f(ctx)
	metrics.HistogramQueueOperationDuration(
		ctx,
		time.Since(start).Milliseconds(),
		metrics.HistogramOpt{
			PkgName: pkgName,
			Tags: map[string]any{
				"operation": op,
			},
		},
	)
	return res, err
}

// trackingSemaphore returns a semaphore that tracks closely - but not atomically -
// the total number of items in the semaphore.  This is best effort, and is loosely
// accurate to reduce further contention.
//
// This is only used as an indicator as to whether to scan.
type trackingSemaphore struct {
	*semaphore.Weighted
	counter int64
}

func (t *trackingSemaphore) TryAcquire(n int64) bool {
	if !t.Weighted.TryAcquire(n) {
		return false
	}
	atomic.AddInt64(&t.counter, n)
	return true
}

func (t *trackingSemaphore) Acquire(ctx context.Context, n int64) error {
	if err := t.Weighted.Acquire(ctx, n); err != nil {
		return err
	}
	atomic.AddInt64(&t.counter, n)
	return nil
}

func (t *trackingSemaphore) Release(n int64) {
	t.Weighted.Release(n)
	atomic.AddInt64(&t.counter, -n)
}

type processor struct {
	partition *QueuePartition
	items     []*QueueItem
	shard     *QueueShard

	// queue is the queue that owns this processor.
	queue *queue

	// denies records a denylist as keys hit concurrency and throttling limits.
	// this lets us prevent lease attempts for consecutive keys, as soon as the first
	// key is denied.
	denies *leaseDenies

	// error returned when processing
	err error

	// staticTime is used as the processing time for all items in the queue.
	// We process queue items sequentially, and time progresses linearly as each
	// queue item is processed.  We want to use a static time to prevent out-of-order
	// processing with regards to things like rate limiting;  if we use time.Now(),
	// queue items later in the array may be processed before queue items earlier in
	// the array depending on eg. a rate limit becoming available half way through
	// iteration.
	staticTime time.Time

	// parallel indicates whether the partition's jobs can be processed in parallel.
	// parallel processing breaks best effort fifo but increases throughput.
	parallel bool

	// These flags are used to handle partition rqeueueing.
	ctrSuccess     int32
	ctrConcurrency int32
	ctrRateLimit   int32
}

func (p *processor) iterate(ctx context.Context) error {
	var err error

	eg := errgroup.Group{}
	for _, i := range p.items {
		if p.parallel {
			item := *i
			eg.Go(func() error {
				return p.process(ctx, &item)
			})
			continue
		}

		// non-parallel (sequential fifo) processing.
		if err = p.process(ctx, i); err != nil {
			// always break on the first error;  if processing returns an error we
			// always assume that we stop iterating.
			//
			// we return errors when:
			// * there's no capacity (so dont continue, because FIFO)
			// * we hit fn concurrency limits (so don't continue, because FIFO too)
			// * some other error, which means something went wrong.
			break
		}
	}

	if p.parallel {
		// normalize errors from parallel
		err = eg.Wait()
	}

	if errors.Is(err, errProcessStopIterator) {
		// This is safe;  it's stopping safely but isn't an error.
		return nil
	}
	if errors.Is(err, errProcessNoCapacity) {
		// This is safe;  it's stopping safely but isn't an error.
		return nil
	}

	// someting went wrong.  report the error.
	return err
}

func (p *processor) process(ctx context.Context, item *QueueItem) error {
	// TODO: Create an in-memory mapping of rate limit keys that have been hit,
	//       and don't bother to process if the queue item has a limited key.  This
	//       lessens work done in the queue, as we can `continue` immediately.
	if item.IsLeased(p.queue.clock.Now()) {
		metrics.IncrQueueItemProcessedCounter(ctx, metrics.CounterOpt{
			PkgName: pkgName,
			Tags:    map[string]any{"status": "lease_contention"},
		})
		return nil
	}

	// Cbeck if there's capacity from our local workers atomically prior to leasing our tiems.
	if !p.queue.sem.TryAcquire(1) {
		metrics.IncrQueuePartitionProcessNoCapacityCounter(ctx, metrics.CounterOpt{PkgName: pkgName})
		// Break the entire loop to prevent out of order work.
		return errProcessNoCapacity
	}

	metrics.WorkerQueueCapacityCounter(ctx, 1, metrics.CounterOpt{PkgName: pkgName})

	// Attempt to lease this item before passing this to a worker.  We have to do this
	// synchronously as we need to lease prior to requeueing the partition pointer. If
	// we don't do this here, the workers may not lease the items before calling Peek
	// to re-enqeueu the pointer, which then increases contention - as we requeue a
	// pointer too early.
	//
	// This is safe:  only one process runs scan(), and we guard the total number of
	// available workers with the above semaphore.
	leaseID, err := duration(ctx, "lease", p.queue.clock.Now(), func(ctx context.Context) (*ulid.ULID, error) {
		return p.queue.Lease(ctx, *p.partition, *item, QueueLeaseDuration, p.staticTime, p.denies)
	})

	// NOTE: If this loop ends in an error, we must _always_ release an item from the
	// semaphore to free capacity.  This will happen automatically when the worker
	// finishes processing a queue item on success.
	if err != nil {
		// Continue on and handle the error below.
		p.queue.sem.Release(1)
		metrics.WorkerQueueCapacityCounter(ctx, -1, metrics.CounterOpt{PkgName: pkgName})
	}

	// Check the sojourn delay for this item in the queue. Tracking system latency vs
	// sojourn latency from concurrency is important.
	//
	// Firstly, we check:  does the job store the first peek time?  If so, the
	// delta between now and that time is the sojourn latency.  If not, this is either
	// one of two cases:
	//   - This is a new job in the queue, and we're peeking it for the first time.
	//     Sojourn latency is 0.  Easy.
	//   - We've peeked the queue since adding the job.  At this point, the only
	//     conclusion is that the job wasn't peeked because of concurrency/capacity
	//     issues, so the delta between now - job added is sojourn latency.
	//
	// NOTE: You might see that we use tracking semaphores and the worker itself has
	// a maximum capacity.  We must ALWAYS peek the available capacity in our worker
	// via the above Peek() call so that worker capacity doesn't prevent us from accessing
	// all jobs in a peek.  This would break sojourn latency:  it only works if we know
	// we're quitting early because of concurrency issues in a user's function, NOT because
	// of capacity issues in our system.
	//
	// Anyway, here we set the first peek item to the item's start time if there was a
	// peek since the job was added.
	if p.partition.Last > 0 && p.partition.Last > item.AtMS {
		// Fudge the earliest peek time because we know this wasn't peeked and so
		// the peek time wasn't set;  but, as we were still processing jobs after
		// the job was added this item was concurrency-limited.
		item.EarliestPeekTime = item.AtMS
	}

	// We may return a keyError, which masks the actual error underneath.  If so,
	// grab the cause.
	cause := err
	var key keyError
	if errors.As(err, &key) {
		cause = key.cause
	}

	switch cause {
	case ErrQueueItemThrottled:
		// Here we denylist each throttled key that's been limited here, then ignore
		// any other jobs from being leased as we continue to iterate through the loop.
		// This maintains FIFO ordering amongst all custom concurrency keys.
		p.denies.addThrottled(err)

		p.ctrRateLimit++
		metrics.IncrQueueItemProcessedCounter(ctx, metrics.CounterOpt{
			PkgName: pkgName,
			Tags:    map[string]any{"status": "throttled"},
		})
		return nil
	case ErrPartitionConcurrencyLimit, ErrAccountConcurrencyLimit:
		p.ctrConcurrency++
		// Since the queue is at capacity on a fn or account level, no
		// more jobs in this loop should be worked on - so break.
		//
		// Even if we have capacity for the next job in the loop we do NOT
		// want to claim the job, as this breaks ordering guarantees.  The
		// only safe thing to do when we hit a function or account level
		// concurrency key.
		var status string
		switch cause {
		case ErrPartitionConcurrencyLimit:
			status = "partition_concurrency_limit"
		case ErrAccountConcurrencyLimit:
			status = "account_concurrency_limit"
		}

		metrics.IncrQueueItemProcessedCounter(ctx, metrics.CounterOpt{
			PkgName: pkgName,
			Tags:    map[string]any{"status": status},
		})

		return fmt.Errorf("concurrency hit: %w", errProcessStopIterator)
	case ErrConcurrencyLimitCustomKey:
		p.ctrConcurrency++

		// Custom concurrency keys are different.  Each job may have a different key,
		// so we cannot break the loop in case the next job has a different key and
		// has capacity.
		//
		// Here we denylist each concurrency key that's been limited here, then ignore
		// any other jobs from being leased as we continue to iterate through the loop.
		p.denies.addConcurrency(err)

		metrics.IncrQueueItemProcessedCounter(ctx, metrics.CounterOpt{
			PkgName: pkgName,
			Tags:    map[string]any{"status": "custom_key_concurrency_limit"},
		})
		return nil
	case ErrQueueItemNotFound:
		// This is an okay error.  Move to the next job item.
		p.ctrSuccess++ // count as a success for stats purposes.
		metrics.IncrQueueItemProcessedCounter(ctx, metrics.CounterOpt{
			PkgName: pkgName,
			Tags:    map[string]any{"status": "success"},
		})
		return nil
	case ErrQueueItemAlreadyLeased:
		// This is an okay error.  Move to the next job item.
		p.ctrSuccess++ // count as a success for stats purposes.
		metrics.IncrQueueItemProcessedCounter(ctx, metrics.CounterOpt{
			PkgName: pkgName,
			Tags:    map[string]any{"status": "success"},
		})
		return nil
	}

	// Handle other errors.
	if err != nil {
		p.err = fmt.Errorf("error leasing in process: %w", err)
		metrics.IncrQueueItemProcessedCounter(ctx, metrics.CounterOpt{
			PkgName: pkgName,
			Tags:    map[string]any{"status": "error"},
		})
		return p.err
	}

	// Assign the lease ID and pass this to be handled by the available worker.
	// There should always be capacity on this queue as we track capacity via
	// a semaphore.
	item.LeaseID = leaseID

	// increase success counter.
	p.ctrSuccess++
	metrics.IncrQueueItemProcessedCounter(ctx, metrics.CounterOpt{
		PkgName: pkgName,
		Tags:    map[string]any{"status": "success"},
	})
	p.queue.workers <- processItem{P: *p.partition, I: *item, S: p.shard}
	return nil
}

func (p *processor) isRequeuable() bool {
	// if we have concurrency OR we hit rate limiting/throttling.
	return p.ctrConcurrency > 0 || (p.ctrRateLimit > 0 && p.ctrConcurrency == 0 && p.ctrSuccess == 0)
}<|MERGE_RESOLUTION|>--- conflicted
+++ resolved
@@ -762,13 +762,8 @@
 		peek := q.peekSize(ctx, p)
 		// NOTE: would love to instrument this value to see it over time per function but
 		// it's likely too high of a cardinality
-<<<<<<< HEAD
-		go telemetry.HistogramQueuePeekEWMA(ctx, peek, telemetry.HistogramOpt{PkgName: pkgName})
+		go metrics.HistogramQueuePeekEWMA(ctx, peek, metrics.HistogramOpt{PkgName: pkgName})
 		return q.Peek(peekCtx, p, fetch, peek)
-=======
-		go metrics.HistogramQueuePeekEWMA(ctx, peek, metrics.HistogramOpt{PkgName: pkgName})
-		return q.Peek(peekCtx, p.Queue(), fetch, peek)
->>>>>>> cb307d8d
 	})
 	if err != nil {
 		return err
@@ -827,13 +822,8 @@
 		}
 
 		// Requeue this partition as we hit concurrency limits.
-<<<<<<< HEAD
-		telemetry.IncrQueuePartitionConcurrencyLimitCounter(ctx, telemetry.CounterOpt{PkgName: pkgName})
+		metrics.IncrQueuePartitionConcurrencyLimitCounter(ctx, metrics.CounterOpt{PkgName: pkgName})
 		return q.PartitionRequeue(ctx, p, q.clock.Now().Truncate(time.Second).Add(requeue), true)
-=======
-		metrics.IncrQueuePartitionConcurrencyLimitCounter(ctx, metrics.CounterOpt{PkgName: pkgName})
-		return q.PartitionRequeue(ctx, p, q.clock.Now().Truncate(time.Second).Add(PartitionConcurrencyLimitRequeueExtension), true)
->>>>>>> cb307d8d
 	}
 
 	// XXX: If we haven't been able to lease a single item, ensure we enqueue this
