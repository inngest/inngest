--- conflicted
+++ resolved
@@ -549,13 +549,13 @@
 	_, parallel := q.queueKindMapping[p.Queue()]
 
 	iter := processor{
-		partition:  p,
-		items:      queue,
-		shard:      shard,
-		queue:      q,
-		denies:     newLeaseDenyList(),
-		staticTime: q.clock.Now(),
-		parallel:   parallel,
+		partition:          p,
+		items:              queue,
+		guaranteedCapacity: guaranteedCapacity,
+		queue:              q,
+		denies:             newLeaseDenyList(),
+		staticTime:         q.clock.Now(),
+		parallel:           parallel,
 	}
 
 	if processErr := iter.iterate(ctx); processErr != nil {
@@ -563,16 +563,6 @@
 		q.logger.Error().Err(processErr).Interface("partition", p).Msg("error iterating queue items")
 		return processErr
 
-<<<<<<< HEAD
-		// increase success counter.
-		ctrSuccess++
-		telemetry.IncrQueueItemProcessedCounter(ctx, telemetry.CounterOpt{
-			PkgName: pkgName,
-			Tags:    map[string]any{"status": "success"},
-		})
-		q.workers <- processItem{P: *p, I: *item, G: guaranteedCapacity}
-=======
->>>>>>> 18c7ae99
 	}
 
 	if err := q.setPeekEWMA(ctx, p.FunctionID, int64(iter.ctrConcurrency+iter.ctrRateLimit)); err != nil {
@@ -987,9 +977,9 @@
 }
 
 type processor struct {
-	partition *QueuePartition
-	items     []*QueueItem
-	shard     *QueueShard
+	partition          *QueuePartition
+	items              []*QueueItem
+	guaranteedCapacity *GuaranteedCapacity
 
 	// queue is the queue that owns this processor.
 	queue *queue
@@ -1234,7 +1224,7 @@
 		PkgName: pkgName,
 		Tags:    map[string]any{"status": "success"},
 	})
-	p.queue.workers <- processItem{P: *p.partition, I: *item, S: p.shard}
+	p.queue.workers <- processItem{P: *p.partition, I: *item, G: p.guaranteedCapacity}
 	return nil
 }
 
