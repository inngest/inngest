package redis_state

import (
	"context"
	"errors"
	"fmt"
<<<<<<< HEAD
	"github.com/google/uuid"
	"math"
=======
>>>>>>> e8464d4b
	"math/rand"
	"runtime/debug"
	"sync"
	"sync/atomic"
	"time"

	"github.com/VividCortex/ewma"
	osqueue "github.com/inngest/inngest/pkg/execution/queue"
	"github.com/inngest/inngest/pkg/execution/state"
	"github.com/inngest/inngest/pkg/inngest/log"
	"github.com/inngest/inngest/pkg/telemetry/metrics"
	"github.com/inngest/inngest/pkg/telemetry/redis_telemetry"
	"github.com/oklog/ulid/v2"
	"golang.org/x/sync/errgroup"
	"golang.org/x/sync/semaphore"
)

const (
	minWorkersFree = 5
)

var (
	latencyAvg ewma.MovingAverage
	latencySem *sync.Mutex

	startedAtKey = startedAtCtxKey{}
	sojournKey   = sojournCtxKey{}
	latencyKey   = latencyCtxKey{}

	errProcessNoCapacity   = fmt.Errorf("no capacity")
	errProcessStopIterator = fmt.Errorf("stop iterator")
)

func init() {
	latencyAvg = ewma.NewMovingAverage()
	latencySem = &sync.Mutex{}
}

// startedAtCtxKey is a context key which records when the queue item starts,
// available via context.
type startedAtCtxKey struct{}

// latencyCtxKey is a context key which records when the queue item starts,
// available via context.
type latencyCtxKey struct{}

// sojournCtxKey is a context key which records when the queue item starts,
// available via context.
type sojournCtxKey struct{}

func GetItemStart(ctx context.Context) (time.Time, bool) {
	t, ok := ctx.Value(startedAtKey).(time.Time)
	return t, ok
}

func GetItemSystemLatency(ctx context.Context) (time.Duration, bool) {
	t, ok := ctx.Value(latencyKey).(time.Duration)
	return t, ok
}

func GetItemConcurrencyLatency(ctx context.Context) (time.Duration, bool) {
	t, ok := ctx.Value(sojournKey).(time.Duration)
	return t, ok
}

func (q *queue) Enqueue(ctx context.Context, item osqueue.Item, at time.Time) error {
	// propagate
	if item.Metadata == nil {
		item.Metadata = map[string]string{}
	}

	id := ""
	if item.JobID != nil {
		id = *item.JobID
	}

	var queueName *string
	if name, ok := q.queueKindMapping[item.Kind]; ok {
		queueName = &name
	}
	// item.QueueName takes precedence if not nil
	if item.QueueName != nil {
		queueName = item.QueueName
	}

	metrics.IncrQueueItemStatusCounter(ctx, metrics.CounterOpt{
		PkgName: pkgName,
		Tags: map[string]any{
			"status": "enqueued",
			"kind":   item.Kind,
		},
	})

	qi := QueueItem{
		ID:          id,
		AtMS:        at.UnixMilli(),
		WorkspaceID: item.WorkspaceID,
		FunctionID:  item.Identifier.WorkflowID,
		Data:        item,
		// Only use the queue name if provided by queueKindMapping or set explicitly
		QueueName:  queueName,
		WallTimeMS: at.UnixMilli(),
	}

	// Use the queue item's score, ensuring we process older function runs first
	// (eg. before at)
	next := time.UnixMilli(qi.Score(q.clock.Now()))

	if factor := qi.Data.GetPriorityFactor(); factor != 0 {
		// Ensure we mutate the AtMS time by the given priority factor.
		qi.AtMS -= factor
	}

	_, err := q.EnqueueItem(ctx, qi, next)
	if err != nil {
		return err
	}

	return nil
}

func (q *queue) Run(ctx context.Context, f osqueue.RunFunc) error {
	for i := int32(0); i < q.numWorkers; i++ {
		go q.worker(ctx, f)
	}

	if q.runMode.GuaranteedCapacity {
		go q.claimUnleasedGuaranteedCapacity(ctx, q.guaranteedCapacityScanTickTime, q.guaranteedCapacityLeaseTickTime)
	}

	if q.runMode.Sequential {
		go q.claimSequentialLease(ctx)
	}

	if q.runMode.Scavenger {
		go q.runScavenger(ctx)
	}

	go q.runInstrumentation(ctx)

	if !q.runMode.Partition && !q.runMode.Account {
		return fmt.Errorf("need to specify either partition, account, or both in queue run mode")
	}

	tick := q.clock.NewTicker(q.pollTick)

	q.logger.Debug().
		Str("poll", q.pollTick.String()).
		Msg("starting queue worker")

LOOP:
	for {
		select {
		case <-ctx.Done():
			// Kill signal
			tick.Stop()
			break LOOP
		case err := <-q.quit:
			// An inner function received an error which was deemed irrecoverable, so
			// we're quitting the queue.
			q.logger.Error().Err(err).Msg("quitting runner internally")
			tick.Stop()
			break LOOP
		case <-tick.Chan():
			if q.capacity() < minWorkersFree {
				// Wait until we have more workers free.  This stops us from
				// claiming a partition to work on a single job, ensuring we
				// have capacity to run at least MinWorkersFree concurrent
				// QueueItems.  This reduces latency of enqueued items when
				// there are lots of enqueued and available jobs.
				continue
			}

			if err := q.scan(ctx); err != nil {
				// On scan errors, halt the worker entirely.
				if !errors.Is(err, context.Canceled) {
					q.logger.Error().Err(err).Msg("error scanning partition pointers")
				}
				break LOOP
			}
		}
	}

	// Wait for all in-progress items to complete.
	q.logger.Info().Msg("queue waiting to quit")
	q.wg.Wait()

	return nil
}

// claimSequentialLease is a process which continually runs while listening to the queue,
// attempting to claim a lease on sequential processing.  Only one worker is allowed to
// work on partitions sequentially;  this reduces contention.
func (q *queue) claimSequentialLease(ctx context.Context) {
	// Workers with an allowlist can never claim sequential queues.
	if len(q.allowQueues) > 0 {
		return
	}

	// Attempt to claim the lease immediately.
	leaseID, err := q.ConfigLease(ctx, q.u.kg.Sequential(), ConfigLeaseDuration, q.sequentialLease())
	if err != ErrConfigAlreadyLeased && err != nil {
		q.quit <- err
		return
	}

	q.seqLeaseLock.Lock()
	q.seqLeaseID = leaseID
	q.seqLeaseLock.Unlock()

	tick := q.clock.NewTicker(ConfigLeaseDuration / 3)
	for {
		select {
		case <-ctx.Done():
			tick.Stop()
			return
		case <-tick.Chan():
			leaseID, err := q.ConfigLease(ctx, q.u.kg.Sequential(), ConfigLeaseDuration, q.sequentialLease())
			if err == ErrConfigAlreadyLeased {
				// This is expected; every time there is > 1 runner listening to the
				// queue there will be contention.
				q.seqLeaseLock.Lock()
				q.seqLeaseID = nil
				q.seqLeaseLock.Unlock()
				continue
			}
			if err != nil {
				q.logger.Error().Err(err).Msg("error claiming sequential lease")
				q.seqLeaseLock.Lock()
				q.seqLeaseID = nil
				q.seqLeaseLock.Unlock()
				continue
			}

			q.seqLeaseLock.Lock()
			if q.seqLeaseID == nil {
				// Only track this if we're creating a new lease, not if we're renewing
				// a lease.
				metrics.IncrQueueSequentialLeaseClaimsCounter(ctx, metrics.CounterOpt{PkgName: pkgName})
			}
			q.seqLeaseID = leaseID
			q.seqLeaseLock.Unlock()
		}
	}
}

func (q *queue) runScavenger(ctx context.Context) {
	// Attempt to claim the lease immediately.
	leaseID, err := q.ConfigLease(ctx, q.u.kg.Scavenger(), ConfigLeaseDuration, q.scavengerLease())
	if err != ErrConfigAlreadyLeased && err != nil {
		q.quit <- err
		return
	}

	q.scavengerLeaseLock.Lock()
	q.scavengerLeaseID = leaseID // no-op if not leased
	q.scavengerLeaseLock.Unlock()

	tick := q.clock.NewTicker(ConfigLeaseDuration / 3)
	scavenge := q.clock.NewTicker(30 * time.Second)

	for {
		select {
		case <-ctx.Done():
			tick.Stop()
			scavenge.Stop()
			return
		case <-scavenge.Chan():
			// Scavenge the items
			if q.isScavenger() {
				count, err := q.Scavenge(ctx, ScavengePeekSize)
				if err != nil {
					q.logger.Error().Err(err).Msg("error scavenging")
				}
				if count > 0 {
					q.logger.Info().Int("len", count).Msg("scavenged lost jobs")
				}
			}
		case <-tick.Chan():
			// Attempt to re-lease the lock.
			leaseID, err := q.ConfigLease(ctx, q.u.kg.Scavenger(), ConfigLeaseDuration, q.scavengerLease())
			if err == ErrConfigAlreadyLeased {
				// This is expected; every time there is > 1 runner listening to the
				// queue there will be contention.
				q.scavengerLeaseLock.Lock()
				q.scavengerLeaseID = nil
				q.scavengerLeaseLock.Unlock()
				continue
			}
			if err != nil {
				q.logger.Error().Err(err).Msg("error claiming scavenger lease")
				q.scavengerLeaseLock.Lock()
				q.scavengerLeaseID = nil
				q.scavengerLeaseLock.Unlock()
				continue
			}

			q.scavengerLeaseLock.Lock()
			if q.scavengerLeaseID == nil {
				// Only track this if we're creating a new lease, not if we're renewing
				// a lease.
				metrics.IncrQueueSequentialLeaseClaimsCounter(ctx, metrics.CounterOpt{PkgName: pkgName})
			}
			q.scavengerLeaseID = leaseID
			q.scavengerLeaseLock.Unlock()
		}
	}
}

func (q *queue) runInstrumentation(ctx context.Context) {
	ctx = redis_telemetry.WithScope(redis_telemetry.WithOpName(ctx, "Instrument"), redis_telemetry.ScopeQueue)

	leaseID, err := q.ConfigLease(ctx, q.u.kg.Instrumentation(), ConfigLeaseMax, q.instrumentationLease())
	if err != ErrConfigAlreadyLeased && err != nil {
		q.quit <- err
		return
	}

	setLease := func(lease *ulid.ULID) {
		q.instrumentationLeaseLock.Lock()
		defer q.instrumentationLeaseLock.Unlock()
		q.instrumentationLeaseID = lease

		if lease != nil && q.instrumentationLeaseID == nil {
			metrics.IncrInstrumentationLeaseClaimsCounter(ctx, metrics.CounterOpt{PkgName: pkgName})
		}
	}

	setLease(leaseID)

	tick := q.clock.NewTicker(ConfigLeaseMax / 3)
	instr := q.clock.NewTicker(20 * time.Second)

	for {
		select {
		case <-ctx.Done():
			tick.Stop()
			instr.Stop()
			return
		case <-instr.Chan():
			if q.isInstrumentator() {
				if err := q.Instrument(ctx); err != nil {
					q.logger.Error().Err(err).Msg("error running instrumentation")
				}
			}
		case <-tick.Chan():
			metrics.GaugeWorkerQueueCapacity(ctx, int64(q.numWorkers), metrics.GaugeOpt{PkgName: pkgName})

			leaseID, err := q.ConfigLease(ctx, q.u.kg.Instrumentation(), ConfigLeaseMax, q.instrumentationLease())
			if err == ErrConfigAlreadyLeased {
				setLease(nil)
				continue
			}

			if err != nil {
				q.logger.Error().Err(err).Msg("error claiming instrumentation lease")
				setLease(nil)
				continue
			}

			setLease(leaseID)
		}
	}
}

// worker runs a blocking process that listens to items being pushed into the
// worker channel.  This allows us to process an individual item from a queue.
func (q *queue) worker(ctx context.Context, f osqueue.RunFunc) {
	for {
		select {
		case <-ctx.Done():
			return
		case <-q.quit:
			return
		case i := <-q.workers:
			// Create a new context which isn't cancelled by the parent, when quit.
			// XXX: When jobs can have their own cancellation signals, move this into
			// process itself.
			processCtx, cancel := context.WithCancel(context.Background())
			err := q.process(processCtx, i.P, i.I, i.G, f)
			q.sem.Release(1)
			metrics.WorkerQueueCapacityCounter(ctx, -1, metrics.CounterOpt{PkgName: pkgName})
			cancel()
			if err == nil {
				continue
			}

			// We handle the error individually within process, requeueing
			// the item into the queue.  Here, the worker can continue as
			// usual to process the next item.
			q.logger.Error().Err(err).Msg("error processing queue item")
		}
	}
}

func (q *queue) scanPartition(ctx context.Context, partitionKey string, peekLimit int64, peekUntil time.Time, guaranteedCapacity *GuaranteedCapacity, metricShardName string, accountId *uuid.UUID) error {
	// Peek 1s into the future to pull jobs off ahead of time, minimizing 0 latency
	partitions, err := duration(ctx, "partition_peek", q.clock.Now(), func(ctx context.Context) ([]*QueuePartition, error) {
		return q.partitionPeek(ctx, partitionKey, q.isSequential(), peekUntil, peekLimit, accountId)
	})
	if err != nil {
		return err
	}

	eg := errgroup.Group{}

	for _, ptr := range partitions {
		p := *ptr
		eg.Go(func() error {
			if q.capacity() == 0 {
				// no longer any available workers for partition, so we can skip
				// work
				metrics.IncrQueueScanNoCapacityCounter(ctx, metrics.CounterOpt{PkgName: pkgName})
				return nil
			}
<<<<<<< HEAD
			if err := q.processPartition(ctx, &p, guaranteedCapacity); err != nil {
=======
			if err := q.processPartition(ctx, &p, shard); err != nil {
>>>>>>> e8464d4b
				if err == ErrPartitionNotFound || err == ErrPartitionGarbageCollected {
					// Another worker grabbed the partition, or the partition was deleted
					// during the scan by an another worker.
					// TODO: Increase internal metrics
					return nil
				}
				if !errors.Is(err, context.Canceled) {
					q.logger.Error().Err(err).Msg("error processing partition")
				}
				return err
			}

			metrics.IncrQueuePartitionProcessedCounter(ctx, metrics.CounterOpt{
				PkgName: pkgName,
				Tags:    map[string]any{"shard": metricShardName},
			})
			return nil
		})
	}

	return eg.Wait()
}

func (q *queue) scan(ctx context.Context) error {
	if q.capacity() == 0 {
		return nil
	}

	// Store the shard that we processed, allowing us to eventually pass this
	// down to the job for stat tracking.
	var (
		guaranteedCapacity *GuaranteedCapacity
		metricShardName    = "<global>" // default global name for metrics in this function
	)

	// By default, use the global partition
	partitionKey := q.u.kg.GlobalPartitionIndex()

	peekSize := PartitionPeekMax
	peekUntil := q.clock.Now().Add(PartitionLookahead)

	// If this worker has leased accounts, those take priority 95% of the time.  There's a 5% chance that the
	// worker still works on the global queue.
	existingLeases := q.getAccountLeases()

	if len(existingLeases) > 0 {
		// Pick a random guaranteed capacity if we leased multiple
		i := rand.Intn(len(existingLeases))
		guaranteedCapacity = &existingLeases[i].GuaranteedCapacity

		// Backwards-compatible metrics names
		metricShardName = "<guaranteed-capacity>:" + guaranteedCapacity.Key()

		// When account is leased, process it
		partitionKey = q.u.kg.AccountPartitionIndex(guaranteedCapacity.AccountID)
		return q.scanPartition(ctx, partitionKey, peekSize, peekUntil, guaranteedCapacity, metricShardName, &guaranteedCapacity.AccountID)
	}

	processAccount := false
	if q.runMode.Account && (!q.runMode.Partition || rand.Intn(2) == 1) {
		processAccount = true
	}

	if processAccount {
		peekedAccounts, err := q.accountPeek(ctx, q.isSequential(), peekUntil, AccountPeekMax)
		if err != nil {
			return fmt.Errorf("could not peek accounts: %w", err)
		}

		if len(peekedAccounts) == 0 {
			return nil
		}

		eg := errgroup.Group{}

		// Reduce number of peeked partitions as we're processing multiple accounts in parallel
		// Note: This is not optimal as some accounts may have fewer partitions than others and
		// we're leaving capacity on the table. We'll need to find a better way to determine the
		// optimal peek size in this case.
		peekSize = int64(math.Round(float64(PartitionPeekMax / int64(len(peekedAccounts)))))

		// Scan and process account partitions in parallel
		for _, account := range peekedAccounts {
			account := account
			eg.Go(func() error {
				partitionKey := q.u.kg.AccountPartitionIndex(account)

				return q.scanPartition(ctx, partitionKey, peekSize, peekUntil, nil, metricShardName, &account)
			})
		}

		return eg.Wait()
	}

	return q.scanPartition(ctx, partitionKey, peekSize, peekUntil, nil, metricShardName, nil)
}

// NOTE: Shard is only passed as a reference if the partition was peeked from
// a shard.  It exists for accounting and tracking purposes only, eg. to report shard metrics.
func (q *queue) processPartition(ctx context.Context, p *QueuePartition, guaranteedCapacity *GuaranteedCapacity) error {
	// Attempt to lease items.  This checks partition-level concurrency limits
	//
	// For optimization, because this is the only thread that can be leasing
	// jobs for this partition, we store the partition limit and current count
	// as a variable and iterate in the loop without loading keys from the state
	// store.
	//
	// There's no way to know when queue items finish processing;  we don't
	// store average runtimes for queue items (and we don't know because
	// items are dynamic generators).  This means that we have to delay
	// processing the partition by N seconds, meaning the latency is increased by
	// up to this period for scheduled items behind the concurrency limits.
	_, err := duration(ctx, "partition_lease", q.clock.Now(), func(ctx context.Context) (int, error) {
		_, capacity, err := q.PartitionLease(ctx, p, PartitionLeaseDuration)
		return capacity, err
	})
	if errors.Is(err, ErrPartitionConcurrencyLimit) {
		if p.FunctionID != nil {
			q.lifecycles.OnFnConcurrencyLimitReached(context.WithoutCancel(ctx), *p.FunctionID)
		}
		metrics.IncrQueuePartitionConcurrencyLimitCounter(ctx,
			metrics.CounterOpt{
				PkgName: pkgName,
				Tags:    map[string]any{"kind": "function"},
			},
		)
		return q.PartitionRequeue(ctx, p, q.clock.Now().Truncate(time.Second).Add(PartitionConcurrencyLimitRequeueExtension), true)
	}
	if errors.Is(err, ErrAccountConcurrencyLimit) {
		q.lifecycles.OnAccountConcurrencyLimitReached(context.WithoutCancel(ctx), p.AccountID)
		metrics.IncrQueuePartitionConcurrencyLimitCounter(ctx,
			metrics.CounterOpt{
				PkgName: pkgName,
				Tags:    map[string]any{"kind": "account"},
			},
		)
		return q.PartitionRequeue(ctx, p, q.clock.Now().Truncate(time.Second).Add(PartitionConcurrencyLimitRequeueExtension), true)
	}
	if errors.Is(err, ErrConcurrencyLimitCustomKey) {
		q.lifecycles.OnCustomKeyConcurrencyLimitReached(context.WithoutCancel(ctx), p.ConcurrencyKey)
		metrics.IncrQueuePartitionConcurrencyLimitCounter(ctx,
			metrics.CounterOpt{
				PkgName: pkgName,
				Tags:    map[string]any{"kind": "custom"},
			},
		)
		return q.PartitionRequeue(ctx, p, q.clock.Now().Truncate(time.Second).Add(PartitionConcurrencyLimitRequeueExtension), true)
	}
	if errors.Is(err, ErrPartitionAlreadyLeased) {
		metrics.IncrQueuePartitionLeaseContentionCounter(ctx, metrics.CounterOpt{PkgName: pkgName})
		return nil
	}
	if errors.Is(err, ErrPartitionNotFound) {
		// Another worker must have processed this partition between
		// this worker's peek and process.  Increase partition
		// contention metric and continue.  This is unsolvable.
		metrics.IncrPartitionGoneCounter(ctx, metrics.CounterOpt{PkgName: pkgName})
		return nil
	}
	if err != nil {
		return fmt.Errorf("error leasing partition: %w", err)
	}

	begin := q.clock.Now()
	defer func() {
		metrics.HistogramProcessPartitionDuration(ctx, q.clock.Since(begin).Milliseconds(), metrics.HistogramOpt{
			PkgName: pkgName,
		})
	}()

	// Ensure that peek doesn't take longer than the partition lease, to
	// reduce contention.
	peekCtx, cancel := context.WithTimeout(ctx, PartitionLeaseDuration)
	defer cancel()

	// We need to round ourselves up to the nearest second, then add another second
	// to peek for jobs in the next <= 1999 milliseconds.
	//
	// There's a really subtle issue:  if two jobs contend for a pause and are scheduled
	// within 5ms of each other, we fetch them in order but we may process them out of
	// order, depending on how long it takes for the item to pass through the channel
	// to the worker, how long Redis takes to lease the item, etc.
	fetch := q.clock.Now().Truncate(time.Second).Add(PartitionLookahead)

	queue, err := duration(peekCtx, "peek", q.clock.Now(), func(ctx context.Context) ([]*QueueItem, error) {
		peek := q.peekSize(ctx, p)
		// NOTE: would love to instrument this value to see it over time per function but
		// it's likely too high of a cardinality
		go metrics.HistogramQueuePeekEWMA(ctx, peek, metrics.HistogramOpt{PkgName: pkgName})
		return q.Peek(peekCtx, p, fetch, peek)
	})
	if err != nil {
		return err
	}
	metrics.HistogramQueuePeekSize(ctx, int64(len(queue)), metrics.HistogramOpt{PkgName: pkgName})

	// Record the number of partitions we're leasing.
	metrics.IncrQueuePartitionLeasedCounter(ctx, metrics.CounterOpt{PkgName: pkgName})

	// parallel all queue names with internal mappings for now.
	// XXX: Allow parallel partitions for all functions except for fns opting into FIFO
	_, parallel := q.queueKindMapping[p.Queue()]

	iter := processor{
		partition:          p,
		items:              queue,
		guaranteedCapacity: guaranteedCapacity,
		queue:              q,
		denies:             newLeaseDenyList(),
		staticTime:         q.clock.Now(),
		parallel:           parallel,
	}

	if processErr := iter.iterate(ctx); processErr != nil {
		// Report the eerror.
		q.logger.Error().Err(processErr).Interface("partition", p).Msg("error iterating queue items")
		return processErr

	}

	if err := q.setPeekEWMA(ctx, p.FunctionID, int64(iter.ctrConcurrency+iter.ctrRateLimit)); err != nil {
		log.From(ctx).Warn().Err(err).Msg("error recording concurrency limit for EWMA")
	}

	// If we've hit concurrency issues OR we've only hit rate limit issues, re-enqueue the partition
	// with a force:  ensure that we won't re-scan it until 2 seconds in the future.
	if iter.isRequeuable() {
		requeue := PartitionConcurrencyLimitRequeueExtension
		if iter.ctrConcurrency == 0 {
			// This has been throttled only.  Don't requeue so far ahead, otherwise we'll be waiting longer
			// than the minimum throttle.
			//
			// TODO: When we create throttle queues, requeue this appropriately depending on the throttle
			//       period.
			requeue = PartitionThrottleLimitRequeueExtension
		}

		// Requeue this partition as we hit concurrency limits.
		metrics.IncrQueuePartitionConcurrencyLimitCounter(ctx, metrics.CounterOpt{PkgName: pkgName})
		return q.PartitionRequeue(ctx, p, q.clock.Now().Truncate(time.Second).Add(requeue), true)
	}

	// XXX: If we haven't been able to lease a single item, ensure we enqueue this
	// for a minimum of 5 seconds.

	// Requeue the partition, which reads the next unleased job or sets a time of
	// 30 seconds.  This is why we have to lease items above, else this may return an item that is
	// about to be leased and processed by the worker.
	_, err = duration(ctx, "partition_requeue", q.clock.Now(), func(ctx context.Context) (any, error) {
		err = q.PartitionRequeue(ctx, p, q.clock.Now().Add(PartitionRequeueExtension), false)
		return nil, err
	})
	if err == ErrPartitionGarbageCollected {
		// Safe;  we're preventing this from wasting cycles in the future.
		return nil
	}
	if err != nil {
		return err
	}
	return nil
}

func (q *queue) process(ctx context.Context, p QueuePartition, qi QueueItem, s *GuaranteedCapacity, f osqueue.RunFunc) error {
	var err error
	leaseID := qi.LeaseID

	// Allow the main runner to block until this work is done
	q.wg.Add(1)
	defer q.wg.Done()

	// Continually the lease while this job is being processed.
	extendLeaseTick := q.clock.NewTicker(QueueLeaseDuration / 2)
	defer extendLeaseTick.Stop()

	errCh := make(chan error)
	doneCh := make(chan struct{})

	// Continually extend lease in the background while we're working on this job
	go func() {
		for {
			select {
			case <-doneCh:
				return
			case <-extendLeaseTick.Chan():
				if ctx.Err() != nil {
					// Don't extend lease when the ctx is done.
					return
				}
				if leaseID == nil {
					log.From(ctx).Error().Msg("cannot extend lease since lease ID is nil")
					// Don't extend lease since one doesn't exist
					return
				}
				leaseID, err = q.ExtendLease(ctx, p, qi, *leaseID, QueueLeaseDuration)
				if err != nil && err != ErrQueueItemNotFound && errors.Unwrap(err) != context.Canceled {
					// XXX: Increase counter here.
					q.logger.Error().Err(err).Msg("error extending lease")
					errCh <- fmt.Errorf("error extending lease while processing: %w", err)
					return
				}
			}
		}
	}()

	// XXX: Add a max job time here, configurable.
	jobCtx, jobCancel := context.WithCancel(ctx)
	defer jobCancel()
	// Add the job ID to the queue context.  This allows any logic that handles the run function
	// to inspect job IDs, eg. for tracing or logging, without having to thread this down as
	// arguments.
	jobCtx = osqueue.WithJobID(jobCtx, qi.ID)
	// Same with the group ID, if it exists.
	if qi.Data.GroupID != "" {
		jobCtx = state.WithGroupID(jobCtx, qi.Data.GroupID)
	}

	go func() {
		defer func() {
			if r := recover(); r != nil {
				// Always retry this job.
				stack := debug.Stack()
				q.logger.Error().Err(fmt.Errorf("%v", r)).Str("stack", string(stack)).Msg("job panicked")
				errCh <- osqueue.AlwaysRetryError(fmt.Errorf("job panicked: %v", r))
			}
		}()

		// This job may be up to 1999 ms in the future, as explained in processPartition.
		// Just... wait until the job is available.
		delay := time.UnixMilli(qi.AtMS).Sub(q.clock.Now())

		if delay > 0 {
			<-q.clock.After(delay)
			q.logger.Trace().
				Int64("at", qi.AtMS).
				Int64("ms", delay.Milliseconds()).
				Msg("delaying job in memory")
		}

		n := q.clock.Now()

		// Track the sojourn (concurrency) latency.
		var sojourn time.Duration
		if qi.EarliestPeekTime > 0 {
			sojourn = n.Sub(time.UnixMilli(qi.EarliestPeekTime))
		}
		jobCtx = context.WithValue(jobCtx, sojournKey, sojourn)

		// Track the latency on average globally.  Do this in a goroutine so that it doesn't
		// at all delay the job during concurrenty locking contention.
		if qi.WallTimeMS == 0 {
			qi.WallTimeMS = qi.AtMS // backcompat while WallTimeMS isn't valid.
		}
		latency := n.Sub(time.UnixMilli(qi.WallTimeMS)) - sojourn
		jobCtx = context.WithValue(jobCtx, latencyKey, latency)

		// store started at and latency in ctx
		jobCtx = context.WithValue(jobCtx, startedAtKey, n)

		go func() {
			// Update the ewma
			latencySem.Lock()
			latencyAvg.Add(float64(latency))
			metrics.GaugeQueueItemLatencyEWMA(ctx, int64(latencyAvg.Value()/1e6), metrics.GaugeOpt{
				PkgName: pkgName,
				Tags:    map[string]any{"kind": qi.Data.Kind},
			})
			latencySem.Unlock()

			// Set the metrics historgram and gauge, which reports the ewma value.
			metrics.HistogramQueueItemLatency(ctx, latency.Milliseconds(), metrics.HistogramOpt{
				PkgName: pkgName,
			})
		}()

		metrics.IncrQueueItemStatusCounter(ctx, metrics.CounterOpt{
			PkgName: pkgName,
			Tags:    map[string]any{"status": "started"},
		})

		runInfo := osqueue.RunInfo{
			Latency:      latency,
			SojournDelay: sojourn,
			Priority:     q.pf(ctx, p),
		}
		if s != nil {
			runInfo.GuaranteedCapacityKey = s.Key()
		}

		// Call the run func.
		err := f(jobCtx, runInfo, qi.Data)
		extendLeaseTick.Stop()
		if err != nil {
			metrics.IncrQueueItemStatusCounter(ctx, metrics.CounterOpt{
				PkgName: pkgName,
				Tags:    map[string]any{"status": "errored"},
			})
			errCh <- err
			return
		}
		metrics.IncrQueueItemStatusCounter(ctx, metrics.CounterOpt{
			PkgName: pkgName,
			Tags:    map[string]any{"status": "completed"},
		})

		// Closing this channel prevents the goroutine which extends lease from leaking,
		// and dequeues the job
		close(doneCh)
	}()

	select {
	case err := <-errCh:
		// Job errored or extending lease errored.  Cancel the job ASAP.
		jobCancel()

		if osqueue.ShouldRetry(err, qi.Data.Attempt, qi.Data.GetMaxAttempts()) {
			at := q.backoffFunc(qi.Data.Attempt)

			// Attempt to find any RetryAtSpecifier in the error tree.
			unwrapped := err
			for unwrapped != nil {
				// If the error contains a NextRetryAt method, use that to indicate
				// when we should retry.
				if specifier, ok := unwrapped.(osqueue.RetryAtSpecifier); ok {
					next := specifier.NextRetryAt()
					if next != nil {
						at = *next
					}
					break
				}
				unwrapped = errors.Unwrap(unwrapped)
			}

			if !osqueue.IsAlwaysRetryable(err) {
				qi.Data.Attempt += 1
			}

			qi.AtMS = at.UnixMilli()
			if err := q.Requeue(context.WithoutCancel(ctx), qi, at); err != nil {
				q.logger.Error().Err(err).Interface("item", qi).Msg("error requeuing job")
				return err
			}
			if _, ok := err.(osqueue.QuitError); ok {
				q.quit <- err
				return err
			}
			return nil
		}

		// Dequeue this entirely, as this permanently failed.
		// XXX: Increase permanently failed counter here.
		if err := q.Dequeue(context.WithoutCancel(ctx), p, qi); err != nil {
			if err == ErrQueueItemNotFound {
				// Safe. The executor may have dequeued.
				return nil
			}
			return err
		}

		if _, ok := err.(osqueue.QuitError); ok {
			q.logger.Warn().Err(err).Msg("received queue quit error")
			q.quit <- err
			return err
		}

	case <-doneCh:
		if err := q.Dequeue(context.WithoutCancel(ctx), p, qi); err != nil {
			if err == ErrQueueItemNotFound {
				// Safe. The executor may have dequeued.
				return nil
			}
			return err
		}
	}

	return nil
}

// sequentialLease is a helper method for concurrently reading the sequential
// lease ID.
func (q *queue) sequentialLease() *ulid.ULID {
	q.seqLeaseLock.RLock()
	defer q.seqLeaseLock.RUnlock()
	if q.seqLeaseID == nil {
		return nil
	}
	copied := *q.seqLeaseID
	return &copied
}

// instrumentationLease is a helper method for concurrently reading the
// instrumentation lease ID.
func (q *queue) instrumentationLease() *ulid.ULID {
	q.instrumentationLeaseLock.RLock()
	defer q.instrumentationLeaseLock.RUnlock()
	if q.instrumentationLeaseID == nil {
		return nil
	}
	copied := *q.instrumentationLeaseID
	return &copied
}

// scavengerLease is a helper method for concurrently reading the sequential
// lease ID.
func (q *queue) scavengerLease() *ulid.ULID {
	q.scavengerLeaseLock.RLock()
	defer q.scavengerLeaseLock.RUnlock()
	if q.scavengerLeaseID == nil {
		return nil
	}
	copied := *q.scavengerLeaseID
	return &copied
}

func (q *queue) capacity() int64 {
	return int64(q.numWorkers) - atomic.LoadInt64(&q.sem.counter)
}

// peekSize returns the number of items to peek for the queue based on a couple of factors
// 1. EWMA of concurrency limit hits
// 2. configured min, max of peek size range
// 3. worker capacity
func (q *queue) peekSize(ctx context.Context, p *QueuePartition) int64 {
	if p.FunctionID == nil {
		return q.peekMin
	}

	// retrieve the EWMA value
	ewma, err := q.peekEWMA(ctx, *p.FunctionID)
	if err != nil {
		// return the minimum if there's an error
		return q.peekMin
	}

	// set multiplier
	multiplier := q.peekCurrMultiplier
	if multiplier == 0 {
		multiplier = QueuePeekCurrMultiplier
	}

	// set ranges
	pmin := q.peekMin
	if pmin == 0 {
		pmin = QueuePeekMin
	}
	pmax := q.peekMax
	if pmax == 0 {
		pmax = QueuePeekMax
	}

	// calculate size with EWMA and multiplier
	size := ewma * multiplier
	switch {
	case size < pmin:
		size = pmin
	case size > pmax:
		size = pmax
	}

	dur := time.Hour * 24
	qsize, _ := q.partitionSize(ctx, p.zsetKey(q.u.kg), q.clock.Now().Add(dur))
	if qsize > size {
		size = qsize
	}

	// add 10% expecting for some workflow that will finish in the mean time
	cap := int64(float64(q.capacity()) * 1.1)
	if size > cap {
		size = cap
	}

	return size
}

func (q *queue) isSequential() bool {
	l := q.sequentialLease()
	if l == nil {
		return false
	}
	return ulid.Time(l.Time()).After(q.clock.Now())
}

func (q *queue) isScavenger() bool {
	l := q.scavengerLease()
	if l == nil {
		return false
	}
	return ulid.Time(l.Time()).After(q.clock.Now())
}

func (q *queue) isInstrumentator() bool {
	l := q.instrumentationLease()
	if l == nil {
		return false
	}
	return ulid.Time(l.Time()).After(q.clock.Now())
}

// duration is a helper function to record durations of queue operations.
func duration[T any](ctx context.Context, op string, start time.Time, f func(ctx context.Context) (T, error)) (T, error) {
	if start.IsZero() {
		start = time.Now()
	}

	res, err := f(ctx)
	metrics.HistogramQueueOperationDuration(
		ctx,
		time.Since(start).Milliseconds(),
		metrics.HistogramOpt{
			PkgName: pkgName,
			Tags: map[string]any{
				"operation": op,
			},
		},
	)
	return res, err
}

// trackingSemaphore returns a semaphore that tracks closely - but not atomically -
// the total number of items in the semaphore.  This is best effort, and is loosely
// accurate to reduce further contention.
//
// This is only used as an indicator as to whether to scan.
type trackingSemaphore struct {
	*semaphore.Weighted
	counter int64
}

func (t *trackingSemaphore) TryAcquire(n int64) bool {
	if !t.Weighted.TryAcquire(n) {
		return false
	}
	atomic.AddInt64(&t.counter, n)
	return true
}

func (t *trackingSemaphore) Acquire(ctx context.Context, n int64) error {
	if err := t.Weighted.Acquire(ctx, n); err != nil {
		return err
	}
	atomic.AddInt64(&t.counter, n)
	return nil
}

func (t *trackingSemaphore) Release(n int64) {
	t.Weighted.Release(n)
	atomic.AddInt64(&t.counter, -n)
}

type processor struct {
	partition          *QueuePartition
	items              []*QueueItem
	guaranteedCapacity *GuaranteedCapacity

	// queue is the queue that owns this processor.
	queue *queue

	// denies records a denylist as keys hit concurrency and throttling limits.
	// this lets us prevent lease attempts for consecutive keys, as soon as the first
	// key is denied.
	denies *leaseDenies

	// error returned when processing
	err error

	// staticTime is used as the processing time for all items in the queue.
	// We process queue items sequentially, and time progresses linearly as each
	// queue item is processed.  We want to use a static time to prevent out-of-order
	// processing with regards to things like rate limiting;  if we use time.Now(),
	// queue items later in the array may be processed before queue items earlier in
	// the array depending on eg. a rate limit becoming available half way through
	// iteration.
	staticTime time.Time

	// parallel indicates whether the partition's jobs can be processed in parallel.
	// parallel processing breaks best effort fifo but increases throughput.
	parallel bool

	// These flags are used to handle partition rqeueueing.
	ctrSuccess     int32
	ctrConcurrency int32
	ctrRateLimit   int32
}

func (p *processor) iterate(ctx context.Context) error {
	var err error

	eg := errgroup.Group{}
	for _, i := range p.items {
		if i == nil {
			// THIS SHOULD NEVER HAPPEN. Skip gracefully and log error
			log.From(ctx).Error().Msg("nil queue item in partition")
			continue
		}

		if p.parallel {
			item := *i
			eg.Go(func() error {
				return p.process(ctx, &item)
			})
			continue
		}

		// non-parallel (sequential fifo) processing.
		if err = p.process(ctx, i); err != nil {
			// always break on the first error;  if processing returns an error we
			// always assume that we stop iterating.
			//
			// we return errors when:
			// * there's no capacity (so dont continue, because FIFO)
			// * we hit fn concurrency limits (so don't continue, because FIFO too)
			// * some other error, which means something went wrong.
			break
		}
	}

	if p.parallel {
		// normalize errors from parallel
		err = eg.Wait()
	}

	if errors.Is(err, errProcessStopIterator) {
		// This is safe;  it's stopping safely but isn't an error.
		return nil
	}
	if errors.Is(err, errProcessNoCapacity) {
		// This is safe;  it's stopping safely but isn't an error.
		return nil
	}

	// someting went wrong.  report the error.
	return err
}

func (p *processor) process(ctx context.Context, item *QueueItem) error {
	// TODO: Create an in-memory mapping of rate limit keys that have been hit,
	//       and don't bother to process if the queue item has a limited key.  This
	//       lessens work done in the queue, as we can `continue` immediately.
	if item.IsLeased(p.queue.clock.Now()) {
		metrics.IncrQueueItemProcessedCounter(ctx, metrics.CounterOpt{
			PkgName: pkgName,
			Tags:    map[string]any{"status": "lease_contention"},
		})
		return nil
	}

	// Check if there's capacity from our local workers atomically prior to leasing our items.
	if !p.queue.sem.TryAcquire(1) {
		metrics.IncrQueuePartitionProcessNoCapacityCounter(ctx, metrics.CounterOpt{PkgName: pkgName})
		// Break the entire loop to prevent out of order work.
		return errProcessNoCapacity
	}

	metrics.WorkerQueueCapacityCounter(ctx, 1, metrics.CounterOpt{PkgName: pkgName})

	// Attempt to lease this item before passing this to a worker.  We have to do this
	// synchronously as we need to lease prior to requeueing the partition pointer. If
	// we don't do this here, the workers may not lease the items before calling Peek
	// to re-enqeueu the pointer, which then increases contention - as we requeue a
	// pointer too early.
	//
	// This is safe:  only one process runs scan(), and we guard the total number of
	// available workers with the above semaphore.
	leaseID, err := duration(ctx, "lease", p.queue.clock.Now(), func(ctx context.Context) (*ulid.ULID, error) {
		return p.queue.Lease(ctx, *p.partition, *item, QueueLeaseDuration, p.staticTime, p.denies)
	})

	// NOTE: If this loop ends in an error, we must _always_ release an item from the
	// semaphore to free capacity.  This will happen automatically when the worker
	// finishes processing a queue item on success.
	if err != nil {
		// Continue on and handle the error below.
		p.queue.sem.Release(1)
		metrics.WorkerQueueCapacityCounter(ctx, -1, metrics.CounterOpt{PkgName: pkgName})
	}

	// Check the sojourn delay for this item in the queue. Tracking system latency vs
	// sojourn latency from concurrency is important.
	//
	// Firstly, we check:  does the job store the first peek time?  If so, the
	// delta between now and that time is the sojourn latency.  If not, this is either
	// one of two cases:
	//   - This is a new job in the queue, and we're peeking it for the first time.
	//     Sojourn latency is 0.  Easy.
	//   - We've peeked the queue since adding the job.  At this point, the only
	//     conclusion is that the job wasn't peeked because of concurrency/capacity
	//     issues, so the delta between now - job added is sojourn latency.
	//
	// NOTE: You might see that we use tracking semaphores and the worker itself has
	// a maximum capacity.  We must ALWAYS peek the available capacity in our worker
	// via the above Peek() call so that worker capacity doesn't prevent us from accessing
	// all jobs in a peek.  This would break sojourn latency:  it only works if we know
	// we're quitting early because of concurrency issues in a user's function, NOT because
	// of capacity issues in our system.
	//
	// Anyway, here we set the first peek item to the item's start time if there was a
	// peek since the job was added.
	if p.partition.Last > 0 && p.partition.Last > item.AtMS {
		// Fudge the earliest peek time because we know this wasn't peeked and so
		// the peek time wasn't set;  but, as we were still processing jobs after
		// the job was added this item was concurrency-limited.
		item.EarliestPeekTime = item.AtMS
	}

	// We may return a keyError, which masks the actual error underneath.  If so,
	// grab the cause.
	cause := err
	var key keyError
	if errors.As(err, &key) {
		cause = key.cause
	}

	switch cause {
	case ErrQueueItemThrottled:
		// Here we denylist each throttled key that's been limited here, then ignore
		// any other jobs from being leased as we continue to iterate through the loop.
		// This maintains FIFO ordering amongst all custom concurrency keys.
		p.denies.addThrottled(err)

		p.ctrRateLimit++
		metrics.IncrQueueItemProcessedCounter(ctx, metrics.CounterOpt{
			PkgName: pkgName,
			Tags:    map[string]any{"status": "throttled"},
		})
		return nil
	case ErrPartitionConcurrencyLimit, ErrAccountConcurrencyLimit:
		p.ctrConcurrency++
		// Since the queue is at capacity on a fn or account level, no
		// more jobs in this loop should be worked on - so break.
		//
		// Even if we have capacity for the next job in the loop we do NOT
		// want to claim the job, as this breaks ordering guarantees.  The
		// only safe thing to do when we hit a function or account level
		// concurrency key.
		var status string
		switch cause {
		case ErrPartitionConcurrencyLimit:
			status = "partition_concurrency_limit"
			if p.partition.FunctionID != nil {
				p.queue.lifecycles.OnFnConcurrencyLimitReached(context.WithoutCancel(ctx), *p.partition.FunctionID)
			}
		case ErrAccountConcurrencyLimit:
			status = "account_concurrency_limit"
			p.queue.lifecycles.OnAccountConcurrencyLimitReached(context.WithoutCancel(ctx), p.partition.AccountID)
		}

		metrics.IncrQueueItemProcessedCounter(ctx, metrics.CounterOpt{
			PkgName: pkgName,
			Tags:    map[string]any{"status": status},
		})

		return fmt.Errorf("concurrency hit: %w", errProcessStopIterator)
	case ErrConcurrencyLimitCustomKey:
		p.ctrConcurrency++

		// Custom concurrency keys are different.  Each job may have a different key,
		// so we cannot break the loop in case the next job has a different key and
		// has capacity.
		//
		// Here we denylist each concurrency key that's been limited here, then ignore
		// any other jobs from being leased as we continue to iterate through the loop.
		p.denies.addConcurrency(err)

		p.queue.lifecycles.OnCustomKeyConcurrencyLimitReached(context.WithoutCancel(ctx), p.partition.ConcurrencyKey)

		metrics.IncrQueueItemProcessedCounter(ctx, metrics.CounterOpt{
			PkgName: pkgName,
			Tags:    map[string]any{"status": "custom_key_concurrency_limit"},
		})
		return nil
	case ErrQueueItemNotFound:
		// This is an okay error.  Move to the next job item.
		p.ctrSuccess++ // count as a success for stats purposes.
		metrics.IncrQueueItemProcessedCounter(ctx, metrics.CounterOpt{
			PkgName: pkgName,
			Tags:    map[string]any{"status": "success"},
		})
		return nil
	case ErrQueueItemAlreadyLeased:
		// This is an okay error.  Move to the next job item.
		p.ctrSuccess++ // count as a success for stats purposes.
		metrics.IncrQueueItemProcessedCounter(ctx, metrics.CounterOpt{
			PkgName: pkgName,
			Tags:    map[string]any{"status": "success"},
		})
		return nil
	}

	// Handle other errors.
	if err != nil {
		p.err = fmt.Errorf("error leasing in process: %w", err)
		metrics.IncrQueueItemProcessedCounter(ctx, metrics.CounterOpt{
			PkgName: pkgName,
			Tags:    map[string]any{"status": "error"},
		})
		return p.err
	}

	// Assign the lease ID and pass this to be handled by the available worker.
	// There should always be capacity on this queue as we track capacity via
	// a semaphore.
	item.LeaseID = leaseID

	// increase success counter.
	p.ctrSuccess++
	metrics.IncrQueueItemProcessedCounter(ctx, metrics.CounterOpt{
		PkgName: pkgName,
		Tags:    map[string]any{"status": "success"},
	})
	p.queue.workers <- processItem{P: *p.partition, I: *item, G: p.guaranteedCapacity}
	return nil
}

func (p *processor) isRequeuable() bool {
	// if we have concurrency OR we hit rate limiting/throttling.
	return p.ctrConcurrency > 0 || (p.ctrRateLimit > 0 && p.ctrConcurrency == 0 && p.ctrSuccess == 0)
}<|MERGE_RESOLUTION|>--- conflicted
+++ resolved
@@ -4,11 +4,8 @@
 	"context"
 	"errors"
 	"fmt"
-<<<<<<< HEAD
 	"github.com/google/uuid"
 	"math"
-=======
->>>>>>> e8464d4b
 	"math/rand"
 	"runtime/debug"
 	"sync"
@@ -424,11 +421,7 @@
 				metrics.IncrQueueScanNoCapacityCounter(ctx, metrics.CounterOpt{PkgName: pkgName})
 				return nil
 			}
-<<<<<<< HEAD
 			if err := q.processPartition(ctx, &p, guaranteedCapacity); err != nil {
-=======
-			if err := q.processPartition(ctx, &p, shard); err != nil {
->>>>>>> e8464d4b
 				if err == ErrPartitionNotFound || err == ErrPartitionGarbageCollected {
 					// Another worker grabbed the partition, or the partition was deleted
 					// during the scan by an another worker.
