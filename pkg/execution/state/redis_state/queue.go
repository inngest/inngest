package redis_state

import (
	"context"
	"encoding/json"
	"errors"
	"fmt"
	"math"
	"strconv"
	"strings"
	"sync"
	"sync/atomic"
	"time"
	"unsafe"

	"github.com/VividCortex/ewma"
	"github.com/cespare/xxhash/v2"
	"github.com/google/uuid"
	"github.com/hashicorp/go-multierror"
	"github.com/jonboulle/clockwork"
	"github.com/oklog/ulid/v2"
	"github.com/redis/rueidis"
	"github.com/rs/zerolog"
	"golang.org/x/sync/semaphore"
	"gonum.org/v1/gonum/stat/sampleuv"
	"lukechampine.com/frand"

	"github.com/inngest/inngest/pkg/backoff"
	"github.com/inngest/inngest/pkg/consts"
	"github.com/inngest/inngest/pkg/enums"
	osqueue "github.com/inngest/inngest/pkg/execution/queue"
	"github.com/inngest/inngest/pkg/execution/state"
	"github.com/inngest/inngest/pkg/logger"
	"github.com/inngest/inngest/pkg/telemetry"
	"github.com/inngest/inngest/pkg/telemetry/redis_telemetry"
	"github.com/inngest/inngest/pkg/util"
)

const (
	PartitionSelectionMax = int64(100)
	PartitionPeekMax      = PartitionSelectionMax * 3
	AccountPeekMax        = int64(25)
)

const (
	pkgName = "redis_state.state.execution.inngest"

	// PartitionLeaseDuration dictates how long a worker holds the lease for
	// a partition.  This gives the worker a right to scan all queue items
	// for that partition to schedule the execution of jobs.
	//
	// Right now, this must be short enough to reduce contention but long enough
	// to account for the latency of peeking QueuePeekMax jobs from Redis.
	PartitionLeaseDuration = 4 * time.Second
	// PartitionRequeueExtension is the length of time that we extend a partition's
	// vesting time when requeueing by default.
	PartitionRequeueExtension = 30 * time.Second

	// PartitionConcurrencyLimitRequeueExtension is the length of time that a partition
	// is requeued if there is no global or partition(function) capacity because of
	// concurrency limits.
	//
	// This is short, as there are still functions that are due to run (ie vesting < now),
	// but long enough to reduce thrash.
	//
	// This means that jobs not started because of concurrency limits incur up to this amount
	// of additional latency.
	//
	// NOTE: This must be greater than PartitionLookahead
	// NOTE: This is the maximum latency introduced into concurrnecy limited partitions in the
	//       worst case.
	PartitionConcurrencyLimitRequeueExtension = 30 * time.Second
	PartitionThrottleLimitRequeueExtension    = 2 * time.Second
	PartitionLookahead                        = time.Second

	// default values
	QueuePeekMin            int64 = 300
	QueuePeekMax            int64 = 5000
	QueuePeekCurrMultiplier int64 = 4 // threshold 25%
	QueuePeekEWMALen        int   = 10
	QueueLeaseDuration            = 20 * time.Second
	ConfigLeaseDuration           = 10 * time.Second
	ConfigLeaseMax                = 20 * time.Second

	PriorityMax     uint = 0
	PriorityDefault uint = 5
	PriorityMin     uint = 9

	// FunctionStartScoreBufferTime is the grace period used to compare function start
	// times to edge enqueue times.
	FunctionStartScoreBufferTime = 10 * time.Second

	defaultNumWorkers     = 100
	defaultPollTick       = 10 * time.Millisecond
	defaultIdempotencyTTL = 12 * time.Hour
	defaultConcurrency    = 1000 // TODO: add function to override.

	NoConcurrencyLimit = -1
)

var (
	ErrQueueItemExists               = fmt.Errorf("queue item already exists")
	ErrQueueItemNotFound             = fmt.Errorf("queue item not found")
	ErrQueueItemAlreadyLeased        = fmt.Errorf("queue item already leased")
	ErrQueueItemLeaseMismatch        = fmt.Errorf("item lease does not match")
	ErrQueueItemNotLeased            = fmt.Errorf("queue item is not leased")
	ErrQueuePeekMaxExceedsLimits     = fmt.Errorf("peek exceeded the maximum limit of %d", QueuePeekMax)
	ErrPriorityTooLow                = fmt.Errorf("priority is too low")
	ErrPriorityTooHigh               = fmt.Errorf("priority is too high")
	ErrWeightedSampleRead            = fmt.Errorf("error reading from weighted sample")
	ErrPartitionNotFound             = fmt.Errorf("partition not found")
	ErrPartitionAlreadyLeased        = fmt.Errorf("partition already leased")
	ErrPartitionPeekMaxExceedsLimits = fmt.Errorf("peek exceeded the maximum limit of %d", PartitionPeekMax)
	ErrAccountPeekMaxExceedsLimits   = fmt.Errorf("account peek exceeded the maximum limit of %d", AccountPeekMax)
	ErrPartitionGarbageCollected     = fmt.Errorf("partition garbage collected")
	ErrPartitionPaused               = fmt.Errorf("partition is paused")
	ErrConfigAlreadyLeased           = fmt.Errorf("config scanner already leased")
	ErrConfigLeaseExceedsLimits      = fmt.Errorf("config lease duration exceeds the maximum of %d seconds", int(ConfigLeaseMax.Seconds()))
	ErrPartitionConcurrencyLimit     = fmt.Errorf("at partition concurrency limit")
	ErrAccountConcurrencyLimit       = fmt.Errorf("at account concurrency limit")

	// ErrConcurrencyLimitCustomKey represents a concurrency limit being hit for *some*, but *not all*
	// jobs in a queue, via custom concurrency keys which are evaluated to a specific string.

	ErrConcurrencyLimitCustomKey = fmt.Errorf("at concurrency limit")

	// internal shard errors
	errGuaranteedCapacityNotFound     = fmt.Errorf("guaranteed capacity not found")
	errGuaranteedCapacityIndexLeased  = fmt.Errorf("guaranteed capacity index is already leased")
	errGuaranteedCapacityIndexInvalid = fmt.Errorf("guaranteed capacity lease index is too high (a lease just expired)")
)

var (
	rnd *frandRNG
)

func init() {
	// For weighted shuffles generate a new rand.
	rnd = &frandRNG{RNG: frand.New(), lock: &sync.Mutex{}}
}

type QueueManager interface {
	osqueue.JobQueueReader
	osqueue.Queue

	Dequeue(ctx context.Context, p QueuePartition, i QueueItem) error
	Requeue(ctx context.Context, p QueuePartition, i QueueItem, at time.Time) error
	RequeueByJobID(ctx context.Context, jobID string, at time.Time) error
}

// PriorityFinder returns the priority for a given queue partition.
type PriorityFinder func(ctx context.Context, part QueuePartition) uint

// GuaranteedCapacityFinder returns the given guaranteed capacity for an account ID, or nil if the
// account does not have guaranteed capacity. We use an account ID because each individual
// job AND partition/function lease requires this to be called.
//
// NOTE: This is called frequently:  for every enqueue, lease, partition lease, and so on.
// Expect this to be called tens of thousands of times per second.
type GuaranteedCapacityFinder func(ctx context.Context, accountId uuid.UUID) *GuaranteedCapacity

type QueueOpt func(q *queue)

func WithName(name string) func(q *queue) {
	return func(q *queue) {
		q.name = name
	}
}

func WithQueueLifecycles(l ...QueueLifecycleListener) QueueOpt {
	return func(q *queue) {
		q.lifecycles = l
	}
}

func WithPriorityFinder(pf PriorityFinder) QueueOpt {
	return func(q *queue) {
		q.pf = pf
	}
}

func WithGuaranteedCapacityFinder(sf GuaranteedCapacityFinder) QueueOpt {
	return func(q *queue) {
		q.gcf = sf
	}
}

func WithIdempotencyTTL(t time.Duration) QueueOpt {
	return func(q *queue) {
		q.idempotencyTTL = t
	}
}

// WithIdempotencyTTLFunc returns custom idempotecy durations given a QueueItem.
// This allows customization of the idempotency TTL based off of specific jobs.
func WithIdempotencyTTLFunc(f func(context.Context, QueueItem) time.Duration) QueueOpt {
	return func(q *queue) {
		q.idempotencyTTLFunc = f
	}
}

func WithNumWorkers(n int32) QueueOpt {
	return func(q *queue) {
		q.numWorkers = n
	}
}

func WithPeekSizeRange(min int64, max int64) QueueOpt {
	return func(q *queue) {
		q.peekMin = min
		q.peekMax = max
	}
}

func WithPeekConcurrencyMultiplier(m int64) QueueOpt {
	return func(q *queue) {
		q.peekCurrMultiplier = m
	}
}

func WithPeekEWMALength(l int) QueueOpt {
	return func(q *queue) {
		q.peekEWMALen = l
	}
}

// WithPollTick specifies the interval at which the queue will poll the backing store
// for available partitions.
func WithPollTick(t time.Duration) QueueOpt {
	return func(q *queue) {
		q.pollTick = t
	}
}

func WithQueueItemIndexer(i QueueItemIndexer) QueueOpt {
	return func(q *queue) {
		q.itemIndexer = i
	}
}

<<<<<<< HEAD
// WithAsyncInstrumentation registers all the async instrumentation that needs to happen on
// each instrumentation cycle
// These are mostly gauges for point in time metrics
func WithAsyncInstrumentation() QueueOpt {
	ctx := context.Background()

	return func(q *queue) {
		telemetry.GaugeWorkerQueueCapacity(ctx, telemetry.GaugeOpt{
			PkgName:  pkgName,
			Callback: func(ctx context.Context) (int64, error) { return int64(q.numWorkers), nil },
		})

		telemetry.GaugeGlobalQueuePartitionCount(ctx, telemetry.GaugeOpt{
			PkgName: pkgName,
			Callback: func(ctx context.Context) (int64, error) {
				dur := time.Hour * 24 * 365
				return q.partitionSize(ctx, q.u.kg.GlobalPartitionIndex(), q.clock.Now().Add(dur))
			},
		})

		telemetry.GaugeGlobalQueuePartitionAvailable(ctx, telemetry.GaugeOpt{
			PkgName: pkgName,
			Callback: func(ctx context.Context) (int64, error) {
				return q.partitionSize(ctx, q.u.kg.GlobalPartitionIndex(), q.clock.Now().Add(PartitionLookahead))
			},
		})

		// Shard instrumentations
		guaranteedCapacityMap, err := q.getGuaranteedCapacityMap(ctx)
		if err != nil {
			q.logger.Error().Err(err).Msg("error retrieving guaranteedCapacityMap")
		}

		telemetry.GaugeQueueGuaranteedCapacityCount(ctx, int64(len(guaranteedCapacityMap)), telemetry.GaugeOpt{PkgName: pkgName})
		for _, guaranteedCapacity := range guaranteedCapacityMap {
			tags := map[string]any{"account_id": guaranteedCapacity.AccountID}

			telemetry.GaugeQueueAccountGuaranteedCapacityCount(ctx, telemetry.GaugeOpt{
				PkgName:  pkgName,
				Tags:     tags,
				Callback: func(ctx context.Context) (int64, error) { return int64(guaranteedCapacity.GuaranteedCapacity), nil },
			})
			telemetry.GaugeQueueGuaranteedCapacityLeaseCount(ctx, telemetry.GaugeOpt{
				PkgName:  pkgName,
				Tags:     tags,
				Callback: func(ctx context.Context) (int64, error) { return int64(len(guaranteedCapacity.Leases)), nil },
			})
			telemetry.GaugeQueueGuaranteedCapacityAccountPartitionAvailableCount(ctx, telemetry.GaugeOpt{
				PkgName: pkgName,
				Tags:    tags,
				Callback: func(ctx context.Context) (int64, error) {
					return q.partitionSize(ctx, q.u.kg.AccountPartitionIndex(guaranteedCapacity.AccountID), q.clock.Now().Add(PartitionLookahead))
				},
			})
		}
	}
}

=======
>>>>>>> 04402ed8
// WithDenyQueueNames specifies that the worker cannot select jobs from queue partitions
// within the given list of names.  This means that the worker will never work on jobs
// in the specified queues.
//
// NOTE: If this is set and this worker claims the sequential lease, there is no guarantee
// on latency or fairness in the denied queue partitions.
func WithDenyQueueNames(queues ...string) func(q *queue) {
	return func(q *queue) {
		q.denyQueues = queues
		q.denyQueueMap = make(map[string]*struct{})
		q.denyQueuePrefixes = make(map[string]*struct{})
		for _, i := range queues {
			q.denyQueueMap[i] = &struct{}{}
			// If WithDenyQueueNames includes "user:*", trim the asterisc and use
			// this as a prefix match.
			if strings.HasSuffix(i, "*") {
				q.denyQueuePrefixes[strings.TrimSuffix(i, "*")] = &struct{}{}
			}
		}
	}
}

// WithAllowQueueNames specifies that the worker can only select jobs from queue partitions
// within the given list of names.  This means that the worker will never work on jobs in
// other queues.
func WithAllowQueueNames(queues ...string) func(q *queue) {
	return func(q *queue) {
		q.allowQueues = queues
		q.allowQueueMap = make(map[string]*struct{})
		q.allowQueuePrefixes = make(map[string]*struct{})
		for _, i := range queues {
			q.allowQueueMap[i] = &struct{}{}
			// If WithAllowQueueNames includes "user:*", trim the asterisc and use
			// this as a prefix match.
			if strings.HasSuffix(i, "*") {
				q.allowQueuePrefixes[strings.TrimSuffix(i, "*")] = &struct{}{}
			}
		}
	}
}

// WithKindToQueueMapping maps queue.Item.Kind strings to queue names.  For example,
// when pushing a queue.Item with a kind of PayloadEdge, this job can be mapped to
// a specific queue name here.
//
// The mapping must be provided in terms of item kind to queue name.  If the item
// kind doesn't exist in the mapping the job's queue name will be left nil.  This
// means that the item will be placed in the workflow ID's queue.
func WithKindToQueueMapping(mapping map[string]string) func(q *queue) {
	// XXX: Refactor osqueue.Item and this package to resolve these interfaces
	// and clean up this function.
	return func(q *queue) {
		q.queueKindMapping = mapping
	}
}

func WithLogger(l *zerolog.Logger) func(q *queue) {
	return func(q *queue) {
		q.logger = l
	}
}

// WithCustomConcurrencyKeyGenerator assigns a function that returns concurrency keys
// for a given queue item, eg. a step in a function.
func WithCustomConcurrencyKeyGenerator(f QueueItemConcurrencyKeyGenerator) func(q *queue) {
	return func(q *queue) {
		q.customConcurrencyGen = f
	}
}

// WithConcurrencyLimitGetter assigns a function that returns concurrency limits
// for a given partition.
func WithConcurrencyLimitGetter(f ConcurrencyLimitGetter) func(q *queue) {
	return func(q *queue) {
		q.concurrencyLimitGetter = func(ctx context.Context, p QueuePartition) (acct, fn, custom int) {
			acct, fn, custom = f(ctx, p)
			// Always clip limits for accounts to impose _some_ limit.
			if acct <= 0 {
				acct = consts.DefaultConcurrencyLimit
			}
			return acct, fn, custom
		}
	}
}

// WithConcurrencyLimitGetter assigns a function that returns concurrency limits
// for a given partition.
func WithSystemConcurrencyLimitGetter(f SystemConcurrencyLimitGetter) func(q *queue) {
	return func(q *queue) {
		q.systemConcurrencyLimitGetter = f
	}
}

func WithBackoffFunc(f backoff.BackoffFunc) func(q *queue) {
	return func(q *queue) {
		q.backoffFunc = f
	}
}

func WithRunMode(m QueueRunMode) func(q *queue) {
	return func(q *queue) {
		q.runMode = m
	}
}

// WithClock allows replacing the queue's default (real) clock by a mock, for testing.
func WithClock(c clockwork.Clock) func(q *queue) {
	return func(q *queue) {
		q.clock = c
	}
}

// QueueItemConcurrencyKeyGenerator returns concurrenc keys given a queue item to limits.
//
// Each queue item can have its own concurrency keys.  For example, you can define
// concurrency limits for steps within a function.  This ensures that there will never be
// more than N concurrent items running at once.
type QueueItemConcurrencyKeyGenerator func(ctx context.Context, i QueueItem) []state.CustomConcurrency

// ConcurrencyLimitGetter returns the fn, account, and custom limits for a given partition.
type ConcurrencyLimitGetter func(ctx context.Context, p QueuePartition) (fn, acct, custom int)

// SystemConcurrencyLimitGetter returns the concurrency limits for a given system partition.
type SystemConcurrencyLimitGetter func(ctx context.Context, p QueuePartition) int

func NewQueue(u *QueueClient, opts ...QueueOpt) *queue {
	q := &queue{
		u: u,
		pf: func(_ context.Context, _ QueuePartition) uint {
			return PriorityDefault
		},
<<<<<<< HEAD
		runMode: QueueRunMode{
			Sequential:         true,
			Scavenger:          true,
			Partition:          true,
			Account:            true,
			GuaranteedCapacity: true,
		},
		numWorkers:         defaultNumWorkers,
		wg:                 &sync.WaitGroup{},
		seqLeaseLock:       &sync.RWMutex{},
		scavengerLeaseLock: &sync.RWMutex{},
		pollTick:           defaultPollTick,
		idempotencyTTL:     defaultIdempotencyTTL,
		queueKindMapping:   make(map[string]string),
		logger:             logger.From(context.Background()),
=======
		numWorkers:               defaultNumWorkers,
		wg:                       &sync.WaitGroup{},
		seqLeaseLock:             &sync.RWMutex{},
		scavengerLeaseLock:       &sync.RWMutex{},
		instrumentationLeaseLock: &sync.RWMutex{},
		pollTick:                 defaultPollTick,
		idempotencyTTL:           defaultIdempotencyTTL,
		queueKindMapping:         make(map[string]string),
		logger:                   logger.From(context.Background()),
>>>>>>> 04402ed8
		concurrencyLimitGetter: func(ctx context.Context, p QueuePartition) (account, fn, custom int) {
			def := defaultConcurrency
			if p.ConcurrencyLimit > 0 {
				def = p.ConcurrencyLimit
			}
			// Use the defaults, and add no concurrency limits to custom keys.
			account, fn, custom = def, def, -1
			if p.ConcurrencyKey == "" {
				custom = NoConcurrencyLimit
			}
			return account, fn, custom
		},
		systemConcurrencyLimitGetter: func(ctx context.Context, p QueuePartition) int {
			def := defaultConcurrency
			if p.ConcurrencyLimit > 0 {
				def = p.ConcurrencyLimit
			}
			return def
		},
		customConcurrencyGen: func(ctx context.Context, item QueueItem) []state.CustomConcurrency {
			// Use whatever's in the queue item by default
			return item.Data.GetConcurrencyKeys()
		},
		itemIndexer:                     QueueItemIndexerFunc,
		backoffFunc:                     backoff.DefaultBackoff,
		accountLeases:                   []leasedAccount{},
		accountLeaseLock:                &sync.Mutex{},
		guaranteedCapacityScanTickTime:  GuaranteedCapacityTickTime,
		guaranteedCapacityLeaseTickTime: AccountLeaseTime,
		clock:                           clockwork.NewRealClock(),
	}

	for _, opt := range opts {
		opt(q)
	}

	q.sem = &trackingSemaphore{Weighted: semaphore.NewWeighted(int64(q.numWorkers))}
	q.workers = make(chan processItem, q.numWorkers)

	return q
}

type queue struct {
	// name is the identifiable name for this worker, for logging.
	name string

	// redis stores the redis connection to use.
	u   *QueueClient
	pf  PriorityFinder
	gcf GuaranteedCapacityFinder

	lifecycles []QueueLifecycleListener

	concurrencyLimitGetter       ConcurrencyLimitGetter
	systemConcurrencyLimitGetter SystemConcurrencyLimitGetter
	customConcurrencyGen         QueueItemConcurrencyKeyGenerator

	// idempotencyTTL is the default or static idempotency duration apply to jobs,
	// if idempotencyTTLFunc is not defined.
	idempotencyTTL time.Duration
	// idempotencyTTLFunc returns an time.Duration representing how long job IDs
	// remain idempotent.
	idempotencyTTLFunc func(context.Context, QueueItem) time.Duration
	// pollTick is the interval between each scan for jobs.
	pollTick time.Duration
	// quit is a channel that any method can send on to trigger termination
	// of the Run loop.  This typically accepts an error, but a nil error
	// will still quit the runner.
	quit chan error
	// wg stores a waitgroup for all in-progress jobs
	wg *sync.WaitGroup
	// numWorkers stores the number of workers available to concurrently process jobs.
	numWorkers int32
	// peek min & max sets the range for partitions to peek for items
	peekMin int64
	peekMax int64
	// peekCurrMultiplier is a multiplier used for calculating the dynamic peek size
	// based on the EWMA values
	peekCurrMultiplier int64
	// peekEWMALen is the size of the list to hold the most recent values
	peekEWMALen int
	// workers is a buffered channel which allows scanners to send queue items
	// to workers to be processed
	workers chan processItem
	// sem stores a semaphore controlling the number of jobs currently
	// being processed.  This lets us check whether there's capacity in the queue
	// prior to leasing items.
	sem *trackingSemaphore
	// queueKindMapping stores a map of job kind => queue names
	queueKindMapping map[string]string
	logger           *zerolog.Logger

	// itemIndexer returns indexes for a given queue item.
	itemIndexer QueueItemIndexer

	// denyQueues provides a denylist ensuring that the queue will never claim
	// this partition, meaning that no jobs from this queue will run on this worker.
	denyQueues        []string
	denyQueueMap      map[string]*struct{}
	denyQueuePrefixes map[string]*struct{}

	// allowQueues provides an allowlist, ensuring that the queue only peeks the specified
	// partitions.  jobs from other partitions will never be scanned or processed.
	allowQueues   []string
	allowQueueMap map[string]*struct{}
	// allowQueuePrefixes are memoized prefixes that can be allowed.
	allowQueuePrefixes map[string]*struct{}

	// seqLeaseID stores the lease ID if this queue is the sequential processor.
	// all runners attempt to claim this lease automatically.
	seqLeaseID *ulid.ULID
	// seqLeaseLock ensures that there are no data races writing to
	// or reading from seqLeaseID in parallel.
	seqLeaseLock *sync.RWMutex

	// instrumentationLeaseID stores the lease ID if executor is running queue
	// instrumentations
	instrumentationLeaseID *ulid.ULID
	// instrumentationLeaseLock ensures that there are no data races writing to or
	// reading from instrumentationLeaseID
	instrumentationLeaseLock *sync.RWMutex

	// scavengerLeaseID stores the lease ID if this queue is the scavenger processor.
	// all runners attempt to claim this lease automatically.
	scavengerLeaseID *ulid.ULID
	// scavengerLeaseLock ensures that there are no data races writing to
	// or reading from scavengerLeaseID in parallel.
	scavengerLeaseLock *sync.RWMutex

	// accountLeases represents accounts that are leased by the current queue worker.
	accountLeases    []leasedAccount
	accountLeaseLock *sync.Mutex

	// backoffFunc is the backoff function to use when retrying operations.
	backoffFunc backoff.BackoffFunc

	clock clockwork.Clock

	// runMode defines the processing scopes or capabilities of the queue instances
	runMode QueueRunMode

	guaranteedCapacityScanTickTime  time.Duration
	guaranteedCapacityLeaseTickTime time.Duration
}

type QueueRunMode struct {
	// Sequential determines whether Run() instance acquires sequential lease and processes items sequentially if lease is granted
	Sequential bool

	// Scavenger determines whether scavenger lease is acquired and scavenger is processed if lease is granted
	Scavenger bool

	// Partition determines whether partitions are processed
	Partition bool

	// Account determines whether accounts are processed
	Account bool

	// GuaranteedAccount determines whether accounts with guaranteed capacity are fetched, and one lease is acquired per instance to process the account
	GuaranteedCapacity bool
}

// processItem references the queue partition and queue item to be processed by a worker.
// both items need to be passed to a worker as both items are needed to generate concurrency
// keys to extend leases and dequeue.
type processItem struct {
	P QueuePartition
	I QueueItem
	G *GuaranteedCapacity
}

// FnMetadata is stored within the queue for retrieving
type FnMetadata struct {
	// NOTE: This is not encoded via JSON as we should always have the function
	// ID prior to doing a lookup, or should be able to retrieve the function ID
	// via the key.
	FnID uuid.UUID `json:"fnID"`

	// Paused represents whether the fn is paused.  This allows us to prevent leases
	// to a given partition if the partition belongs to a fn.
	Paused bool `json:"off"`
}

// QueuePartition represents an individual queue for a workflow.  It stores the
// time of the earliest job within the workflow.
type QueuePartition struct {
	// ID represents the key used within the global Partition hash and global pointer set
	// which represents this QueuePartition.  This is the function ID for enums.PartitionTypeDefault,
	// or the entire key returned from the key generator for other types.
	ID string `json:"id,omitempty"`
	// PartitionType is the int-value of the enums.PartitionType for this
	// partition.  By default, partitions are function-scoped without any
	// custom keys.
	PartitionType int `json:"pt,omitempty"`
	// ConcurrencyScope is the int-value representation of the enums.ConcurrencyScope,
	// if this is a concurrency-scoped partition.
	ConcurrencyScope int `json:"cs,omitempty"`
	// FunctionID represents the function ID that this partition manages.
	// NOTE:  If this partition represents many fns (eg. acct or env), this may be nil
	FunctionID *uuid.UUID `json:"wid,omitempty"`
	// EnvID represents the environment ID for the partition, either from the
	// function ID or the environment scope itself.
	EnvID *uuid.UUID `json:"wsID,omitempty"`
	// AccountID represents the account ID for the partition
	AccountID uuid.UUID `json:"aID,omitempty"`
	// LeaseID represents a lease on this partition.  If the LeaseID is not nil,
	// this partition can be claimed by a shared-nothing worker to work on the
	// queue items within this partition.
	//
	// A lease is shortly held (eg seconds).  It should last long enough for
	// workers to claim QueueItems only.
	LeaseID *ulid.ULID `json:"leaseID,omitempty"`
	// Last represents the time that this partition was last leased, as a millisecond
	// unix epoch.  In essence, we need this to track how frequently we're leasing and
	// attempting to run items in the partition's queue.
	// Without this, we cannot track sojourn latency.
	Last int64 `json:"last"`
	// ForcedAtMS records the time that the partition is forced to, in milliseconds, if
	// the partition has been forced into the future via concurrency issues. This means
	// that it was requeued due to concurrency issues and should not be brought forward
	// when a new step is enqueued, if now < ForcedAtMS.
	ForceAtMS int64 `json:"forceAtMS"`

	//
	// Concurrency
	//

	// ConcurrencyLimit represents the max concurrency for the queue partition.  This allows
	// us to optimize the queue by checking for the max when leasing partitions
	// directly.
	//
	// This ALWAYS exists, even for function level partitions.
	ConcurrencyLimit int `json:"l,omitempty"`
	// ConcurrencyKey represents the hashed custom key for the queue partition, if this is
	// for a custom key.
	//
	// This must be set so that we can fetch the latest concurrency limits dynamically when
	// leasing a partition, if desired, via the ConcurrencyLimitGetter.
	ConcurrencyKey string `json:"ck,omitempty"`
	// LimitOwner represents the function ID that set the max concurrency limit for
	// this function.  This allows us to lower the max if the owner/enqueueing function
	// ID matches - otherwise, once set, the max can never lower.
	LimitOwner *uuid.UUID `json:"lID,omitempty"`

	// TODO: Throttling;  embed max limit/period/etc?
}

// zsetKey represents the key used to store the zset for this partition's items.
// For default partitions, this is different to the ID (for backwards compatibility, it's just
// the fn ID without prefixes)
func (q QueuePartition) zsetKey(kg QueueKeyGenerator) string {
	// For system partitions, return zset using custom queueName
	if q.PartitionType == int(enums.PartitionTypeSystem) {
		return kg.PartitionQueueSet(enums.PartitionTypeDefault, q.Queue(), "")
	}

	// Backwards compatibility with old fn queues
	if q.PartitionType == int(enums.PartitionTypeDefault) && q.FunctionID != nil {
		// return the top-level function queue.
		return kg.PartitionQueueSet(enums.PartitionTypeDefault, q.FunctionID.String(), "")
	}

	if q.ID == "" {
		// return a blank queue key.  This is used for nil queue partitions.
		return kg.PartitionQueueSet(enums.PartitionTypeDefault, "-", "")
	}

	// q.ID is already a properly defined key.
	return q.ID
}

// concurrencyKey returns the single concurrency key for the given partition, depending
// on the partition type.  This is used to check the partition's in-progress items whilst
// requeueing partitions.
func (q QueuePartition) concurrencyKey(kg QueueKeyGenerator) string {
	switch enums.PartitionType(q.PartitionType) {
	case enums.PartitionTypeSystem, enums.PartitionTypeDefault:
		return q.fnConcurrencyKey(kg)
	case enums.PartitionTypeConcurrencyKey:
		// Hierarchically, custom keys take precedence.
		return q.customConcurrencyKey(kg)
	default:
		return q.acctConcurrencyKey(kg)
	}
}

// fnConcurrencyKey returns the concurrency key for a function scope limit, on the
// entire function (not custom keys)
func (q QueuePartition) fnConcurrencyKey(kg QueueKeyGenerator) string {
	// Enable system partitions to use the queueName override instead of the fnId
	if q.PartitionType == int(enums.PartitionTypeSystem) {
		return kg.Concurrency("p", q.Queue())
	}

	if q.FunctionID == nil {
		return kg.Concurrency("p", "-")
	}
	return kg.Concurrency("p", q.FunctionID.String())
}

// acctConcurrencyKey returns the concurrency key for the account limit, on the
// entire account (not custom keys)
func (q QueuePartition) acctConcurrencyKey(kg QueueKeyGenerator) string {
	// Enable system partitions to use the queueName override instead of the accountId
	if q.PartitionType == int(enums.PartitionTypeSystem) {
		return kg.Concurrency("account", q.Queue())
	}
	if q.AccountID == uuid.Nil {
		return kg.Concurrency("account", "-")
	}
	return kg.Concurrency("account", q.AccountID.String())
}

// customConcurrencyKey returns the concurrency key if this partition represents
// a custom concurrnecy limit.
func (q QueuePartition) customConcurrencyKey(kg QueueKeyGenerator) string {
	// This should never happen, but we attempt to handle it gracefully
	if q.PartitionType == int(enums.PartitionTypeSystem) {
		return kg.Concurrency("custom", q.Queue())
	}

	if q.ConcurrencyKey == "" {
		return kg.Concurrency("custom", "-")
	}
	return kg.Concurrency("custom", q.ConcurrencyKey)
}

func (q QueuePartition) Queue() string {
	// This is redundant but acts as a safeguard, so that
	// we always return the ID (queueName) for system partitions
	if q.PartitionType == int(enums.PartitionTypeSystem) {
		return q.ID
	}

	if q.ID == "" && q.FunctionID != nil {
		return q.FunctionID.String()
	}
	return q.ID
}

func (q QueuePartition) MarshalBinary() ([]byte, error) {
	return json.Marshal(q)
}

// QueueItem represents an individually queued work scheduled for some time in the
// future.
type QueueItem struct {
	// ID represents a unique identifier for the queue item.  This can be any
	// unique string and will be hashed.  Using the same ID provides idempotency
	// guarantees within the queue's IdempotencyTTL.
	ID string `json:"id"`
	// EarliestPeekTime stores the earliest time that the job was peeked as a
	// millisecond epoch timestamp.
	//
	// This lets us easily track sojourn latency.
	EarliestPeekTime int64 `json:"pt,omitempty"`
	// AtMS represents the score for the queue item - usually, the current time
	// that this QueueItem needs to be executed at, as a millisecond epoch.
	//
	// Note that due to priority factors and function FIFO manipulation, if we're
	// scheduling a job to run at `Now()` AtMS may be a time in the past to bump
	// the item in the queue.
	//
	// This is necessary for rescoring partitions and checking latencies.
	AtMS int64 `json:"at"`

	// WallTimeMS represents the actual wall time in which the job should run, used to
	// check latencies.  This is NOT used for scoring or ordering and is for internal
	// accounting only.
	//
	// This is set when enqueueing or requeueing a job.
	WallTimeMS int64 `json:"wt"`

	// FunctionID is the workflow ID that this job belongs to.
	FunctionID uuid.UUID `json:"wfID"`
	// WorkspaceID is the workspace that this job belongs to.
	WorkspaceID uuid.UUID `json:"wsID"`
	// LeaseID is a ULID which embeds a timestamp denoting when the lease expires.
	LeaseID *ulid.ULID `json:"leaseID,omitempty"`
	// Data represents the enqueued data, eg. the edge to process or the pause
	// to resume.
	Data osqueue.Item `json:"data"`
	// QueueName allows placing this job into a specific queue name. This is exclusively
	// used for system-specific queues for handling pauses, recovery, and other features.
	// If unset, the workflow-specific partitions for key queues will be used.
	//
	// This should almost always be nil.
	QueueName *string `json:"queueID,omitempty"`
	// IdempotencyPerioud allows customizing the idempotency period for this queue
	// item.  For example, after a debounce queue has been consumed we want to remove
	// the idempotency key immediately;  the same debounce key should become available
	// for another debounced function run.
	IdempotencyPeriod *time.Duration `json:"ip,omitempty"`
}

func (q *QueueItem) SetID(ctx context.Context, str string) {
	q.ID = HashID(ctx, str)
}

// Score returns the score (time that the item should run) for the queue item.
//
// NOTE: In order to prioritize finishing older function runs with a busy function
// queue, we sometimes use the function run's "started at" time to enqueue edges which
// run steps.  This lets us push older function steps to the beginning of the queue,
// ensuring they run before other newer function runs.
//
// We can ONLY do this for the first attempt, and we can ONLY do this for edges that
// are not sleeps (eg. immediate runs)
func (q QueueItem) Score(now time.Time) int64 {
	if now.IsZero() {
		now = time.Now()
	}

	// If this is not a start/simple edge/edge error, we can ignore this.
	if (q.Data.Kind != osqueue.KindStart &&
		q.Data.Kind != osqueue.KindEdge &&
		q.Data.Kind != osqueue.KindEdgeError) || q.Data.Attempt > 0 {
		return q.AtMS
	}

	// If this is > 2 seconds in the future, don't mess with the time.
	// This prevents any accidental fudging of future run times, even if the
	// kind is edge (which should never exist... but, better to be safe).
	if q.AtMS > now.Add(consts.FutureAtLimit).UnixMilli() {
		return q.AtMS
	}

	// Only fudge the numbers if the run is older than the buffer time.
	startAt := int64(q.Data.Identifier.RunID.Time())
	if q.AtMS-startAt > FunctionStartScoreBufferTime.Milliseconds() {
		// Remove the PriorityFactor from the time to push higher priority work
		// earlier.
		return startAt - q.Data.GetPriorityFactor()
	}

	return startAt - q.Data.GetPriorityFactor()
}

func (q QueueItem) MarshalBinary() ([]byte, error) {
	return json.Marshal(q)
}

// IsLeased checks if the QueueItem is currently already leased or not
// based on the time passed in.
func (q QueueItem) IsLeased(time time.Time) bool {
	return q.LeaseID != nil && ulid.Time(q.LeaseID.Time()).After(time)
}

// ItemPartitions returns up 3 item partitions for a given queue item.
// Note: Currently, we only ever return 2 partitions (2x custom concurrency keys or function + custom concurrency key)
// This will change with the implementation of throttling key queues.
func (q *queue) ItemPartitions(ctx context.Context, i QueueItem) []QueuePartition {
	var (
		partitions []QueuePartition
		ckeys      = i.Data.GetConcurrencyKeys()
	)

	// The only case when we manually set a queueName is for system partitions
	if i.Data.QueueName != nil {
		systemPartition := QueuePartition{
			ID:            *i.Data.QueueName,
			PartitionType: int(enums.PartitionTypeSystem),
		}
		// Fetch most recent system concurrency limit
		systemLimit := q.systemConcurrencyLimitGetter(ctx, systemPartition)
		systemPartition.ConcurrencyLimit = systemLimit

		return []QueuePartition{
			systemPartition,
			// pad with empty partitions
			{},
			{},
		}
	}

	// Check if we have custom concurrency keys for the given function.  If so,
	// we're going to create new partitions for each of the custom keys.  This allows
	// us to create queues of queues for each concurrency key.
	//
	// See the 'key queues' spec for more information (internally).
	//
	// NOTE: This is an optimization that ensures we return *updated* concurrency keys
	// for any recently published function configuration.  The embeddeed ckeys from the
	// queue items above may be outdated.
	if q.customConcurrencyGen != nil {
		// As an optimization, allow fetching updated concurrency limits if desired.
		updated := q.customConcurrencyGen(ctx, i)
		for _, update := range updated {
			// This is quadratic, but concurrency keys are limited to 2 so it's
			// okay.
			for n, existing := range ckeys {
				if existing.Key == update.Key {
					ckeys[n].Limit = update.Limit
				}
			}
		}
	}

	// If there are no concurrency keys, we're putting this queue item into a partition
	// for the function itself.
	if len(ckeys) == 0 {
		fnPartition := QueuePartition{
			ID:            i.FunctionID.String(),
			PartitionType: int(enums.PartitionTypeDefault), // Function partition
			FunctionID:    &i.FunctionID,
			AccountID:     i.Data.Identifier.AccountID,
		}
		// The concurrency limit for fns MUST be added for leasing.
		acct, fn, _ := q.concurrencyLimitGetter(ctx, fnPartition)
		limit := fn
		if fn <= 0 {
			// Use account-level limits, as there are no function level limits
			limit = acct
		}
		if limit <= 0 {
			// Use default limits
			limit = consts.DefaultConcurrencyLimit
		}
		// Always add a concurrency limit
		fnPartition.ConcurrencyLimit = limit
		partitions = append(partitions, fnPartition)
	} else {
		// Up to 2 concurrency keys.
		for _, key := range ckeys {
			scope, id, checksum, _ := key.ParseKey()

			if checksum == "" && key.Key != "" {
				// For testing, use the key here.
				checksum = key.Key
			}

			partition := QueuePartition{
				ID:               q.u.kg.PartitionQueueSet(enums.PartitionTypeConcurrencyKey, id.String(), checksum),
				PartitionType:    int(enums.PartitionTypeConcurrencyKey),
				FunctionID:       &i.FunctionID,
				AccountID:        i.Data.Identifier.AccountID,
				ConcurrencyScope: int(scope),
				ConcurrencyKey:   key.Key,
				ConcurrencyLimit: key.Limit,
			}

			switch scope {
			case enums.ConcurrencyScopeFn:
				partition.FunctionID = &i.FunctionID
			case enums.ConcurrencyScopeEnv:
				partition.EnvID = &i.WorkspaceID
			case enums.ConcurrencyScopeAccount:
				// AccountID comes from the concurrency key in this case
				partition.AccountID = id
			}

			partitions = append(partitions, partition)
		}

		// BACKWARDS COMPATABILITY FOR PRE-MULTIPLE-PARTITION-PER-ITEM QUEUES.
		//
		// As of 2024-07-26, we've refactored this system to have many queues per
		// function.  If a fn had two concurrency settings: [{ limit: 5 }, { limit: 5, key: "foo"}]
		// only the items with a key are treated as custom concurrency keys.
		//
		// We still need to create a QueuePartition for the function's limit (the first setting in
		// the above example) for older queue items.
		//
		// NOTE: New queue items now always create two concurrency keys in this case.
		if len(ckeys) == 1 {
			// Get the function limit from the `concurrencyLimitGetter`.  If this returns
			// a limit (> 0), create a new PartitionTypeDefault queue partition for the function.
			_, fn, _ := q.concurrencyLimitGetter(ctx, partitions[0])
			if fn > 0 {
				partitions = append(partitions, QueuePartition{
					ID:               i.FunctionID.String(),
					PartitionType:    int(enums.PartitionTypeDefault), // Function partition
					FunctionID:       &i.FunctionID,
					AccountID:        i.Data.Identifier.AccountID,
					ConcurrencyLimit: fn,
				})
			}
		}
	}

	// TODO: check for throttle keys

	for i := len(partitions) - 1; i < 3; i++ {
		// Pad to 3 partitions, and add empty partitions to the item.
		// We MUST ignore empty partitions when managing queues.
		partitions = append(partitions, QueuePartition{})
	}

	return partitions
}

// RunJobs returns a list of jobs that are due to run for a given run ID.
func (q *queue) RunJobs(ctx context.Context, workspaceID, workflowID uuid.UUID, runID ulid.ULID, limit, offset int64) ([]osqueue.JobResponse, error) {
	if limit > 1000 || limit <= 0 {
		limit = 1000
	}

	ctx = redis_telemetry.WithScope(redis_telemetry.WithOpName(ctx, "RunJobs"), redis_telemetry.ScopeQueue)

	cmd := q.u.unshardedRc.B().Zscan().Key(q.u.kg.RunIndex(runID)).Cursor(uint64(offset)).Count(limit).Build()
	jobIDs, err := q.u.unshardedRc.Do(ctx, cmd).AsScanEntry()
	if err != nil {
		return nil, fmt.Errorf("error reading index: %w", err)
	}

	if len(jobIDs.Elements) == 0 {
		return []osqueue.JobResponse{}, nil
	}

	// Get all job items.
	jsonItems, err := q.u.unshardedRc.Do(ctx, q.u.unshardedRc.B().Hmget().Key(q.u.kg.QueueItem()).Field(jobIDs.Elements...).Build()).AsStrSlice()
	if err != nil {
		return nil, fmt.Errorf("error reading jobs: %w", err)
	}

	resp := []osqueue.JobResponse{}
	for _, str := range jsonItems {
		if len(str) == 0 {
			continue
		}
		qi := &QueueItem{}

		if err := json.Unmarshal([]byte(str), qi); err != nil {
			return nil, fmt.Errorf("error unmarshalling queue item: %w", err)
		}
		if qi.Data.Identifier.WorkspaceID != workspaceID {
			continue
		}
		cmd := q.u.unshardedRc.B().Zrank().Key(q.u.kg.FnQueueSet(workflowID.String())).Member(qi.ID).Build()
		pos, err := q.u.unshardedRc.Do(ctx, cmd).AsInt64()
		if !rueidis.IsRedisNil(err) && err != nil {
			return nil, fmt.Errorf("error reading queue position: %w", err)
		}
		resp = append(resp, osqueue.JobResponse{
			At:       time.UnixMilli(qi.AtMS),
			Position: pos,
			Kind:     qi.Data.Kind,
			Attempt:  qi.Data.Attempt,
			Raw:      qi,
		})
	}

	return resp, nil
}

func (q *queue) OutstandingJobCount(ctx context.Context, workspaceID, workflowID uuid.UUID, runID ulid.ULID) (int, error) {
	ctx = redis_telemetry.WithScope(redis_telemetry.WithOpName(ctx, "OutstandingJobCount"), redis_telemetry.ScopeQueue)

	cmd := q.u.unshardedRc.B().Zcard().Key(q.u.kg.RunIndex(runID)).Build()
	count, err := q.u.unshardedRc.Do(ctx, cmd).AsInt64()
	if err != nil {
		return 0, fmt.Errorf("error counting index cardinality: %w", err)
	}
	return int(count), nil
}

func (q *queue) StatusCount(ctx context.Context, workflowID uuid.UUID, status string) (int64, error) {
	ctx = redis_telemetry.WithScope(redis_telemetry.WithOpName(ctx, "StatusCount"), redis_telemetry.ScopeQueue)

	key := q.u.kg.Status(status, workflowID)
	cmd := q.u.unshardedRc.B().Zcount().Key(key).Min("-inf").Max("+inf").Build()
	count, err := q.u.unshardedRc.Do(ctx, cmd).AsInt64()
	if err != nil {
		return 0, fmt.Errorf("error inspecting function queue status: %w", err)
	}
	return count, nil
}

func (q *queue) RunningCount(ctx context.Context, workflowID uuid.UUID) (int64, error) {
	ctx = redis_telemetry.WithScope(redis_telemetry.WithOpName(ctx, "RunningCount"), redis_telemetry.ScopeQueue)

	// Load the partition for a given queue.  This allows us to generate the concurrency
	// key properly via the given function.
	//
	// TODO: Remove the ability to change keys based off of initialized inputs.  It's more trouble than
	// it's worth, and ends up meaning we have more queries to write (such as this) in order to load
	// relevant data.
	cmd := q.u.unshardedRc.B().Hget().Key(q.u.kg.PartitionItem()).Field(workflowID.String()).Build()
	enc, err := q.u.unshardedRc.Do(ctx, cmd).AsBytes()
	if rueidis.IsRedisNil(err) {
		return 0, nil
	}
	if err != nil {
		return 0, fmt.Errorf("error fetching partition: %w", err)
	}
	item := &QueuePartition{}
	if err = json.Unmarshal(enc, item); err != nil {
		return 0, fmt.Errorf("error reading partition item: %w", err)
	}

	// Fetch the concurrency via the partition concurrency name.
	key := q.u.kg.Concurrency("p", workflowID.String())
	cmd = q.u.unshardedRc.B().Zcard().Key(key).Build()
	count, err := q.u.unshardedRc.Do(ctx, cmd).AsInt64()
	if err != nil {
		return 0, fmt.Errorf("error inspecting running job count: %w", err)
	}
	return count, nil
}

// SetFunctionPaused sets the "Paused" flag (represented in JSON as "off") for the given
// function ID's queue partition.
func (q *queue) SetFunctionPaused(ctx context.Context, fnID uuid.UUID, paused bool) error {
	ctx = redis_telemetry.WithScope(redis_telemetry.WithOpName(ctx, "SetFunctionPaused"), redis_telemetry.ScopeQueue)

	pausedArg := "0"
	if paused {
		pausedArg = "1"
	}

	// This is written to the store if fn metadata doesn't exist.
	defaultFnMetadata := FnMetadata{
		FnID:   fnID,
		Paused: true,
	}

	keys := []string{q.u.kg.FnMetadata(fnID)}
	args, err := StrSlice([]any{
		pausedArg,
		defaultFnMetadata,
	})
	if err != nil {
		return err
	}

	status, err := scripts["queue/fnSetPaused"].Exec(
		redis_telemetry.WithScriptName(ctx, "fnSetPaused"),
		q.u.unshardedRc,
		keys,
		args,
	).AsInt64()
	if err != nil {
		return fmt.Errorf("error updating paused state: %w", err)
	}
	switch status {
	case 0:
		return nil
	default:
		return fmt.Errorf("unknown response updating paused state: %d", status)
	}
}

// EnqueueItem enqueues a QueueItem.  It creates a QueuePartition for the workspace
// if a partition does not exist.
//
// The QueueItem's ID can be a zero UUID;  if the ID is a zero value a new ID
// will be created for the queue item.
//
// The queue score must be added in milliseconds to process sub-second items in order.
func (q *queue) EnqueueItem(ctx context.Context, i QueueItem, at time.Time) (QueueItem, error) {
	ctx = redis_telemetry.WithScope(redis_telemetry.WithOpName(ctx, "EnqueueItem"), redis_telemetry.ScopeQueue)

	if len(i.ID) == 0 {
		i.SetID(ctx, ulid.MustNew(ulid.Now(), rnd).String())
	} else {
		i.ID = HashID(ctx, i.ID)
	}

	// XXX: If the length of ID >= max, error.
	if i.WallTimeMS == 0 {
		i.WallTimeMS = at.UnixMilli()
	}

	if at.Before(q.clock.Now()) {
		// Normalize to now to minimize latency.
		i.WallTimeMS = q.clock.Now().UnixMilli()
	}

	// Add the At timestamp, if not included.
	if i.AtMS == 0 {
		i.AtMS = at.UnixMilli()
	}

	if i.Data.JobID == nil {
		i.Data.JobID = &i.ID
	}

	partitionTime := at
	if at.Before(q.clock.Now()) {
		// We don't want to enqueue partitions (pointers to fns) before now.
		// Doing so allows users to stay at the front of the queue for
		// leases.
		partitionTime = q.clock.Now()
	}

	var (
		guaranteedCapacity *GuaranteedCapacity

		// initialize guaranteed capacity key for automatic cleanup
		guaranteedCapacityKey = GuaranteedCapacity{
			Scope:     enums.GuaranteedCapacityScopeAccount,
			AccountID: i.Data.Identifier.AccountID,
		}.Key()
	)
	if q.gcf != nil {
		// Fetch guaranteed capacity for the given account. If there is no guaranteed
		// capacity configured, this will return nil, and we will remove any leftover
		// items in the guaranteed capacity map
		// Note: This function is called _a lot_ so the calls should be memoized.
		guaranteedCapacity = q.gcf(ctx, i.Data.Identifier.AccountID)
		if guaranteedCapacity != nil {
			guaranteedCapacity.Leases = []ulid.ULID{}
			guaranteedCapacityKey = guaranteedCapacity.Key()
		}
	}

	parts := q.ItemPartitions(ctx, i)

	keys := []string{
		q.u.kg.QueueItem(),            // Queue item
		q.u.kg.PartitionItem(),        // Partition item, map
		q.u.kg.GlobalPartitionIndex(), // Global partition queue
		q.u.kg.GlobalAccountIndex(),
		q.u.kg.AccountPartitionIndex(i.Data.Identifier.AccountID), // new queue items always
		q.u.kg.Idempotency(i.ID),
		q.u.kg.FnMetadata(i.FunctionID),
		q.u.kg.GuaranteedCapacityMap(),

		// Add all 3 partition sets
		parts[0].zsetKey(q.u.kg),
		parts[1].zsetKey(q.u.kg),
		parts[2].zsetKey(q.u.kg),
	}
	// Append indexes
	for _, idx := range q.itemIndexer(ctx, i, q.u.kg) {
		if idx != "" {
			keys = append(keys, idx)
		}
	}

	args, err := StrSlice([]any{
		i,
		i.ID,
		at.UnixMilli(),
		partitionTime.Unix(),
		q.clock.Now().UnixMilli(),
		FnMetadata{
			// enqueue.lua only writes function metadata if it doesn't already exist.
			// if it doesn't exist, and we're enqueuing something, this implies the fn is not currently paused.
			FnID:   i.FunctionID,
			Paused: false,
		},
		parts[0],
		parts[1],
		parts[2],

		parts[0].ID,
		parts[1].ID,
		parts[2].ID,
		i.Data.Identifier.AccountID.String(),

		guaranteedCapacity,
		guaranteedCapacityKey,
	})

	if err != nil {
		return i, err
	}
	status, err := scripts["queue/enqueue"].Exec(
		redis_telemetry.WithScriptName(ctx, "enqueue"),
		q.u.Client(),
		keys,
		args,
	).AsInt64()
	if err != nil {
		return i, fmt.Errorf("error enqueueing item: %w", err)
	}
	switch status {
	case 0:
		return i, nil
	case 1:
		return i, ErrQueueItemExists
	default:
		return i, fmt.Errorf("unknown response enqueueing item: %v (%T)", status, status)
	}
}

// Peek takes n items from a queue, up until QueuePeekMax.  For peeking workflow/
// function jobs the queue name must be the ID of the workflow;  each workflow has
// its own queue of jobs using its ID as the queue name.
//
// If limit is -1, this will return the first unleased item - representing the next available item in the
// queue.
func (q *queue) Peek(ctx context.Context, partition *QueuePartition, until time.Time, limit int64) ([]*QueueItem, error) {
	ctx = redis_telemetry.WithScope(redis_telemetry.WithOpName(ctx, "Peek"), redis_telemetry.ScopeQueue)

	if partition == nil {
		return nil, fmt.Errorf("expected partition to be set")
	}

	// Check whether limit is -1, peeking next available time
	isPeekNext := limit == -1

	if limit > QueuePeekMax {
		// Lua's max unpack() length is 8000; don't allow users to peek more than
		// 1k at a time regardless.
		limit = QueuePeekMax
	}
	if limit <= 0 {
		limit = QueuePeekMin
	}
	if isPeekNext {
		limit = 1
	}

	args, err := StrSlice([]any{
		until.UnixMilli(),
		limit,
	})
	if err != nil {
		return nil, err
	}

	res, err := scripts["queue/peek"].Exec(
		redis_telemetry.WithScriptName(ctx, "peek"),
		q.u.unshardedRc,
		[]string{
			partition.zsetKey(q.u.kg),
			q.u.kg.QueueItem(),
		},
		args,
	).ToAny()
	if err != nil {
		return nil, fmt.Errorf("error peeking queue items: %w", err)
	}
	items, ok := res.([]any)
	if !ok {
		return nil, nil
	}
	if len(items) == 0 {
		return nil, nil
	}

	if isPeekNext {
		i, err := q.decodeQueueItemFromPeek(items[0].(string), q.clock.Now())
		if err != nil {
			return nil, err
		}
		return []*QueueItem{i}, nil
	}

	now := q.clock.Now()
	return util.ParallelDecode(items, func(val any) (*QueueItem, error) {
		str, _ := val.(string)
		return q.decodeQueueItemFromPeek(str, now)
	})
}

func (q *queue) decodeQueueItemFromPeek(str string, now time.Time) (*QueueItem, error) {
	qi := &QueueItem{}
	if err := json.Unmarshal(unsafe.Slice(unsafe.StringData(str), len(str)), qi); err != nil {
		return nil, fmt.Errorf("error unmarshalling peeked queue item: %w", err)
	}
	if qi.IsLeased(now) {
		// Leased item, don't return.
		return nil, nil
	}
	// The nested osqueue.Item never has an ID set;  always re-set it
	qi.Data.JobID = &qi.ID
	return qi, nil
}

// RequeueByJobID requeues a job for a specific time given a partition name and job ID.
//
// If the queue item referenced by the job ID is not outstanding (ie. it has a lease, is in
// progress, or doesn't exist) this returns an error.
func (q *queue) RequeueByJobID(ctx context.Context, jobID string, at time.Time) error {
	ctx = redis_telemetry.WithScope(redis_telemetry.WithOpName(ctx, "RequeueByJobID"), redis_telemetry.ScopeQueue)

	jobID = HashID(ctx, jobID)

	// Find the queue item so that we can fetch the shard info.
	i := QueueItem{}
	if err := q.u.unshardedRc.Do(ctx, q.u.unshardedRc.B().Hget().Key(q.u.kg.QueueItem()).Field(jobID).Build()).DecodeJSON(&i); err != nil {
		return err
	}

	// Don't requeue before now.
	now := q.clock.Now()
	if at.Before(now) {
		at = now
	}

	// Remove all items from all partitions.  For this, we need all partitions for
	// the queue item instead of just the partition passed via args.
	//
	// This is because a single queue item may be present in more than one queue.
	parts := q.ItemPartitions(ctx, i)

	keys := []string{
		q.u.kg.QueueItem(),
		q.u.kg.PartitionItem(), // Partition item, map
		q.u.kg.GlobalPartitionIndex(),
		q.u.kg.GlobalAccountIndex(),
		q.u.kg.AccountPartitionIndex(i.Data.Identifier.AccountID),

		parts[0].zsetKey(q.u.kg),
		parts[1].zsetKey(q.u.kg),
		parts[2].zsetKey(q.u.kg),
	}
	args, err := StrSlice([]any{
		jobID,
		strconv.Itoa(int(at.UnixMilli())),
		strconv.Itoa(int(now.UnixMilli())),
		parts[0],
		parts[1],
		parts[2],
		parts[0].ID,
		parts[1].ID,
		parts[2].ID,
		i.Data.Identifier.AccountID.String(),
	})
	if err != nil {
		return err
	}
	status, err := scripts["queue/requeueByID"].Exec(
		redis_telemetry.WithScriptName(ctx, "requeueByID"),
		q.u.unshardedRc,
		keys,
		args,
	).AsInt64()
	if err != nil {
		return fmt.Errorf("error requeueing item: %w", err)
	}
	switch status {
	case 0:
		return nil
	case -1:
		return ErrQueueItemNotFound
	case -2:
		return ErrQueueItemAlreadyLeased
	default:
		return fmt.Errorf("unknown requeue by id response: %d", status)
	}

}

// Lease temporarily dequeues an item from the queue by obtaining a lease, preventing
// other workers from working on this queue item at the same time.
//
// Obtaining a lease updates the vesting time for the queue item until now() +
// lease duration. This returns the newly acquired lease ID on success.
func (q *queue) Lease(ctx context.Context, p QueuePartition, item QueueItem, duration time.Duration, now time.Time, denies *leaseDenies) (*ulid.ULID, error) {
	ctx = redis_telemetry.WithScope(redis_telemetry.WithOpName(ctx, "Lease"), redis_telemetry.ScopeQueue)

	if item.Data.Throttle != nil && denies != nil && denies.denyThrottle(item.Data.Throttle.Key) {
		return nil, ErrQueueItemThrottled
	}

	// Check to see if this key has already been denied in the lease iteration.
	// If partition concurrency limits were encountered previously, fail early.
	if denies != nil && denies.denyConcurrency(item.FunctionID.String()) {
		// Note that we do not need to wrap the key as the key is already present.
		return nil, ErrPartitionConcurrencyLimit
	}

	// Same for account concurrency limits
	if denies != nil && denies.denyConcurrency(item.Data.Identifier.AccountID.String()) {
		return nil, ErrAccountConcurrencyLimit
	}

	// Grab all partitions for the queue item
	parts := q.ItemPartitions(ctx, item)
	for _, partition := range parts {
		// Check to see if this key has already been denied in the lease iteration.
		// If so, fail early.
		if denies != nil && partition.ConcurrencyKey != "" && denies.denyConcurrency(partition.ConcurrencyKey) {
			return nil, ErrConcurrencyLimitCustomKey
		}
	}

	leaseID, err := ulid.New(ulid.Timestamp(q.clock.Now().Add(duration).UTC()), rnd)
	if err != nil {
		return nil, fmt.Errorf("error generating id: %w", err)
	}

	// NOTE: The account limit is used for queue items within accounts, as well as system partitions
	// For system partitions, this doesn't make a lot of sense, but it matches the previous
	// implementation. In the future, we should streamline the abstraction layers so that the
	// queue does not need to handle account-related details outside the account scope.
	var acctLimit int
	accountConcurrencyKey := q.u.kg.Concurrency("account", item.Data.Identifier.AccountID.String())
	if len(parts) == 1 && parts[0].PartitionType == int(enums.PartitionTypeSystem) {
		// Always apply system partition-specific concurrency limits
		// "account" prefix is used for backwards-compatibility
		accountConcurrencyKey = q.u.kg.Concurrency("account", parts[0].Queue())
		acctLimit = parts[0].ConcurrencyLimit
	} else {
		// NOTE: This has been called in ItemPartitions.  We always need to fetch the latest
		// account concurrency limit.
		//
		// TODO: Refactor this to be nicer/remove dupe calls
		acctLimit, _, _ = q.concurrencyLimitGetter(ctx, parts[0])
		if acctLimit <= 0 {
			acctLimit = consts.DefaultConcurrencyLimit
		}
	}

	keys := []string{
		q.u.kg.QueueItem(),
		// Pass in the actual key queue
		parts[0].zsetKey(q.u.kg),
		parts[1].zsetKey(q.u.kg),
		parts[2].zsetKey(q.u.kg),
		// And pass in the key queue's concurrency keys.
		parts[0].concurrencyKey(q.u.kg),
		parts[1].concurrencyKey(q.u.kg),
		parts[2].concurrencyKey(q.u.kg),
		q.u.kg.ConcurrencyIndex(),
		q.u.kg.GlobalPartitionIndex(),
		q.u.kg.GlobalAccountIndex(),
		q.u.kg.AccountPartitionIndex(item.Data.Identifier.AccountID),
		q.u.kg.ThrottleKey(item.Data.Throttle),
		// Finally, there are ALWAYS account-level concurrency keys.
		accountConcurrencyKey,
	}
	args, err := StrSlice([]any{
		item.ID,
		leaseID.String(),
		now.UnixMilli(),
		parts[0].ID,
		parts[1].ID,
		parts[2].ID,
		parts[0].ConcurrencyLimit,
		parts[1].ConcurrencyLimit,
		parts[2].ConcurrencyLimit,
		acctLimit,
		item.Data.Identifier.AccountID,
	})
	if err != nil {
		return nil, err
	}
	status, err := scripts["queue/lease"].Exec(
		redis_telemetry.WithScriptName(ctx, "lease"),
		q.u.unshardedRc,
		keys,
		args,
	).ToInt64()
	if err != nil {
		return nil, fmt.Errorf("error leasing queue item: %w", err)
	}

	switch status {
	case 0:
		return &leaseID, nil
	case 1:
		return nil, ErrQueueItemNotFound
	case 2:
		return nil, ErrQueueItemAlreadyLeased
	case 3:
		// TODO: Refactor
		// fn limit relevant to all runs in the fn
		// return nil, newKeyError(ErrPartitionConcurrencyLimit, item.FunctionID.String())
		return nil, newKeyError(ErrConcurrencyLimitCustomKey, parts[0].ConcurrencyKey)
	case 4:
		// return nil, newKeyError(ErrAccountConcurrencyLimit, item.Data.Identifier.AccountID.String())
		return nil, newKeyError(ErrConcurrencyLimitCustomKey, parts[1].ConcurrencyKey)
	case 5:
		return nil, newKeyError(ErrConcurrencyLimitCustomKey, parts[2].ConcurrencyKey)
	case 6:
		return nil, newKeyError(ErrAccountConcurrencyLimit, item.Data.Identifier.AccountID.String())
	case 7:
		if item.Data.Throttle == nil {
			// This should never happen, as the throttle key is nil.
			return nil, fmt.Errorf("lease attempted throttle with nil throttle config: %#v", item)
		}
		return nil, newKeyError(ErrQueueItemThrottled, item.Data.Throttle.Key)
	default:
		return nil, fmt.Errorf("unknown response leasing item: %d", status)
	}
}

// ExtendLease extens the lease for a given queue item, given the queue item is currently
// leased with the given ID.  This returns a new lease ID if the lease is successfully ended.
//
// The existing lease ID must be passed in so that we can guarantee that the worker
// renewing the lease still owns the lease.
//
// Renewing a lease updates the vesting time for the queue item until now() +
// lease duration. This returns the newly acquired lease ID on success.
func (q *queue) ExtendLease(ctx context.Context, p QueuePartition, i QueueItem, leaseID ulid.ULID, duration time.Duration) (*ulid.ULID, error) {
	ctx = redis_telemetry.WithScope(redis_telemetry.WithOpName(ctx, "ExtendLease"), redis_telemetry.ScopeQueue)

	newLeaseID, err := ulid.New(ulid.Timestamp(q.clock.Now().Add(duration).UTC()), rnd)
	if err != nil {
		return nil, fmt.Errorf("error generating id: %w", err)
	}

	parts := q.ItemPartitions(ctx, i)
	accountConcurrencyKey := q.u.kg.Concurrency("account", i.Data.Identifier.AccountID.String())
	if len(parts) == 1 && parts[0].PartitionType == int(enums.PartitionTypeSystem) {
		accountConcurrencyKey = q.u.kg.Concurrency("account", parts[0].Queue())
	}

	keys := []string{
		q.u.kg.QueueItem(),
		// Pass in the actual key queue
		parts[0].zsetKey(q.u.kg),
		parts[1].zsetKey(q.u.kg),
		parts[2].zsetKey(q.u.kg),
		// And pass in the key queue's concurrency keys.
		parts[0].concurrencyKey(q.u.kg),
		parts[1].concurrencyKey(q.u.kg),
		parts[2].concurrencyKey(q.u.kg),
		accountConcurrencyKey,
		q.u.kg.ConcurrencyIndex(),
	}

	args, err := StrSlice([]any{
		i.ID,
		leaseID.String(),
		newLeaseID.String(),
	})
	if err != nil {
		return nil, err
	}

	status, err := scripts["queue/extendLease"].Exec(
		redis_telemetry.WithScriptName(ctx, "extendLease"),
		q.u.unshardedRc,
		keys,
		args,
	).AsInt64()
	if err != nil {
		return nil, fmt.Errorf("error extending lease: %w", err)
	}
	switch status {
	case 0:
		return &newLeaseID, nil
	case 1:
		return nil, ErrQueueItemNotFound
	case 2:
		return nil, ErrQueueItemNotLeased
	case 3:
		return nil, ErrQueueItemLeaseMismatch
	default:
		return nil, fmt.Errorf("unknown response extending lease: %d", status)
	}
}

// Dequeue removes an item from the queue entirely.
func (q *queue) Dequeue(ctx context.Context, p QueuePartition, i QueueItem) error {
	ctx = redis_telemetry.WithScope(redis_telemetry.WithOpName(ctx, "Dequeue"), redis_telemetry.ScopeQueue)

	// Remove all items from all partitions.  For this, we need all partitions for
	// the queue item instead of just the partition passed via args.
	//
	// This is because a single queue item may be present in more than one queue.
	parts := q.ItemPartitions(ctx, i)
	accountConcurrencyKey := q.u.kg.Concurrency("account", i.Data.Identifier.AccountID.String())
	if len(parts) == 1 && parts[0].PartitionType == int(enums.PartitionTypeSystem) {
		accountConcurrencyKey = q.u.kg.Concurrency("account", parts[0].Queue())
	}

	keys := []string{
		q.u.kg.QueueItem(),
		parts[0].zsetKey(q.u.kg),
		parts[1].zsetKey(q.u.kg),
		parts[2].zsetKey(q.u.kg),
		parts[0].concurrencyKey(q.u.kg),
		parts[1].concurrencyKey(q.u.kg),
		parts[2].concurrencyKey(q.u.kg),
		accountConcurrencyKey,
		q.u.kg.Idempotency(i.ID),
		q.u.kg.ConcurrencyIndex(),
		q.u.kg.GlobalPartitionIndex(),
		q.u.kg.GlobalAccountIndex(),
		q.u.kg.AccountPartitionIndex(i.Data.Identifier.AccountID),
		q.u.kg.PartitionItem(),
	}
	// Append indexes
	for _, idx := range q.itemIndexer(ctx, i, q.u.kg) {
		if idx != "" {
			keys = append(keys, idx)
		}
	}

	idempotency := q.idempotencyTTL
	if q.idempotencyTTLFunc != nil {
		idempotency = q.idempotencyTTLFunc(ctx, i)
	}

	args, err := StrSlice([]any{
		i.ID,
		int(idempotency.Seconds()),
		p.Queue(),
		parts[0].ID,
		parts[1].ID,
		parts[2].ID,
		i.Data.Identifier.AccountID.String(),
	})
	if err != nil {
		return err
	}
	status, err := scripts["queue/dequeue"].Exec(
		redis_telemetry.WithScriptName(ctx, "dequeue"),
		q.u.unshardedRc,
		keys,
		args,
	).AsInt64()
	if err != nil {
		return fmt.Errorf("error dequeueing item: %w", err)
	}
	switch status {
	case 0:
		return nil
	case 1:
		return ErrQueueItemNotFound
	default:
		return fmt.Errorf("unknown response dequeueing item: %d", status)
	}
}

// Requeue requeues an item in the future.
func (q *queue) Requeue(ctx context.Context, p QueuePartition, i QueueItem, at time.Time) error {
	ctx = redis_telemetry.WithScope(redis_telemetry.WithOpName(ctx, "Requeue"), redis_telemetry.ScopeQueue)

	now := q.clock.Now()
	if at.Before(now) {
		at = now
	}

	// Unset any lease ID as this is requeued.
	i.LeaseID = nil
	// Update the At timestamp.
	// NOTE: This does no priority factorization or FIFO for function ordering,
	// eg. adjusting AtMS based off of function run time.
	i.AtMS = at.UnixMilli()
	// Update the wall time that this should run at.
	i.WallTimeMS = at.UnixMilli()

	// Remove all items from all partitions.  For this, we need all partitions for
	// the queue item instead of just the partition passed via args.
	//
	// This is because a single queue item may be present in more than one queue.
	parts := q.ItemPartitions(ctx, i)
	accountConcurrencyKey := q.u.kg.Concurrency("account", i.Data.Identifier.AccountID.String())
	if len(parts) == 1 && parts[0].PartitionType == int(enums.PartitionTypeSystem) {
		accountConcurrencyKey = q.u.kg.Concurrency("account", parts[0].Queue())
	}

	keys := []string{
		q.u.kg.QueueItem(),
		q.u.kg.PartitionItem(), // Partition item, map
		q.u.kg.GlobalPartitionIndex(),
		q.u.kg.GlobalAccountIndex(),
		q.u.kg.AccountPartitionIndex(i.Data.Identifier.AccountID),
		parts[0].zsetKey(q.u.kg),
		parts[1].zsetKey(q.u.kg),
		parts[2].zsetKey(q.u.kg),
		// And pass in the key queue's concurrency keys.
		parts[0].concurrencyKey(q.u.kg),
		parts[1].concurrencyKey(q.u.kg),
		parts[2].concurrencyKey(q.u.kg),
		accountConcurrencyKey,
		q.u.kg.ConcurrencyIndex(),
	}
	// Append indexes
	for _, idx := range q.itemIndexer(ctx, i, q.u.kg) {
		if idx != "" {
			keys = append(keys, idx)
		}
	}

	args, err := StrSlice([]any{
		i,
		i.ID,
		at.UnixMilli(),
		now.UnixMilli(),
		parts[0],
		parts[1],
		parts[2],
		parts[0].ID,
		parts[1].ID,
		parts[2].ID,
		i.Data.Identifier.AccountID.String(),
	})
	if err != nil {
		return err
	}
	status, err := scripts["queue/requeue"].Exec(
		redis_telemetry.WithScriptName(ctx, "requeue"),
		q.u.unshardedRc,
		keys,
		args,
	).AsInt64()
	if err != nil {
		return fmt.Errorf("error requeueing item: %w", err)
	}
	switch status {
	case 0:
		return nil
	case 1:
		// This should only ever happen if a run is cancelled and all queue items
		// are deleted before requeueing.
		return ErrQueueItemNotFound
	default:
		return fmt.Errorf("unknown response requeueing item: %v (%T)", status, status)
	}
}

// PartitionLease leases a partition for a given workflow ID.  It returns the new lease ID.
//
// NOTE: This does not check the queue/partition name against allow or denylists;  it assumes
// that the worker always wants to lease the given queue.  Filtering must be done when peeking
// when running a worker.
func (q *queue) PartitionLease(ctx context.Context, p *QueuePartition, duration time.Duration) (*ulid.ULID, int, error) {
	ctx = redis_telemetry.WithScope(redis_telemetry.WithOpName(ctx, "PartitionLease"), redis_telemetry.ScopeQueue)

	acctConcurrency, fnConcurrency, customConcurrency := q.concurrencyLimitGetter(ctx, *p)

	// XXX: Check for function throttling prior to leasing;  if it's throttled we can requeue
	// the pointer and back off.  A question here is enqueuing new items onto the partition
	// will reset the pointer update, leading to thrash.
	now := q.clock.Now()
	leaseExpires := now.Add(duration).UTC().Truncate(time.Millisecond)
	leaseID, err := ulid.New(ulid.Timestamp(leaseExpires), rnd)
	if err != nil {
		return nil, 0, fmt.Errorf("error generating id: %w", err)
	}

	fnMetaKey := uuid.Nil
	if p.FunctionID != nil {
		fnMetaKey = *p.FunctionID
	}

	keys := []string{
		q.u.kg.PartitionItem(),
		q.u.kg.GlobalPartitionIndex(),
		q.u.kg.GlobalAccountIndex(),
		q.u.kg.AccountPartitionIndex(p.AccountID),
		q.u.kg.FnMetadata(fnMetaKey),

		// These concurrency keys are for fast checking of partition
		// concurrency limits prior to leasing, as an optimization.
		p.acctConcurrencyKey(q.u.kg),
		p.fnConcurrencyKey(q.u.kg),
		p.customConcurrencyKey(q.u.kg),
	}

	args, err := StrSlice([]any{
		p.Queue(),
		leaseID.String(),
		now.UnixMilli(),
		leaseExpires.Unix(),
		acctConcurrency,
		fnConcurrency,
		customConcurrency,
		now.Add(PartitionConcurrencyLimitRequeueExtension).Unix(),
		p.AccountID.String(),
	})

	if err != nil {
		return nil, 0, err
	}
	result, err := scripts["queue/partitionLease"].Exec(
		redis_telemetry.WithScriptName(ctx, "partitionLease"),
		q.u.unshardedRc,
		keys,
		args,
	).AsIntSlice()
	if err != nil {
		return nil, 0, fmt.Errorf("error leasing partition: %w", err)
	}
	if len(result) == 0 {
		return nil, 0, fmt.Errorf("unknown partition lease result: %v", result)
	}

	switch result[0] {
	case -1:
		return nil, 0, ErrAccountConcurrencyLimit
	case -2:
		return nil, 0, ErrPartitionConcurrencyLimit
	case -3:
		return nil, 0, ErrConcurrencyLimitCustomKey
	case -4:
		return nil, 0, ErrPartitionNotFound
	case -5:
		return nil, 0, ErrPartitionAlreadyLeased
	case -6:
		return nil, 0, ErrPartitionPaused
	default:
		limit := fnConcurrency
		if len(result) == 2 {
			limit = int(result[1])
		}

		// Update the partition's last indicator.
		if result[0] > p.Last {
			p.Last = result[0]
		}

		// result is the available concurrency within this partition
		return &leaseID, limit, nil
	}
}

// GlobalPartitionPeek returns up to PartitionSelectionMax partition items from the queue. This
// returns the indexes of partitions.
//
// If sequential is set to true this returns partitions in order from earliest to latest
// available lease times. Otherwise, this shuffles all partitions and picks partitions
// randomly, with higher priority partitions more likely to be selected.  This reduces
// lease contention amongst multiple shared-nothing workers.
func (q *queue) PartitionPeek(ctx context.Context, sequential bool, until time.Time, limit int64) ([]*QueuePartition, error) {
	return q.partitionPeek(ctx, q.u.kg.GlobalPartitionIndex(), sequential, until, limit)
}

func (q *queue) partitionSize(ctx context.Context, partitionKey string, until time.Time) (int64, error) {
	ctx = redis_telemetry.WithScope(redis_telemetry.WithOpName(ctx, "partitionSize"), redis_telemetry.ScopeQueue)

	cmd := q.u.Client().B().Zcount().Key(partitionKey).Min("-inf").Max(strconv.Itoa(int(until.Unix()))).Build()
	return q.u.Client().Do(ctx, cmd).AsInt64()
}

func (q *queue) partitionPeek(ctx context.Context, partitionKey string, sequential bool, until time.Time, limit int64) ([]*QueuePartition, error) {
	ctx = redis_telemetry.WithScope(redis_telemetry.WithOpName(ctx, "partitionPeek"), redis_telemetry.ScopeQueue)

	if limit > PartitionPeekMax {
		return nil, ErrPartitionPeekMaxExceedsLimits
	}
	if limit <= 0 {
		limit = PartitionPeekMax
	}

	// TODO(tony): If this is an allowlist, only peek the given partitions.  Use ZMSCORE
	// to fetch the scores for all allowed partitions, then filter where score <= until.
	// Call an HMGET to get the partitions.
	ms := until.UnixMilli()

	isSequential := 0
	if sequential {
		isSequential = 1
	}

	args, err := StrSlice([]any{
		ms,
		limit,
		isSequential,
	})
	if err != nil {
		return nil, err
	}

	peekRet, err := scripts["queue/partitionPeek"].Exec(
		redis_telemetry.WithScriptName(ctx, "partitionPeek"),
		q.u.Client(),
		[]string{
			partitionKey,
			q.u.kg.PartitionItem(),
		},
		args,
	).ToAny()
	// NOTE: We use ToAny to force return a []any, allowing us to update the slice value with
	// a JSON-decoded item without allocations
	if err != nil {
		return nil, fmt.Errorf("error peeking partition items: %w", err)
	}
	encoded, ok := peekRet.([]any)
	if !ok {
		return nil, fmt.Errorf("unknown return type from partitionPeek: %T", peekRet)
	}

	weights := []float64{}
	items := make([]*QueuePartition, len(encoded))
	fnIDs := make(map[uuid.UUID]bool)
	fnIDsMu := sync.Mutex{}

	// Use parallel decoding as per Peek
	partitions, err := util.ParallelDecode(encoded, func(val any) (*QueuePartition, error) {
		str, _ := val.(string)
		item := &QueuePartition{}

		if err := json.Unmarshal(unsafe.Slice(unsafe.StringData(str), len(str)), item); err != nil {
			return nil, fmt.Errorf("error reading partition item: %w", err)
		}
		// Track the fn ID for partitions seen.  This allows us to do fast lookups of paused functions
		// to prevent peeking/working on these items as an optimization.
		if item.FunctionID != nil {
			fnIDsMu.Lock()
			fnIDs[*item.FunctionID] = false // default not paused
			fnIDsMu.Unlock()
		}
		return item, nil

	})
	if err != nil {
		return nil, fmt.Errorf("error decoding partitions: %w", err)
	}

	// mget all fn metas
	if len(fnIDs) > 0 {
		keys := make([]string, len(fnIDs))
		n := 0
		for k := range fnIDs {
			keys[n] = q.u.kg.FnMetadata(k)
			n++
		}
		vals, err := q.u.unshardedRc.Do(ctx, q.u.unshardedRc.B().Mget().Key(keys...).Build()).ToAny()
		if err == nil {
			// If this is an error, just ignore the error and continue.  The executor should gracefully handle
			// accidental attempts at paused functions, as we cannot do this optimization for account or env-level
			// partitions.
			vals, _ := vals.([]any)
			_, _ = util.ParallelDecode(vals, func(i any) (any, error) {
				str, _ := i.(string)
				fnMeta := &FnMetadata{}
				if err := json.Unmarshal(unsafe.Slice(unsafe.StringData(str), len(str)), fnMeta); err == nil {
					fnIDsMu.Lock()
					fnIDs[fnMeta.FnID] = fnMeta.Paused
					fnIDsMu.Unlock()
				}
				return nil, nil
			})
		}
	}

	ignored := 0
	for n, item := range partitions {
		// check pause
		if item.FunctionID != nil {
			if paused := fnIDs[*item.FunctionID]; paused {
				ignored++
				continue
			}
		}

		// NOTE: The queue does two conflicting things:  we peek ahead of now() to fetch partitions
		// shortly available, and we also requeue partitions if there are concurrency conflicts.
		//
		// We want to ignore any partitions requeued because of conflicts, as this will cause needless
		// churn every peek MS.
		if item.ForceAtMS > ms {
			ignored++
			continue
		}

		// If we have an allowlist, only accept this partition if its in the allowlist.
		if len(q.allowQueues) > 0 && !checkList(item.Queue(), q.allowQueueMap, q.allowQueuePrefixes) {
			// This is not in the allowlist specified, so do not allow this partition to be used.
			ignored++
			continue
		}

		// Ignore any denied queues if they're explicitly in the denylist.  Because
		// we allocate the len(encoded) amount, we also want to track the number of
		// ignored queues to use the correct index when setting our items;  this ensures
		// that we don't access items with an index and get nil pointers.
		if len(q.denyQueues) > 0 && checkList(item.Queue(), q.denyQueueMap, q.denyQueuePrefixes) {
			// This is in the denylist explicitly set, so continue
			ignored++
			continue
		}

		items[n-ignored] = item
		partPriority := q.pf(ctx, *item)
		weights = append(weights, float64(10-partPriority))
	}

	// Remove any ignored items from the slice.
	items = items[0 : len(items)-ignored]

	// Some scanners run sequentially, ensuring we always work on the functions with
	// the oldest run at times in order, no matter the priority.
	if sequential {
		n := int(math.Min(float64(len(items)), float64(PartitionSelectionMax)))
		return items[0:n], nil
	}

	// We want to weighted shuffle the resulting array random.  This means that many
	// shared nothing scanners can query for outstanding partitions and receive a
	// randomized order favouring higher-priority queue items.  This reduces the chances
	// of contention when leasing.
	w := sampleuv.NewWeighted(weights, rnd)
	result := make([]*QueuePartition, len(items))
	for n := range result {
		idx, ok := w.Take()
		if !ok {
			return nil, ErrWeightedSampleRead
		}
		result[n] = items[idx]
	}

	return result, nil
}

func (q *queue) accountPeek(ctx context.Context, sequential bool, until time.Time, limit int64) ([]uuid.UUID, error) {
	ctx = redis_telemetry.WithScope(redis_telemetry.WithOpName(ctx, "accountPeek"), redis_telemetry.ScopeQueue)

	if limit > AccountPeekMax {
		return nil, ErrAccountPeekMaxExceedsLimits
	}
	if limit <= 0 {
		limit = AccountPeekMax
	}

	ms := until.UnixMilli()

	isSequential := 0
	if sequential {
		isSequential = 1
	}

	args, err := StrSlice([]any{
		ms,
		limit,
		isSequential,
	})
	if err != nil {
		return nil, err
	}

	peekRet, err := scripts["queue/accountPeek"].Exec(
		redis_telemetry.WithScriptName(ctx, "accountPeek"),
		q.u.unshardedRc,
		[]string{
			q.u.kg.GlobalAccountIndex(),
		},
		args,
	).AsStrSlice()
	if err != nil {
		return nil, fmt.Errorf("error peeking accounts: %w", err)
	}

	items := make([]uuid.UUID, len(peekRet))

	for i, s := range peekRet {
		parsed, err := uuid.Parse(s)
		if err != nil {
			return nil, fmt.Errorf("could not parse account id from global account queue: %w", err)
		}

		items[i] = parsed
	}

	weights := make([]float64, len(items))
	for i := range items {
		// TODO Do we need account-specific weights? Then we need to store
		// a data structure like QueuePartition for accounts (QueueAccount?)
		accountPriority := PriorityDefault
		weights[i] = float64(10 - accountPriority)
	}

	// Some scanners run sequentially, ensuring we always work on the accounts with
	// the oldest run at times in order, no matter the priority.
	if sequential {
		n := int(math.Min(float64(len(items)), float64(PartitionSelectionMax)))
		return items[0:n], nil
	}

	// We want to weighted shuffle the resulting array random.  This means that many
	// shared nothing scanners can query for outstanding partitions and receive a
	// randomized order favouring higher-priority queue items.  This reduces the chances
	// of contention when leasing.
	w := sampleuv.NewWeighted(weights, rnd)
	result := make([]uuid.UUID, len(items))
	for n := range result {
		idx, ok := w.Take()
		if !ok {
			return nil, ErrWeightedSampleRead
		}
		result[n] = items[idx]
	}

	return result, nil
}

func checkList(check string, exact, prefixes map[string]*struct{}) bool {
	for k := range exact {
		if check == k {
			return true
		}
	}
	for k := range prefixes {
		if strings.HasPrefix(check, k) {
			return true
		}
	}
	return false
}

// PartitionRequeue requeues a parition with a new score, ensuring that the partition will be
// read at (or very close to) the given time.
//
// This is used after peeking and passing all queue items onto workers; we then take the next
// unleased available time for the queue item and requeue the partition.
//
// forceAt is used to enforce the given queue time.  This is used when partitions are at a
// concurrency limit;  we don't want to scan the partition next time, so we force the partition
// to be at a specific time instead of taking the earliest available queue item time
func (q *queue) PartitionRequeue(ctx context.Context, p *QueuePartition, at time.Time, forceAt bool) error {
	ctx = redis_telemetry.WithScope(redis_telemetry.WithOpName(ctx, "PartitionRequeue"), redis_telemetry.ScopeQueue)

	keys := []string{
		q.u.kg.PartitionItem(),
		q.u.kg.GlobalPartitionIndex(),
		q.u.kg.GlobalAccountIndex(),
		q.u.kg.AccountPartitionIndex(p.AccountID),
		q.u.kg.PartitionMeta(p.Queue()), // TODO: Remove?
		p.zsetKey(q.u.kg),               // Partition ZSET itself
		p.concurrencyKey(q.u.kg),
		q.u.kg.QueueItem(),
	}
	force := 0
	if forceAt {
		force = 1
	}
	args, err := StrSlice([]any{
		p.Queue(),
		at.UnixMilli(),
		force,
		p.AccountID.String(),
	})
	if err != nil {
		return err
	}
	status, err := scripts["queue/partitionRequeue"].Exec(
		redis_telemetry.WithScriptName(ctx, "partitionRequeue"),
		q.u.unshardedRc,
		keys,
		args,
	).AsInt64()
	if err != nil {
		return fmt.Errorf("error requeueing partition: %w", err)
	}
	switch status {
	case 0:
		return nil
	case 1:
		return ErrPartitionNotFound
	case 2:
		return ErrPartitionGarbageCollected
	default:
		return fmt.Errorf("unknown response requeueing item: %d", status)
	}
}

// PartitionDequeue removes a partition pointer from the queue.  This is used when peeking and
// receiving zero items to run.
func (q *queue) PartitionDequeue(ctx context.Context, queueName string, at time.Time) error {
	panic("unimplemented: requeueing partitions handles this.")
}

// PartitionReprioritize reprioritizes a workflow's QueueItems within the queue.
func (q *queue) PartitionReprioritize(ctx context.Context, queueName string, priority uint) error {
	ctx = redis_telemetry.WithScope(redis_telemetry.WithOpName(ctx, "PartitionReprioritize"), redis_telemetry.ScopeQueue)

	if priority > PriorityMin {
		return ErrPriorityTooLow
	}
	if priority < PriorityMax {
		return ErrPriorityTooHigh
	}

	args, err := StrSlice([]any{
		queueName,
		priority,
	})
	if err != nil {
		return err
	}

	keys := []string{q.u.kg.PartitionItem()}
	status, err := scripts["queue/partitionReprioritize"].Exec(
		redis_telemetry.WithScriptName(ctx, "partitionReprioritize"),
		q.u.unshardedRc,
		keys,
		args,
	).AsInt64()
	if err != nil {
		return fmt.Errorf("error enqueueing item: %w", err)
	}
	switch status {
	case 0:
		return nil
	case 1:
		return ErrPartitionNotFound
	default:
		return fmt.Errorf("unknown response reprioritizing partition: %d", status)
	}
}

func (q *queue) InProgress(ctx context.Context, prefix string, concurrencyKey string) (int64, error) {
	ctx = redis_telemetry.WithScope(redis_telemetry.WithOpName(ctx, "InProgress"), redis_telemetry.ScopeQueue)

	s := q.clock.Now().UnixMilli()
	cmd := q.u.unshardedRc.B().Zcount().
		Key(q.u.kg.Concurrency(prefix, concurrencyKey)).
		Min(fmt.Sprintf("%d", s)).
		Max("+inf").
		Build()
	return q.u.unshardedRc.Do(ctx, cmd).AsInt64()
}

func (q *queue) Instrument(ctx context.Context) error {
	// other queue instrumentation
	go func(ctx context.Context) {
		// Shard instrumentations
		shards, err := q.getShards(ctx)
		if err != nil {
			q.logger.Error().Err(err).Msg("error retrieving shards")
		}

		telemetry.GaugeQueueShardCount(ctx, int64(len(shards)), telemetry.GaugeOpt{PkgName: pkgName})
		for _, shard := range shards {
			tags := map[string]any{"shard_name": shard.Name}

			telemetry.GaugeQueueShardGuaranteedCapacityCount(ctx, int64(shard.GuaranteedCapacity), telemetry.GaugeOpt{
				PkgName: pkgName,
				Tags:    tags,
			})
			telemetry.GaugeQueueShardLeaseCount(ctx, int64(len(shard.Leases)), telemetry.GaugeOpt{
				PkgName: pkgName,
				Tags:    tags,
			})

			if size, err := q.partitionSize(ctx, q.u.kg.ShardPartitionIndex(shard.Name), q.clock.Now().Add(PartitionLookahead)); err == nil {
				telemetry.GaugeQueueShardPartitionAvailableCount(ctx, size, telemetry.GaugeOpt{
					PkgName: pkgName,
					Tags:    tags,
				})
			}
		}
	}(ctx)

	// Check on global partition and queue partition sizes
	var offset, total int64
	chunkSize := int64(1000)

	r := q.u.unshardedRc
	// iterate through all the partitions in the global partitions in chunks
	wg := sync.WaitGroup{}
	for {
		// grab the global partition by chunks
		cmd := r.B().Zrange().
			Key(q.u.kg.GlobalPartitionIndex()).
			Min("-inf").
			Max("+inf").
			Byscore().
			Limit(offset, chunkSize).
			Build()

		pkeys, err := r.Do(ctx, cmd).AsStrSlice()
		if err != nil {
			return fmt.Errorf("error retrieving partitions for instrumentation: %w", err)
		}

		for _, pk := range pkeys {
			wg.Add(1)

			// check each partition concurrently
			go func(ctx context.Context, pkey string) {
				defer wg.Done()

				// If this is a UUID, assume that this is an old partition queue
				queueKey := pkey
				if isPartitionUUID(pkey) {
					queueKey = q.u.kg.PartitionQueueSet(enums.PartitionTypeDefault, pkey, "")
				}

				cntCmd := r.B().Zcount().Key(queueKey).Min("-inf").Max("+inf").Build()
				count, err := q.u.unshardedRc.Do(ctx, cntCmd).AsInt64()
				if err != nil {
					q.logger.Warn().Err(err).Str("pkey", pkey).Str("context", "instrumentation").Msg("error checking partition count")
					return
				}

				telemetry.GaugePartitionSize(ctx, count, telemetry.GaugeOpt{
					PkgName: pkgName,
					Tags: map[string]any{
						// NOTE: potentially high cardinality but this gives better clarify of stuff
						"partition": pkey,
					},
				})

				atomic.AddInt64(&total, 1)
			}(ctx, pk)

		}
		// end of pagination, exit
		if len(pkeys) < int(chunkSize) {
			break
		}

		offset += chunkSize
	}

	// instrument the total count of global partition
	telemetry.GaugeGlobalPartitionSize(ctx, atomic.LoadInt64(&total), telemetry.GaugeOpt{
		PkgName: pkgName,
	})

	wg.Wait()

	return nil
}

// Scavenge attempts to find jobs that may have been lost due to killed workers.  Workers are shared
// nothing, and each item in a queue has a lease.  If a worker dies, it will not finish the job and
// cannot renew the item's lease.
//
// We scan all partition concurrency queues - queues of leases - to find leases that have expired.
func (q *queue) Scavenge(ctx context.Context) (int, error) {
	ctx = redis_telemetry.WithScope(redis_telemetry.WithOpName(ctx, "Scavenge"), redis_telemetry.ScopeQueue)

	// Find all items that have an expired lease - eg. where the min time for a lease is between
	// (0-now] in unix milliseconds.
	now := fmt.Sprintf("%d", q.clock.Now().UnixMilli())

	cmd := q.u.unshardedRc.B().Zrange().
		Key(q.u.kg.ConcurrencyIndex()).
		Min("-inf").
		Max(now).
		Byscore().
		Limit(0, 100).
		Build()

	pKeys, err := q.u.unshardedRc.Do(ctx, cmd).AsStrSlice()
	if err != nil {
		return 0, fmt.Errorf("error scavenging for lost items: %w", err)
	}

	counter := 0

	// Each of the items is a concurrency queue with lost items.
	var resultErr error
	for _, partition := range pKeys {

		// If this is a UUID, assume that this is an old partition queue
		//
		queueKey := partition
		if isPartitionUUID(partition) {
			queueKey = q.u.kg.PartitionQueueSet(enums.PartitionTypeDefault, partition, "")
		}

		cmd := q.u.unshardedRc.B().Zrange().
			Key(queueKey).
			Min("-inf").
			Max(now).
			Byscore().
			Limit(0, 100).
			Build()
		itemIDs, err := q.u.unshardedRc.Do(ctx, cmd).AsStrSlice()
		if err != nil && err != rueidis.Nil {
			resultErr = multierror.Append(resultErr, fmt.Errorf("error querying partition concurrency queue '%s' during scavenge: %w", partition, err))
			continue
		}
		if len(itemIDs) == 0 {
			continue
		}

		// Fetch the queue item, then requeue.
		cmd = q.u.unshardedRc.B().Hmget().Key(q.u.kg.QueueItem()).Field(itemIDs...).Build()
		jobs, err := q.u.unshardedRc.Do(ctx, cmd).AsStrSlice()
		if err != nil && err != rueidis.Nil {
			resultErr = multierror.Append(resultErr, fmt.Errorf("error fetching jobs for concurrency queue '%s' during scavenge: %w", partition, err))
			continue
		}
		for _, item := range jobs {
			qi := QueueItem{}
			if err := json.Unmarshal([]byte(item), &qi); err != nil {
				resultErr = multierror.Append(resultErr, fmt.Errorf("error unmarshalling job '%s': %w", item, err))
				continue
			}
			if err := q.Requeue(ctx, QueuePartition{}, qi, q.clock.Now()); err != nil {
				resultErr = multierror.Append(resultErr, fmt.Errorf("error requeueing job '%s': %w", item, err))
				continue
			}
			counter++
		}
	}

	return counter, resultErr
}

// ConfigLease allows a worker to lease config keys for sequential or scavenger processing.
// Leasing this key works similar to leasing partitions or queue items:
//
//   - If the key isn't leased, a new lease is accepted.
//   - If the lease is expired, a new lease is accepted.
//   - If the key is leased, you must pass in the existing lease ID to renew the lease.  Mismatches do not
//     grant a lease.
//
// This returns the new lease ID on success.
//
// If the sequential key is leased, this allows a worker to peek partitions sequentially.
func (q *queue) ConfigLease(ctx context.Context, key string, duration time.Duration, existingLeaseID ...*ulid.ULID) (*ulid.ULID, error) {
	if duration > ConfigLeaseMax {
		return nil, ErrConfigLeaseExceedsLimits
	}

	ctx = redis_telemetry.WithScope(redis_telemetry.WithOpName(ctx, "ConfigLease"), redis_telemetry.ScopeQueue)

	now := q.clock.Now()
	newLeaseID, err := ulid.New(ulid.Timestamp(now.Add(duration)), rnd)
	if err != nil {
		return nil, err
	}

	var existing string
	if len(existingLeaseID) > 0 && existingLeaseID[0] != nil {
		existing = existingLeaseID[0].String()
	}

	args, err := StrSlice([]any{
		now.UnixMilli(),
		newLeaseID.String(),
		existing,
	})
	if err != nil {
		return nil, err
	}

	status, err := scripts["queue/configLease"].Exec(
		redis_telemetry.WithScriptName(ctx, "configLease"),
		q.u.unshardedRc,
		[]string{key},
		args,
	).AsInt64()
	if err != nil {
		return nil, fmt.Errorf("error claiming config lease: %w", err)
	}
	switch status {
	case 0:
		return &newLeaseID, nil
	case 1:
		return nil, ErrConfigAlreadyLeased
	default:
		return nil, fmt.Errorf("unknown response claiming config lease: %d", status)
	}
}

// peekEWMA returns the calculated EWMA value from the list
func (q *queue) peekEWMA(ctx context.Context, fnID uuid.UUID) (int64, error) {
	ctx = redis_telemetry.WithScope(redis_telemetry.WithOpName(ctx, "peekEWMA"), redis_telemetry.ScopeQueue)

	// retrieves the list from redis
	cmd := q.u.Client().B().Lrange().Key(q.u.KeyGenerator().ConcurrencyFnEWMA(fnID)).Start(0).Stop(-1).Build()
	strlist, err := q.u.Client().Do(ctx, cmd).AsStrSlice()
	if err != nil {
		return 0, fmt.Errorf("error reading function concurrency EWMA values: %w", err)
	}

	// return early
	if len(strlist) == 0 {
		return 0, nil
	}

	hasNonZero := false
	vals := make([]float64, len(strlist))
	for i, s := range strlist {
		v, _ := strconv.ParseFloat(s, 64)
		vals[i] = v
		if v > 0 {
			hasNonZero = true
		}
	}

	if !hasNonZero {
		// short-circuit.
		return 0, nil
	}

	// create a simple EWMA, add all the numbers in it and get the final value
	// NOTE: we don't need variable since we don't want to maintain this in memory
	mavg := ewma.NewMovingAverage()
	for _, v := range vals {
		mavg.Add(v)
	}

	// round up to the nearest integer
	return int64(math.Round(mavg.Value())), nil
}

// setPeekEWMA add the new value to the existing list.
// if the length of the list exceeds the predetermined size, pop out the first item
func (q *queue) setPeekEWMA(ctx context.Context, fnID *uuid.UUID, val int64) error {
	if fnID == nil {
		return nil
	}

	ctx = redis_telemetry.WithScope(redis_telemetry.WithOpName(ctx, "setPeekEWMA"), redis_telemetry.ScopeQueue)

	listSize := q.peekEWMALen
	if listSize == 0 {
		listSize = QueuePeekEWMALen
	}

	keys := []string{
		q.u.kg.ConcurrencyFnEWMA(*fnID),
	}
	args, err := StrSlice([]any{
		val,
		listSize,
	})
	if err != nil {
		return err
	}

	_, err = scripts["queue/setPeekEWMA"].Exec(
		redis_telemetry.WithScriptName(ctx, "setPeekEWMA"),
		q.u.Client(),
		keys,
		args,
	).AsInt64()
	if err != nil {
		return fmt.Errorf("error updating function concurrency EWMA: %w", err)
	}

	return nil
}

//nolint:all
func (q *queue) readFnMetadata(ctx context.Context, fnID uuid.UUID) (*FnMetadata, error) {
	ctx = redis_telemetry.WithScope(redis_telemetry.WithOpName(ctx, "readFnMetadata"), redis_telemetry.ScopeQueue)

	cmd := q.u.unshardedRc.B().Get().Key(q.u.kg.FnMetadata(fnID)).Build()
	retv := FnMetadata{}
	err := q.u.unshardedRc.Do(ctx, cmd).DecodeJSON(&retv)
	if err != nil {
		return nil, fmt.Errorf("error reading function metadata: %w", err)
	}
	return &retv, nil
}

func HashID(_ context.Context, id string) string {
	ui := xxhash.Sum64String(id)
	return strconv.FormatUint(ui, 36)
}

// frandRNG is a fast crypto-secure prng which uses a mutex to guard
// parallel reads.  It also implements the x/exp/rand.Source interface
// by adding a Seed() method which does nothing.
type frandRNG struct {
	*frand.RNG
	lock *sync.Mutex
}

func (f *frandRNG) Read(b []byte) (int, error) {
	f.lock.Lock()
	defer f.lock.Unlock()
	return f.RNG.Read(b)
}

func (f *frandRNG) Uint64() uint64 {
	return f.Uint64n(math.MaxUint64)
}

func (f *frandRNG) Uint64n(n uint64) uint64 {
	// sampled.Take calls Uint64n, which must be guarded by a lock in order
	// to be thread-safe.
	f.lock.Lock()
	defer f.lock.Unlock()
	return f.RNG.Uint64n(n)
}

func (f *frandRNG) Float64() float64 {
	// sampled.Take also calls Float64, which must be guarded by a lock in order
	// to be thread-safe.
	f.lock.Lock()
	defer f.lock.Unlock()
	return f.RNG.Float64()
}

func (f *frandRNG) Seed(seed uint64) {
	// Do nothing.
}

func newLeaseDenyList() *leaseDenies {
	return &leaseDenies{
		lock:        &sync.RWMutex{},
		concurrency: map[string]struct{}{},
		throttle:    map[string]struct{}{},
	}
}

// leaseDenies stores a mapping of keys that must not be leased.
//
// When iterating over a list of peeked queue items, each queue item may have the same
// or different concurrency keys.  As soon as one of these concurrency keys reaches its
// limit, any next queue items with the same keys must _never_ be considered for leasing.
//
// This has two benefits:  we prevent wasted work, and we prevent out of order work.
type leaseDenies struct {
	lock *sync.RWMutex

	concurrency map[string]struct{}
	throttle    map[string]struct{}
}

func (l *leaseDenies) addThrottled(err error) {
	var key keyError
	if !errors.As(err, &key) {
		return
	}
	l.lock.Lock()
	l.throttle[key.key] = struct{}{}
	l.lock.Unlock()
}

func (l *leaseDenies) addConcurrency(err error) {
	var key keyError
	if !errors.As(err, &key) {
		return
	}
	l.lock.Lock()
	l.concurrency[key.key] = struct{}{}
	l.lock.Unlock()
}

func (l *leaseDenies) denyConcurrency(key string) bool {
	l.lock.RLock()
	_, ok := l.concurrency[key]
	l.lock.RUnlock()
	return ok
}

func (l *leaseDenies) denyThrottle(key string) bool {
	l.lock.RLock()
	_, ok := l.throttle[key]
	l.lock.RUnlock()
	return ok
}

func isPartitionUUID(p string) bool {
	// NOTE: We use 36 as a fast heuristic here and assume that the partition
	// is a UUID.  This is not a proper UUID check, but still works.
	return len(p) == 36
}<|MERGE_RESOLUTION|>--- conflicted
+++ resolved
@@ -238,67 +238,6 @@
 	}
 }
 
-<<<<<<< HEAD
-// WithAsyncInstrumentation registers all the async instrumentation that needs to happen on
-// each instrumentation cycle
-// These are mostly gauges for point in time metrics
-func WithAsyncInstrumentation() QueueOpt {
-	ctx := context.Background()
-
-	return func(q *queue) {
-		telemetry.GaugeWorkerQueueCapacity(ctx, telemetry.GaugeOpt{
-			PkgName:  pkgName,
-			Callback: func(ctx context.Context) (int64, error) { return int64(q.numWorkers), nil },
-		})
-
-		telemetry.GaugeGlobalQueuePartitionCount(ctx, telemetry.GaugeOpt{
-			PkgName: pkgName,
-			Callback: func(ctx context.Context) (int64, error) {
-				dur := time.Hour * 24 * 365
-				return q.partitionSize(ctx, q.u.kg.GlobalPartitionIndex(), q.clock.Now().Add(dur))
-			},
-		})
-
-		telemetry.GaugeGlobalQueuePartitionAvailable(ctx, telemetry.GaugeOpt{
-			PkgName: pkgName,
-			Callback: func(ctx context.Context) (int64, error) {
-				return q.partitionSize(ctx, q.u.kg.GlobalPartitionIndex(), q.clock.Now().Add(PartitionLookahead))
-			},
-		})
-
-		// Shard instrumentations
-		guaranteedCapacityMap, err := q.getGuaranteedCapacityMap(ctx)
-		if err != nil {
-			q.logger.Error().Err(err).Msg("error retrieving guaranteedCapacityMap")
-		}
-
-		telemetry.GaugeQueueGuaranteedCapacityCount(ctx, int64(len(guaranteedCapacityMap)), telemetry.GaugeOpt{PkgName: pkgName})
-		for _, guaranteedCapacity := range guaranteedCapacityMap {
-			tags := map[string]any{"account_id": guaranteedCapacity.AccountID}
-
-			telemetry.GaugeQueueAccountGuaranteedCapacityCount(ctx, telemetry.GaugeOpt{
-				PkgName:  pkgName,
-				Tags:     tags,
-				Callback: func(ctx context.Context) (int64, error) { return int64(guaranteedCapacity.GuaranteedCapacity), nil },
-			})
-			telemetry.GaugeQueueGuaranteedCapacityLeaseCount(ctx, telemetry.GaugeOpt{
-				PkgName:  pkgName,
-				Tags:     tags,
-				Callback: func(ctx context.Context) (int64, error) { return int64(len(guaranteedCapacity.Leases)), nil },
-			})
-			telemetry.GaugeQueueGuaranteedCapacityAccountPartitionAvailableCount(ctx, telemetry.GaugeOpt{
-				PkgName: pkgName,
-				Tags:    tags,
-				Callback: func(ctx context.Context) (int64, error) {
-					return q.partitionSize(ctx, q.u.kg.AccountPartitionIndex(guaranteedCapacity.AccountID), q.clock.Now().Add(PartitionLookahead))
-				},
-			})
-		}
-	}
-}
-
-=======
->>>>>>> 04402ed8
 // WithDenyQueueNames specifies that the worker cannot select jobs from queue partitions
 // within the given list of names.  This means that the worker will never work on jobs
 // in the specified queues.
@@ -430,7 +369,6 @@
 		pf: func(_ context.Context, _ QueuePartition) uint {
 			return PriorityDefault
 		},
-<<<<<<< HEAD
 		runMode: QueueRunMode{
 			Sequential:         true,
 			Scavenger:          true,
@@ -438,15 +376,6 @@
 			Account:            true,
 			GuaranteedCapacity: true,
 		},
-		numWorkers:         defaultNumWorkers,
-		wg:                 &sync.WaitGroup{},
-		seqLeaseLock:       &sync.RWMutex{},
-		scavengerLeaseLock: &sync.RWMutex{},
-		pollTick:           defaultPollTick,
-		idempotencyTTL:     defaultIdempotencyTTL,
-		queueKindMapping:   make(map[string]string),
-		logger:             logger.From(context.Background()),
-=======
 		numWorkers:               defaultNumWorkers,
 		wg:                       &sync.WaitGroup{},
 		seqLeaseLock:             &sync.RWMutex{},
@@ -456,7 +385,6 @@
 		idempotencyTTL:           defaultIdempotencyTTL,
 		queueKindMapping:         make(map[string]string),
 		logger:                   logger.From(context.Background()),
->>>>>>> 04402ed8
 		concurrencyLimitGetter: func(ctx context.Context, p QueuePartition) (account, fn, custom int) {
 			def := defaultConcurrency
 			if p.ConcurrencyLimit > 0 {
@@ -2355,30 +2283,32 @@
 	// other queue instrumentation
 	go func(ctx context.Context) {
 		// Shard instrumentations
-		shards, err := q.getShards(ctx)
+		guaranteedCapacityMap, err := q.getGuaranteedCapacityMap(ctx)
 		if err != nil {
-			q.logger.Error().Err(err).Msg("error retrieving shards")
-		}
-
-		telemetry.GaugeQueueShardCount(ctx, int64(len(shards)), telemetry.GaugeOpt{PkgName: pkgName})
-		for _, shard := range shards {
-			tags := map[string]any{"shard_name": shard.Name}
-
-			telemetry.GaugeQueueShardGuaranteedCapacityCount(ctx, int64(shard.GuaranteedCapacity), telemetry.GaugeOpt{
+			q.logger.Error().Err(err).Msg("error retrieving guaranteedCapacityMap")
+		}
+
+		telemetry.GaugeQueueGuaranteedCapacityCount(ctx, int64(len(guaranteedCapacityMap)), telemetry.GaugeOpt{PkgName: pkgName})
+		for _, guaranteedCapacity := range guaranteedCapacityMap {
+			tags := map[string]any{"account_id": guaranteedCapacity.AccountID}
+
+			telemetry.GaugeQueueAccountGuaranteedCapacityCount(ctx, telemetry.GaugeOpt{
+				PkgName:  pkgName,
+				Tags:     tags,
+				Callback: func(ctx context.Context) (int64, error) { return int64(guaranteedCapacity.GuaranteedCapacity), nil },
+			})
+			telemetry.GaugeQueueGuaranteedCapacityLeaseCount(ctx, telemetry.GaugeOpt{
+				PkgName:  pkgName,
+				Tags:     tags,
+				Callback: func(ctx context.Context) (int64, error) { return int64(len(guaranteedCapacity.Leases)), nil },
+			})
+			telemetry.GaugeQueueGuaranteedCapacityAccountPartitionAvailableCount(ctx, telemetry.GaugeOpt{
 				PkgName: pkgName,
 				Tags:    tags,
+				Callback: func(ctx context.Context) (int64, error) {
+					return q.partitionSize(ctx, q.u.kg.AccountPartitionIndex(guaranteedCapacity.AccountID), q.clock.Now().Add(PartitionLookahead))
+				},
 			})
-			telemetry.GaugeQueueShardLeaseCount(ctx, int64(len(shard.Leases)), telemetry.GaugeOpt{
-				PkgName: pkgName,
-				Tags:    tags,
-			})
-
-			if size, err := q.partitionSize(ctx, q.u.kg.ShardPartitionIndex(shard.Name), q.clock.Now().Add(PartitionLookahead)); err == nil {
-				telemetry.GaugeQueueShardPartitionAvailableCount(ctx, size, telemetry.GaugeOpt{
-					PkgName: pkgName,
-					Tags:    tags,
-				})
-			}
 		}
 	}(ctx)
 
