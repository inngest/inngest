package redis_state

import (
	"context"
	"crypto/rand"
	"encoding/json"
	"errors"
	"fmt"
	"math"
	"strconv"
	"strings"
	"sync"
	"time"
	"unsafe"

	"github.com/VividCortex/ewma"
	"github.com/cespare/xxhash/v2"
	"github.com/google/uuid"
	"github.com/hashicorp/go-multierror"
	"github.com/jonboulle/clockwork"
	"github.com/oklog/ulid/v2"
	"github.com/redis/rueidis"
	"github.com/rs/zerolog"
	"golang.org/x/sync/semaphore"
	"gonum.org/v1/gonum/stat/sampleuv"
	"lukechampine.com/frand"

	"github.com/inngest/inngest/pkg/backoff"
	"github.com/inngest/inngest/pkg/consts"
	"github.com/inngest/inngest/pkg/enums"
	osqueue "github.com/inngest/inngest/pkg/execution/queue"
	"github.com/inngest/inngest/pkg/execution/state"
	"github.com/inngest/inngest/pkg/logger"
	"github.com/inngest/inngest/pkg/telemetry"
	"github.com/inngest/inngest/pkg/telemetry/redis_telemetry"
	"github.com/inngest/inngest/pkg/util"
)

<<<<<<< HEAD
var (
	PartitionSelectionMax int64 = 100
	PartitionPeekMax      int64 = PartitionSelectionMax * 3
	AccountPeekMax        int64 = 25
=======
const (
	PartitionSelectionMax = int64(100)
	PartitionPeekMax      = PartitionSelectionMax * 3
>>>>>>> 23a8e656
)

const (
	pkgName = "redis_state.state.execution.inngest"

	// PartitionLeaseDuration dictates how long a worker holds the lease for
	// a partition.  This gives the worker a right to scan all queue items
	// for that partition to schedule the execution of jobs.
	//
	// Right now, this must be short enough to reduce contention but long enough
	// to account for the latency of peeking QueuePeekMax jobs from Redis.
	PartitionLeaseDuration = 4 * time.Second
	// PartitionRequeueExtension is the length of time that we extend a partition's
	// vesting time when requeueing by default.
	PartitionRequeueExtension = 30 * time.Second

	// PartitionConcurrencyLimitRequeueExtension is the length of time that a partition
	// is requeued if there is no global or partition(function) capacity because of
	// concurrency limits.
	//
	// This is short, as there are still functions that are due to run (ie vesting < now),
	// but long enough to reduce thrash.
	//
	// This means that jobs not started because of concurrency limits incur up to this amount
	// of additional latency.
	//
	// NOTE: This must be greater than PartitionLookahead
	// NOTE: This is the maximum latency introduced into concurrnecy limited partitions in the
	//       worst case.
	PartitionConcurrencyLimitRequeueExtension = 30 * time.Second
	PartitionThrottleLimitRequeueExtension    = 2 * time.Second
	PartitionLookahead                        = time.Second

	// default values
	QueuePeekMin            int64 = 300
	QueuePeekMax            int64 = 5000
	QueuePeekCurrMultiplier int64 = 4 // threshold 25%
	QueuePeekEWMALen        int   = 10
	QueueLeaseDuration            = 20 * time.Second
	ConfigLeaseDuration           = 10 * time.Second
	ConfigLeaseMax                = 20 * time.Second

	PriorityMax     uint = 0
	PriorityDefault uint = 5
	PriorityMin     uint = 9

	// FunctionStartScoreBufferTime is the grace period used to compare function start
	// times to edge enqueue times.
	FunctionStartScoreBufferTime = 10 * time.Second

	defaultNumWorkers     = 100
	defaultPollTick       = 10 * time.Millisecond
	defaultIdempotencyTTL = 12 * time.Hour
	defaultConcurrency    = 1000 // TODO: add function to override.

	NoConcurrencyLimit = -1
)

var (
	ErrQueueItemExists               = fmt.Errorf("queue item already exists")
	ErrQueueItemNotFound             = fmt.Errorf("queue item not found")
	ErrQueueItemAlreadyLeased        = fmt.Errorf("queue item already leased")
	ErrQueueItemLeaseMismatch        = fmt.Errorf("item lease does not match")
	ErrQueueItemNotLeased            = fmt.Errorf("queue item is not leased")
	ErrQueuePeekMaxExceedsLimits     = fmt.Errorf("peek exceeded the maximum limit of %d", QueuePeekMax)
	ErrPriorityTooLow                = fmt.Errorf("priority is too low")
	ErrPriorityTooHigh               = fmt.Errorf("priority is too high")
	ErrWeightedSampleRead            = fmt.Errorf("error reading from weighted sample")
	ErrPartitionNotFound             = fmt.Errorf("partition not found")
	ErrPartitionAlreadyLeased        = fmt.Errorf("partition already leased")
	ErrPartitionPeekMaxExceedsLimits = fmt.Errorf("peek exceeded the maximum limit of %d", PartitionPeekMax)
	ErrAccountPeekMaxExceedsLimits   = fmt.Errorf("account peek exceeded the maximum limit of %d", AccountPeekMax)
	ErrPartitionGarbageCollected     = fmt.Errorf("partition garbage collected")
	ErrPartitionPaused               = fmt.Errorf("partition is paused")
	ErrConfigAlreadyLeased           = fmt.Errorf("config scanner already leased")
	ErrConfigLeaseExceedsLimits      = fmt.Errorf("config lease duration exceeds the maximum of %d seconds", int(ConfigLeaseMax.Seconds()))
	ErrPartitionConcurrencyLimit     = fmt.Errorf("At partition concurrency limit")
	ErrAccountConcurrencyLimit       = fmt.Errorf("At account concurrency limit")

	// ErrConcurrencyLimitCustomKey represents a concurrency limit being hit for *some*, but *not all*
	// jobs in a queue, via custom concurrency keys which are evaluated to a specific string.

	ErrConcurrencyLimitCustomKey = fmt.Errorf("At concurrency limit")

	// internal shard errors
	errShardNotFound     = fmt.Errorf("shard not found")
	errShardIndexLeased  = fmt.Errorf("shard index is already leased")
	errShardIndexInvalid = fmt.Errorf("shard lease index is too high (a lease just expired)")
)

var (
	rnd *frandRNG
)

func init() {
	// For weighted shuffles generate a new rand.
	rnd = &frandRNG{RNG: frand.New(), lock: &sync.Mutex{}}
}

type QueueManager interface {
	osqueue.JobQueueReader
	osqueue.Queue

	Dequeue(ctx context.Context, p QueuePartition, i QueueItem) error
	Requeue(ctx context.Context, p QueuePartition, i QueueItem, at time.Time) error
	RequeueByJobID(ctx context.Context, jobID string, at time.Time) error
}

// PriorityFinder returns the priority for a given queue partition.
type PriorityFinder func(ctx context.Context, part QueuePartition) uint

// ShardFinder returns the given shard for a workspace ID, or nil if we should
// not shard for the workspace.  We use a workspace ID because each individual
// job AND partition/function lease requires this to be called.
//
// NOTE: This is called frequently:  for every enqueue, lease, partition lease, and so on.
// Expect this to be called tens of thousands of times per second.
type ShardFinder func(ctx context.Context, queueName string, workspaceID *uuid.UUID) *QueueShard

type QueueOpt func(q *queue)

func WithName(name string) func(q *queue) {
	return func(q *queue) {
		q.name = name
	}
}

func WithQueueLifecycles(l ...QueueLifecycleListener) QueueOpt {
	return func(q *queue) {
		q.lifecycles = l
	}
}

func WithPriorityFinder(pf PriorityFinder) QueueOpt {
	return func(q *queue) {
		q.pf = pf
	}
}

func WithShardFinder(sf ShardFinder) QueueOpt {
	return func(q *queue) {
		q.sf = sf
	}
}

func WithIdempotencyTTL(t time.Duration) QueueOpt {
	return func(q *queue) {
		q.idempotencyTTL = t
	}
}

// WithIdempotencyTTLFunc returns custom idempotecy durations given a QueueItem.
// This allows customization of the idempotency TTL based off of specific jobs.
func WithIdempotencyTTLFunc(f func(context.Context, QueueItem) time.Duration) QueueOpt {
	return func(q *queue) {
		q.idempotencyTTLFunc = f
	}
}

func WithNumWorkers(n int32) QueueOpt {
	return func(q *queue) {
		q.numWorkers = n
	}
}

func WithPeekSizeRange(min int64, max int64) QueueOpt {
	return func(q *queue) {
		q.peekMin = min
		q.peekMax = max
	}
}

func WithPeekConcurrencyMultiplier(m int64) QueueOpt {
	return func(q *queue) {
		q.peekCurrMultiplier = m
	}
}

func WithPeekEWMALength(l int) QueueOpt {
	return func(q *queue) {
		q.peekEWMALen = l
	}
}

// WithPollTick specifies the interval at which the queue will poll the backing store
// for available partitions.
func WithPollTick(t time.Duration) QueueOpt {
	return func(q *queue) {
		q.pollTick = t
	}
}

func WithQueueItemIndexer(i QueueItemIndexer) QueueOpt {
	return func(q *queue) {
		q.itemIndexer = i
	}
}

// WithAsyncInstrumentation registers all the async instrumentation that needs to happen on
// each instrumentation cycle
// These are mostly gauges for point in time metrics
func WithAsyncInstrumentation() QueueOpt {
	ctx := context.Background()

	return func(q *queue) {
		telemetry.GaugeWorkerQueueCapacity(ctx, telemetry.GaugeOpt{
			PkgName:  pkgName,
			Callback: func(ctx context.Context) (int64, error) { return int64(q.numWorkers), nil },
		})

		telemetry.GaugeGlobalQueuePartitionCount(ctx, telemetry.GaugeOpt{
			PkgName: pkgName,
			Callback: func(ctx context.Context) (int64, error) {
				dur := time.Hour * 24 * 365
				return q.partitionSize(ctx, q.u.kg.GlobalPartitionIndex(), q.clock.Now().Add(dur))
			},
		})

		telemetry.GaugeGlobalQueuePartitionAvailable(ctx, telemetry.GaugeOpt{
			PkgName: pkgName,
			Callback: func(ctx context.Context) (int64, error) {
				return q.partitionSize(ctx, q.u.kg.GlobalPartitionIndex(), q.clock.Now().Add(PartitionLookahead))
			},
		})

		// Shard instrumentations
		shards, err := q.getShards(ctx)
		if err != nil {
			q.logger.Error().Err(err).Msg("error retrieving shards")
		}

		telemetry.GaugeQueueShardCount(ctx, int64(len(shards)), telemetry.GaugeOpt{PkgName: pkgName})
		for _, shard := range shards {
			tags := map[string]any{"shard_name": shard.Name}

			telemetry.GaugeQueueShardGuaranteedCapacityCount(ctx, telemetry.GaugeOpt{
				PkgName:  pkgName,
				Tags:     tags,
				Callback: func(ctx context.Context) (int64, error) { return int64(shard.GuaranteedCapacity), nil },
			})
			telemetry.GaugeQueueShardLeaseCount(ctx, telemetry.GaugeOpt{
				PkgName:  pkgName,
				Tags:     tags,
				Callback: func(ctx context.Context) (int64, error) { return int64(len(shard.Leases)), nil },
			})
			telemetry.GaugeQueueShardPartitionAvailableCount(ctx, telemetry.GaugeOpt{
				PkgName: pkgName,
				Tags:    tags,
				Callback: func(ctx context.Context) (int64, error) {
					return q.partitionSize(ctx, q.u.kg.ShardPartitionIndex(shard.Name), q.clock.Now().Add(PartitionLookahead))
				},
			})
		}
	}
}

// WithDenyQueueNames specifies that the worker cannot select jobs from queue partitions
// within the given list of names.  This means that the worker will never work on jobs
// in the specified queues.
//
// NOTE: If this is set and this worker claims the sequential lease, there is no guarantee
// on latency or fairness in the denied queue partitions.
func WithDenyQueueNames(queues ...string) func(q *queue) {
	return func(q *queue) {
		q.denyQueues = queues
		q.denyQueueMap = make(map[string]*struct{})
		q.denyQueuePrefixes = make(map[string]*struct{})
		for _, i := range queues {
			q.denyQueueMap[i] = &struct{}{}
			// If WithDenyQueueNames includes "user:*", trim the asterisc and use
			// this as a prefix match.
			if strings.HasSuffix(i, "*") {
				q.denyQueuePrefixes[strings.TrimSuffix(i, "*")] = &struct{}{}
			}
		}
	}
}

// WithAllowQueueNames specifies that the worker can only select jobs from queue partitions
// within the given list of names.  This means that the worker will never work on jobs in
// other queues.
func WithAllowQueueNames(queues ...string) func(q *queue) {
	return func(q *queue) {
		q.allowQueues = queues
		q.allowQueueMap = make(map[string]*struct{})
		q.allowQueuePrefixes = make(map[string]*struct{})
		for _, i := range queues {
			q.allowQueueMap[i] = &struct{}{}
			// If WithAllowQueueNames includes "user:*", trim the asterisc and use
			// this as a prefix match.
			if strings.HasSuffix(i, "*") {
				q.allowQueuePrefixes[strings.TrimSuffix(i, "*")] = &struct{}{}
			}
		}
	}
}

// WithKindToQueueMapping maps queue.Item.Kind strings to queue names.  For example,
// when pushing a queue.Item with a kind of PayloadEdge, this job can be mapped to
// a specific queue name here.
//
// The mapping must be provided in terms of item kind to queue name.  If the item
// kind doesn't exist in the mapping the job's queue name will be left nil.  This
// means that the item will be placed in the workflow ID's queue.
func WithKindToQueueMapping(mapping map[string]string) func(q *queue) {
	// XXX: Refactor osqueue.Item and this package to resolve these interfaces
	// and clean up this function.
	return func(q *queue) {
		q.queueKindMapping = mapping
	}
}

func WithLogger(l *zerolog.Logger) func(q *queue) {
	return func(q *queue) {
		q.logger = l
	}
}

// WithCustomConcurrencyKeyGenerator assigns a function that returns concurrency keys
// for a given queue item, eg. a step in a function.
func WithCustomConcurrencyKeyGenerator(f QueueItemConcurrencyKeyGenerator) func(q *queue) {
	return func(q *queue) {
		q.customConcurrencyGen = f
	}
}

// WithConcurrencyLimitGetter assigns a function that returns concurrency limits
// for a given partition.
func WithConcurrencyLimitGetter(f ConcurrencyLimitGetter) func(q *queue) {
	return func(q *queue) {
		q.concurrencyLimitGetter = func(ctx context.Context, p QueuePartition) (acct, fn, custom int) {
			acct, fn, custom = f(ctx, p)
			// Always clip limits for accounts to impose _some_ limit.
			if acct <= 0 {
				acct = consts.DefaultConcurrencyLimit
			}
			return acct, fn, custom
		}
	}
}

func WithBackoffFunc(f backoff.BackoffFunc) func(q *queue) {
	return func(q *queue) {
		q.backoffFunc = f
	}
}

// WithClock allows replacing the queue's default (real) clock by a mock, for testing.
func WithClock(c clockwork.Clock) func(q *queue) {
	return func(q *queue) {
		q.clock = c
	}
}

// QueueItemConcurrencyKeyGenerator returns concurrenc keys given a queue item to limits.
//
// Each queue item can have its own concurrency keys.  For example, you can define
// concurrency limits for steps within a function.  This ensures that there will never be
// more than N concurrent items running at once.
type QueueItemConcurrencyKeyGenerator func(ctx context.Context, i QueueItem) []state.CustomConcurrency

// ConcurrencyLimitGetter returns the fn, account, and custom limits for a given partition.
type ConcurrencyLimitGetter func(ctx context.Context, p QueuePartition) (fn, acct, custom int)

func NewQueue(u *QueueClient, opts ...QueueOpt) *queue {
	q := &queue{
		u: u,
		pf: func(_ context.Context, _ QueuePartition) uint {
			return PriorityDefault
		},
		numWorkers:         defaultNumWorkers,
		wg:                 &sync.WaitGroup{},
		seqLeaseLock:       &sync.RWMutex{},
		scavengerLeaseLock: &sync.RWMutex{},
		pollTick:           defaultPollTick,
		idempotencyTTL:     defaultIdempotencyTTL,
		queueKindMapping:   make(map[string]string),
		logger:             logger.From(context.Background()),
		concurrencyLimitGetter: func(ctx context.Context, p QueuePartition) (account, fn, custom int) {
			def := defaultConcurrency
			if p.ConcurrencyLimit > 0 {
				def = p.ConcurrencyLimit
			}
			// Use the defaults, and add no concurrency limits to custom keys.
			account, fn, custom = def, def, -1
			if p.ConcurrencyKey == "" {
				custom = NoConcurrencyLimit
			}
			return account, fn, custom
		},
		customConcurrencyGen: func(ctx context.Context, item QueueItem) []state.CustomConcurrency {
			// Use whatever's in the queue item by default
			return item.Data.GetConcurrencyKeys()
		},
		itemIndexer:    QueueItemIndexerFunc,
		backoffFunc:    backoff.DefaultBackoff,
		shardLeases:    []leasedShard{},
		shardLeaseLock: &sync.Mutex{},
		clock:          clockwork.NewRealClock(),
	}

	for _, opt := range opts {
		opt(q)
	}

	q.sem = &trackingSemaphore{Weighted: semaphore.NewWeighted(int64(q.numWorkers))}
	q.workers = make(chan processItem, q.numWorkers)

	return q
}

type queue struct {
	// name is the identifiable name for this worker, for logging.
	name string

	// redis stores the redis connection to use.
	u  *QueueClient
	pf PriorityFinder
	sf ShardFinder

	lifecycles []QueueLifecycleListener

	concurrencyLimitGetter ConcurrencyLimitGetter
	customConcurrencyGen   QueueItemConcurrencyKeyGenerator

	// idempotencyTTL is the default or static idempotency duration apply to jobs,
	// if idempotencyTTLFunc is not defined.
	idempotencyTTL time.Duration
	// idempotencyTTLFunc returns an time.Duration representing how long job IDs
	// remain idempotent.
	idempotencyTTLFunc func(context.Context, QueueItem) time.Duration
	// pollTick is the interval between each scan for jobs.
	pollTick time.Duration
	// quit is a channel that any method can send on to trigger termination
	// of the Run loop.  This typically accepts an error, but a nil error
	// will still quit the runner.
	quit chan error
	// wg stores a waitgroup for all in-progress jobs
	wg *sync.WaitGroup
	// numWorkers stores the number of workers available to concurrently process jobs.
	numWorkers int32
	// peek min & max sets the range for partitions to peek for items
	peekMin int64
	peekMax int64
	// peekCurrMultiplier is a multiplier used for calculating the dynamic peek size
	// based on the EWMA values
	peekCurrMultiplier int64
	// peekEWMALen is the size of the list to hold the most recent values
	peekEWMALen int
	// workers is a buffered channel which allows scanners to send queue items
	// to workers to be processed
	workers chan processItem
	// sem stores a semaphore controlling the number of jobs currently
	// being processed.  This lets us check whether there's capacity in the queue
	// prior to leasing items.
	sem *trackingSemaphore
	// queueKindMapping stores a map of job kind => queue names
	queueKindMapping map[string]string
	logger           *zerolog.Logger

	// itemIndexer returns indexes for a given queue item.
	itemIndexer QueueItemIndexer

	// denyQueues provides a denylist ensuring that the queue will never claim
	// this partition, meaning that no jobs from this queue will run on this worker.
	denyQueues        []string
	denyQueueMap      map[string]*struct{}
	denyQueuePrefixes map[string]*struct{}

	// allowQueues provides an allowlist, ensuring that the queue only peeks the specified
	// partitions.  jobs from other partitions will never be scanned or processed.
	allowQueues   []string
	allowQueueMap map[string]*struct{}
	// allowQueuePrefixes are memoized prefixes that can be allowed.
	allowQueuePrefixes map[string]*struct{}

	// seqLeaseID stores the lease ID if this queue is the sequential processor.
	// all runners attempt to claim this lease automatically.
	seqLeaseID *ulid.ULID
	// seqLeaseLock ensures that there are no data races writing to
	// or reading from seqLeaseID in parallel.
	seqLeaseLock *sync.RWMutex

	// scavengerLeaseID stores the lease ID if this queue is the scavenger processor.
	// all runners attempt to claim this lease automatically.
	scavengerLeaseID *ulid.ULID
	// scavengerLeaseLock ensures that there are no data races writing to
	// or reading from scavengerLeaseID in parallel.
	scavengerLeaseLock *sync.RWMutex

	// shardLeases represents shards that are leased by the current queue worker.
	shardLeases    []leasedShard
	shardLeaseLock *sync.Mutex

	// backoffFunc is the backoff function to use when retrying operations.
	backoffFunc backoff.BackoffFunc

	clock clockwork.Clock
}

// processItem references the queue partition and queue item to be processed by a worker.
// both items need to be passed to a worker as both items are needed to generate concurrency
// keys to extend leases and dequeue.
type processItem struct {
	P QueuePartition
	I QueueItem
	S *QueueShard
}

// QueueShard represents a sub-partition for a group of functions.  Shards maintain their
// own partition queues for the functions within the shard.  Note that functions also
// exist within the global partition queue.
type QueueShard struct {
	// Shard name, eg. the company name for isolated execution
	Name string `json:"n"`
	// Priority represents the priority for this shard.
	Priority uint `json:"p"`
	// GuaranteedCapacity represents the minimum number of workers that must
	// always scan this shard.  If zero, there is no guaranteed capacity for
	// the shard.
	GuaranteedCapacity uint `json:"gc"`
	// Leases stores the lease IDs from the workers which are currently leasing the
	// shard.  The workers currently leasing the shard are almost guaranteed to use
	// the shard's partition queue as their source of work.
	Leases []ulid.ULID `json:"leases"`
}

// leasedShard represents a shard leased by a queue.
type leasedShard struct {
	Shard QueueShard
	Lease ulid.ULID
}

// Partition returns the partition name for use when managing the pointer queue to
// individual queues within the shard
func (q QueueShard) Partition() string {
	return q.Name
}

// FnMetadata is stored within the queue for retrieving
type FnMetadata struct {
	// NOTE: This is not encoded via JSON as we should always have the function
	// ID prior to doing a lookup, or should be able to retrieve the function ID
	// via the key.
	FnID uuid.UUID `json:"fnID"`

	// Paused represents whether the fn is paused.  This allows us to prevent leases
	// to a given partition if the partition belongs to a fn.
	Paused bool `json:"off"`
}

// QueuePartition represents an individual queue for a workflow.  It stores the
// time of the earliest job within the workflow.
type QueuePartition struct {
	// ID represents the key used within the global Partition hash and global pointer set
	// which represents this QueuePartition.  This is the function ID for enums.PartitionTypeDefault,
	// or the entire key returned from the key generator for other types.
	ID string `json:"id,omitempty"`
	// PartitionType is the int-value of the enums.PartitionType for this
	// partition.  By default, partitions are function-scoped without any
	// custom keys.
	PartitionType int `json:"pt,omitempty"`
	// ConcurrencyScope is the int-value representation of the enums.ConcurrencyScope,
	// if this is a concurrency-scoped partition.
	ConcurrencyScope int `json:"cs,omitempty"`
	// FunctionID represents the function ID that this partition manages.
	// NOTE:  If this partition represents many fns (eg. acct or env), this may be nil
	FunctionID *uuid.UUID `json:"wid,omitempty"`
	// EnvID represents the environment ID for the partition, either from the
	// function ID or the environment scope itself.
	EnvID *uuid.UUID `json:"wsID,omitempty"`
	// AccountID represents the account ID for the partition
	AccountID uuid.UUID `json:"aID,omitempty"`
	// LeaseID represents a lease on this partition.  If the LeaseID is not nil,
	// this partition can be claimed by a shared-nothing worker to work on the
	// queue items within this partition.
	//
	// A lease is shortly held (eg seconds).  It should last long enough for
	// workers to claim QueueItems only.
	LeaseID *ulid.ULID `json:"leaseID,omitempty"`
	// Last represents the time that this partition was last leased, as a millisecond
	// unix epoch.  In essence, we need this to track how frequently we're leasing and
	// attempting to run items in the partition's queue.
	// Without this, we cannot track sojourn latency.
	Last int64 `json:"last"`
	// ForcedAtMS records the time that the partition is forced to, in milliseconds, if
	// the partition has been forced into the future via concurrency issues. This means
	// that it was requeued due to concurrency issues and should not be brought forward
	// when a new step is enqueued, if now < ForcedAtMS.
	ForceAtMS int64 `json:"forceAtMS"`

	//
	// Concurrency
	//

	// ConcurrencyLimit represents the max concurrency for the queue partition.  This allows
	// us to optimize the queue by checking for the max when leasing partitions
	// directly.
	//
	// This ALWAYS exists, even for function level partitions.
	ConcurrencyLimit int `json:"l,omitempty"`
	// ConcurrencyKey represents the hashed custom key for the queue partition, if this is
	// for a custom key.
	//
	// This must be set so that we can fetch the latest concurrency limits dynamically when
	// leasing a partition, if desired, via the ConcurrencyLimitGetter.
	ConcurrencyKey string `json:"ck,omitempty"`
	// LimitOwner represents the function ID that set the max concurrency limit for
	// this function.  This allows us to lower the max if the owner/enqueueing function
	// ID matches - otherwise, once set, the max can never lower.
	LimitOwner *uuid.UUID `json:"lID,omitempty"`

	// TODO: Throttling;  embed max limit/period/etc?
}

// zsetKey represents the key used to store the zset for this partition's items.
// For default partitions, this is different to the ID (for backwards compatibility, it's just
// the fn ID without prefixes)
func (q QueuePartition) zsetKey(kg QueueKeyGenerator) string {
	if q.PartitionType == int(enums.PartitionTypeDefault) && q.FunctionID != nil {
		// return the top-level function queue.
		return kg.PartitionQueueSet(enums.PartitionTypeDefault, q.FunctionID.String(), "")
	}
	if q.ID == "" {
		// return a blank queue key.  This is used for nil queue partitions.
		return kg.PartitionQueueSet(enums.PartitionTypeDefault, "-", "")
	}
	// q.ID is already a properly defined key.
	return q.ID
}

// concurrencyKey returns the single concurrency key for the given partition, depending
// on the partition type.  This is used to check the partition's in-progress items whilst
// requeueing partitions.
func (q QueuePartition) concurrencyKey(kg QueueKeyGenerator) string {
	switch enums.PartitionType(q.PartitionType) {
	case enums.PartitionTypeDefault:
		return q.fnConcurrencyKey(kg)
	case enums.PartitionTypeConcurrencyKey:
		// Hierarchically, custom keys take precedence.
		return q.customConcurrencyKey(kg)
	default:
		return q.acctConcurrencyKey(kg)
	}
}

// fnConcurrencyKey returns the concurrency key for a function scope limit, on the
// entire function (not custom keys)
func (q QueuePartition) fnConcurrencyKey(kg QueueKeyGenerator) string {
	if q.FunctionID == nil {
		return kg.Concurrency("p", "-")
	}
	return kg.Concurrency("p", q.FunctionID.String())
}

// acctConcurrencyKey returns the concurrency key for the account limit, on the
// entire account (not custom keys)
func (q QueuePartition) acctConcurrencyKey(kg QueueKeyGenerator) string {
	if q.AccountID == uuid.Nil {
		return kg.Concurrency("account", "-")
	}
	return kg.Concurrency("account", q.AccountID.String())
}

// customConcurrencyKey returns the concurrency key if this partition represents
// a custom concurrnecy limit.
func (q QueuePartition) customConcurrencyKey(kg QueueKeyGenerator) string {
	if q.ConcurrencyKey == "" {
		return kg.Concurrency("custom", "-")
	}
	return kg.Concurrency("custom", q.ConcurrencyKey)
}

func (q QueuePartition) Queue() string {
	if q.ID == "" && q.FunctionID != nil {
		return q.FunctionID.String()
	}
	return q.ID
}

func (q QueuePartition) MarshalBinary() ([]byte, error) {
	return json.Marshal(q)
}

// QueueItem represents an individually queued work scheduled for some time in the
// future.
type QueueItem struct {
	// ID represents a unique identifier for the queue item.  This can be any
	// unique string and will be hashed.  Using the same ID provides idempotency
	// guarantees within the queue's IdempotencyTTL.
	ID string `json:"id"`
	// EarliestPeekTime stores the earliest time that the job was peeked as a
	// millisecond epoch timestamp.
	//
	// This lets us easily track sojourn latency.
	EarliestPeekTime int64 `json:"pt,omitempty"`
	// AtMS represents the score for the queue item - usually, the current time
	// that this QueueItem needs to be executed at, as a millisecond epoch.
	//
	// Note that due to priority factors and function FIFO manipulation, if we're
	// scheduling a job to run at `Now()` AtMS may be a time in the past to bump
	// the item in the queue.
	//
	// This is necessary for rescoring partitions and checking latencies.
	AtMS int64 `json:"at"`

	// WallTimeMS represents the actual wall time in which the job should run, used to
	// check latencies.  This is NOT used for scoring or ordering and is for internal
	// accounting only.
	//
	// This is set when enqueueing or requeueing a job.
	WallTimeMS int64 `json:"wt"`

	// FunctionID is the workflow ID that this job belongs to.
	FunctionID uuid.UUID `json:"wfID"`
	// WorkspaceID is the workspace that this job belongs to.
	WorkspaceID uuid.UUID `json:"wsID"`
	// LeaseID is a ULID which embeds a timestamp denoting when the lease expires.
	LeaseID *ulid.ULID `json:"leaseID,omitempty"`
	// Data represents the enqueued data, eg. the edge to process or the pause
	// to resume.
	Data osqueue.Item `json:"data"`
	// QueueName allows placing this job into a specific queue name.  If the QueueName
	// is nil, the FunctionID will be used as the queue name.  This allows us to
	// automatically create partitioned queues for each function within Inngest.
	//
	// This should almost always be nil.
	QueueName *string `json:"queueID,omitempty"`
	// IdempotencyPerioud allows customizing the idempotency period for this queue
	// item.  For example, after a debounce queue has been consumed we want to remove
	// the idempotency key immediately;  the same debounce key should become available
	// for another debounced function run.
	IdempotencyPeriod *time.Duration `json:"ip,omitempty"`
}

func (q *QueueItem) SetID(ctx context.Context, str string) {
	q.ID = HashID(ctx, str)
}

// Score returns the score (time that the item should run) for the queue item.
//
// NOTE: In order to prioritize finishing older function runs with a busy function
// queue, we sometimes use the function run's "started at" time to enqueue edges which
// run steps.  This lets us push older function steps to the beginning of the queue,
// ensuring they run before other newer function runs.
//
// We can ONLY do this for the first attempt, and we can ONLY do this for edges that
// are not sleeps (eg. immediate runs)
func (q QueueItem) Score(now time.Time) int64 {
	if now.IsZero() {
		now = time.Now()
	}

	// If this is not a start/simple edge/edge error, we can ignore this.
	if (q.Data.Kind != osqueue.KindStart &&
		q.Data.Kind != osqueue.KindEdge &&
		q.Data.Kind != osqueue.KindEdgeError) || q.Data.Attempt > 0 {
		return q.AtMS
	}

	// If this is > 2 seconds in the future, don't mess with the time.
	// This prevents any accidental fudging of future run times, even if the
	// kind is edge (which should never exist... but, better to be safe).
	if q.AtMS > now.Add(consts.FutureAtLimit).UnixMilli() {
		return q.AtMS
	}

	// Only fudge the numbers if the run is older than the buffer time.
	startAt := int64(q.Data.Identifier.RunID.Time())
	if q.AtMS-startAt > FunctionStartScoreBufferTime.Milliseconds() {
		// Remove the PriorityFactor from the time to push higher priority work
		// earlier.
		return startAt - q.Data.GetPriorityFactor()
	}

	return startAt - q.Data.GetPriorityFactor()
}

func (q QueueItem) MarshalBinary() ([]byte, error) {
	return json.Marshal(q)
}

// IsLeased checks if the QueueItem is currently already leased or not
// based on the time passed in.
func (q QueueItem) IsLeased(time time.Time) bool {
	return q.LeaseID != nil && ulid.Time(q.LeaseID.Time()).After(time)
}

// ItemPartitions returns up 3 item partitions for a given queue item.
func (q *queue) ItemPartitions(ctx context.Context, i QueueItem) []QueuePartition {
	var (
		partitions []QueuePartition
		ckeys      = i.Data.GetConcurrencyKeys()
	)

	// Check if we have custom concurrency keys for the given function.  If so,
	// we're going to create new partitions for each of the custom keys.  This allows
	// us to create queues of queues for each concurrency key.
	//
	// See the 'key queues' spec for more information (internally).
	//
	// NOTE: This is an optimization that ensures we return *updated* concurrency keys
	// for any recently published function configuration.  The embeddeed ckeys from the
	// queue items above may be outdated.
	if q.customConcurrencyGen != nil {
		// As an optimization, allow fetching updated concurrency limits if desired.
		updated := q.customConcurrencyGen(ctx, i)
		for _, update := range updated {
			// This is quadratic, but concurrency keys are limited to 2 so it's
			// okay.
			for n, existing := range ckeys {
				if existing.Key == update.Key {
					ckeys[n].Limit = update.Limit
				}
			}
		}
	}

	// If there are no concurrency keys, we're putting this queue item into a partition
	// for the function itself.
	if len(ckeys) == 0 {
		fnPartition := QueuePartition{
			ID:            i.FunctionID.String(),
			PartitionType: int(enums.PartitionTypeDefault), // Function partition
			FunctionID:    &i.FunctionID,
			AccountID:     i.Data.Identifier.AccountID,
		}
		// The concurrency limit for fns MUST be added for leasing.
		acct, fn, _ := q.concurrencyLimitGetter(ctx, fnPartition)
		limit := fn
		if fn <= 0 {
			// Use account-level limits, as there are no function level limits
			limit = acct
		}
		if limit <= 0 {
			// Use default limits
			limit = consts.DefaultConcurrencyLimit
		}
		// Always add a concurrency limit
		fnPartition.ConcurrencyLimit = limit
		partitions = append(partitions, fnPartition)
	} else {
		// Up to 2 concurrency keys.
		for _, key := range ckeys {
			scope, id, checksum, _ := key.ParseKey()

			if checksum == "" && key.Key != "" {
				// For testing, use the key here.
				checksum = key.Key
			}

			partition := QueuePartition{
				ID:               q.u.kg.PartitionQueueSet(enums.PartitionTypeConcurrencyKey, id.String(), checksum),
				PartitionType:    int(enums.PartitionTypeConcurrencyKey),
				FunctionID:       &i.FunctionID,
				AccountID:        i.Data.Identifier.AccountID,
				ConcurrencyScope: int(scope),
				ConcurrencyKey:   key.Key,
				ConcurrencyLimit: key.Limit,
			}

			switch scope {
			case enums.ConcurrencyScopeFn:
				partition.FunctionID = &i.FunctionID
			case enums.ConcurrencyScopeEnv:
				partition.EnvID = &i.WorkspaceID
			case enums.ConcurrencyScopeAccount:
				// AccountID comes from the concurrency key in this case
				partition.AccountID = id
			}

			partitions = append(partitions, partition)
		}

		// BACKWARDS COMPATABILITY FOR PRE-MULTIPLE-PARTITION-PER-ITEM QUEUES.
		//
		// As of 2024-07-26, we've refactored this system to have many queues per
		// function.  If a fn had two concurrency settings: [{ limit: 5 }, { limit: 5, key: "foo"}]
		// only the items with a key are treated as custom concurrency keys.
		//
		// We still need to create a QueuePartition for the function's limit (the first setting in
		// the above example) for older queue items.
		//
		// NOTE: New queue items now always create two concurrency keys in this case.
		if len(ckeys) == 1 {
			// Get the function limit from the `concurrencyLimitGetter`.  If this returns
			// a limit (> 0), create a new PartitionTypeDefault queue partition for the function.
			_, fn, _ := q.concurrencyLimitGetter(ctx, partitions[0])
			if fn > 0 {
				partitions = append(partitions, QueuePartition{
					ID:               i.FunctionID.String(),
					PartitionType:    int(enums.PartitionTypeDefault), // Function partition
					FunctionID:       &i.FunctionID,
					AccountID:        i.Data.Identifier.AccountID,
					ConcurrencyLimit: fn,
				})
			}
		}
	}

	// TODO: check for throttle keys

	for i := len(partitions) - 1; i < 3; i++ {
		// Pad to 3 partitions, and add empty partitions to the item.
		// We MUST ignore empty partitions when managing queues.
		partitions = append(partitions, QueuePartition{})
	}

	return partitions
}

func (q *queue) RunJobs(ctx context.Context, workspaceID, workflowID uuid.UUID, runID ulid.ULID, limit, offset int64) ([]osqueue.JobResponse, error) {
	if limit > 10 || limit <= 0 {
		limit = 10
	}

	ctx = redis_telemetry.WithScope(redis_telemetry.WithOpName(ctx, "RunJobs"), redis_telemetry.ScopeQueue)

	cmd := q.u.unshardedRc.B().Zscan().Key(q.u.kg.RunIndex(runID)).Cursor(uint64(offset)).Count(limit).Build()
	jobIDs, err := q.u.unshardedRc.Do(ctx, cmd).AsScanEntry()
	if err != nil {
		return nil, fmt.Errorf("error reading index: %w", err)
	}

	if len(jobIDs.Elements) == 0 {
		return []osqueue.JobResponse{}, nil
	}

	// Get all job items.
	jsonItems, err := q.u.unshardedRc.Do(ctx, q.u.unshardedRc.B().Hmget().Key(q.u.kg.QueueItem()).Field(jobIDs.Elements...).Build()).AsStrSlice()
	if err != nil {
		return nil, fmt.Errorf("error reading jobs: %w", err)
	}

	resp := []osqueue.JobResponse{}
	for _, str := range jsonItems {
		if len(str) == 0 {
			continue
		}
		qi := &QueueItem{}

		if err := json.Unmarshal([]byte(str), qi); err != nil {
			return nil, fmt.Errorf("error unmarshalling queue item: %w", err)
		}
		if qi.Data.Identifier.WorkspaceID != workspaceID {
			continue
		}
		cmd := q.u.unshardedRc.B().Zrank().Key(q.u.kg.FnQueueSet(workflowID.String())).Member(qi.ID).Build()
		pos, err := q.u.unshardedRc.Do(ctx, cmd).AsInt64()
		if !rueidis.IsRedisNil(err) && err != nil {
			return nil, fmt.Errorf("error reading queue position: %w", err)
		}
		resp = append(resp, osqueue.JobResponse{
			At:       time.UnixMilli(qi.AtMS),
			Position: pos,
			Kind:     qi.Data.Kind,
			Attempt:  qi.Data.Attempt,
		})
	}

	return resp, nil
}

func (q *queue) OutstandingJobCount(ctx context.Context, workspaceID, workflowID uuid.UUID, runID ulid.ULID) (int, error) {
	ctx = redis_telemetry.WithScope(redis_telemetry.WithOpName(ctx, "OutstandingJobCount"), redis_telemetry.ScopeQueue)

	cmd := q.u.unshardedRc.B().Zcard().Key(q.u.kg.RunIndex(runID)).Build()
	count, err := q.u.unshardedRc.Do(ctx, cmd).AsInt64()
	if err != nil {
		return 0, fmt.Errorf("error counting index cardinality: %w", err)
	}
	return int(count), nil
}

func (q *queue) StatusCount(ctx context.Context, workflowID uuid.UUID, status string) (int64, error) {
	ctx = redis_telemetry.WithScope(redis_telemetry.WithOpName(ctx, "StatusCount"), redis_telemetry.ScopeQueue)

	key := q.u.kg.Status(status, workflowID)
	cmd := q.u.unshardedRc.B().Zcount().Key(key).Min("-inf").Max("+inf").Build()
	count, err := q.u.unshardedRc.Do(ctx, cmd).AsInt64()
	if err != nil {
		return 0, fmt.Errorf("error inspecting function queue status: %w", err)
	}
	return count, nil
}

func (q *queue) RunningCount(ctx context.Context, workflowID uuid.UUID) (int64, error) {
	ctx = redis_telemetry.WithScope(redis_telemetry.WithOpName(ctx, "RunningCount"), redis_telemetry.ScopeQueue)

	// Load the partition for a given queue.  This allows us to generate the concurrency
	// key properly via the given function.
	//
	// TODO: Remove the ability to change keys based off of initialized inputs.  It's more trouble than
	// it's worth, and ends up meaning we have more queries to write (such as this) in order to load
	// relevant data.
	cmd := q.u.unshardedRc.B().Hget().Key(q.u.kg.PartitionItem()).Field(workflowID.String()).Build()
	enc, err := q.u.unshardedRc.Do(ctx, cmd).AsBytes()
	if rueidis.IsRedisNil(err) {
		return 0, nil
	}
	if err != nil {
		return 0, fmt.Errorf("error fetching partition: %w", err)
	}
	item := &QueuePartition{}
	if err = json.Unmarshal(enc, item); err != nil {
		return 0, fmt.Errorf("error reading partition item: %w", err)
	}

	// Fetch the concurrency via the partition concurrency name.
	key := q.u.kg.Concurrency("p", workflowID.String())
	cmd = q.u.unshardedRc.B().Zcard().Key(key).Build()
	count, err := q.u.unshardedRc.Do(ctx, cmd).AsInt64()
	if err != nil {
		return 0, fmt.Errorf("error inspecting running job count: %w", err)
	}
	return count, nil
}

// SetFunctionPaused sets the "Paused" flag (represented in JSON as "off") for the given
// function ID's queue partition.
func (q *queue) SetFunctionPaused(ctx context.Context, fnID uuid.UUID, paused bool) error {
	ctx = redis_telemetry.WithScope(redis_telemetry.WithOpName(ctx, "SetFunctionPaused"), redis_telemetry.ScopeQueue)

	pausedArg := "0"
	if paused {
		pausedArg = "1"
	}

	// This is written to the store if fn metadata doesn't exist.
	defaultFnMetadata := FnMetadata{
		FnID:   fnID,
		Paused: true,
	}

	keys := []string{q.u.kg.FnMetadata(fnID)}
	args, err := StrSlice([]any{
		pausedArg,
		defaultFnMetadata,
	})
	if err != nil {
		return err
	}

	status, err := scripts["queue/fnSetPaused"].Exec(
		redis_telemetry.WithScriptName(ctx, "fnSetPaused"),
		q.u.unshardedRc,
		keys,
		args,
	).AsInt64()
	if err != nil {
		return fmt.Errorf("error updating paused state: %w", err)
	}
	switch status {
	case 0:
		return nil
	default:
		return fmt.Errorf("unknown response updating paused state: %d", status)
	}
}

// EnqueueItem enqueues a QueueItem.  It creates a QueuePartition for the workspace
// if a partition does not exist.
//
// The QueueItem's ID can be a zero UUID;  if the ID is a zero value a new ID
// will be created for the queue item.
//
// The queue score must be added in milliseconds to process sub-second items in order.
func (q *queue) EnqueueItem(ctx context.Context, i QueueItem, at time.Time) (QueueItem, error) {
	ctx = redis_telemetry.WithScope(redis_telemetry.WithOpName(ctx, "EnqueueItem"), redis_telemetry.ScopeQueue)

	if len(i.ID) == 0 {
		i.SetID(ctx, ulid.MustNew(ulid.Now(), rnd).String())
	} else {
		i.ID = HashID(ctx, i.ID)
	}

	// XXX: If the length of ID >= max, error.
	if i.WallTimeMS == 0 {
		i.WallTimeMS = at.UnixMilli()
	}

	if at.Before(q.clock.Now()) {
		// Normalize to now to minimize latency.
		i.WallTimeMS = q.clock.Now().UnixMilli()
	}

	// Add the At timestamp, if not included.
	if i.AtMS == 0 {
		i.AtMS = at.UnixMilli()
	}

	if i.Data.JobID == nil {
		i.Data.JobID = &i.ID
	}

	partitionTime := at
	if at.Before(q.clock.Now()) {
		// We don't want to enqueue partitions (pointers to fns) before now.
		// Doing so allows users to stay at the front of the queue for
		// leases.
		partitionTime = q.clock.Now()
	}

	parts := q.ItemPartitions(ctx, i)

	keys := []string{
		q.u.kg.QueueItem(),            // Queue item
		q.u.kg.PartitionItem(),        // Partition item, map
		q.u.kg.GlobalPartitionIndex(), // Global partition queue
		q.u.kg.GlobalAccountIndex(),
		q.u.kg.AccountPartitionIndex(i.Data.Identifier.AccountID), // new queue items always
		q.u.kg.Idempotency(i.ID),
		q.u.kg.FnMetadata(i.FunctionID),

		// Add all 3 partition sets
		parts[0].zsetKey(q.u.kg),
		parts[1].zsetKey(q.u.kg),
		parts[2].zsetKey(q.u.kg),
	}
	// Append indexes
	for _, idx := range q.itemIndexer(ctx, i, q.u.kg) {
		if idx != "" {
			keys = append(keys, idx)
		}
	}

	args, err := StrSlice([]any{
		i,
		i.ID,
		at.UnixMilli(),
		partitionTime.Unix(),
		q.clock.Now().UnixMilli(),
		FnMetadata{
			// enqueue.lua only writes function metadata if it doesn't already exist.
			// if it doesn't exist, and we're enqueuing something, this implies the fn is not currently paused.
			FnID:   i.FunctionID,
			Paused: false,
		},
		parts[0],
		parts[1],
		parts[2],
		parts[0].ID,
		parts[1].ID,
		parts[2].ID,
		i.Data.Identifier.AccountID.String(),
	})

	if err != nil {
		return i, err
	}
	status, err := scripts["queue/enqueue"].Exec(
		redis_telemetry.WithScriptName(ctx, "enqueue"),
		q.u.Client(),
		keys,
		args,
	).AsInt64()
	if err != nil {
		return i, fmt.Errorf("error enqueueing item: %w", err)
	}
	switch status {
	case 0:
		return i, nil
	case 1:
		return i, ErrQueueItemExists
	default:
		return i, fmt.Errorf("unknown response enqueueing item: %v (%T)", status, status)
	}
}

// Peek takes n items from a queue, up until QueuePeekMax.  For peeking workflow/
// function jobs the queue name must be the ID of the workflow;  each workflow has
// its own queue of jobs using its ID as the queue name.
//
// If limit is -1, this will return the first unleased item - representing the next available item in the
// queue.
func (q *queue) Peek(ctx context.Context, queueName string, until time.Time, limit int64) ([]*QueueItem, error) {
	ctx = redis_telemetry.WithScope(redis_telemetry.WithOpName(ctx, "Peek"), redis_telemetry.ScopeQueue)

	// Check whether limit is -1, peeking next available time
	isPeekNext := limit == -1

	if limit > QueuePeekMax {
		// Lua's max unpack() length is 8000; don't allow users to peek more than
		// 1k at a time regardless.
		return nil, ErrQueuePeekMaxExceedsLimits
	}
	if limit <= 0 {
		limit = QueuePeekMax
	}
	if isPeekNext {
		limit = 1
	}

	args, err := StrSlice([]any{
		until.UnixMilli(),
		limit,
	})
	if err != nil {
		return nil, err
	}

	// If the queue name is a UUID, assume that we need to adjust this as we've been
	// given a standard function queue (enums.PartitionTypeDefault).
	//
	// Otherwise, this must be the queue's zset already.
	if isPartitionUUID(queueName) {
		queueName = q.u.kg.PartitionQueueSet(enums.PartitionTypeDefault, queueName, "")
	}

	res, err := scripts["queue/peek"].Exec(
		redis_telemetry.WithScriptName(ctx, "peek"),
		q.u.unshardedRc,
		[]string{
			queueName,
			q.u.kg.QueueItem(),
		},
		args,
	).ToAny()
	if err != nil {
		return nil, fmt.Errorf("error peeking queue items: %w", err)
	}
	items, ok := res.([]any)
	if !ok {
		return nil, nil
	}
	if len(items) == 0 {
		return nil, nil
	}

	if isPeekNext {
		i, err := q.decodeQueueItemFromPeek(items[0].(string), q.clock.Now())
		if err != nil {
			return nil, err
		}
		return []*QueueItem{i}, nil
	}

	now := q.clock.Now()
	return util.ParallelDecode(items, func(val any) (*QueueItem, error) {
		str, _ := val.(string)
		return q.decodeQueueItemFromPeek(str, now)
	})
}

func (q *queue) decodeQueueItemFromPeek(str string, now time.Time) (*QueueItem, error) {
	qi := &QueueItem{}
	if err := json.Unmarshal(unsafe.Slice(unsafe.StringData(str), len(str)), qi); err != nil {
		return nil, fmt.Errorf("error unmarshalling peeked queue item: %w", err)
	}
	if qi.IsLeased(now) {
		// Leased item, don't return.
		return nil, nil
	}
	// The nested osqueue.Item never has an ID set;  always re-set it
	qi.Data.JobID = &qi.ID
	return qi, nil
}

// RequeueByJobID requeues a job for a specific time given a partition name and job ID.
//
// If the queue item referenced by the job ID is not outstanding (ie. it has a lease, is in
// progress, or doesn't exist) this returns an error.
func (q *queue) RequeueByJobID(ctx context.Context, jobID string, at time.Time) error {
	ctx = redis_telemetry.WithScope(redis_telemetry.WithOpName(ctx, "RequeueByJobID"), redis_telemetry.ScopeQueue)

	jobID = HashID(ctx, jobID)

	// Find the queue item so that we can fetch the shard info.
	i := QueueItem{}
	if err := q.u.unshardedRc.Do(ctx, q.u.unshardedRc.B().Hget().Key(q.u.kg.QueueItem()).Field(jobID).Build()).DecodeJSON(&i); err != nil {
		return err
	}

	// Don't requeue before now.
	now := q.clock.Now()
	if at.Before(now) {
		at = now
	}

	// Remove all items from all partitions.  For this, we need all partitions for
	// the queue item instead of just the partition passed via args.
	//
	// This is because a single queue item may be present in more than one queue.
	parts := q.ItemPartitions(ctx, i)

	keys := []string{
		q.u.kg.QueueItem(),
		q.u.kg.PartitionItem(), // Partition item, map
		q.u.kg.GlobalPartitionIndex(),
		q.u.kg.GlobalAccountIndex(),
		q.u.kg.AccountPartitionIndex(i.Data.Identifier.AccountID),

		parts[0].zsetKey(q.u.kg),
		parts[1].zsetKey(q.u.kg),
		parts[2].zsetKey(q.u.kg),
	}
	args, err := StrSlice([]any{
		jobID,
		strconv.Itoa(int(at.UnixMilli())),
		strconv.Itoa(int(now.UnixMilli())),
		parts[0],
		parts[1],
		parts[2],
		parts[0].ID,
		parts[1].ID,
		parts[2].ID,
		i.Data.Identifier.AccountID.String(),
	})
	if err != nil {
		return err
	}
	status, err := scripts["queue/requeueByID"].Exec(
		redis_telemetry.WithScriptName(ctx, "requeueByID"),
		q.u.unshardedRc,
		keys,
		args,
	).AsInt64()
	if err != nil {
		return fmt.Errorf("error requeueing item: %w", err)
	}
	switch status {
	case 0:
		return nil
	case -1:
		return ErrQueueItemNotFound
	case -2:
		return ErrQueueItemAlreadyLeased
	default:
		return fmt.Errorf("unknown requeue by id response: %d", status)
	}

}

// Lease temporarily dequeues an item from the queue by obtaining a lease, preventing
// other workers from working on this queue item at the same time.
//
// Obtaining a lease updates the vesting time for the queue item until now() +
// lease duration. This returns the newly acquired lease ID on success.
func (q *queue) Lease(ctx context.Context, p QueuePartition, item QueueItem, duration time.Duration, now time.Time, denies *leaseDenies) (*ulid.ULID, error) {
	ctx = redis_telemetry.WithScope(redis_telemetry.WithOpName(ctx, "Lease"), redis_telemetry.ScopeQueue)

	if item.Data.Throttle != nil && denies != nil && denies.denyThrottle(item.Data.Throttle.Key) {
		return nil, ErrQueueItemThrottled
	}

	// Check to see if this key has already been denied in the lease iteration.
	// If so, fail early.
	if denies != nil && denies.denyConcurrency(item.FunctionID.String()) {
		// Note that we do not need to wrap the key as the key is already present.
		return nil, ErrPartitionConcurrencyLimit
	}
	if denies != nil && denies.denyConcurrency(item.Data.Identifier.AccountID.String()) {
		return nil, ErrAccountConcurrencyLimit
	}

	leaseID, err := ulid.New(ulid.Timestamp(q.clock.Now().Add(duration).UTC()), rnd)
	if err != nil {
		return nil, fmt.Errorf("error generating id: %w", err)
	}

	// Grab all partitions for the queue item
	parts := q.ItemPartitions(ctx, item)
	for _, partition := range parts {
		// Check to see if this key has already been denied in the lease iteration.
		// If so, fail early.
		if denies != nil && partition.ConcurrencyKey != "" && denies.denyConcurrency(partition.ConcurrencyKey) {
			return nil, ErrConcurrencyLimitCustomKey
		}
	}

	// NOTE: This has been called in ItemPartitions.  We always need to fetch the latest
	// account concurrency limit.
	//
	// TODO: Refactor this to be nicer/remove dupe calls
	acctLimit, _, _ := q.concurrencyLimitGetter(ctx, parts[0])
	if acctLimit <= 0 {
		acctLimit = consts.DefaultConcurrencyLimit
	}

	keys := []string{
		q.u.kg.QueueItem(),
		// Pass in the actual key queue
		parts[0].zsetKey(q.u.kg),
		parts[1].zsetKey(q.u.kg),
		parts[2].zsetKey(q.u.kg),
		// And pass in the key queue's concurrency keys.
		parts[0].concurrencyKey(q.u.kg),
		parts[1].concurrencyKey(q.u.kg),
		parts[2].concurrencyKey(q.u.kg),
		q.u.kg.ConcurrencyIndex(),
		q.u.kg.GlobalPartitionIndex(),
		q.u.kg.GlobalAccountIndex(),
		q.u.kg.AccountPartitionIndex(item.Data.Identifier.AccountID),
		q.u.kg.ThrottleKey(item.Data.Throttle),
		// Finally, there are ALWAYS account-level concurrency keys.
		q.u.kg.Concurrency("account", item.Data.Identifier.AccountID.String()),
	}
	args, err := StrSlice([]any{
		item.ID,
		leaseID.String(),
		now.UnixMilli(),
		parts[0].ID,
		parts[1].ID,
		parts[2].ID,
		parts[0].ConcurrencyLimit,
		parts[1].ConcurrencyLimit,
		parts[2].ConcurrencyLimit,
		acctLimit,
		item.Data.Identifier.AccountID,
	})
	if err != nil {
		return nil, err
	}
	status, err := scripts["queue/lease"].Exec(
		redis_telemetry.WithScriptName(ctx, "lease"),
		q.u.unshardedRc,
		keys,
		args,
	).ToInt64()
	if err != nil {
		return nil, fmt.Errorf("error leasing queue item: %w", err)
	}

	switch status {
	case 0:
		return &leaseID, nil
	case 1:
		return nil, ErrQueueItemNotFound
	case 2:
		return nil, ErrQueueItemAlreadyLeased
	case 3:
		// TODO: Refactor
		// fn limit relevant to all runs in the fn
		// return nil, newKeyError(ErrPartitionConcurrencyLimit, item.FunctionID.String())
		return nil, newKeyError(ErrConcurrencyLimitCustomKey, parts[0].ConcurrencyKey)
	case 4:
		// return nil, newKeyError(ErrAccountConcurrencyLimit, item.Data.Identifier.AccountID.String())
		return nil, newKeyError(ErrConcurrencyLimitCustomKey, parts[1].ConcurrencyKey)
	case 5:
		return nil, newKeyError(ErrConcurrencyLimitCustomKey, parts[2].ConcurrencyKey)
	case 6:
		return nil, newKeyError(ErrAccountConcurrencyLimit, item.Data.Identifier.AccountID.String())
	case 7:
		if item.Data.Throttle == nil {
			// This should never happen, as the throttle key is nil.
			return nil, fmt.Errorf("lease attempted throttle with nil throttle config: %#v", item)
		}
		return nil, newKeyError(ErrQueueItemThrottled, item.Data.Throttle.Key)
	default:
		return nil, fmt.Errorf("unknown response leasing item: %d", status)
	}
}

// ExtendLease extens the lease for a given queue item, given the queue item is currently
// leased with the given ID.  This returns a new lease ID if the lease is successfully ended.
//
// The existing lease ID must be passed in so that we can guarantee that the worker
// renewing the lease still owns the lease.
//
// Renewing a lease updates the vesting time for the queue item until now() +
// lease duration. This returns the newly acquired lease ID on success.
func (q *queue) ExtendLease(ctx context.Context, p QueuePartition, i QueueItem, leaseID ulid.ULID, duration time.Duration) (*ulid.ULID, error) {
	ctx = redis_telemetry.WithScope(redis_telemetry.WithOpName(ctx, "ExtendLease"), redis_telemetry.ScopeQueue)

	var (
		customKeys = make([]string, 2)
	)
	if q.customConcurrencyGen != nil {
		// Get the custom concurrency key, if available.
		for n, item := range q.customConcurrencyGen(ctx, i) {
			if n >= 2 {
				// We only support two concurrency keys right now.
				break
			}
			customKeys[n] = item.Key
		}
	}

	newLeaseID, err := ulid.New(ulid.Timestamp(q.clock.Now().Add(duration).UTC()), rnd)
	if err != nil {
		return nil, fmt.Errorf("error generating id: %w", err)
	}

	parts := q.ItemPartitions(ctx, i)

	keys := []string{
		q.u.kg.QueueItem(),
		// Pass in the actual key queue
		parts[0].zsetKey(q.u.kg),
		parts[1].zsetKey(q.u.kg),
		parts[2].zsetKey(q.u.kg),
		// And pass in the key queue's concurrency keys.
		parts[0].concurrencyKey(q.u.kg),
		parts[1].concurrencyKey(q.u.kg),
		parts[2].concurrencyKey(q.u.kg),
		q.u.kg.Concurrency("account", i.Data.Identifier.AccountID.String()),
		q.u.kg.ConcurrencyIndex(),
	}

	args, err := StrSlice([]any{
		i.ID,
		leaseID.String(),
		newLeaseID.String(),
	})
	if err != nil {
		return nil, err
	}

	status, err := scripts["queue/extendLease"].Exec(
		redis_telemetry.WithScriptName(ctx, "extendLease"),
		q.u.unshardedRc,
		keys,
		args,
	).AsInt64()
	if err != nil {
		return nil, fmt.Errorf("error extending lease: %w", err)
	}
	switch status {
	case 0:
		return &newLeaseID, nil
	case 1:
		return nil, ErrQueueItemNotFound
	case 2:
		return nil, ErrQueueItemNotLeased
	case 3:
		return nil, ErrQueueItemLeaseMismatch
	default:
		return nil, fmt.Errorf("unknown response extending lease: %d", status)
	}
}

// Dequeue removes an item from the queue entirely.
func (q *queue) Dequeue(ctx context.Context, p QueuePartition, i QueueItem) error {
	ctx = redis_telemetry.WithScope(redis_telemetry.WithOpName(ctx, "Dequeue"), redis_telemetry.ScopeQueue)

	var (
		customKeys = make([]string, 2)
	)
	if q.customConcurrencyGen != nil {
		// Get the custom concurrency key, if available.
		for n, item := range q.customConcurrencyGen(ctx, i) {
			if n >= 2 {
				// We only support two concurrency keys right now.
				break
			}
			customKeys[n] = item.Key
		}
	}

	// Remove all items from all partitions.  For this, we need all partitions for
	// the queue item instead of just the partition passed via args.
	//
	// This is because a single queue item may be present in more than one queue.
	parts := q.ItemPartitions(ctx, i)

	keys := []string{
		q.u.kg.QueueItem(),
		parts[0].zsetKey(q.u.kg),
		parts[1].zsetKey(q.u.kg),
		parts[2].zsetKey(q.u.kg),
		parts[0].concurrencyKey(q.u.kg),
		parts[1].concurrencyKey(q.u.kg),
		parts[2].concurrencyKey(q.u.kg),
		q.u.kg.Concurrency("account", i.Data.Identifier.AccountID.String()),
		q.u.kg.Idempotency(i.ID),
		q.u.kg.ConcurrencyIndex(),
		q.u.kg.GlobalPartitionIndex(),
		q.u.kg.GlobalAccountIndex(),
		q.u.kg.AccountPartitionIndex(i.Data.Identifier.AccountID),
		q.u.kg.PartitionItem(),
	}
	// Append indexes
	for _, idx := range q.itemIndexer(ctx, i, q.u.kg) {
		if idx != "" {
			keys = append(keys, idx)
		}
	}

	idempotency := q.idempotencyTTL
	if q.idempotencyTTLFunc != nil {
		idempotency = q.idempotencyTTLFunc(ctx, i)
	}

	args, err := StrSlice([]any{
		i.ID,
		int(idempotency.Seconds()),
		p.Queue(),
		parts[0].ID,
		parts[1].ID,
		parts[2].ID,
		i.Data.Identifier.AccountID.String(),
	})
	if err != nil {
		return err
	}
	status, err := scripts["queue/dequeue"].Exec(
		redis_telemetry.WithScriptName(ctx, "dequeue"),
		q.u.unshardedRc,
		keys,
		args,
	).AsInt64()
	if err != nil {
		return fmt.Errorf("error dequeueing item: %w", err)
	}
	switch status {
	case 0:
		return nil
	case 1:
		return ErrQueueItemNotFound
	default:
		return fmt.Errorf("unknown response dequeueing item: %d", status)
	}
}

// Requeue requeues an item in the future.
func (q *queue) Requeue(ctx context.Context, p QueuePartition, i QueueItem, at time.Time) error {
	ctx = redis_telemetry.WithScope(redis_telemetry.WithOpName(ctx, "Requeue"), redis_telemetry.ScopeQueue)

	now := q.clock.Now()
	if at.Before(now) {
		at = now
	}

	// Unset any lease ID as this is requeued.
	i.LeaseID = nil
	// Update the At timestamp.
	// NOTE: This does no priority factorization or FIFO for function ordering,
	// eg. adjusting AtMS based off of function run time.
	i.AtMS = at.UnixMilli()
	// Update the wall time that this should run at.
	i.WallTimeMS = at.UnixMilli()

	// Remove all items from all partitions.  For this, we need all partitions for
	// the queue item instead of just the partition passed via args.
	//
	// This is because a single queue item may be present in more than one queue.
	parts := q.ItemPartitions(ctx, i)

	keys := []string{
		q.u.kg.QueueItem(),
		q.u.kg.PartitionItem(), // Partition item, map
		q.u.kg.GlobalPartitionIndex(),
		q.u.kg.GlobalAccountIndex(),
		q.u.kg.AccountPartitionIndex(i.Data.Identifier.AccountID),
		parts[0].zsetKey(q.u.kg),
		parts[1].zsetKey(q.u.kg),
		parts[2].zsetKey(q.u.kg),
		// And pass in the key queue's concurrency keys.
		parts[0].concurrencyKey(q.u.kg),
		parts[1].concurrencyKey(q.u.kg),
		parts[2].concurrencyKey(q.u.kg),
		q.u.kg.Concurrency("account", i.Data.Identifier.AccountID.String()),
		q.u.kg.ConcurrencyIndex(),
	}
	// Append indexes
	for _, idx := range q.itemIndexer(ctx, i, q.u.kg) {
		if idx != "" {
			keys = append(keys, idx)
		}
	}

	args, err := StrSlice([]any{
		i,
		i.ID,
		at.UnixMilli(),
		now.UnixMilli(),
		parts[0],
		parts[1],
		parts[2],
		parts[0].ID,
		parts[1].ID,
		parts[2].ID,
		i.Data.Identifier.AccountID.String(),
	})
	if err != nil {
		return err
	}
	status, err := scripts["queue/requeue"].Exec(
		redis_telemetry.WithScriptName(ctx, "requeue"),
		q.u.unshardedRc,
		keys,
		args,
	).AsInt64()
	if err != nil {
		return fmt.Errorf("error requeueing item: %w", err)
	}
	switch status {
	case 0:
		return nil
	case 1:
		// This should only ever happen if a run is cancelled and all queue items
		// are deleted before requeueing.
		return ErrQueueItemNotFound
	default:
		return fmt.Errorf("unknown response requeueing item: %v (%T)", status, status)
	}
}

// PartitionLease leases a partition for a given workflow ID.  It returns the new lease ID.
//
// NOTE: This does not check the queue/partition name against allow or denylists;  it assumes
// that the worker always wants to lease the given queue.  Filtering must be done when peeking
// when running a worker.
func (q *queue) PartitionLease(ctx context.Context, p *QueuePartition, duration time.Duration) (*ulid.ULID, int, error) {
	ctx = redis_telemetry.WithScope(redis_telemetry.WithOpName(ctx, "PartitionLease"), redis_telemetry.ScopeQueue)

	acctConcurrency, fnConcurrency, customConcurrency := q.concurrencyLimitGetter(ctx, *p)

	// XXX: Check for function throttling prior to leasing;  if it's throttled we can requeue
	// the pointer and back off.  A question here is enqueuing new items onto the partition
	// will reset the pointer update, leading to thrash.
	now := q.clock.Now()
	leaseExpires := now.Add(duration).UTC().Truncate(time.Millisecond)
	leaseID, err := ulid.New(ulid.Timestamp(leaseExpires), rnd)
	if err != nil {
		return nil, 0, fmt.Errorf("error generating id: %w", err)
	}

	fnMetaKey := uuid.Nil
	if p.FunctionID != nil {
		fnMetaKey = *p.FunctionID
	}

	keys := []string{
		q.u.kg.PartitionItem(),
		q.u.kg.GlobalPartitionIndex(),
		q.u.kg.GlobalAccountIndex(),
		q.u.kg.AccountPartitionIndex(p.AccountID),
		q.u.kg.FnMetadata(fnMetaKey),
		// These concurrency keys are for fast checking of partition
		// concurrnecy limits prior to leasing, as an optimization.
		p.acctConcurrencyKey(q.u.kg),
		p.fnConcurrencyKey(q.u.kg),
		p.customConcurrencyKey(q.u.kg),
	}

	// TODO: Enable checking of env and custom concurrency keys here.

	args, err := StrSlice([]any{
		p.Queue(),
		leaseID.String(),
		now.UnixMilli(),
		leaseExpires.Unix(),
		acctConcurrency,
		fnConcurrency,
		customConcurrency,
		now.Add(PartitionConcurrencyLimitRequeueExtension).Unix(),
		p.AccountID.String(),
	})

	if err != nil {
		return nil, 0, err
	}
	result, err := scripts["queue/partitionLease"].Exec(
		redis_telemetry.WithScriptName(ctx, "partitionLease"),
		q.u.unshardedRc,
		keys,
		args,
	).AsIntSlice()
	if err != nil {
		return nil, 0, fmt.Errorf("error leasing partition: %w", err)
	}
	if len(result) == 0 {
		return nil, 0, fmt.Errorf("unknown partition lease result: %v", result)
	}

	switch result[0] {
	case -1, -2, -3:
		return nil, 0, ErrPartitionConcurrencyLimit
	case -4:
		return nil, 0, ErrPartitionNotFound
	case -5:
		return nil, 0, ErrPartitionAlreadyLeased
	case -6:
		return nil, 0, ErrPartitionPaused
	default:
		limit := fnConcurrency
		if len(result) == 2 {
			limit = int(result[1])
		}

		// Update the partition's last indicator.
		if result[0] > p.Last {
			p.Last = result[0]
		}

		// result is the available concurrency within this partition
		return &leaseID, limit, nil
	}
}

// GlobalPartitionPeek returns up to PartitionSelectionMax partition items from the queue. This
// returns the indexes of partitions.
//
// If sequential is set to true this returns partitions in order from earliest to latest
// available lease times. Otherwise, this shuffles all partitions and picks partitions
// randomly, with higher priority partitions more likely to be selected.  This reduces
// lease contention amongst multiple shared-nothing workers.
func (q *queue) PartitionPeek(ctx context.Context, sequential bool, until time.Time, limit int64) ([]*QueuePartition, error) {
	return q.partitionPeek(ctx, q.u.kg.GlobalPartitionIndex(), sequential, until, limit)
}

func (q *queue) partitionSize(ctx context.Context, partitionKey string, until time.Time) (int64, error) {
	ctx = redis_telemetry.WithScope(redis_telemetry.WithOpName(ctx, "partitionSize"), redis_telemetry.ScopeQueue)

	cmd := q.u.Client().B().Zcount().Key(partitionKey).Min("-inf").Max(strconv.Itoa(int(until.Unix()))).Build()
	return q.u.Client().Do(ctx, cmd).AsInt64()
}

func (q *queue) partitionPeek(ctx context.Context, partitionKey string, sequential bool, until time.Time, limit int64) ([]*QueuePartition, error) {
	ctx = redis_telemetry.WithScope(redis_telemetry.WithOpName(ctx, "partitionPeek"), redis_telemetry.ScopeQueue)

	if limit > PartitionPeekMax {
		return nil, ErrPartitionPeekMaxExceedsLimits
	}
	if limit <= 0 {
		limit = PartitionPeekMax
	}

	// TODO(tony): If this is an allowlist, only peek the given partitions.  Use ZMSCORE
	// to fetch the scores for all allowed partitions, then filter where score <= until.
	// Call an HMGET to get the partitions.
	ms := until.UnixMilli()

	isSequential := 0
	if sequential {
		isSequential = 1
	}

	args, err := StrSlice([]any{
		ms,
		limit,
		isSequential,
	})
	if err != nil {
		return nil, err
	}

	peekRet, err := scripts["queue/partitionPeek"].Exec(
		redis_telemetry.WithScriptName(ctx, "partitionPeek"),
		q.u.Client(),
		[]string{
			partitionKey,
			q.u.kg.PartitionItem(),
		},
		args,
	).ToAny()
	// NOTE: We use ToAny to force return a []any, allowing us to update the slice value with
	// a JSON-decoded item without allocations
	if err != nil {
		return nil, fmt.Errorf("error peeking partition items: %w", err)
	}
	encoded, ok := peekRet.([]any)
	if !ok {
		return nil, fmt.Errorf("unknown return type from partitionPeek: %T", peekRet)
	}

	weights := []float64{}
	items := make([]*QueuePartition, len(encoded))
	fnIDs := make(map[uuid.UUID]bool)
	fnIDsMu := sync.Mutex{}

	// Use parallel decoding as per Peek
	partitions, err := util.ParallelDecode(encoded, func(val any) (*QueuePartition, error) {
		str, _ := val.(string)
		item := &QueuePartition{}

		if err := json.Unmarshal(unsafe.Slice(unsafe.StringData(str), len(str)), item); err != nil {
			return nil, fmt.Errorf("error reading partition item: %w", err)
		}
		// Track the fn ID for partitions seen.  This allows us to do fast lookups of paused functions
		// to prevent peeking/working on these items as an optimization.
		if item.FunctionID != nil {
			fnIDsMu.Lock()
			fnIDs[*item.FunctionID] = false // default not paused
			fnIDsMu.Unlock()
		}
		return item, nil

	})
	if err != nil {
		return nil, fmt.Errorf("error decoding partitions: %w", err)
	}

	// mget all fn metas
	if len(fnIDs) > 0 {
		keys := make([]string, len(fnIDs))
		n := 0
		for k := range fnIDs {
			keys[n] = q.u.kg.FnMetadata(k)
			n++
		}
		vals, err := q.u.unshardedRc.Do(ctx, q.u.unshardedRc.B().Mget().Key(keys...).Build()).ToAny()
		if err == nil {
			// If this is an error, just ignore the error and continue.  The executor should gracefully handle
			// accidental attempts at paused functions, as we cannot do this optimization for account or env-level
			// partitions.
			vals, _ := vals.([]any)
			_, _ = util.ParallelDecode(vals, func(i any) (any, error) {
				str, _ := i.(string)
				fnMeta := &FnMetadata{}
				if err := json.Unmarshal(unsafe.Slice(unsafe.StringData(str), len(str)), fnMeta); err == nil {
					fnIDsMu.Lock()
					fnIDs[fnMeta.FnID] = fnMeta.Paused
					fnIDsMu.Unlock()
				}
				return nil, nil
			})
		}
	}

	ignored := 0
	for n, item := range partitions {
		// check pause
		if item.FunctionID != nil {
			if paused := fnIDs[*item.FunctionID]; paused {
				ignored++
				continue
			}
		}

		// NOTE: The queue does two conflicting things:  we peek ahead of now() to fetch partitions
		// shortly available, and we also requeue partitions if there are concurrency conflicts.
		//
		// We want to ignore any partitions requeued because of conflicts, as this will cause needless
		// churn every peek MS.
		if item.ForceAtMS > ms {
			ignored++
			continue
		}

		// If we have an allowlist, only accept this partition if its in the allowlist.
		if len(q.allowQueues) > 0 && !checkList(item.Queue(), q.allowQueueMap, q.allowQueuePrefixes) {
			// This is not in the allowlist specified, so do not allow this partition to be used.
			ignored++
			continue
		}

		// Ignore any denied queues if they're explicitly in the denylist.  Because
		// we allocate the len(encoded) amount, we also want to track the number of
		// ignored queues to use the correct index when setting our items;  this ensures
		// that we don't access items with an index and get nil pointers.
		if len(q.denyQueues) > 0 && checkList(item.Queue(), q.denyQueueMap, q.denyQueuePrefixes) {
			// This is in the denylist explicitly set, so continue
			ignored++
			continue
		}

		items[n-ignored] = item
		partPriority := q.pf(ctx, *item)
		weights = append(weights, float64(10-partPriority))
	}

	// Remove any ignored items from the slice.
	items = items[0 : len(items)-ignored]

	// Some scanners run sequentially, ensuring we always work on the functions with
	// the oldest run at times in order, no matter the priority.
	if sequential {
		n := int(math.Min(float64(len(items)), float64(PartitionSelectionMax)))
		return items[0:n], nil
	}

	// We want to weighted shuffle the resulting array random.  This means that many
	// shared nothing scanners can query for outstanding partitions and receive a
	// randomized order favouring higher-priority queue items.  This reduces the chances
	// of contention when leasing.
	w := sampleuv.NewWeighted(weights, rnd)
	result := make([]*QueuePartition, len(items))
	for n := range result {
		idx, ok := w.Take()
		if !ok {
			return nil, ErrWeightedSampleRead
		}
		result[n] = items[idx]
	}

	return result, nil
}

func (q *queue) accountPeek(ctx context.Context, sequential bool, until time.Time, limit int64) ([]uuid.UUID, error) {
	ctx = redis_telemetry.WithScope(redis_telemetry.WithOpName(ctx, "accountPeek"), redis_telemetry.ScopeQueue)

	if limit > AccountPeekMax {
		return nil, ErrAccountPeekMaxExceedsLimits
	}
	if limit <= 0 {
		limit = AccountPeekMax
	}

	ms := until.UnixMilli()

	isSequential := 0
	if sequential {
		isSequential = 1
	}

	args, err := StrSlice([]any{
		ms,
		limit,
		isSequential,
	})
	if err != nil {
		return nil, err
	}

	peekRet, err := scripts["queue/accountPeek"].Exec(
		redis_telemetry.WithScriptName(ctx, "accountPeek"),
		q.u.unshardedRc,
		[]string{
			q.u.kg.GlobalAccountIndex(),
		},
		args,
	).AsStrSlice()

	items := make([]uuid.UUID, len(peekRet))

	for i, s := range peekRet {
		parsed, err := uuid.Parse(s)
		if err != nil {
			return nil, fmt.Errorf("could not parse account id from global account queue: %w", err)
		}

		items[i] = parsed
	}

	weights := make([]float64, len(items))
	for i := range items {
		// TODO Do we need account-specific weights? Then we need to store
		// a data structure like QueuePartition for accounts (QueueAccount?)
		accountPriority := PriorityDefault
		weights[i] = float64(10 - accountPriority)
	}

	// Some scanners run sequentially, ensuring we always work on the functions with
	// the oldest run at times in order, no matter the priority.
	if sequential {
		n := int(math.Min(float64(len(items)), float64(PartitionSelectionMax)))
		return items[0:n], nil
	}

	// We want to weighted shuffle the resulting array random.  This means that many
	// shared nothing scanners can query for outstanding partitions and receive a
	// randomized order favouring higher-priority queue items.  This reduces the chances
	// of contention when leasing.
	w := sampleuv.NewWeighted(weights, rnd)
	result := make([]uuid.UUID, len(items))
	for n := range result {
		idx, ok := w.Take()
		if !ok {
			return nil, ErrWeightedSampleRead
		}
		result[n] = items[idx]
	}

	return result, nil
}

func checkList(check string, exact, prefixes map[string]*struct{}) bool {
	for k := range exact {
		if check == k {
			return true
		}
	}
	for k := range prefixes {
		if strings.HasPrefix(check, k) {
			return true
		}
	}
	return false
}

// PartitionRequeue requeues a parition with a new score, ensuring that the partition will be
// read at (or very close to) the given time.
//
// This is used after peeking and passing all queue items onto workers; we then take the next
// unleased available time for the queue item and requeue the partition.
//
// forceAt is used to enforce the given queue time.  This is used when partitions are at a
// concurrency limit;  we don't want to scan the partition next time, so we force the partition
// to be at a specific time instead of taking the earliest available queue item time
func (q *queue) PartitionRequeue(ctx context.Context, p *QueuePartition, at time.Time, forceAt bool) error {
	ctx = redis_telemetry.WithScope(redis_telemetry.WithOpName(ctx, "PartitionRequeue"), redis_telemetry.ScopeQueue)

	var shardName string
	if q.sf != nil {
		if shard := q.sf(ctx, p.Queue(), p.EnvID); shard != nil {
			shardName = shard.Name
		}
	}

	keys := []string{
		q.u.kg.PartitionItem(),
		q.u.kg.GlobalPartitionIndex(),
		q.u.kg.GlobalAccountIndex(),
		q.u.kg.AccountPartitionIndex(p.AccountID),
		q.u.kg.ShardPartitionIndex(shardName),
		// NOTE: PartitionMeta is only here for backwards compat, and only clears up partitions.
		q.u.kg.PartitionMeta(p.Queue()),
		p.zsetKey(q.u.kg), // Partition ZSET itself
		p.concurrencyKey(q.u.kg),
		q.u.kg.QueueItem(),
	}
	force := 0
	if forceAt {
		force = 1
	}
	args, err := StrSlice([]any{
		p.Queue(),
		at.UnixMilli(),
		force,
		p.AccountID.String(),
	})
	if err != nil {
		return err
	}
	status, err := scripts["queue/partitionRequeue"].Exec(
		redis_telemetry.WithScriptName(ctx, "partitionRequeue"),
		q.u.unshardedRc,
		keys,
		args,
	).AsInt64()
	if err != nil {
		return fmt.Errorf("error requeueing partition: %w", err)
	}
	switch status {
	case 0:
		return nil
	case 1:
		return ErrPartitionNotFound
	case 2:
		return ErrPartitionGarbageCollected
	default:
		return fmt.Errorf("unknown response requeueing item: %d", status)
	}
}

// PartitionDequeue removes a partition pointer from the queue.  This is used when peeking and
// receiving zero items to run.
func (q *queue) PartitionDequeue(ctx context.Context, queueName string, at time.Time) error {
	panic("unimplemented: requeueing partitions handles this.")
}

// PartitionReprioritize reprioritizes a workflow's QueueItems within the queue.
func (q *queue) PartitionReprioritize(ctx context.Context, queueName string, priority uint) error {
	ctx = redis_telemetry.WithScope(redis_telemetry.WithOpName(ctx, "PartitionReprioritize"), redis_telemetry.ScopeQueue)

	if priority > PriorityMin {
		return ErrPriorityTooLow
	}
	if priority < PriorityMax {
		return ErrPriorityTooHigh
	}

	args, err := StrSlice([]any{
		queueName,
		priority,
	})
	if err != nil {
		return err
	}

	keys := []string{q.u.kg.PartitionItem()}
	status, err := scripts["queue/partitionReprioritize"].Exec(
		redis_telemetry.WithScriptName(ctx, "partitionReprioritize"),
		q.u.unshardedRc,
		keys,
		args,
	).AsInt64()
	if err != nil {
		return fmt.Errorf("error enqueueing item: %w", err)
	}
	switch status {
	case 0:
		return nil
	case 1:
		return ErrPartitionNotFound
	default:
		return fmt.Errorf("unknown response reprioritizing partition: %d", status)
	}
}

func (q *queue) InProgress(ctx context.Context, prefix string, concurrencyKey string) (int64, error) {
	ctx = redis_telemetry.WithScope(redis_telemetry.WithOpName(ctx, "InProgress"), redis_telemetry.ScopeQueue)

	s := q.clock.Now().UnixMilli()
	cmd := q.u.unshardedRc.B().Zcount().
		Key(q.u.kg.Concurrency(prefix, concurrencyKey)).
		Min(fmt.Sprintf("%d", s)).
		Max("+inf").
		Build()
	return q.u.unshardedRc.Do(ctx, cmd).AsInt64()
}

// Scavenge attempts to find jobs that may have been lost due to killed workers.  Workers are shared
// nothing, and each item in a queue has a lease.  If a worker dies, it will not finish the job and
// cannot renew the item's lease.
//
// We scan all partition concurrency queues - queues of leases - to find leases that have expired.
func (q *queue) Scavenge(ctx context.Context) (int, error) {
	ctx = redis_telemetry.WithScope(redis_telemetry.WithOpName(ctx, "Scavenge"), redis_telemetry.ScopeQueue)

	// Find all items that have an expired lease - eg. where the min time for a lease is between
	// (0-now] in unix milliseconds.
	now := fmt.Sprintf("%d", q.clock.Now().UnixMilli())

	cmd := q.u.unshardedRc.B().Zrange().
		Key(q.u.kg.ConcurrencyIndex()).
		Min("-inf").
		Max(now).
		Byscore().
		Limit(0, 100).
		Build()

	pKeys, err := q.u.unshardedRc.Do(ctx, cmd).AsStrSlice()
	if err != nil {
		return 0, fmt.Errorf("error scavenging for lost items: %w", err)
	}

	counter := 0

	// Each of the items is a concurrency queue with lost items.
	var resultErr error
	for _, partition := range pKeys {

		// If this is a UUID, assume that this is an old partition queue
		//
		queueKey := partition
		if isPartitionUUID(partition) {
			queueKey = q.u.kg.PartitionQueueSet(enums.PartitionTypeDefault, partition, "")
		}

		cmd := q.u.unshardedRc.B().Zrange().
			Key(queueKey).
			Min("-inf").
			Max(now).
			Byscore().
			Limit(0, 100).
			Build()
		itemIDs, err := q.u.unshardedRc.Do(ctx, cmd).AsStrSlice()
		if err != nil && err != rueidis.Nil {
			resultErr = multierror.Append(resultErr, fmt.Errorf("error querying partition concurrency queue '%s' during scavenge: %w", partition, err))
			continue
		}
		if len(itemIDs) == 0 {
			continue
		}

		// Fetch the queue item, then requeue.
		cmd = q.u.unshardedRc.B().Hmget().Key(q.u.kg.QueueItem()).Field(itemIDs...).Build()
		jobs, err := q.u.unshardedRc.Do(ctx, cmd).AsStrSlice()
		if err != nil && err != rueidis.Nil {
			resultErr = multierror.Append(resultErr, fmt.Errorf("error fetching jobs for concurrency queue '%s' during scavenge: %w", partition, err))
			continue
		}
		for _, item := range jobs {
			qi := QueueItem{}
			if err := json.Unmarshal([]byte(item), &qi); err != nil {
				resultErr = multierror.Append(resultErr, fmt.Errorf("error unmarshalling job '%s': %w", item, err))
				continue
			}
			if err := q.Requeue(ctx, QueuePartition{}, qi, q.clock.Now()); err != nil {
				resultErr = multierror.Append(resultErr, fmt.Errorf("error requeueing job '%s': %w", item, err))
				continue
			}
			counter++
		}
	}

	return counter, resultErr
}

// ConfigLease allows a worker to lease config keys for sequential or scavenger processing.
// Leasing this key works similar to leasing partitions or queue items:
//
//   - If the key isn't leased, a new lease is accepted.
//   - If the lease is expired, a new lease is accepted.
//   - If the key is leased, you must pass in the existing lease ID to renew the lease.  Mismatches do not
//     grant a lease.
//
// This returns the new lease ID on success.
//
// If the sequential key is leased, this allows a worker to peek partitions sequentially.
func (q *queue) ConfigLease(ctx context.Context, key string, duration time.Duration, existingLeaseID ...*ulid.ULID) (*ulid.ULID, error) {
	ctx = redis_telemetry.WithScope(redis_telemetry.WithOpName(ctx, "ConfigLease"), redis_telemetry.ScopeQueue)

	if duration > ConfigLeaseMax {
		return nil, ErrConfigLeaseExceedsLimits
	}

	now := q.clock.Now()
	newLeaseID, err := ulid.New(ulid.Timestamp(now.Add(duration)), rnd)
	if err != nil {
		return nil, err
	}

	var existing string
	if len(existingLeaseID) > 0 && existingLeaseID[0] != nil {
		existing = existingLeaseID[0].String()
	}

	args, err := StrSlice([]any{
		now.UnixMilli(),
		newLeaseID.String(),
		existing,
	})
	if err != nil {
		return nil, err
	}

	status, err := scripts["queue/configLease"].Exec(
		redis_telemetry.WithScriptName(ctx, "configLease"),
		q.u.unshardedRc,
		[]string{key},
		args,
	).AsInt64()
	if err != nil {
		return nil, fmt.Errorf("error claiming config lease: %w", err)
	}
	switch status {
	case 0:
		return &newLeaseID, nil
	case 1:
		return nil, ErrConfigAlreadyLeased
	default:
		return nil, fmt.Errorf("unknown response claiming config lease: %d", status)
	}
}

func (q *queue) getShards(ctx context.Context) (map[string]*QueueShard, error) {
	ctx = redis_telemetry.WithScope(redis_telemetry.WithOpName(ctx, "getShards"), redis_telemetry.ScopeQueue)

	m, err := q.u.unshardedRc.Do(ctx, q.u.unshardedRc.B().Hgetall().Key(q.u.kg.Shards()).Build()).AsMap()
	if rueidis.IsRedisNil(err) {
		return nil, nil
	}
	if err != nil {
		return nil, fmt.Errorf("error fetching shards: %w", err)
	}
	shards := map[string]*QueueShard{}
	for k, v := range m {
		shard := &QueueShard{}
		if err := v.DecodeJSON(shard); err != nil {
			return nil, fmt.Errorf("error decoding shards: %w", err)
		}
		shards[k] = shard
	}
	return shards, nil
}

// leaseShard leases a shard for the given duration.  Shards can have more than one lease at a time;
// you must provide an index to claim a lease. THe index This prevents multiple workers
// from claiming the same lease index;  if workers A and B see a shard with 0 leases and both attempt
// to claim lease "0", only one will succeed.
func (q *queue) leaseShard(ctx context.Context, shard *QueueShard, duration time.Duration, n int) (*ulid.ULID, error) {
	ctx = redis_telemetry.WithScope(redis_telemetry.WithOpName(ctx, "leaseShard"), redis_telemetry.ScopeQueue)

	now := q.clock.Now()
	leaseID, err := ulid.New(uint64(now.Add(duration).UnixMilli()), rand.Reader)
	if err != nil {
		return nil, err
	}

	keys := []string{q.u.kg.Shards()}
	args, err := StrSlice([]any{
		now.UnixMilli(),
		shard.Name,
		leaseID,
		n,
	})
	if err != nil {
		return nil, err
	}

	status, err := scripts["queue/shardLease"].Exec(
		redis_telemetry.WithScriptName(ctx, "shardLease"),
		q.u.unshardedRc,
		keys,
		args,
	).AsInt64()
	if err != nil {
		return nil, fmt.Errorf("error leasing item: %w", err)
	}
	switch status {
	case int64(-1):
		return nil, errShardNotFound
	case int64(-2):
		return nil, errShardIndexLeased
	case int64(-3):
		return nil, errShardIndexInvalid
	case int64(0):
		return &leaseID, nil
	default:
		return nil, fmt.Errorf("unknown lease return value: %T(%v)", status, status)
	}
}

func (q *queue) renewShardLease(ctx context.Context, shard *QueueShard, duration time.Duration, leaseID ulid.ULID) (*ulid.ULID, error) {
	ctx = redis_telemetry.WithScope(redis_telemetry.WithOpName(ctx, "RunJobs"), redis_telemetry.ScopeQueue)

	now := q.clock.Now()
	newLeaseID, err := ulid.New(uint64(now.Add(duration).UnixMilli()), rand.Reader)
	if err != nil {
		return nil, err
	}

	keys := []string{q.u.kg.Shards()}
	args, err := StrSlice([]any{
		now.UnixMilli(),
		shard.Name,
		leaseID,
		newLeaseID,
	})
	if err != nil {
		return nil, err
	}

	status, err := scripts["queue/renewShardLease"].Exec(
		redis_telemetry.WithScriptName(ctx, "renewShardLease"),
		q.u.unshardedRc,
		keys,
		args,
	).AsInt64()
	if err != nil {
		return nil, fmt.Errorf("error leasing item: %w", err)
	}
	switch status {
	case int64(-1):
		return nil, fmt.Errorf("shard not found")
	case int64(-2):
		return nil, fmt.Errorf("lease not found")
	case int64(0):
		return &newLeaseID, nil
	default:
		return nil, fmt.Errorf("unknown lease renew return value: %T(%v)", status, status)
	}
}

//nolint:all
func (q *queue) getShardLeases() []leasedShard {
	q.shardLeaseLock.Lock()
	existingLeases := make([]leasedShard, len(q.shardLeases))
	for n, i := range q.shardLeases {
		existingLeases[n] = i
	}
	q.shardLeaseLock.Unlock()
	return existingLeases
}

// peekEWMA returns the calculated EWMA value from the list
func (q *queue) peekEWMA(ctx context.Context, fnID uuid.UUID) (int64, error) {
	ctx = redis_telemetry.WithScope(redis_telemetry.WithOpName(ctx, "peekEWMA"), redis_telemetry.ScopeQueue)

	// retrieves the list from redis
	cmd := q.u.Client().B().Lrange().Key(q.u.KeyGenerator().ConcurrencyFnEWMA(fnID)).Start(0).Stop(-1).Build()
	strlist, err := q.u.Client().Do(ctx, cmd).AsStrSlice()
	if err != nil {
		return 0, fmt.Errorf("error reading function concurrency EWMA values: %w", err)
	}

	// return early
	if len(strlist) == 0 {
		return 0, nil
	}

	// convert to float for
	vals := make([]float64, len(strlist))
	for i, s := range strlist {
		v, _ := strconv.ParseFloat(s, 64)
		vals[i] = v
	}

	// create a simple EWMA, add all the numbers in it and get the final value
	// NOTE: we don't need variable since we don't want to maintain this in memory
	mavg := ewma.NewMovingAverage()
	for _, v := range vals {
		mavg.Add(v)
	}

	// round up to the nearest integer
	return int64(math.Round(mavg.Value())), nil
}

// setPeekEWMA add the new value to the existing list.
// if the length of the list exceeds the predetermined size, pop out the first item
func (q *queue) setPeekEWMA(ctx context.Context, fnID *uuid.UUID, val int64) error {
	if fnID == nil {
		return nil
	}

	ctx = redis_telemetry.WithScope(redis_telemetry.WithOpName(ctx, "setPeekEWMA"), redis_telemetry.ScopeQueue)

	listSize := q.peekEWMALen
	if listSize == 0 {
		listSize = QueuePeekEWMALen
	}

	keys := []string{
		q.u.kg.ConcurrencyFnEWMA(*fnID),
	}
	args, err := StrSlice([]any{
		val,
		listSize,
	})
	if err != nil {
		return err
	}

	_, err = scripts["queue/setPeekEWMA"].Exec(
		redis_telemetry.WithScriptName(ctx, "setPeekEWMA"),
		q.u.Client(),
		keys,
		args,
	).AsInt64()
	if err != nil {
		return fmt.Errorf("error updating function concurrency EWMA: %w", err)
	}

	return nil
}

//nolint:all
func (q *queue) readFnMetadata(ctx context.Context, fnID uuid.UUID) (*FnMetadata, error) {
	ctx = redis_telemetry.WithScope(redis_telemetry.WithOpName(ctx, "readFnMetadata"), redis_telemetry.ScopeQueue)

	cmd := q.u.unshardedRc.B().Get().Key(q.u.kg.FnMetadata(fnID)).Build()
	retv := FnMetadata{}
	err := q.u.unshardedRc.Do(ctx, cmd).DecodeJSON(&retv)
	if err != nil {
		return nil, fmt.Errorf("error reading function metadata: %w", err)
	}
	return &retv, nil
}

func HashID(_ context.Context, id string) string {
	ui := xxhash.Sum64String(id)
	return strconv.FormatUint(ui, 36)
}

// frandRNG is a fast crypto-secure prng which uses a mutex to guard
// parallel reads.  It also implements the x/exp/rand.Source interface
// by adding a Seed() method which does nothing.
type frandRNG struct {
	*frand.RNG
	lock *sync.Mutex
}

func (f *frandRNG) Read(b []byte) (int, error) {
	f.lock.Lock()
	defer f.lock.Unlock()
	return f.RNG.Read(b)
}

func (f *frandRNG) Uint64() uint64 {
	return f.Uint64n(math.MaxUint64)
}

func (f *frandRNG) Uint64n(n uint64) uint64 {
	// sampled.Take calls Uint64n, which must be guarded by a lock in order
	// to be thread-safe.
	f.lock.Lock()
	defer f.lock.Unlock()
	return f.RNG.Uint64n(n)
}

func (f *frandRNG) Float64() float64 {
	// sampled.Take also calls Float64, which must be guarded by a lock in order
	// to be thread-safe.
	f.lock.Lock()
	defer f.lock.Unlock()
	return f.RNG.Float64()
}

func (f *frandRNG) Seed(seed uint64) {
	// Do nothing.
}

func newLeaseDenyList() *leaseDenies {
	return &leaseDenies{
		lock:        &sync.RWMutex{},
		concurrency: map[string]struct{}{},
		throttle:    map[string]struct{}{},
	}
}

// leaseDenies stores a mapping of keys that must not be leased.
//
// When iterating over a list of peeked queue items, each queue item may have the same
// or different concurrency keys.  As soon as one of these concurrency keys reaches its
// limit, any next queue items with the same keys must _never_ be considered for leasing.
//
// This has two benefits:  we prevent wasted work, and we prevent out of order work.
type leaseDenies struct {
	lock *sync.RWMutex

	concurrency map[string]struct{}
	throttle    map[string]struct{}
}

func (l *leaseDenies) addThrottled(err error) {
	var key keyError
	if !errors.As(err, &key) {
		return
	}
	l.lock.Lock()
	l.throttle[key.key] = struct{}{}
	l.lock.Unlock()
}

func (l *leaseDenies) addConcurrency(err error) {
	var key keyError
	if !errors.As(err, &key) {
		return
	}
	l.lock.Lock()
	l.concurrency[key.key] = struct{}{}
	l.lock.Unlock()
}

func (l *leaseDenies) denyConcurrency(key string) bool {
	l.lock.RLock()
	_, ok := l.concurrency[key]
	l.lock.RUnlock()
	return ok
}

func (l *leaseDenies) denyThrottle(key string) bool {
	l.lock.RLock()
	_, ok := l.throttle[key]
	l.lock.RUnlock()
	return ok
}

func isPartitionUUID(p string) bool {
	// NOTE: We use 36 as a fast heuristic here and assume that the partition
	// is a UUID.  This is not a proper UUID check, but still works.
	return len(p) == 36
}<|MERGE_RESOLUTION|>--- conflicted
+++ resolved
@@ -36,16 +36,10 @@
 	"github.com/inngest/inngest/pkg/util"
 )
 
-<<<<<<< HEAD
-var (
-	PartitionSelectionMax int64 = 100
-	PartitionPeekMax      int64 = PartitionSelectionMax * 3
-	AccountPeekMax        int64 = 25
-=======
 const (
 	PartitionSelectionMax = int64(100)
 	PartitionPeekMax      = PartitionSelectionMax * 3
->>>>>>> 23a8e656
+	AccountPeekMax        = int64(25)
 )
 
 const (
