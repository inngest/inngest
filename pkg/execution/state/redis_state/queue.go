--- conflicted
+++ resolved
@@ -565,21 +565,14 @@
 // QueuePartition represents an individual queue for a workflow.  It stores the
 // time of the earliest job within the workflow.
 type QueuePartition struct {
-<<<<<<< HEAD
 	// ID represents the key used within the global Partition hash and global pointer set
 	// which represents this QueuePartition.  This is the function ID for enums.PartitionTypeDefault,
 	// or the entire key returned from the key generator for other types.
 	ID string `json:"id,omitempty"`
-=======
-	// TODO: CAN WE REMOVE THIS?
-	QueueName *string `json:"queue,omitempty"`
-
->>>>>>> 48034ec7
 	// PartitionType is the int-value of the enums.PartitionType for this
 	// partition.  By default, partitions are function-scoped without any
 	// custom keys.
 	PartitionType int `json:"pt,omitempty"`
-<<<<<<< HEAD
 	// QueueName is used for manually overriding queue items to be enqueued for
 	// system jobs like pause events and timeouts, batch timeouts, and replays.
 	//
@@ -588,23 +581,15 @@
 	//
 	// This should almost always be nil.
 	QueueName *string `json:"queue,omitempty"`
-=======
->>>>>>> 48034ec7
 	// ConcurrencyScope is the int-value representation of the enums.ConcurrencyScope,
 	// if this is a concurrency-scoped partition.
 	ConcurrencyScope int `json:"cs,omitempty"`
 	// FunctionID represents the function ID that this partition manages.
-<<<<<<< HEAD
 	// NOTE:  If this partition represents many fns (eg. acct or env), this may be nil
-=======
-	// NOTE: This may be nil for account and environment-scoped concurrency
-	// keys which make partitions of many functions.
->>>>>>> 48034ec7
 	FunctionID *uuid.UUID `json:"wid,omitempty"`
 	// EnvID represents the environment ID for the partition, either from the
 	// function ID or the environment scope itself.
 	EnvID *uuid.UUID `json:"wsID,omitempty"`
-<<<<<<< HEAD
 	// AccountID represents the account ID for the partition
 	AccountID uuid.UUID `json:"aID,omitempty"`
 	// LeaseID represents a lease on this partition.  If the LeaseID is not nil,
@@ -614,15 +599,6 @@
 	// A lease is shortly held (eg seconds).  It should last long enough for
 	// workers to claim QueueItems only.
 	LeaseID *ulid.ULID `json:"leaseID,omitempty"`
-=======
-	// AccountID represents the account ID for the partition.  This ONLY exists
-	// if the partition represents an account-level concurrency key.
-	AccountID *uuid.UUID `json:"aID,omitempty"`
-	// Priority represents the partition's priority.  This currently exists
-	// on the partition (instead of fn metadata) to reduce lookups when peeking
-	// many partitions.
-	Priority uint `json:"p"`
->>>>>>> 48034ec7
 	// Last represents the time that this partition was last leased, as a millisecond
 	// unix epoch.  In essence, we need this to track how frequently we're leasing and
 	// attempting to run items in the partition's queue.
@@ -633,7 +609,6 @@
 	// that it was requeued due to concurrency issues and should not be brought forward
 	// when a new step is enqueued, if now < ForcedAtMS.
 	ForceAtMS int64 `json:"forceAtMS"`
-<<<<<<< HEAD
 
 	//
 	// Concurrency
@@ -751,34 +726,6 @@
 	}
 
 	if q.ID == "" && q.FunctionID != nil {
-=======
-	// LeaseID represents a lease on this partition.  If the LeaseID is not nil,
-	// this partition can be claimed by a shared-nothing worker to work on the
-	// queue items within this partition.
-	//
-	// A lease is shortly held (eg seconds).  It should last long enough for
-	// workers to claim QueueItems only.
-	LeaseID *ulid.ULID `json:"leaseID"`
-
-	//
-	// OPTIMIZATIONS
-	//
-
-	// Max represents the max concurrency for the queue partition.  This allows
-	// us to optimize the queue by checking for the max when leasing partitions
-	// directly.
-	Max int `json:"max,omitempty"`
-	// MaxOwner represents the function ID that set the max concurrency limit for
-	// this function.  This allows us to lower the max if the owner/enqueueing function
-	// ID matches - otherwise, once set, the max can never lower.
-	MaxOwner uuid.UUID `json:"maxID,omitempty"`
-
-	// TODO: Throttling;  embed max limit/period/etc?
-}
-
-func (q QueuePartition) Queue() string {
-	if q.QueueName == nil {
->>>>>>> 48034ec7
 		return q.FunctionID.String()
 	}
 
@@ -827,15 +774,9 @@
 	// Data represents the enqueued data, eg. the edge to process or the pause
 	// to resume.
 	Data osqueue.Item `json:"data"`
-<<<<<<< HEAD
 	// QueueName allows placing this job into a specific queue name. This is exclusively
 	// used for system-specific queues for handling pauses, recovery, and other features.
 	// If unset, the workflow-specific partitions for key queues will be used.
-=======
-	// QueueName allows placing this job into a specific queue name.  If the QueueName
-	// is nil, the FunctionID will be used as the queue name.  This allows us to
-	// automatically create partitioned queues for each function within Inngest.
->>>>>>> 48034ec7
 	//
 	// This should almost always be nil.
 	QueueName *string `json:"queueID,omitempty"`
@@ -894,26 +835,12 @@
 	return json.Marshal(q)
 }
 
-<<<<<<< HEAD
-=======
-// Queue returns the queue name for this queue item.  This is the
-// workflow ID of the QueueItem unless the QueueName is specifically
-// set.
-func (q QueueItem) Queue() string {
-	if q.QueueName == nil {
-		return q.FunctionID.String()
-	}
-	return *q.QueueName
-}
-
->>>>>>> 48034ec7
 // IsLeased checks if the QueueItem is currently already leased or not
 // based on the time passed in.
 func (q QueueItem) IsLeased(time time.Time) bool {
 	return q.LeaseID != nil && ulid.Time(q.LeaseID.Time()).After(time)
 }
 
-<<<<<<< HEAD
 // ItemPartitions returns up 3 item partitions for a given queue item.
 func (q *queue) ItemPartitions(ctx context.Context, i QueueItem) []QueuePartition {
 	var (
@@ -939,17 +866,6 @@
 			{},
 			{},
 		}
-=======
-func (q *queue) ItemPartitions(ctx context.Context, i QueueItem, priority uint) []QueuePartition {
-	// Right now queue items *always* add into a partition for the overall function ID.
-	// In the future this will change.
-	partitions := []QueuePartition{
-		{
-			QueueName:  i.QueueName,
-			FunctionID: &i.FunctionID,
-			Priority:   priority,
-		},
->>>>>>> 48034ec7
 	}
 
 	// Check if we have custom concurrency keys for the given function.  If so,
@@ -957,7 +873,6 @@
 	// us to create queues of queues for each concurrency key.
 	//
 	// See the 'key queues' spec for more information (internally).
-<<<<<<< HEAD
 	//
 	// NOTE: This is an optimization that ensures we return *updated* concurrency keys
 	// for any recently published function configuration.  The embeddeed ckeys from the
@@ -1017,22 +932,6 @@
 				ConcurrencyScope: int(scope),
 				ConcurrencyKey:   key.Key,
 				ConcurrencyLimit: key.Limit,
-=======
-	if q.customConcurrencyGen != nil {
-		customKeys := q.customConcurrencyGen(ctx, i)
-		for _, key := range customKeys {
-			scope, id, _ := key.ParseKey()
-
-			partition := QueuePartition{
-				PartitionType:    int(enums.PartitionTypeConcurrency),
-				ConcurrencyScope: int(scope),
-				FunctionID:       &i.FunctionID,
-				// XXX: Priority may cause an issue in the future;
-				// if we allow users to set custom priorities on functions
-				// and we have a non-function scope, all priorities are
-				// broken.
-				Priority: priority,
->>>>>>> 48034ec7
 			}
 
 			switch scope {
@@ -1042,16 +941,11 @@
 				partition.EnvID = &i.WorkspaceID
 			case enums.ConcurrencyScopeAccount:
 				// AccountID comes from the concurrency key in this case
-<<<<<<< HEAD
 				partition.AccountID = id
-=======
-				partition.AccountID = &id
->>>>>>> 48034ec7
 			}
 
 			partitions = append(partitions, partition)
 		}
-<<<<<<< HEAD
 
 		// BACKWARDS COMPATABILITY FOR PRE-MULTIPLE-PARTITION-PER-ITEM QUEUES.
 		//
@@ -1087,11 +981,6 @@
 		partitions = append(partitions, QueuePartition{})
 	}
 
-=======
-	}
-
-	// TODO: check for throttle keys
->>>>>>> 48034ec7
 	return partitions
 }
 
@@ -1289,29 +1178,7 @@
 		partitionTime = q.clock.Now()
 	}
 
-<<<<<<< HEAD
 	parts := q.ItemPartitions(ctx, i)
-=======
-	// Get the queue name from the queue item.  This allows utilization of
-	// the partitioned queue for jobs with custom queue names, vs utilizing
-	// workflow IDs in every case.
-	qn := i.Queue()
-
-	parts := q.ItemPartitions(ctx, i, priority)
-	qp := parts[0]
-
-	var (
-		shard     *QueueShard
-		shardName string
-	)
-	if q.sf != nil {
-		shard = q.sf(ctx, i.Queue(), &i.WorkspaceID)
-		if shard != nil {
-			shardName = shard.Name
-			shard.Leases = []ulid.ULID{}
-		}
-	}
->>>>>>> 48034ec7
 
 	keys := []string{
 		q.u.kg.QueueItem(),            // Queue item
@@ -1319,14 +1186,11 @@
 		q.u.kg.GlobalPartitionIndex(), // Global partition queue
 		q.u.kg.Idempotency(i.ID),
 		q.u.kg.FnMetadata(i.FunctionID),
-<<<<<<< HEAD
 
 		// Add all 3 partition sets
 		parts[0].zsetKey(q.u.kg),
 		parts[1].zsetKey(q.u.kg),
 		parts[2].zsetKey(q.u.kg),
-=======
->>>>>>> 48034ec7
 	}
 	// Append indexes
 	for _, idx := range q.itemIndexer(ctx, i, q.u.kg) {
@@ -1347,15 +1211,12 @@
 			FnID:   i.FunctionID,
 			Paused: false,
 		},
-<<<<<<< HEAD
 		parts[0],
 		parts[1],
 		parts[2],
 		parts[0].ID,
 		parts[1].ID,
 		parts[2].ID,
-=======
->>>>>>> 48034ec7
 	})
 
 	if err != nil {
@@ -1480,18 +1341,10 @@
 		return err
 	}
 
-<<<<<<< HEAD
 	// Don't requeue before now.
 	now := q.clock.Now()
 	if at.Before(now) {
 		at = now
-=======
-	var shardName string
-	if q.sf != nil {
-		if shard := q.sf(ctx, qi.Queue(), &qi.WorkspaceID); shard != nil {
-			shardName = shard.Name
-		}
->>>>>>> 48034ec7
 	}
 
 	// Remove all items from all partitions.  For this, we need all partitions for
@@ -1584,7 +1437,6 @@
 		return nil, fmt.Errorf("error generating id: %w", err)
 	}
 
-<<<<<<< HEAD
 	// NOTE: The account limit is used for queue items within accounts, as well as system partitions
 	// For system partitions, this doesn't make a lot of sense, but it matches the previous
 	// implementation. In the future, we should streamline the abstraction layers so that the
@@ -1602,12 +1454,6 @@
 		acctLimit, _, _ = q.concurrencyLimitGetter(ctx, parts[0])
 		if acctLimit <= 0 {
 			acctLimit = consts.DefaultConcurrencyLimit
-=======
-	var shardName string
-	if q.sf != nil {
-		if shard := q.sf(ctx, item.Queue(), &item.WorkspaceID); shard != nil {
-			shardName = shard.Name
->>>>>>> 48034ec7
 		}
 	}
 
@@ -1851,7 +1697,6 @@
 	// Update the wall time that this should run at.
 	i.WallTimeMS = at.UnixMilli()
 
-<<<<<<< HEAD
 	// Remove all items from all partitions.  For this, we need all partitions for
 	// the queue item instead of just the partition passed via args.
 	//
@@ -1860,13 +1705,6 @@
 	accountConcurrencyKey := q.u.kg.Concurrency("account", i.Data.Identifier.AccountID.String())
 	if len(parts) == 1 && parts[0].IsSystem() {
 		accountConcurrencyKey = q.u.kg.Concurrency("account", parts[0].Queue())
-=======
-	var shardName string
-	if q.sf != nil {
-		if shard := q.sf(ctx, i.Queue(), &i.WorkspaceID); shard != nil {
-			shardName = shard.Name
-		}
->>>>>>> 48034ec7
 	}
 
 	keys := []string{
@@ -1959,28 +1797,14 @@
 		return nil, 0, fmt.Errorf("error generating id: %w", err)
 	}
 
-<<<<<<< HEAD
 	fnMetaKey := uuid.Nil
 	if p.FunctionID != nil {
 		fnMetaKey = *p.FunctionID
-=======
-	var shardName string
-	if q.sf != nil {
-		if shard := q.sf(ctx, p.Queue(), p.EnvID); shard != nil {
-			shardName = shard.Name
-		}
->>>>>>> 48034ec7
-	}
-
-	fnMetaKey := uuid.Nil
-	if p.FunctionID != nil {
-		fnMetaKey = *p.FunctionID
 	}
 
 	keys := []string{
 		q.u.kg.PartitionItem(),
 		q.u.kg.GlobalPartitionIndex(),
-<<<<<<< HEAD
 		q.u.kg.FnMetadata(fnMetaKey),
 
 		// These concurrency keys are for fast checking of partition
@@ -1988,11 +1812,6 @@
 		p.acctConcurrencyKey(q.u.kg),
 		p.fnConcurrencyKey(q.u.kg),
 		p.customConcurrencyKey(q.u.kg),
-=======
-		q.u.kg.ShardPartitionIndex(shardName),
-		q.u.kg.Concurrency("p", concurrencyKey),
-		q.u.kg.FnMetadata(fnMetaKey),
->>>>>>> 48034ec7
 	}
 
 	args, err := StrSlice([]any{
@@ -2014,12 +1833,7 @@
 		q.u.unshardedRc,
 		keys,
 		args,
-<<<<<<< HEAD
 	).AsIntSlice()
-=======
-		// TODO: Partition concurrency defer amount
-	).AsInt64()
->>>>>>> 48034ec7
 	if err != nil {
 		return nil, 0, fmt.Errorf("error leasing partition: %w", err)
 	}
@@ -2131,12 +1945,8 @@
 	partitions, err := util.ParallelDecode(encoded, func(val any) (*QueuePartition, error) {
 		str, _ := val.(string)
 		item := &QueuePartition{}
-<<<<<<< HEAD
 
 		if err := json.Unmarshal(unsafe.Slice(unsafe.StringData(str), len(str)), item); err != nil {
-=======
-		if err = json.Unmarshal(unsafe.Slice(unsafe.StringData(str), len(str)), item); err != nil {
->>>>>>> 48034ec7
 			return nil, fmt.Errorf("error reading partition item: %w", err)
 		}
 		// Track the fn ID for partitions seen.  This allows us to do fast lookups of paused functions
@@ -2149,12 +1959,9 @@
 		return item, nil
 
 	})
-<<<<<<< HEAD
 	if err != nil {
 		return nil, fmt.Errorf("error decoding partitions: %w", err)
 	}
-=======
->>>>>>> 48034ec7
 
 	// mget all fn metas
 	if len(fnIDs) > 0 {
