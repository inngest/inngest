package redis_state

import (
	"context"
	"crypto/rand"
	"encoding/json"
	"errors"
	"fmt"
	"math"
	"strconv"
	"strings"
	"sync"
	"sync/atomic"
	"time"
	"unsafe"

	"github.com/VividCortex/ewma"
	"github.com/cespare/xxhash/v2"
	"github.com/google/uuid"
	"github.com/hashicorp/go-multierror"
	"github.com/jonboulle/clockwork"
	"github.com/oklog/ulid/v2"
	"github.com/redis/rueidis"
	"github.com/rs/zerolog"
	"golang.org/x/sync/semaphore"
	"gonum.org/v1/gonum/stat/sampleuv"
	"lukechampine.com/frand"

	"github.com/inngest/inngest/pkg/backoff"
	"github.com/inngest/inngest/pkg/consts"
	"github.com/inngest/inngest/pkg/enums"
	osqueue "github.com/inngest/inngest/pkg/execution/queue"
	"github.com/inngest/inngest/pkg/execution/state"
	"github.com/inngest/inngest/pkg/logger"
	"github.com/inngest/inngest/pkg/telemetry"
	"github.com/inngest/inngest/pkg/telemetry/redis_telemetry"
	"github.com/inngest/inngest/pkg/util"
)

const (
	PartitionSelectionMax = int64(100)
	PartitionPeekMax      = PartitionSelectionMax * 3
)

const (
	pkgName = "redis_state.state.execution.inngest"

	// PartitionLeaseDuration dictates how long a worker holds the lease for
	// a partition.  This gives the worker a right to scan all queue items
	// for that partition to schedule the execution of jobs.
	//
	// Right now, this must be short enough to reduce contention but long enough
	// to account for the latency of peeking QueuePeekMax jobs from Redis.
	PartitionLeaseDuration = 4 * time.Second
	// PartitionRequeueExtension is the length of time that we extend a partition's
	// vesting time when requeueing by default.
	PartitionRequeueExtension = 30 * time.Second

	// PartitionConcurrencyLimitRequeueExtension is the length of time that a partition
	// is requeued if there is no global or partition(function) capacity because of
	// concurrency limits.
	//
	// This is short, as there are still functions that are due to run (ie vesting < now),
	// but long enough to reduce thrash.
	//
	// This means that jobs not started because of concurrency limits incur up to this amount
	// of additional latency.
	//
	// NOTE: This must be greater than PartitionLookahead
	// NOTE: This is the maximum latency introduced into concurrnecy limited partitions in the
	//       worst case.
	PartitionConcurrencyLimitRequeueExtension = 30 * time.Second
	PartitionThrottleLimitRequeueExtension    = 2 * time.Second
	PartitionLookahead                        = time.Second

	// default values
	QueuePeekMin            int64 = 300
	QueuePeekMax            int64 = 5000
	QueuePeekCurrMultiplier int64 = 4 // threshold 25%
	QueuePeekEWMALen        int   = 10
	QueueLeaseDuration            = 20 * time.Second
	ConfigLeaseDuration           = 10 * time.Second
	ConfigLeaseMax                = 20 * time.Second

	PriorityMax     uint = 0
	PriorityDefault uint = 5
	PriorityMin     uint = 9

	// FunctionStartScoreBufferTime is the grace period used to compare function start
	// times to edge enqueue times.
	FunctionStartScoreBufferTime = 10 * time.Second

	defaultNumWorkers     = 100
	defaultPollTick       = 10 * time.Millisecond
	defaultIdempotencyTTL = 12 * time.Hour
	defaultConcurrency    = 1000 // TODO: add function to override.

	NoConcurrencyLimit = -1
)

var (
	ErrQueueItemExists               = fmt.Errorf("queue item already exists")
	ErrQueueItemNotFound             = fmt.Errorf("queue item not found")
	ErrQueueItemAlreadyLeased        = fmt.Errorf("queue item already leased")
	ErrQueueItemLeaseMismatch        = fmt.Errorf("item lease does not match")
	ErrQueueItemNotLeased            = fmt.Errorf("queue item is not leased")
	ErrQueuePeekMaxExceedsLimits     = fmt.Errorf("peek exceeded the maximum limit of %d", QueuePeekMax)
	ErrPriorityTooLow                = fmt.Errorf("priority is too low")
	ErrPriorityTooHigh               = fmt.Errorf("priority is too high")
	ErrWeightedSampleRead            = fmt.Errorf("error reading from weighted sample")
	ErrPartitionNotFound             = fmt.Errorf("partition not found")
	ErrPartitionAlreadyLeased        = fmt.Errorf("partition already leased")
	ErrPartitionPeekMaxExceedsLimits = fmt.Errorf("peek exceeded the maximum limit of %d", PartitionPeekMax)
	ErrPartitionGarbageCollected     = fmt.Errorf("partition garbage collected")
	ErrPartitionPaused               = fmt.Errorf("partition is paused")
	ErrConfigAlreadyLeased           = fmt.Errorf("config scanner already leased")
	ErrConfigLeaseExceedsLimits      = fmt.Errorf("config lease duration exceeds the maximum of %d seconds", int(ConfigLeaseMax.Seconds()))
	ErrPartitionConcurrencyLimit     = fmt.Errorf("at partition concurrency limit")
	ErrAccountConcurrencyLimit       = fmt.Errorf("at account concurrency limit")

	// ErrConcurrencyLimitCustomKey represents a concurrency limit being hit for *some*, but *not all*
	// jobs in a queue, via custom concurrency keys which are evaluated to a specific string.

	ErrConcurrencyLimitCustomKey = fmt.Errorf("at concurrency limit")

	// internal shard errors
	errShardNotFound     = fmt.Errorf("shard not found")
	errShardIndexLeased  = fmt.Errorf("shard index is already leased")
	errShardIndexInvalid = fmt.Errorf("shard lease index is too high (a lease just expired)")
)

var (
	rnd *frandRNG
)

func init() {
	// For weighted shuffles generate a new rand.
	rnd = &frandRNG{RNG: frand.New(), lock: &sync.Mutex{}}
}

type QueueManager interface {
	osqueue.JobQueueReader
	osqueue.Queue

	Dequeue(ctx context.Context, p QueuePartition, i QueueItem) error
	Requeue(ctx context.Context, p QueuePartition, i QueueItem, at time.Time) error
	RequeueByJobID(ctx context.Context, jobID string, at time.Time) error
}

// PriorityFinder returns the priority for a given queue partition.
type PriorityFinder func(ctx context.Context, part QueuePartition) uint

// ShardFinder returns the given shard for a workspace ID, or nil if we should
// not shard for the workspace.  We use a workspace ID because each individual
// job AND partition/function lease requires this to be called.
//
// NOTE: This is called frequently:  for every enqueue, lease, partition lease, and so on.
// Expect this to be called tens of thousands of times per second.
type ShardFinder func(ctx context.Context, queueName string, workspaceID *uuid.UUID) *QueueShard

type QueueOpt func(q *queue)

func WithName(name string) func(q *queue) {
	return func(q *queue) {
		q.name = name
	}
}

func WithQueueLifecycles(l ...QueueLifecycleListener) QueueOpt {
	return func(q *queue) {
		q.lifecycles = l
	}
}

func WithPriorityFinder(pf PriorityFinder) QueueOpt {
	return func(q *queue) {
		q.pf = pf
	}
}

func WithShardFinder(sf ShardFinder) QueueOpt {
	return func(q *queue) {
		q.sf = sf
	}
}

func WithIdempotencyTTL(t time.Duration) QueueOpt {
	return func(q *queue) {
		q.idempotencyTTL = t
	}
}

// WithIdempotencyTTLFunc returns custom idempotecy durations given a QueueItem.
// This allows customization of the idempotency TTL based off of specific jobs.
func WithIdempotencyTTLFunc(f func(context.Context, QueueItem) time.Duration) QueueOpt {
	return func(q *queue) {
		q.idempotencyTTLFunc = f
	}
}

func WithNumWorkers(n int32) QueueOpt {
	return func(q *queue) {
		q.numWorkers = n
	}
}

func WithPeekSizeRange(min int64, max int64) QueueOpt {
	return func(q *queue) {
		q.peekMin = min
		q.peekMax = max
	}
}

func WithPeekConcurrencyMultiplier(m int64) QueueOpt {
	return func(q *queue) {
		q.peekCurrMultiplier = m
	}
}

func WithPeekEWMALength(l int) QueueOpt {
	return func(q *queue) {
		q.peekEWMALen = l
	}
}

// WithPollTick specifies the interval at which the queue will poll the backing store
// for available partitions.
func WithPollTick(t time.Duration) QueueOpt {
	return func(q *queue) {
		q.pollTick = t
	}
}

func WithQueueItemIndexer(i QueueItemIndexer) QueueOpt {
	return func(q *queue) {
		q.itemIndexer = i
	}
}

// WithDenyQueueNames specifies that the worker cannot select jobs from queue partitions
// within the given list of names.  This means that the worker will never work on jobs
// in the specified queues.
//
// NOTE: If this is set and this worker claims the sequential lease, there is no guarantee
// on latency or fairness in the denied queue partitions.
func WithDenyQueueNames(queues ...string) func(q *queue) {
	return func(q *queue) {
		q.denyQueues = queues
		q.denyQueueMap = make(map[string]*struct{})
		q.denyQueuePrefixes = make(map[string]*struct{})
		for _, i := range queues {
			q.denyQueueMap[i] = &struct{}{}
			// If WithDenyQueueNames includes "user:*", trim the asterisc and use
			// this as a prefix match.
			if strings.HasSuffix(i, "*") {
				q.denyQueuePrefixes[strings.TrimSuffix(i, "*")] = &struct{}{}
			}
		}
	}
}

// WithAllowQueueNames specifies that the worker can only select jobs from queue partitions
// within the given list of names.  This means that the worker will never work on jobs in
// other queues.
func WithAllowQueueNames(queues ...string) func(q *queue) {
	return func(q *queue) {
		q.allowQueues = queues
		q.allowQueueMap = make(map[string]*struct{})
		q.allowQueuePrefixes = make(map[string]*struct{})
		for _, i := range queues {
			q.allowQueueMap[i] = &struct{}{}
			// If WithAllowQueueNames includes "user:*", trim the asterisc and use
			// this as a prefix match.
			if strings.HasSuffix(i, "*") {
				q.allowQueuePrefixes[strings.TrimSuffix(i, "*")] = &struct{}{}
			}
		}
	}
}

// WithKindToQueueMapping maps queue.Item.Kind strings to queue names.  For example,
// when pushing a queue.Item with a kind of PayloadEdge, this job can be mapped to
// a specific queue name here.
//
// The mapping must be provided in terms of item kind to queue name.  If the item
// kind doesn't exist in the mapping the job's queue name will be left nil.  This
// means that the item will be placed in the workflow ID's queue.
func WithKindToQueueMapping(mapping map[string]string) func(q *queue) {
	// XXX: Refactor osqueue.Item and this package to resolve these interfaces
	// and clean up this function.
	return func(q *queue) {
		q.queueKindMapping = mapping
	}
}

func WithLogger(l *zerolog.Logger) func(q *queue) {
	return func(q *queue) {
		q.logger = l
	}
}

// WithCustomConcurrencyKeyGenerator assigns a function that returns concurrency keys
// for a given queue item, eg. a step in a function.
func WithCustomConcurrencyKeyGenerator(f QueueItemConcurrencyKeyGenerator) func(q *queue) {
	return func(q *queue) {
		q.customConcurrencyGen = f
	}
}

// WithConcurrencyLimitGetter assigns a function that returns concurrency limits
// for a given partition.
func WithConcurrencyLimitGetter(f ConcurrencyLimitGetter) func(q *queue) {
	return func(q *queue) {
		q.concurrencyLimitGetter = func(ctx context.Context, p QueuePartition) (acct, fn, custom int) {
			acct, fn, custom = f(ctx, p)
			// Always clip limits for accounts to impose _some_ limit.
			if acct <= 0 {
				acct = consts.DefaultConcurrencyLimit
			}
			return acct, fn, custom
		}
	}
}

// WithConcurrencyLimitGetter assigns a function that returns concurrency limits
// for a given partition.
func WithSystemConcurrencyLimitGetter(f SystemConcurrencyLimitGetter) func(q *queue) {
	return func(q *queue) {
		q.systemConcurrencyLimitGetter = f
	}
}

func WithBackoffFunc(f backoff.BackoffFunc) func(q *queue) {
	return func(q *queue) {
		q.backoffFunc = f
	}
}

// WithClock allows replacing the queue's default (real) clock by a mock, for testing.
func WithClock(c clockwork.Clock) func(q *queue) {
	return func(q *queue) {
		q.clock = c
	}
}

// QueueItemConcurrencyKeyGenerator returns concurrenc keys given a queue item to limits.
//
// Each queue item can have its own concurrency keys.  For example, you can define
// concurrency limits for steps within a function.  This ensures that there will never be
// more than N concurrent items running at once.
type QueueItemConcurrencyKeyGenerator func(ctx context.Context, i QueueItem) []state.CustomConcurrency

// ConcurrencyLimitGetter returns the fn, account, and custom limits for a given partition.
type ConcurrencyLimitGetter func(ctx context.Context, p QueuePartition) (fn, acct, custom int)

// SystemConcurrencyLimitGetter returns the concurrency limits for a given system partition.
type SystemConcurrencyLimitGetter func(ctx context.Context, p QueuePartition) int

func NewQueue(u *QueueClient, opts ...QueueOpt) *queue {
	q := &queue{
		u: u,
		pf: func(_ context.Context, _ QueuePartition) uint {
			return PriorityDefault
		},
<<<<<<< HEAD
		numWorkers:         defaultNumWorkers,
		wg:                 &sync.WaitGroup{},
		seqLeaseLock:       &sync.RWMutex{},
		scavengerLeaseLock: &sync.RWMutex{},
		pollTick:           defaultPollTick,
		idempotencyTTL:     defaultIdempotencyTTL,
		queueKindMapping:   make(map[string]string),
		logger:             logger.From(context.Background()),
		concurrencyLimitGetter: func(ctx context.Context, p QueuePartition) (account, fn, custom int) {
			def := defaultConcurrency
			if p.ConcurrencyLimit > 0 {
				def = p.ConcurrencyLimit
			}
			// Use the defaults, and add no concurrency limits to custom keys.
			account, fn, custom = def, def, -1
			if p.ConcurrencyKey == "" {
				custom = NoConcurrencyLimit
			}
			return account, fn, custom
		},
		systemConcurrencyLimitGetter: func(ctx context.Context, p QueuePartition) int {
			def := defaultConcurrency
			if p.ConcurrencyLimit > 0 {
				def = p.ConcurrencyLimit
			}
			return def
		},
		customConcurrencyGen: func(ctx context.Context, item QueueItem) []state.CustomConcurrency {
			// Use whatever's in the queue item by default
			return item.Data.GetConcurrencyKeys()
=======
		numWorkers:               defaultNumWorkers,
		wg:                       &sync.WaitGroup{},
		seqLeaseLock:             &sync.RWMutex{},
		scavengerLeaseLock:       &sync.RWMutex{},
		instrumentationLeaseLock: &sync.RWMutex{},
		pollTick:                 defaultPollTick,
		idempotencyTTL:           defaultIdempotencyTTL,
		queueKindMapping:         make(map[string]string),
		logger:                   logger.From(context.Background()),
		partitionConcurrencyGen: func(ctx context.Context, p QueuePartition) (string, int) {
			return p.Queue(), 10_000
>>>>>>> 3c144697
		},
		itemIndexer:    QueueItemIndexerFunc,
		backoffFunc:    backoff.DefaultBackoff,
		shardLeases:    []leasedShard{},
		shardLeaseLock: &sync.Mutex{},
		clock:          clockwork.NewRealClock(),
	}

	for _, opt := range opts {
		opt(q)
	}

	q.sem = &trackingSemaphore{Weighted: semaphore.NewWeighted(int64(q.numWorkers))}
	q.workers = make(chan processItem, q.numWorkers)

	return q
}

type queue struct {
	// name is the identifiable name for this worker, for logging.
	name string

	// redis stores the redis connection to use.
	u  *QueueClient
	pf PriorityFinder
	sf ShardFinder

	lifecycles []QueueLifecycleListener

	concurrencyLimitGetter       ConcurrencyLimitGetter
	systemConcurrencyLimitGetter SystemConcurrencyLimitGetter
	customConcurrencyGen         QueueItemConcurrencyKeyGenerator

	// idempotencyTTL is the default or static idempotency duration apply to jobs,
	// if idempotencyTTLFunc is not defined.
	idempotencyTTL time.Duration
	// idempotencyTTLFunc returns an time.Duration representing how long job IDs
	// remain idempotent.
	idempotencyTTLFunc func(context.Context, QueueItem) time.Duration
	// pollTick is the interval between each scan for jobs.
	pollTick time.Duration
	// quit is a channel that any method can send on to trigger termination
	// of the Run loop.  This typically accepts an error, but a nil error
	// will still quit the runner.
	quit chan error
	// wg stores a waitgroup for all in-progress jobs
	wg *sync.WaitGroup
	// numWorkers stores the number of workers available to concurrently process jobs.
	numWorkers int32
	// peek min & max sets the range for partitions to peek for items
	peekMin int64
	peekMax int64
	// peekCurrMultiplier is a multiplier used for calculating the dynamic peek size
	// based on the EWMA values
	peekCurrMultiplier int64
	// peekEWMALen is the size of the list to hold the most recent values
	peekEWMALen int
	// workers is a buffered channel which allows scanners to send queue items
	// to workers to be processed
	workers chan processItem
	// sem stores a semaphore controlling the number of jobs currently
	// being processed.  This lets us check whether there's capacity in the queue
	// prior to leasing items.
	sem *trackingSemaphore
	// queueKindMapping stores a map of job kind => queue names
	queueKindMapping map[string]string
	logger           *zerolog.Logger

	// itemIndexer returns indexes for a given queue item.
	itemIndexer QueueItemIndexer

	// denyQueues provides a denylist ensuring that the queue will never claim
	// this partition, meaning that no jobs from this queue will run on this worker.
	denyQueues        []string
	denyQueueMap      map[string]*struct{}
	denyQueuePrefixes map[string]*struct{}

	// allowQueues provides an allowlist, ensuring that the queue only peeks the specified
	// partitions.  jobs from other partitions will never be scanned or processed.
	allowQueues   []string
	allowQueueMap map[string]*struct{}
	// allowQueuePrefixes are memoized prefixes that can be allowed.
	allowQueuePrefixes map[string]*struct{}

	// seqLeaseID stores the lease ID if this queue is the sequential processor.
	// all runners attempt to claim this lease automatically.
	seqLeaseID *ulid.ULID
	// seqLeaseLock ensures that there are no data races writing to
	// or reading from seqLeaseID in parallel.
	seqLeaseLock *sync.RWMutex

	// instrumentationLeaseID stores the lease ID if executor is running queue
	// instrumentations
	instrumentationLeaseID *ulid.ULID
	// instrumentationLeaseLock ensures that there are no data races writing to or
	// reading from instrumentationLeaseID
	instrumentationLeaseLock *sync.RWMutex

	// scavengerLeaseID stores the lease ID if this queue is the scavenger processor.
	// all runners attempt to claim this lease automatically.
	scavengerLeaseID *ulid.ULID
	// scavengerLeaseLock ensures that there are no data races writing to
	// or reading from scavengerLeaseID in parallel.
	scavengerLeaseLock *sync.RWMutex

	// shardLeases represents shards that are leased by the current queue worker.
	shardLeases    []leasedShard
	shardLeaseLock *sync.Mutex

	// backoffFunc is the backoff function to use when retrying operations.
	backoffFunc backoff.BackoffFunc

	clock clockwork.Clock
}

// processItem references the queue partition and queue item to be processed by a worker.
// both items need to be passed to a worker as both items are needed to generate concurrency
// keys to extend leases and dequeue.
type processItem struct {
	P QueuePartition
	I QueueItem
	S *QueueShard
}

// QueueShard represents a sub-partition for a group of functions.  Shards maintain their
// own partition queues for the functions within the shard.  Note that functions also
// exist within the global partition queue.
type QueueShard struct {
	// Shard name, eg. the company name for isolated execution
	Name string `json:"n"`
	// Priority represents the priority for this shard.
	Priority uint `json:"p"`
	// GuaranteedCapacity represents the minimum number of workers that must
	// always scan this shard.  If zero, there is no guaranteed capacity for
	// the shard.
	GuaranteedCapacity uint `json:"gc"`
	// Leases stores the lease IDs from the workers which are currently leasing the
	// shard.  The workers currently leasing the shard are almost guaranteed to use
	// the shard's partition queue as their source of work.
	Leases []ulid.ULID `json:"leases"`
}

// leasedShard represents a shard leased by a queue.
type leasedShard struct {
	Shard QueueShard
	Lease ulid.ULID
}

// Partition returns the partition name for use when managing the pointer queue to
// individual queues within the shard
func (q QueueShard) Partition() string {
	return q.Name
}

// FnMetadata is stored within the queue for retrieving
type FnMetadata struct {
	// NOTE: This is not encoded via JSON as we should always have the function
	// ID prior to doing a lookup, or should be able to retrieve the function ID
	// via the key.
	FnID uuid.UUID `json:"fnID"`

	// Paused represents whether the fn is paused.  This allows us to prevent leases
	// to a given partition if the partition belongs to a fn.
	Paused bool `json:"off"`
}

// QueuePartition represents an individual queue for a workflow.  It stores the
// time of the earliest job within the workflow.
type QueuePartition struct {
	// ID represents the key used within the global Partition hash and global pointer set
	// which represents this QueuePartition.  This is the function ID for enums.PartitionTypeDefault,
	// or the entire key returned from the key generator for other types.
	ID string `json:"id,omitempty"`
	// PartitionType is the int-value of the enums.PartitionType for this
	// partition.  By default, partitions are function-scoped without any
	// custom keys.
	PartitionType int `json:"pt,omitempty"`
	// ConcurrencyScope is the int-value representation of the enums.ConcurrencyScope,
	// if this is a concurrency-scoped partition.
	ConcurrencyScope int `json:"cs,omitempty"`
	// FunctionID represents the function ID that this partition manages.
	// NOTE:  If this partition represents many fns (eg. acct or env), this may be nil
	FunctionID *uuid.UUID `json:"wid,omitempty"`
	// EnvID represents the environment ID for the partition, either from the
	// function ID or the environment scope itself.
	EnvID *uuid.UUID `json:"wsID,omitempty"`
	// AccountID represents the account ID for the partition
	AccountID uuid.UUID `json:"aID,omitempty"`
	// LeaseID represents a lease on this partition.  If the LeaseID is not nil,
	// this partition can be claimed by a shared-nothing worker to work on the
	// queue items within this partition.
	//
	// A lease is shortly held (eg seconds).  It should last long enough for
	// workers to claim QueueItems only.
	LeaseID *ulid.ULID `json:"leaseID,omitempty"`
	// Last represents the time that this partition was last leased, as a millisecond
	// unix epoch.  In essence, we need this to track how frequently we're leasing and
	// attempting to run items in the partition's queue.
	// Without this, we cannot track sojourn latency.
	Last int64 `json:"last"`
	// ForcedAtMS records the time that the partition is forced to, in milliseconds, if
	// the partition has been forced into the future via concurrency issues. This means
	// that it was requeued due to concurrency issues and should not be brought forward
	// when a new step is enqueued, if now < ForcedAtMS.
	ForceAtMS int64 `json:"forceAtMS"`

	//
	// Concurrency
	//

	// ConcurrencyLimit represents the max concurrency for the queue partition.  This allows
	// us to optimize the queue by checking for the max when leasing partitions
	// directly.
	//
	// This ALWAYS exists, even for function level partitions.
	ConcurrencyLimit int `json:"l,omitempty"`
	// ConcurrencyKey represents the hashed custom key for the queue partition, if this is
	// for a custom key.
	//
	// This must be set so that we can fetch the latest concurrency limits dynamically when
	// leasing a partition, if desired, via the ConcurrencyLimitGetter.
	ConcurrencyKey string `json:"ck,omitempty"`
	// LimitOwner represents the function ID that set the max concurrency limit for
	// this function.  This allows us to lower the max if the owner/enqueueing function
	// ID matches - otherwise, once set, the max can never lower.
	LimitOwner *uuid.UUID `json:"lID,omitempty"`

	// TODO: Throttling;  embed max limit/period/etc?
}

// zsetKey represents the key used to store the zset for this partition's items.
// For default partitions, this is different to the ID (for backwards compatibility, it's just
// the fn ID without prefixes)
func (q QueuePartition) zsetKey(kg QueueKeyGenerator) string {
	// For system partitions, return zset using custom queueName
	if q.PartitionType == int(enums.PartitionTypeSystem) {
		return kg.PartitionQueueSet(enums.PartitionTypeDefault, q.Queue(), "")
	}

	// Backwards compatibility with old fn queues
	if q.PartitionType == int(enums.PartitionTypeDefault) && q.FunctionID != nil {
		// return the top-level function queue.
		return kg.PartitionQueueSet(enums.PartitionTypeDefault, q.FunctionID.String(), "")
	}

	if q.ID == "" {
		// return a blank queue key.  This is used for nil queue partitions.
		return kg.PartitionQueueSet(enums.PartitionTypeDefault, "-", "")
	}

	// q.ID is already a properly defined key.
	return q.ID
}

// concurrencyKey returns the single concurrency key for the given partition, depending
// on the partition type.  This is used to check the partition's in-progress items whilst
// requeueing partitions.
func (q QueuePartition) concurrencyKey(kg QueueKeyGenerator) string {
	switch enums.PartitionType(q.PartitionType) {
	case enums.PartitionTypeSystem, enums.PartitionTypeDefault:
		return q.fnConcurrencyKey(kg)
	case enums.PartitionTypeConcurrencyKey:
		// Hierarchically, custom keys take precedence.
		return q.customConcurrencyKey(kg)
	default:
		return q.acctConcurrencyKey(kg)
	}
}

// fnConcurrencyKey returns the concurrency key for a function scope limit, on the
// entire function (not custom keys)
func (q QueuePartition) fnConcurrencyKey(kg QueueKeyGenerator) string {
	// Enable system partitions to use the queueName override instead of the fnId
	if q.PartitionType == int(enums.PartitionTypeSystem) {
		return kg.Concurrency("p", q.Queue())
	}

	if q.FunctionID == nil {
		return kg.Concurrency("p", "-")
	}
	return kg.Concurrency("p", q.FunctionID.String())
}

// acctConcurrencyKey returns the concurrency key for the account limit, on the
// entire account (not custom keys)
func (q QueuePartition) acctConcurrencyKey(kg QueueKeyGenerator) string {
	// Enable system partitions to use the queueName override instead of the accountId
	if q.PartitionType == int(enums.PartitionTypeSystem) {
		return kg.Concurrency("account", q.Queue())
	}
	if q.AccountID == uuid.Nil {
		return kg.Concurrency("account", "-")
	}
	return kg.Concurrency("account", q.AccountID.String())
}

// customConcurrencyKey returns the concurrency key if this partition represents
// a custom concurrnecy limit.
func (q QueuePartition) customConcurrencyKey(kg QueueKeyGenerator) string {
	// This should never happen, but we attempt to handle it gracefully
	if q.PartitionType == int(enums.PartitionTypeSystem) {
		return kg.Concurrency("custom", q.Queue())
	}

	if q.ConcurrencyKey == "" {
		return kg.Concurrency("custom", "-")
	}
	return kg.Concurrency("custom", q.ConcurrencyKey)
}

func (q QueuePartition) Queue() string {
	// This is redundant but acts as a safeguard, so that
	// we always return the ID (queueName) for system partitions
	if q.PartitionType == int(enums.PartitionTypeSystem) {
		return q.ID
	}

	if q.ID == "" && q.FunctionID != nil {
		return q.FunctionID.String()
	}
	return q.ID
}

func (q QueuePartition) MarshalBinary() ([]byte, error) {
	return json.Marshal(q)
}

// QueueItem represents an individually queued work scheduled for some time in the
// future.
type QueueItem struct {
	// ID represents a unique identifier for the queue item.  This can be any
	// unique string and will be hashed.  Using the same ID provides idempotency
	// guarantees within the queue's IdempotencyTTL.
	ID string `json:"id"`
	// EarliestPeekTime stores the earliest time that the job was peeked as a
	// millisecond epoch timestamp.
	//
	// This lets us easily track sojourn latency.
	EarliestPeekTime int64 `json:"pt,omitempty"`
	// AtMS represents the score for the queue item - usually, the current time
	// that this QueueItem needs to be executed at, as a millisecond epoch.
	//
	// Note that due to priority factors and function FIFO manipulation, if we're
	// scheduling a job to run at `Now()` AtMS may be a time in the past to bump
	// the item in the queue.
	//
	// This is necessary for rescoring partitions and checking latencies.
	AtMS int64 `json:"at"`

	// WallTimeMS represents the actual wall time in which the job should run, used to
	// check latencies.  This is NOT used for scoring or ordering and is for internal
	// accounting only.
	//
	// This is set when enqueueing or requeueing a job.
	WallTimeMS int64 `json:"wt"`

	// FunctionID is the workflow ID that this job belongs to.
	FunctionID uuid.UUID `json:"wfID"`
	// WorkspaceID is the workspace that this job belongs to.
	WorkspaceID uuid.UUID `json:"wsID"`
	// LeaseID is a ULID which embeds a timestamp denoting when the lease expires.
	LeaseID *ulid.ULID `json:"leaseID,omitempty"`
	// Data represents the enqueued data, eg. the edge to process or the pause
	// to resume.
	Data osqueue.Item `json:"data"`
	// QueueName allows placing this job into a specific queue name. This is exclusively
	// used for system-specific queues for handling pauses, recovery, and other features.
	// If unset, the workflow-specific partitions for key queues will be used.
	//
	// This should almost always be nil.
	QueueName *string `json:"queueID,omitempty"`
	// IdempotencyPerioud allows customizing the idempotency period for this queue
	// item.  For example, after a debounce queue has been consumed we want to remove
	// the idempotency key immediately;  the same debounce key should become available
	// for another debounced function run.
	IdempotencyPeriod *time.Duration `json:"ip,omitempty"`
}

func (q *QueueItem) SetID(ctx context.Context, str string) {
	q.ID = HashID(ctx, str)
}

// Score returns the score (time that the item should run) for the queue item.
//
// NOTE: In order to prioritize finishing older function runs with a busy function
// queue, we sometimes use the function run's "started at" time to enqueue edges which
// run steps.  This lets us push older function steps to the beginning of the queue,
// ensuring they run before other newer function runs.
//
// We can ONLY do this for the first attempt, and we can ONLY do this for edges that
// are not sleeps (eg. immediate runs)
func (q QueueItem) Score(now time.Time) int64 {
	if now.IsZero() {
		now = time.Now()
	}

	// If this is not a start/simple edge/edge error, we can ignore this.
	if (q.Data.Kind != osqueue.KindStart &&
		q.Data.Kind != osqueue.KindEdge &&
		q.Data.Kind != osqueue.KindEdgeError) || q.Data.Attempt > 0 {
		return q.AtMS
	}

	// If this is > 2 seconds in the future, don't mess with the time.
	// This prevents any accidental fudging of future run times, even if the
	// kind is edge (which should never exist... but, better to be safe).
	if q.AtMS > now.Add(consts.FutureAtLimit).UnixMilli() {
		return q.AtMS
	}

	// Only fudge the numbers if the run is older than the buffer time.
	startAt := int64(q.Data.Identifier.RunID.Time())
	if q.AtMS-startAt > FunctionStartScoreBufferTime.Milliseconds() {
		// Remove the PriorityFactor from the time to push higher priority work
		// earlier.
		return startAt - q.Data.GetPriorityFactor()
	}

	return startAt - q.Data.GetPriorityFactor()
}

func (q QueueItem) MarshalBinary() ([]byte, error) {
	return json.Marshal(q)
}

// IsLeased checks if the QueueItem is currently already leased or not
// based on the time passed in.
func (q QueueItem) IsLeased(time time.Time) bool {
	return q.LeaseID != nil && ulid.Time(q.LeaseID.Time()).After(time)
}

// ItemPartitions returns up 3 item partitions for a given queue item.
func (q *queue) ItemPartitions(ctx context.Context, i QueueItem) []QueuePartition {
	var (
		partitions []QueuePartition
		ckeys      = i.Data.GetConcurrencyKeys()
	)

	// The only case when we manually set a queueName is for system partitions
	if i.Data.QueueName != nil {
		systemPartition := QueuePartition{
			ID:            *i.Data.QueueName,
			PartitionType: int(enums.PartitionTypeSystem),
		}
		// Fetch most recent system concurrency limit
		systemLimit := q.systemConcurrencyLimitGetter(ctx, systemPartition)
		systemPartition.ConcurrencyLimit = systemLimit

		return []QueuePartition{
			systemPartition,
			// pad with empty partitions
			{},
			{},
		}
	}

	// Check if we have custom concurrency keys for the given function.  If so,
	// we're going to create new partitions for each of the custom keys.  This allows
	// us to create queues of queues for each concurrency key.
	//
	// See the 'key queues' spec for more information (internally).
	//
	// NOTE: This is an optimization that ensures we return *updated* concurrency keys
	// for any recently published function configuration.  The embeddeed ckeys from the
	// queue items above may be outdated.
	if q.customConcurrencyGen != nil {
		// As an optimization, allow fetching updated concurrency limits if desired.
		updated := q.customConcurrencyGen(ctx, i)
		for _, update := range updated {
			// This is quadratic, but concurrency keys are limited to 2 so it's
			// okay.
			for n, existing := range ckeys {
				if existing.Key == update.Key {
					ckeys[n].Limit = update.Limit
				}
			}
		}
	}

	// If there are no concurrency keys, we're putting this queue item into a partition
	// for the function itself.
	if len(ckeys) == 0 {
		fnPartition := QueuePartition{
			ID:            i.FunctionID.String(),
			PartitionType: int(enums.PartitionTypeDefault), // Function partition
			FunctionID:    &i.FunctionID,
			AccountID:     i.Data.Identifier.AccountID,
		}
		// The concurrency limit for fns MUST be added for leasing.
		acct, fn, _ := q.concurrencyLimitGetter(ctx, fnPartition)
		limit := fn
		if fn <= 0 {
			// Use account-level limits, as there are no function level limits
			limit = acct
		}
		if limit <= 0 {
			// Use default limits
			limit = consts.DefaultConcurrencyLimit
		}
		// Always add a concurrency limit
		fnPartition.ConcurrencyLimit = limit
		partitions = append(partitions, fnPartition)
	} else {
		// Up to 2 concurrency keys.
		for _, key := range ckeys {
			scope, id, checksum, _ := key.ParseKey()

			if checksum == "" && key.Key != "" {
				// For testing, use the key here.
				checksum = key.Key
			}

			partition := QueuePartition{
				ID:               q.u.kg.PartitionQueueSet(enums.PartitionTypeConcurrencyKey, id.String(), checksum),
				PartitionType:    int(enums.PartitionTypeConcurrencyKey),
				FunctionID:       &i.FunctionID,
				AccountID:        i.Data.Identifier.AccountID,
				ConcurrencyScope: int(scope),
				ConcurrencyKey:   key.Key,
				ConcurrencyLimit: key.Limit,
			}

			switch scope {
			case enums.ConcurrencyScopeFn:
				partition.FunctionID = &i.FunctionID
			case enums.ConcurrencyScopeEnv:
				partition.EnvID = &i.WorkspaceID
			case enums.ConcurrencyScopeAccount:
				// AccountID comes from the concurrency key in this case
				partition.AccountID = id
			}

			partitions = append(partitions, partition)
		}

		// BACKWARDS COMPATABILITY FOR PRE-MULTIPLE-PARTITION-PER-ITEM QUEUES.
		//
		// As of 2024-07-26, we've refactored this system to have many queues per
		// function.  If a fn had two concurrency settings: [{ limit: 5 }, { limit: 5, key: "foo"}]
		// only the items with a key are treated as custom concurrency keys.
		//
		// We still need to create a QueuePartition for the function's limit (the first setting in
		// the above example) for older queue items.
		//
		// NOTE: New queue items now always create two concurrency keys in this case.
		if len(ckeys) == 1 {
			// Get the function limit from the `concurrencyLimitGetter`.  If this returns
			// a limit (> 0), create a new PartitionTypeDefault queue partition for the function.
			_, fn, _ := q.concurrencyLimitGetter(ctx, partitions[0])
			if fn > 0 {
				partitions = append(partitions, QueuePartition{
					ID:               i.FunctionID.String(),
					PartitionType:    int(enums.PartitionTypeDefault), // Function partition
					FunctionID:       &i.FunctionID,
					AccountID:        i.Data.Identifier.AccountID,
					ConcurrencyLimit: fn,
				})
			}
		}
	}

	// TODO: check for throttle keys

	for i := len(partitions) - 1; i < 3; i++ {
		// Pad to 3 partitions, and add empty partitions to the item.
		// We MUST ignore empty partitions when managing queues.
		partitions = append(partitions, QueuePartition{})
	}

	return partitions
}

// RunJobs returns a list of jobs that are due to run for a given run ID.
func (q *queue) RunJobs(ctx context.Context, workspaceID, workflowID uuid.UUID, runID ulid.ULID, limit, offset int64) ([]osqueue.JobResponse, error) {
	if limit > 1000 || limit <= 0 {
		limit = 1000
	}

	ctx = redis_telemetry.WithScope(redis_telemetry.WithOpName(ctx, "RunJobs"), redis_telemetry.ScopeQueue)

	cmd := q.u.unshardedRc.B().Zscan().Key(q.u.kg.RunIndex(runID)).Cursor(uint64(offset)).Count(limit).Build()
	jobIDs, err := q.u.unshardedRc.Do(ctx, cmd).AsScanEntry()
	if err != nil {
		return nil, fmt.Errorf("error reading index: %w", err)
	}

	if len(jobIDs.Elements) == 0 {
		return []osqueue.JobResponse{}, nil
	}

	// Get all job items.
	jsonItems, err := q.u.unshardedRc.Do(ctx, q.u.unshardedRc.B().Hmget().Key(q.u.kg.QueueItem()).Field(jobIDs.Elements...).Build()).AsStrSlice()
	if err != nil {
		return nil, fmt.Errorf("error reading jobs: %w", err)
	}

	resp := []osqueue.JobResponse{}
	for _, str := range jsonItems {
		if len(str) == 0 {
			continue
		}
		qi := &QueueItem{}

		if err := json.Unmarshal([]byte(str), qi); err != nil {
			return nil, fmt.Errorf("error unmarshalling queue item: %w", err)
		}
		if qi.Data.Identifier.WorkspaceID != workspaceID {
			continue
		}
		cmd := q.u.unshardedRc.B().Zrank().Key(q.u.kg.FnQueueSet(workflowID.String())).Member(qi.ID).Build()
		pos, err := q.u.unshardedRc.Do(ctx, cmd).AsInt64()
		if !rueidis.IsRedisNil(err) && err != nil {
			return nil, fmt.Errorf("error reading queue position: %w", err)
		}
		resp = append(resp, osqueue.JobResponse{
			At:       time.UnixMilli(qi.AtMS),
			Position: pos,
			Kind:     qi.Data.Kind,
			Attempt:  qi.Data.Attempt,
			Raw:      qi,
		})
	}

	return resp, nil
}

func (q *queue) OutstandingJobCount(ctx context.Context, workspaceID, workflowID uuid.UUID, runID ulid.ULID) (int, error) {
	ctx = redis_telemetry.WithScope(redis_telemetry.WithOpName(ctx, "OutstandingJobCount"), redis_telemetry.ScopeQueue)

	cmd := q.u.unshardedRc.B().Zcard().Key(q.u.kg.RunIndex(runID)).Build()
	count, err := q.u.unshardedRc.Do(ctx, cmd).AsInt64()
	if err != nil {
		return 0, fmt.Errorf("error counting index cardinality: %w", err)
	}
	return int(count), nil
}

func (q *queue) StatusCount(ctx context.Context, workflowID uuid.UUID, status string) (int64, error) {
	ctx = redis_telemetry.WithScope(redis_telemetry.WithOpName(ctx, "StatusCount"), redis_telemetry.ScopeQueue)

	key := q.u.kg.Status(status, workflowID)
	cmd := q.u.unshardedRc.B().Zcount().Key(key).Min("-inf").Max("+inf").Build()
	count, err := q.u.unshardedRc.Do(ctx, cmd).AsInt64()
	if err != nil {
		return 0, fmt.Errorf("error inspecting function queue status: %w", err)
	}
	return count, nil
}

func (q *queue) RunningCount(ctx context.Context, workflowID uuid.UUID) (int64, error) {
	ctx = redis_telemetry.WithScope(redis_telemetry.WithOpName(ctx, "RunningCount"), redis_telemetry.ScopeQueue)

	// Load the partition for a given queue.  This allows us to generate the concurrency
	// key properly via the given function.
	//
	// TODO: Remove the ability to change keys based off of initialized inputs.  It's more trouble than
	// it's worth, and ends up meaning we have more queries to write (such as this) in order to load
	// relevant data.
	cmd := q.u.unshardedRc.B().Hget().Key(q.u.kg.PartitionItem()).Field(workflowID.String()).Build()
	enc, err := q.u.unshardedRc.Do(ctx, cmd).AsBytes()
	if rueidis.IsRedisNil(err) {
		return 0, nil
	}
	if err != nil {
		return 0, fmt.Errorf("error fetching partition: %w", err)
	}
	item := &QueuePartition{}
	if err = json.Unmarshal(enc, item); err != nil {
		return 0, fmt.Errorf("error reading partition item: %w", err)
	}

	// Fetch the concurrency via the partition concurrency name.
	key := q.u.kg.Concurrency("p", workflowID.String())
	cmd = q.u.unshardedRc.B().Zcard().Key(key).Build()
	count, err := q.u.unshardedRc.Do(ctx, cmd).AsInt64()
	if err != nil {
		return 0, fmt.Errorf("error inspecting running job count: %w", err)
	}
	return count, nil
}

// SetFunctionPaused sets the "Paused" flag (represented in JSON as "off") for the given
// function ID's queue partition.
func (q *queue) SetFunctionPaused(ctx context.Context, fnID uuid.UUID, paused bool) error {
	ctx = redis_telemetry.WithScope(redis_telemetry.WithOpName(ctx, "SetFunctionPaused"), redis_telemetry.ScopeQueue)

	pausedArg := "0"
	if paused {
		pausedArg = "1"
	}

	// This is written to the store if fn metadata doesn't exist.
	defaultFnMetadata := FnMetadata{
		FnID:   fnID,
		Paused: true,
	}

	keys := []string{q.u.kg.FnMetadata(fnID)}
	args, err := StrSlice([]any{
		pausedArg,
		defaultFnMetadata,
	})
	if err != nil {
		return err
	}

	status, err := scripts["queue/fnSetPaused"].Exec(
		redis_telemetry.WithScriptName(ctx, "partitionSetPaused"),
		q.u.unshardedRc,
		keys,
		args,
	).AsInt64()
	if err != nil {
		return fmt.Errorf("error updating paused state: %w", err)
	}
	switch status {
	case 0:
		return nil
	default:
		return fmt.Errorf("unknown response updating paused state: %d", status)
	}
}

// EnqueueItem enqueues a QueueItem.  It creates a QueuePartition for the workspace
// if a partition does not exist.
//
// The QueueItem's ID can be a zero UUID;  if the ID is a zero value a new ID
// will be created for the queue item.
//
// The queue score must be added in milliseconds to process sub-second items in order.
func (q *queue) EnqueueItem(ctx context.Context, i QueueItem, at time.Time) (QueueItem, error) {
	ctx = redis_telemetry.WithScope(redis_telemetry.WithOpName(ctx, "EnqueueItem"), redis_telemetry.ScopeQueue)

	if len(i.ID) == 0 {
		i.SetID(ctx, ulid.MustNew(ulid.Now(), rnd).String())
	} else {
		i.ID = HashID(ctx, i.ID)
	}

	// XXX: If the length of ID >= max, error.
	if i.WallTimeMS == 0 {
		i.WallTimeMS = at.UnixMilli()
	}

	if at.Before(q.clock.Now()) {
		// Normalize to now to minimize latency.
		i.WallTimeMS = q.clock.Now().UnixMilli()
	}

	// Add the At timestamp, if not included.
	if i.AtMS == 0 {
		i.AtMS = at.UnixMilli()
	}

	if i.Data.JobID == nil {
		i.Data.JobID = &i.ID
	}

	partitionTime := at
	if at.Before(q.clock.Now()) {
		// We don't want to enqueue partitions (pointers to fns) before now.
		// Doing so allows users to stay at the front of the queue for
		// leases.
		partitionTime = q.clock.Now()
	}

	parts := q.ItemPartitions(ctx, i)

	keys := []string{
		q.u.kg.QueueItem(),            // Queue item
		q.u.kg.PartitionItem(),        // Partition item, map
		q.u.kg.GlobalPartitionIndex(), // Global partition queue
		q.u.kg.Idempotency(i.ID),
		q.u.kg.FnMetadata(i.FunctionID),

		// Add all 3 partition sets
		parts[0].zsetKey(q.u.kg),
		parts[1].zsetKey(q.u.kg),
		parts[2].zsetKey(q.u.kg),
	}
	// Append indexes
	for _, idx := range q.itemIndexer(ctx, i, q.u.kg) {
		if idx != "" {
			keys = append(keys, idx)
		}
	}

	args, err := StrSlice([]any{
		i,
		i.ID,
		at.UnixMilli(),
		partitionTime.Unix(),
		q.clock.Now().UnixMilli(),
		FnMetadata{
			// enqueue.lua only writes function metadata if it doesn't already exist.
			// if it doesn't exist, and we're enqueuing something, this implies the fn is not currently paused.
			FnID:   i.FunctionID,
			Paused: false,
		},
		parts[0],
		parts[1],
		parts[2],
		parts[0].ID,
		parts[1].ID,
		parts[2].ID,
	})

	if err != nil {
		return i, err
	}
	status, err := scripts["queue/enqueue"].Exec(
		redis_telemetry.WithScriptName(ctx, "enqueue"),
		q.u.Client(),
		keys,
		args,
	).AsInt64()
	if err != nil {
		return i, fmt.Errorf("error enqueueing item: %w", err)
	}
	switch status {
	case 0:
		return i, nil
	case 1:
		return i, ErrQueueItemExists
	default:
		return i, fmt.Errorf("unknown response enqueueing item: %v (%T)", status, status)
	}
}

// Peek takes n items from a queue, up until QueuePeekMax.  For peeking workflow/
// function jobs the queue name must be the ID of the workflow;  each workflow has
// its own queue of jobs using its ID as the queue name.
//
// If limit is -1, this will return the first unleased item - representing the next available item in the
// queue.
func (q *queue) Peek(ctx context.Context, partition *QueuePartition, until time.Time, limit int64) ([]*QueueItem, error) {
	ctx = redis_telemetry.WithScope(redis_telemetry.WithOpName(ctx, "Peek"), redis_telemetry.ScopeQueue)

	if partition == nil {
		return nil, fmt.Errorf("expected partition to be set")
	}

	// Check whether limit is -1, peeking next available time
	isPeekNext := limit == -1

	if limit > QueuePeekMax {
		// Lua's max unpack() length is 8000; don't allow users to peek more than
		// 1k at a time regardless.
		limit = QueuePeekMax
	}
	if limit <= 0 {
		limit = QueuePeekMin
	}
	if isPeekNext {
		limit = 1
	}

	args, err := StrSlice([]any{
		until.UnixMilli(),
		limit,
	})
	if err != nil {
		return nil, err
	}

	res, err := scripts["queue/peek"].Exec(
		redis_telemetry.WithScriptName(ctx, "peek"),
		q.u.unshardedRc,
		[]string{
			partition.zsetKey(q.u.kg),
			q.u.kg.QueueItem(),
		},
		args,
	).ToAny()
	if err != nil {
		return nil, fmt.Errorf("error peeking queue items: %w", err)
	}
	items, ok := res.([]any)
	if !ok {
		return nil, nil
	}
	if len(items) == 0 {
		return nil, nil
	}

	if isPeekNext {
		i, err := q.decodeQueueItemFromPeek(items[0].(string), q.clock.Now())
		if err != nil {
			return nil, err
		}
		return []*QueueItem{i}, nil
	}

	now := q.clock.Now()
	return util.ParallelDecode(items, func(val any) (*QueueItem, error) {
		str, _ := val.(string)
		return q.decodeQueueItemFromPeek(str, now)
	})
}

func (q *queue) decodeQueueItemFromPeek(str string, now time.Time) (*QueueItem, error) {
	qi := &QueueItem{}
	if err := json.Unmarshal(unsafe.Slice(unsafe.StringData(str), len(str)), qi); err != nil {
		return nil, fmt.Errorf("error unmarshalling peeked queue item: %w", err)
	}
	if qi.IsLeased(now) {
		// Leased item, don't return.
		return nil, nil
	}
	// The nested osqueue.Item never has an ID set;  always re-set it
	qi.Data.JobID = &qi.ID
	return qi, nil
}

// RequeueByJobID requeues a job for a specific time given a partition name and job ID.
//
// If the queue item referenced by the job ID is not outstanding (ie. it has a lease, is in
// progress, or doesn't exist) this returns an error.
func (q *queue) RequeueByJobID(ctx context.Context, jobID string, at time.Time) error {
	ctx = redis_telemetry.WithScope(redis_telemetry.WithOpName(ctx, "RequeueByJobID"), redis_telemetry.ScopeQueue)

	jobID = HashID(ctx, jobID)

	// Find the queue item so that we can fetch the shard info.
	i := QueueItem{}
	if err := q.u.unshardedRc.Do(ctx, q.u.unshardedRc.B().Hget().Key(q.u.kg.QueueItem()).Field(jobID).Build()).DecodeJSON(&i); err != nil {
		return err
	}

	// Don't requeue before now.
	now := q.clock.Now()
	if at.Before(now) {
		at = now
	}

	// Remove all items from all partitions.  For this, we need all partitions for
	// the queue item instead of just the partition passed via args.
	//
	// This is because a single queue item may be present in more than one queue.
	parts := q.ItemPartitions(ctx, i)

	keys := []string{
		q.u.kg.QueueItem(),
		q.u.kg.PartitionItem(), // Partition item, map
		q.u.kg.GlobalPartitionIndex(),

		parts[0].zsetKey(q.u.kg),
		parts[1].zsetKey(q.u.kg),
		parts[2].zsetKey(q.u.kg),
	}
	args, err := StrSlice([]any{
		jobID,
		strconv.Itoa(int(at.UnixMilli())),
		strconv.Itoa(int(now.UnixMilli())),
		parts[0],
		parts[1],
		parts[2],
		parts[0].ID,
		parts[1].ID,
		parts[2].ID,
	})
	if err != nil {
		return err
	}
	status, err := scripts["queue/requeueByID"].Exec(
		redis_telemetry.WithScriptName(ctx, "requeueByID"),
		q.u.unshardedRc,
		keys,
		args,
	).AsInt64()
	if err != nil {
		return fmt.Errorf("error requeueing item: %w", err)
	}
	switch status {
	case 0:
		return nil
	case -1:
		return ErrQueueItemNotFound
	case -2:
		return ErrQueueItemAlreadyLeased
	default:
		return fmt.Errorf("unknown requeue by id response: %d", status)
	}

}

// Lease temporarily dequeues an item from the queue by obtaining a lease, preventing
// other workers from working on this queue item at the same time.
//
// Obtaining a lease updates the vesting time for the queue item until now() +
// lease duration. This returns the newly acquired lease ID on success.
func (q *queue) Lease(ctx context.Context, p QueuePartition, item QueueItem, duration time.Duration, now time.Time, denies *leaseDenies) (*ulid.ULID, error) {
	ctx = redis_telemetry.WithScope(redis_telemetry.WithOpName(ctx, "Lease"), redis_telemetry.ScopeQueue)

	if item.Data.Throttle != nil && denies != nil && denies.denyThrottle(item.Data.Throttle.Key) {
		return nil, ErrQueueItemThrottled
	}

	// Check to see if this key has already been denied in the lease iteration.
	// If partition concurrency limits were encountered previously, fail early.
	if denies != nil && denies.denyConcurrency(item.FunctionID.String()) {
		// Note that we do not need to wrap the key as the key is already present.
		return nil, ErrPartitionConcurrencyLimit
	}

	// Same for account concurrency limits
	if denies != nil && denies.denyConcurrency(item.Data.Identifier.AccountID.String()) {
		return nil, ErrAccountConcurrencyLimit
	}

	// Grab all partitions for the queue item
	parts := q.ItemPartitions(ctx, item)
	for _, partition := range parts {
		// Check to see if this key has already been denied in the lease iteration.
		// If so, fail early.
		if denies != nil && partition.ConcurrencyKey != "" && denies.denyConcurrency(partition.ConcurrencyKey) {
			return nil, ErrConcurrencyLimitCustomKey
		}
	}

	leaseID, err := ulid.New(ulid.Timestamp(q.clock.Now().Add(duration).UTC()), rnd)
	if err != nil {
		return nil, fmt.Errorf("error generating id: %w", err)
	}

	// NOTE: The account limit is used for queue items within accounts, as well as system partitions
	// For system partitions, this doesn't make a lot of sense, but it matches the previous
	// implementation. In the future, we should streamline the abstraction layers so that the
	// queue does not need to handle account-related details outside the account scope.
	var acctLimit int
	accountConcurrencyKey := q.u.kg.Concurrency("account", item.Data.Identifier.AccountID.String())
	if len(parts) == 1 && parts[0].PartitionType == int(enums.PartitionTypeSystem) {
		accountConcurrencyKey = q.u.kg.Concurrency("account", parts[0].Queue())
		acctLimit = parts[0].ConcurrencyLimit
	} else {
		// NOTE: This has been called in ItemPartitions.  We always need to fetch the latest
		// account concurrency limit.
		//
		// TODO: Refactor this to be nicer/remove dupe calls
		acctLimit, _, _ = q.concurrencyLimitGetter(ctx, parts[0])
		if acctLimit <= 0 {
			acctLimit = consts.DefaultConcurrencyLimit
		}
	}

	keys := []string{
		q.u.kg.QueueItem(),
		// Pass in the actual key queue
		parts[0].zsetKey(q.u.kg),
		parts[1].zsetKey(q.u.kg),
		parts[2].zsetKey(q.u.kg),
		// And pass in the key queue's concurrency keys.
		parts[0].concurrencyKey(q.u.kg),
		parts[1].concurrencyKey(q.u.kg),
		parts[2].concurrencyKey(q.u.kg),
		q.u.kg.ConcurrencyIndex(),
		q.u.kg.GlobalPartitionIndex(),
		q.u.kg.ThrottleKey(item.Data.Throttle),
		// Finally, there are ALWAYS account-level concurrency keys.
		accountConcurrencyKey,
	}
	args, err := StrSlice([]any{
		item.ID,
		leaseID.String(),
		now.UnixMilli(),
		parts[0].ID,
		parts[1].ID,
		parts[2].ID,
		parts[0].ConcurrencyLimit,
		parts[1].ConcurrencyLimit,
		parts[2].ConcurrencyLimit,
		acctLimit,
	})
	if err != nil {
		return nil, err
	}
	status, err := scripts["queue/lease"].Exec(
		redis_telemetry.WithScriptName(ctx, "lease"),
		q.u.unshardedRc,
		keys,
		args,
	).ToInt64()
	if err != nil {
		return nil, fmt.Errorf("error leasing queue item: %w", err)
	}

	switch status {
	case 0:
		return &leaseID, nil
	case 1:
		return nil, ErrQueueItemNotFound
	case 2:
		return nil, ErrQueueItemAlreadyLeased
	case 3:
		// TODO: Refactor
		// fn limit relevant to all runs in the fn
		// return nil, newKeyError(ErrPartitionConcurrencyLimit, item.FunctionID.String())
		return nil, newKeyError(ErrConcurrencyLimitCustomKey, parts[0].ConcurrencyKey)
	case 4:
		// return nil, newKeyError(ErrAccountConcurrencyLimit, item.Data.Identifier.AccountID.String())
		return nil, newKeyError(ErrConcurrencyLimitCustomKey, parts[1].ConcurrencyKey)
	case 5:
		return nil, newKeyError(ErrConcurrencyLimitCustomKey, parts[2].ConcurrencyKey)
	case 6:
		return nil, newKeyError(ErrAccountConcurrencyLimit, item.Data.Identifier.AccountID.String())
	case 7:
		if item.Data.Throttle == nil {
			// This should never happen, as the throttle key is nil.
			return nil, fmt.Errorf("lease attempted throttle with nil throttle config: %#v", item)
		}
		return nil, newKeyError(ErrQueueItemThrottled, item.Data.Throttle.Key)
	default:
		return nil, fmt.Errorf("unknown response leasing item: %d", status)
	}
}

// ExtendLease extens the lease for a given queue item, given the queue item is currently
// leased with the given ID.  This returns a new lease ID if the lease is successfully ended.
//
// The existing lease ID must be passed in so that we can guarantee that the worker
// renewing the lease still owns the lease.
//
// Renewing a lease updates the vesting time for the queue item until now() +
// lease duration. This returns the newly acquired lease ID on success.
func (q *queue) ExtendLease(ctx context.Context, p QueuePartition, i QueueItem, leaseID ulid.ULID, duration time.Duration) (*ulid.ULID, error) {
	ctx = redis_telemetry.WithScope(redis_telemetry.WithOpName(ctx, "ExtendLease"), redis_telemetry.ScopeQueue)

	newLeaseID, err := ulid.New(ulid.Timestamp(q.clock.Now().Add(duration).UTC()), rnd)
	if err != nil {
		return nil, fmt.Errorf("error generating id: %w", err)
	}

	parts := q.ItemPartitions(ctx, i)
	accountConcurrencyKey := q.u.kg.Concurrency("account", i.Data.Identifier.AccountID.String())
	if len(parts) == 1 && parts[0].PartitionType == int(enums.PartitionTypeSystem) {
		accountConcurrencyKey = q.u.kg.Concurrency("account", parts[0].Queue())
	}

	keys := []string{
		q.u.kg.QueueItem(),
		// Pass in the actual key queue
		parts[0].zsetKey(q.u.kg),
		parts[1].zsetKey(q.u.kg),
		parts[2].zsetKey(q.u.kg),
		// And pass in the key queue's concurrency keys.
		parts[0].concurrencyKey(q.u.kg),
		parts[1].concurrencyKey(q.u.kg),
		parts[2].concurrencyKey(q.u.kg),
		accountConcurrencyKey,
		q.u.kg.ConcurrencyIndex(),
	}

	args, err := StrSlice([]any{
		i.ID,
		leaseID.String(),
		newLeaseID.String(),
	})
	if err != nil {
		return nil, err
	}

	status, err := scripts["queue/extendLease"].Exec(
		redis_telemetry.WithScriptName(ctx, "extendLease"),
		q.u.unshardedRc,
		keys,
		args,
	).AsInt64()
	if err != nil {
		return nil, fmt.Errorf("error extending lease: %w", err)
	}
	switch status {
	case 0:
		return &newLeaseID, nil
	case 1:
		return nil, ErrQueueItemNotFound
	case 2:
		return nil, ErrQueueItemNotLeased
	case 3:
		return nil, ErrQueueItemLeaseMismatch
	default:
		return nil, fmt.Errorf("unknown response extending lease: %d", status)
	}
}

// Dequeue removes an item from the queue entirely.
func (q *queue) Dequeue(ctx context.Context, p QueuePartition, i QueueItem) error {
	ctx = redis_telemetry.WithScope(redis_telemetry.WithOpName(ctx, "Dequeue"), redis_telemetry.ScopeQueue)

	// Remove all items from all partitions.  For this, we need all partitions for
	// the queue item instead of just the partition passed via args.
	//
	// This is because a single queue item may be present in more than one queue.
	parts := q.ItemPartitions(ctx, i)
	accountConcurrencyKey := q.u.kg.Concurrency("account", i.Data.Identifier.AccountID.String())
	if len(parts) == 1 && parts[0].PartitionType == int(enums.PartitionTypeSystem) {
		accountConcurrencyKey = q.u.kg.Concurrency("account", parts[0].Queue())
	}

	keys := []string{
		q.u.kg.QueueItem(),
		parts[0].zsetKey(q.u.kg),
		parts[1].zsetKey(q.u.kg),
		parts[2].zsetKey(q.u.kg),
		parts[0].concurrencyKey(q.u.kg),
		parts[1].concurrencyKey(q.u.kg),
		parts[2].concurrencyKey(q.u.kg),
		accountConcurrencyKey,
		q.u.kg.Idempotency(i.ID),
		q.u.kg.ConcurrencyIndex(),
		q.u.kg.GlobalPartitionIndex(),
		q.u.kg.PartitionItem(),
	}
	// Append indexes
	for _, idx := range q.itemIndexer(ctx, i, q.u.kg) {
		if idx != "" {
			keys = append(keys, idx)
		}
	}

	idempotency := q.idempotencyTTL
	if q.idempotencyTTLFunc != nil {
		idempotency = q.idempotencyTTLFunc(ctx, i)
	}

	args, err := StrSlice([]any{
		i.ID,
		int(idempotency.Seconds()),
		p.Queue(),
		parts[0].ID,
		parts[1].ID,
		parts[2].ID,
	})
	if err != nil {
		return err
	}
	status, err := scripts["queue/dequeue"].Exec(
		redis_telemetry.WithScriptName(ctx, "dequeue"),
		q.u.unshardedRc,
		keys,
		args,
	).AsInt64()
	if err != nil {
		return fmt.Errorf("error dequeueing item: %w", err)
	}
	switch status {
	case 0:
		return nil
	case 1:
		return ErrQueueItemNotFound
	default:
		return fmt.Errorf("unknown response dequeueing item: %d", status)
	}
}

// Requeue requeues an item in the future.
func (q *queue) Requeue(ctx context.Context, p QueuePartition, i QueueItem, at time.Time) error {
	ctx = redis_telemetry.WithScope(redis_telemetry.WithOpName(ctx, "Requeue"), redis_telemetry.ScopeQueue)

	now := q.clock.Now()
	if at.Before(now) {
		at = now
	}

	// Unset any lease ID as this is requeued.
	i.LeaseID = nil
	// Update the At timestamp.
	// NOTE: This does no priority factorization or FIFO for function ordering,
	// eg. adjusting AtMS based off of function run time.
	i.AtMS = at.UnixMilli()
	// Update the wall time that this should run at.
	i.WallTimeMS = at.UnixMilli()

	// Remove all items from all partitions.  For this, we need all partitions for
	// the queue item instead of just the partition passed via args.
	//
	// This is because a single queue item may be present in more than one queue.
	parts := q.ItemPartitions(ctx, i)
	accountConcurrencyKey := q.u.kg.Concurrency("account", i.Data.Identifier.AccountID.String())
	if len(parts) == 1 && parts[0].PartitionType == int(enums.PartitionTypeSystem) {
		accountConcurrencyKey = q.u.kg.Concurrency("account", parts[0].Queue())
	}

	keys := []string{
		q.u.kg.QueueItem(),
		q.u.kg.PartitionItem(), // Partition item, map
		q.u.kg.GlobalPartitionIndex(),
		parts[0].zsetKey(q.u.kg),
		parts[1].zsetKey(q.u.kg),
		parts[2].zsetKey(q.u.kg),
		// And pass in the key queue's concurrency keys.
		parts[0].concurrencyKey(q.u.kg),
		parts[1].concurrencyKey(q.u.kg),
		parts[2].concurrencyKey(q.u.kg),
		accountConcurrencyKey,
		q.u.kg.ConcurrencyIndex(),
	}
	// Append indexes
	for _, idx := range q.itemIndexer(ctx, i, q.u.kg) {
		if idx != "" {
			keys = append(keys, idx)
		}
	}

	args, err := StrSlice([]any{
		i,
		i.ID,
		at.UnixMilli(),
		now.UnixMilli(),
		parts[0],
		parts[1],
		parts[2],
		parts[0].ID,
		parts[1].ID,
		parts[2].ID,
	})
	if err != nil {
		return err
	}
	status, err := scripts["queue/requeue"].Exec(
		redis_telemetry.WithScriptName(ctx, "requeue"),
		q.u.unshardedRc,
		keys,
		args,
	).AsInt64()
	if err != nil {
		return fmt.Errorf("error requeueing item: %w", err)
	}
	switch status {
	case 0:
		return nil
	case 1:
		// This should only ever happen if a run is cancelled and all queue items
		// are deleted before requeueing.
		return ErrQueueItemNotFound
	default:
		return fmt.Errorf("unknown response requeueing item: %v (%T)", status, status)
	}
}

// PartitionLease leases a partition for a given workflow ID.  It returns the new lease ID.
//
// NOTE: This does not check the queue/partition name against allow or denylists;  it assumes
// that the worker always wants to lease the given queue.  Filtering must be done when peeking
// when running a worker.
func (q *queue) PartitionLease(ctx context.Context, p *QueuePartition, duration time.Duration) (*ulid.ULID, int, error) {
	ctx = redis_telemetry.WithScope(redis_telemetry.WithOpName(ctx, "PartitionLease"), redis_telemetry.ScopeQueue)

	acctConcurrency, fnConcurrency, customConcurrency := q.concurrencyLimitGetter(ctx, *p)

	// XXX: Check for function throttling prior to leasing;  if it's throttled we can requeue
	// the pointer and back off.  A question here is enqueuing new items onto the partition
	// will reset the pointer update, leading to thrash.
	now := q.clock.Now()
	leaseExpires := now.Add(duration).UTC().Truncate(time.Millisecond)
	leaseID, err := ulid.New(ulid.Timestamp(leaseExpires), rnd)
	if err != nil {
		return nil, 0, fmt.Errorf("error generating id: %w", err)
	}

	fnMetaKey := uuid.Nil
	if p.FunctionID != nil {
		fnMetaKey = *p.FunctionID
	}

	keys := []string{
		q.u.kg.PartitionItem(),
		q.u.kg.GlobalPartitionIndex(),
		q.u.kg.FnMetadata(fnMetaKey),

		// These concurrency keys are for fast checking of partition
		// concurrency limits prior to leasing, as an optimization.
		p.acctConcurrencyKey(q.u.kg),
		p.fnConcurrencyKey(q.u.kg),
		p.customConcurrencyKey(q.u.kg),
	}

	args, err := StrSlice([]any{
		p.Queue(),
		leaseID.String(),
		now.UnixMilli(),
		leaseExpires.Unix(),
		acctConcurrency,
		fnConcurrency,
		customConcurrency,
		now.Add(PartitionConcurrencyLimitRequeueExtension).Unix(),
	})

	if err != nil {
		return nil, 0, err
	}
	result, err := scripts["queue/partitionLease"].Exec(
		redis_telemetry.WithScriptName(ctx, "partitionLease"),
		q.u.unshardedRc,
		keys,
		args,
	).AsIntSlice()
	if err != nil {
		return nil, 0, fmt.Errorf("error leasing partition: %w", err)
	}
	if len(result) == 0 {
		return nil, 0, fmt.Errorf("unknown partition lease result: %v", result)
	}

	switch result[0] {
	case -1:
		return nil, 0, ErrAccountConcurrencyLimit
	case -2:
		return nil, 0, ErrPartitionConcurrencyLimit
	case -3:
		return nil, 0, ErrConcurrencyLimitCustomKey
	case -4:
		return nil, 0, ErrPartitionNotFound
	case -5:
		return nil, 0, ErrPartitionAlreadyLeased
	case -6:
		return nil, 0, ErrPartitionPaused
	default:
		limit := fnConcurrency
		if len(result) == 2 {
			limit = int(result[1])
		}

		// Update the partition's last indicator.
		if result[0] > p.Last {
			p.Last = result[0]
		}

		// result is the available concurrency within this partition
		return &leaseID, limit, nil
	}
}

// GlobalPartitionPeek returns up to PartitionSelectionMax partition items from the queue. This
// returns the indexes of partitions.
//
// If sequential is set to true this returns partitions in order from earliest to latest
// available lease times. Otherwise, this shuffles all partitions and picks partitions
// randomly, with higher priority partitions more likely to be selected.  This reduces
// lease contention amongst multiple shared-nothing workers.
func (q *queue) PartitionPeek(ctx context.Context, sequential bool, until time.Time, limit int64) ([]*QueuePartition, error) {
	return q.partitionPeek(ctx, q.u.kg.GlobalPartitionIndex(), sequential, until, limit)
}

func (q *queue) partitionSize(ctx context.Context, partitionKey string, until time.Time) (int64, error) {
	ctx = redis_telemetry.WithScope(redis_telemetry.WithOpName(ctx, "partitionSize"), redis_telemetry.ScopeQueue)

	cmd := q.u.Client().B().Zcount().Key(partitionKey).Min("-inf").Max(strconv.Itoa(int(until.Unix()))).Build()
	return q.u.Client().Do(ctx, cmd).AsInt64()
}

func (q *queue) partitionPeek(ctx context.Context, partitionKey string, sequential bool, until time.Time, limit int64) ([]*QueuePartition, error) {
	ctx = redis_telemetry.WithScope(redis_telemetry.WithOpName(ctx, "partitionPeek"), redis_telemetry.ScopeQueue)

	if limit > PartitionPeekMax {
		return nil, ErrPartitionPeekMaxExceedsLimits
	}
	if limit <= 0 {
		limit = PartitionPeekMax
	}

	// TODO(tony): If this is an allowlist, only peek the given partitions.  Use ZMSCORE
	// to fetch the scores for all allowed partitions, then filter where score <= until.
	// Call an HMGET to get the partitions.
	ms := until.UnixMilli()

	isSequential := 0
	if sequential {
		isSequential = 1
	}

	args, err := StrSlice([]any{
		ms,
		limit,
		isSequential,
	})
	if err != nil {
		return nil, err
	}

	peekRet, err := scripts["queue/partitionPeek"].Exec(
		redis_telemetry.WithScriptName(ctx, "partitionPeek"),
		q.u.Client(),
		[]string{
			q.u.kg.GlobalPartitionIndex(),
			q.u.kg.PartitionItem(),
		},
		args,
	).ToAny()
	// NOTE: We use ToAny to force return a []any, allowing us to update the slice value with
	// a JSON-decoded item without allocations
	if err != nil {
		return nil, fmt.Errorf("error peeking partition items: %w", err)
	}
	encoded, ok := peekRet.([]any)
	if !ok {
		return nil, fmt.Errorf("unknown return type from partitionPeek: %T", peekRet)
	}

	weights := []float64{}
	items := make([]*QueuePartition, len(encoded))
	fnIDs := make(map[uuid.UUID]bool)
	fnIDsMu := sync.Mutex{}

	// Use parallel decoding as per Peek
	partitions, err := util.ParallelDecode(encoded, func(val any) (*QueuePartition, error) {
		str, _ := val.(string)
		item := &QueuePartition{}

		if err := json.Unmarshal(unsafe.Slice(unsafe.StringData(str), len(str)), item); err != nil {
			return nil, fmt.Errorf("error reading partition item: %w", err)
		}
		// Track the fn ID for partitions seen.  This allows us to do fast lookups of paused functions
		// to prevent peeking/working on these items as an optimization.
		if item.FunctionID != nil {
			fnIDsMu.Lock()
			fnIDs[*item.FunctionID] = false // default not paused
			fnIDsMu.Unlock()
		}
		return item, nil

	})
	if err != nil {
		return nil, fmt.Errorf("error decoding partitions: %w", err)
	}

	// mget all fn metas
	if len(fnIDs) > 0 {
		keys := make([]string, len(fnIDs))
		n := 0
		for k := range fnIDs {
			keys[n] = q.u.kg.FnMetadata(k)
			n++
		}
		vals, err := q.u.unshardedRc.Do(ctx, q.u.unshardedRc.B().Mget().Key(keys...).Build()).ToAny()
		if err == nil {
			// If this is an error, just ignore the error and continue.  The executor should gracefully handle
			// accidental attempts at paused functions, as we cannot do this optimization for account or env-level
			// partitions.
			vals, _ := vals.([]any)
			_, _ = util.ParallelDecode(vals, func(i any) (any, error) {
				str, _ := i.(string)
				fnMeta := &FnMetadata{}
				if err := json.Unmarshal(unsafe.Slice(unsafe.StringData(str), len(str)), fnMeta); err == nil {
					fnIDsMu.Lock()
					fnIDs[fnMeta.FnID] = fnMeta.Paused
					fnIDsMu.Unlock()
				}
				return nil, nil
			})
		}
	}

	ignored := 0
	for n, item := range partitions {
		// check pause
		if item.FunctionID != nil {
			if paused := fnIDs[*item.FunctionID]; paused {
				ignored++
				continue
			}
		}

		// NOTE: The queue does two conflicting things:  we peek ahead of now() to fetch partitions
		// shortly available, and we also requeue partitions if there are concurrency conflicts.
		//
		// We want to ignore any partitions requeued because of conflicts, as this will cause needless
		// churn every peek MS.
		if item.ForceAtMS > ms {
			ignored++
			continue
		}

		// If we have an allowlist, only accept this partition if its in the allowlist.
		if len(q.allowQueues) > 0 && !checkList(item.Queue(), q.allowQueueMap, q.allowQueuePrefixes) {
			// This is not in the allowlist specified, so do not allow this partition to be used.
			ignored++
			continue
		}

		// Ignore any denied queues if they're explicitly in the denylist.  Because
		// we allocate the len(encoded) amount, we also want to track the number of
		// ignored queues to use the correct index when setting our items;  this ensures
		// that we don't access items with an index and get nil pointers.
		if len(q.denyQueues) > 0 && checkList(item.Queue(), q.denyQueueMap, q.denyQueuePrefixes) {
			// This is in the denylist explicitly set, so continue
			ignored++
			continue
		}

		items[n-ignored] = item
		partPriority := q.pf(ctx, *item)
		weights = append(weights, float64(10-partPriority))
	}

	// Remove any ignored items from the slice.
	items = items[0 : len(items)-ignored]

	// Some scanners run sequentially, ensuring we always work on the functions with
	// the oldest run at times in order, no matter the priority.
	if sequential {
		n := int(math.Min(float64(len(items)), float64(PartitionSelectionMax)))
		return items[0:n], nil
	}

	// We want to weighted shuffle the resulting array random.  This means that many
	// shared nothing scanners can query for outstanding partitions and receive a
	// randomized order favouring higher-priority queue items.  This reduces the chances
	// of contention when leasing.
	w := sampleuv.NewWeighted(weights, rnd)
	result := make([]*QueuePartition, len(items))
	for n := range result {
		idx, ok := w.Take()
		if !ok {
			return nil, ErrWeightedSampleRead
		}
		result[n] = items[idx]
	}

	return result, nil
}

func checkList(check string, exact, prefixes map[string]*struct{}) bool {
	for k := range exact {
		if check == k {
			return true
		}
	}
	for k := range prefixes {
		if strings.HasPrefix(check, k) {
			return true
		}
	}
	return false
}

// PartitionRequeue requeues a parition with a new score, ensuring that the partition will be
// read at (or very close to) the given time.
//
// This is used after peeking and passing all queue items onto workers; we then take the next
// unleased available time for the queue item and requeue the partition.
//
// forceAt is used to enforce the given queue time.  This is used when partitions are at a
// concurrency limit;  we don't want to scan the partition next time, so we force the partition
// to be at a specific time instead of taking the earliest available queue item time
func (q *queue) PartitionRequeue(ctx context.Context, p *QueuePartition, at time.Time, forceAt bool) error {
	ctx = redis_telemetry.WithScope(redis_telemetry.WithOpName(ctx, "PartitionRequeue"), redis_telemetry.ScopeQueue)

	var shardName string
	if q.sf != nil {
		if shard := q.sf(ctx, p.Queue(), p.EnvID); shard != nil {
			shardName = shard.Name
		}
	}

	keys := []string{
		q.u.kg.PartitionItem(),
		q.u.kg.GlobalPartitionIndex(),
		q.u.kg.ShardPartitionIndex(shardName),
		// NOTE: PartitionMeta is only here for backwards compat, and only clears up partitions.
		q.u.kg.PartitionMeta(p.Queue()),
		p.zsetKey(q.u.kg), // Partition ZSET itself
		p.concurrencyKey(q.u.kg),
		q.u.kg.QueueItem(),
	}
	force := 0
	if forceAt {
		force = 1
	}
	args, err := StrSlice([]any{
		p.Queue(),
		at.UnixMilli(),
		force,
	})
	if err != nil {
		return err
	}
	status, err := scripts["queue/partitionRequeue"].Exec(
		redis_telemetry.WithScriptName(ctx, "partitionRequeue"),
		q.u.unshardedRc,
		keys,
		args,
	).AsInt64()
	if err != nil {
		return fmt.Errorf("error requeueing partition: %w", err)
	}
	switch status {
	case 0:
		return nil
	case 1:
		return ErrPartitionNotFound
	case 2:
		return ErrPartitionGarbageCollected
	default:
		return fmt.Errorf("unknown response requeueing item: %d", status)
	}
}

// PartitionDequeue removes a partition pointer from the queue.  This is used when peeking and
// receiving zero items to run.
func (q *queue) PartitionDequeue(ctx context.Context, queueName string, at time.Time) error {
	panic("unimplemented: requeueing partitions handles this.")
}

// PartitionReprioritize reprioritizes a workflow's QueueItems within the queue.
func (q *queue) PartitionReprioritize(ctx context.Context, queueName string, priority uint) error {
	ctx = redis_telemetry.WithScope(redis_telemetry.WithOpName(ctx, "PartitionReprioritize"), redis_telemetry.ScopeQueue)

	if priority > PriorityMin {
		return ErrPriorityTooLow
	}
	if priority < PriorityMax {
		return ErrPriorityTooHigh
	}

	args, err := StrSlice([]any{
		queueName,
		priority,
	})
	if err != nil {
		return err
	}

	keys := []string{q.u.kg.PartitionItem()}
	status, err := scripts["queue/partitionReprioritize"].Exec(
		redis_telemetry.WithScriptName(ctx, "partitionReprioritize"),
		q.u.unshardedRc,
		keys,
		args,
	).AsInt64()
	if err != nil {
		return fmt.Errorf("error enqueueing item: %w", err)
	}
	switch status {
	case 0:
		return nil
	case 1:
		return ErrPartitionNotFound
	default:
		return fmt.Errorf("unknown response reprioritizing partition: %d", status)
	}
}

func (q *queue) InProgress(ctx context.Context, prefix string, concurrencyKey string) (int64, error) {
	ctx = redis_telemetry.WithScope(redis_telemetry.WithOpName(ctx, "InProgress"), redis_telemetry.ScopeQueue)

	s := q.clock.Now().UnixMilli()
	cmd := q.u.unshardedRc.B().Zcount().
		Key(q.u.kg.Concurrency(prefix, concurrencyKey)).
		Min(fmt.Sprintf("%d", s)).
		Max("+inf").
		Build()
	return q.u.unshardedRc.Do(ctx, cmd).AsInt64()
}

func (q *queue) Instrument(ctx context.Context) error {
	// other queue instrumentation
	go func(ctx context.Context) {
		// Shard instrumentations
		shards, err := q.getShards(ctx)
		if err != nil {
			q.logger.Error().Err(err).Msg("error retrieving shards")
		}

		telemetry.GaugeQueueShardCount(ctx, int64(len(shards)), telemetry.GaugeOpt{PkgName: pkgName})
		for _, shard := range shards {
			tags := map[string]any{"shard_name": shard.Name}

			telemetry.GaugeQueueShardGuaranteedCapacityCount(ctx, int64(shard.GuaranteedCapacity), telemetry.GaugeOpt{
				PkgName: pkgName,
				Tags:    tags,
			})
			telemetry.GaugeQueueShardLeaseCount(ctx, int64(len(shard.Leases)), telemetry.GaugeOpt{
				PkgName: pkgName,
				Tags:    tags,
			})

			if size, err := q.partitionSize(ctx, q.u.kg.ShardPartitionIndex(shard.Name), q.clock.Now().Add(PartitionLookahead)); err == nil {
				telemetry.GaugeQueueShardPartitionAvailableCount(ctx, size, telemetry.GaugeOpt{
					PkgName: pkgName,
					Tags:    tags,
				})
			}
		}
	}(ctx)

	// Check on global partition and queue partition sizes
	var offset, total int64
	chunkSize := int64(1000)

	r := q.u.unshardedRc
	// iterate through all the partitions in the global partitions in chunks
	wg := sync.WaitGroup{}
	for {
		// grab the global partition by chunks
		cmd := r.B().Zrange().
			Key(q.u.kg.GlobalPartitionIndex()).
			Min("-inf").
			Max("+inf").
			Byscore().
			Limit(offset, chunkSize).
			Build()

		pkeys, err := r.Do(ctx, cmd).AsStrSlice()
		if err != nil {
			return fmt.Errorf("error retrieving partitions for instrumentation: %w", err)
		}

		for _, pk := range pkeys {
			wg.Add(1)

			// check each partition concurrently
			go func(ctx context.Context, pkey string) {
				defer wg.Done()

				cntCmd := r.B().Zcount().Key(q.u.kg.QueueIndex(pkey)).Min("-inf").Max("+inf").Build()
				count, err := q.u.unshardedRc.Do(ctx, cntCmd).AsInt64()
				if err != nil {
					q.logger.Warn().Err(err).Str("pkey", pkey).Str("context", "instrumentation").Msg("error checking partition count")
					return
				}

				telemetry.GaugePartitionSize(ctx, count, telemetry.GaugeOpt{
					PkgName: pkgName,
					Tags: map[string]any{
						// NOTE: potentially high cardinality but this gives better clarify of stuff
						"partition": pkey,
					},
				})

				atomic.AddInt64(&total, 1)
			}(ctx, pk)

		}
		// end of pagination, exit
		if len(pkeys) < int(chunkSize) {
			break
		}

		offset += chunkSize
	}

	// instrument the total count of global partition
	telemetry.GaugeGlobalPartitionSize(ctx, atomic.LoadInt64(&total), telemetry.GaugeOpt{
		PkgName: pkgName,
	})

	wg.Wait()

	return nil
}

// Scavenge attempts to find jobs that may have been lost due to killed workers.  Workers are shared
// nothing, and each item in a queue has a lease.  If a worker dies, it will not finish the job and
// cannot renew the item's lease.
//
// We scan all partition concurrency queues - queues of leases - to find leases that have expired.
func (q *queue) Scavenge(ctx context.Context) (int, error) {
	ctx = redis_telemetry.WithScope(redis_telemetry.WithOpName(ctx, "Scavenge"), redis_telemetry.ScopeQueue)

	// Find all items that have an expired lease - eg. where the min time for a lease is between
	// (0-now] in unix milliseconds.
	now := fmt.Sprintf("%d", q.clock.Now().UnixMilli())

	cmd := q.u.unshardedRc.B().Zrange().
		Key(q.u.kg.ConcurrencyIndex()).
		Min("-inf").
		Max(now).
		Byscore().
		Limit(0, 100).
		Build()

	pKeys, err := q.u.unshardedRc.Do(ctx, cmd).AsStrSlice()
	if err != nil {
		return 0, fmt.Errorf("error scavenging for lost items: %w", err)
	}

	counter := 0

	// Each of the items is a concurrency queue with lost items.
	var resultErr error
	for _, partition := range pKeys {

		// If this is a UUID, assume that this is an old partition queue
		//
		queueKey := partition
		if isPartitionUUID(partition) {
			queueKey = q.u.kg.PartitionQueueSet(enums.PartitionTypeDefault, partition, "")
		}

		cmd := q.u.unshardedRc.B().Zrange().
			Key(queueKey).
			Min("-inf").
			Max(now).
			Byscore().
			Limit(0, 100).
			Build()
		itemIDs, err := q.u.unshardedRc.Do(ctx, cmd).AsStrSlice()
		if err != nil && err != rueidis.Nil {
			resultErr = multierror.Append(resultErr, fmt.Errorf("error querying partition concurrency queue '%s' during scavenge: %w", partition, err))
			continue
		}
		if len(itemIDs) == 0 {
			continue
		}

		// Fetch the queue item, then requeue.
		cmd = q.u.unshardedRc.B().Hmget().Key(q.u.kg.QueueItem()).Field(itemIDs...).Build()
		jobs, err := q.u.unshardedRc.Do(ctx, cmd).AsStrSlice()
		if err != nil && err != rueidis.Nil {
			resultErr = multierror.Append(resultErr, fmt.Errorf("error fetching jobs for concurrency queue '%s' during scavenge: %w", partition, err))
			continue
		}
		for _, item := range jobs {
			qi := QueueItem{}
			if err := json.Unmarshal([]byte(item), &qi); err != nil {
				resultErr = multierror.Append(resultErr, fmt.Errorf("error unmarshalling job '%s': %w", item, err))
				continue
			}
			if err := q.Requeue(ctx, QueuePartition{}, qi, q.clock.Now()); err != nil {
				resultErr = multierror.Append(resultErr, fmt.Errorf("error requeueing job '%s': %w", item, err))
				continue
			}
			counter++
		}
	}

	return counter, resultErr
}

// ConfigLease allows a worker to lease config keys for sequential or scavenger processing.
// Leasing this key works similar to leasing partitions or queue items:
//
//   - If the key isn't leased, a new lease is accepted.
//   - If the lease is expired, a new lease is accepted.
//   - If the key is leased, you must pass in the existing lease ID to renew the lease.  Mismatches do not
//     grant a lease.
//
// This returns the new lease ID on success.
//
// If the sequential key is leased, this allows a worker to peek partitions sequentially.
func (q *queue) ConfigLease(ctx context.Context, key string, duration time.Duration, existingLeaseID ...*ulid.ULID) (*ulid.ULID, error) {
	ctx = redis_telemetry.WithScope(redis_telemetry.WithOpName(ctx, "ConfigLease"), redis_telemetry.ScopeQueue)

	if duration > ConfigLeaseMax {
		return nil, ErrConfigLeaseExceedsLimits
	}

	now := q.clock.Now()
	newLeaseID, err := ulid.New(ulid.Timestamp(now.Add(duration)), rnd)
	if err != nil {
		return nil, err
	}

	var existing string
	if len(existingLeaseID) > 0 && existingLeaseID[0] != nil {
		existing = existingLeaseID[0].String()
	}

	args, err := StrSlice([]any{
		now.UnixMilli(),
		newLeaseID.String(),
		existing,
	})
	if err != nil {
		return nil, err
	}

	status, err := scripts["queue/configLease"].Exec(
		redis_telemetry.WithScriptName(ctx, "configLease"),
		q.u.unshardedRc,
		[]string{key},
		args,
	).AsInt64()
	if err != nil {
		return nil, fmt.Errorf("error claiming config lease: %w", err)
	}
	switch status {
	case 0:
		return &newLeaseID, nil
	case 1:
		return nil, ErrConfigAlreadyLeased
	default:
		return nil, fmt.Errorf("unknown response claiming config lease: %d", status)
	}
}

func (q *queue) getShards(ctx context.Context) (map[string]*QueueShard, error) {
	ctx = redis_telemetry.WithScope(redis_telemetry.WithOpName(ctx, "getShards"), redis_telemetry.ScopeQueue)

	m, err := q.u.unshardedRc.Do(ctx, q.u.unshardedRc.B().Hgetall().Key(q.u.kg.Shards()).Build()).AsMap()
	if rueidis.IsRedisNil(err) {
		return nil, nil
	}
	if err != nil {
		return nil, fmt.Errorf("error fetching shards: %w", err)
	}
	shards := map[string]*QueueShard{}
	for k, v := range m {
		shard := &QueueShard{}
		if err := v.DecodeJSON(shard); err != nil {
			return nil, fmt.Errorf("error decoding shards: %w", err)
		}
		shards[k] = shard
	}
	return shards, nil
}

// leaseShard leases a shard for the given duration.  Shards can have more than one lease at a time;
// you must provide an index to claim a lease. THe index This prevents multiple workers
// from claiming the same lease index;  if workers A and B see a shard with 0 leases and both attempt
// to claim lease "0", only one will succeed.
func (q *queue) leaseShard(ctx context.Context, shard *QueueShard, duration time.Duration, n int) (*ulid.ULID, error) {
	ctx = redis_telemetry.WithScope(redis_telemetry.WithOpName(ctx, "leaseShard"), redis_telemetry.ScopeQueue)

	now := q.clock.Now()
	leaseID, err := ulid.New(uint64(now.Add(duration).UnixMilli()), rand.Reader)
	if err != nil {
		return nil, err
	}

	keys := []string{q.u.kg.Shards()}
	args, err := StrSlice([]any{
		now.UnixMilli(),
		shard.Name,
		leaseID,
		n,
	})
	if err != nil {
		return nil, err
	}

	status, err := scripts["queue/shardLease"].Exec(
		redis_telemetry.WithScriptName(ctx, "shardLease"),
		q.u.unshardedRc,
		keys,
		args,
	).AsInt64()
	if err != nil {
		return nil, fmt.Errorf("error leasing item: %w", err)
	}
	switch status {
	case int64(-1):
		return nil, errShardNotFound
	case int64(-2):
		return nil, errShardIndexLeased
	case int64(-3):
		return nil, errShardIndexInvalid
	case int64(0):
		return &leaseID, nil
	default:
		return nil, fmt.Errorf("unknown lease return value: %T(%v)", status, status)
	}
}

func (q *queue) renewShardLease(ctx context.Context, shard *QueueShard, duration time.Duration, leaseID ulid.ULID) (*ulid.ULID, error) {
	ctx = redis_telemetry.WithScope(redis_telemetry.WithOpName(ctx, "RunJobs"), redis_telemetry.ScopeQueue)

	now := q.clock.Now()
	newLeaseID, err := ulid.New(uint64(now.Add(duration).UnixMilli()), rand.Reader)
	if err != nil {
		return nil, err
	}

	keys := []string{q.u.kg.Shards()}
	args, err := StrSlice([]any{
		now.UnixMilli(),
		shard.Name,
		leaseID,
		newLeaseID,
	})
	if err != nil {
		return nil, err
	}

	status, err := scripts["queue/renewShardLease"].Exec(
		redis_telemetry.WithScriptName(ctx, "renewShardLease"),
		q.u.unshardedRc,
		keys,
		args,
	).AsInt64()
	if err != nil {
		return nil, fmt.Errorf("error leasing item: %w", err)
	}
	switch status {
	case int64(-1):
		return nil, fmt.Errorf("shard not found")
	case int64(-2):
		return nil, fmt.Errorf("lease not found")
	case int64(0):
		return &newLeaseID, nil
	default:
		return nil, fmt.Errorf("unknown lease renew return value: %T(%v)", status, status)
	}
}

//nolint:all
func (q *queue) getShardLeases() []leasedShard {
	q.shardLeaseLock.Lock()
	existingLeases := make([]leasedShard, len(q.shardLeases))
	for n, i := range q.shardLeases {
		existingLeases[n] = i
	}
	q.shardLeaseLock.Unlock()
	return existingLeases
}

// peekEWMA returns the calculated EWMA value from the list
func (q *queue) peekEWMA(ctx context.Context, fnID uuid.UUID) (int64, error) {
	ctx = redis_telemetry.WithScope(redis_telemetry.WithOpName(ctx, "peekEWMA"), redis_telemetry.ScopeQueue)

	// retrieves the list from redis
	cmd := q.u.Client().B().Lrange().Key(q.u.KeyGenerator().ConcurrencyFnEWMA(fnID)).Start(0).Stop(-1).Build()
	strlist, err := q.u.Client().Do(ctx, cmd).AsStrSlice()
	if err != nil {
		return 0, fmt.Errorf("error reading function concurrency EWMA values: %w", err)
	}

	// return early
	if len(strlist) == 0 {
		return 0, nil
	}

	hasNonZero := false
	vals := make([]float64, len(strlist))
	for i, s := range strlist {
		v, _ := strconv.ParseFloat(s, 64)
		vals[i] = v
		if v > 0 {
			hasNonZero = true
		}
	}

	if !hasNonZero {
		// short-circuit.
		return 0, nil
	}

	// create a simple EWMA, add all the numbers in it and get the final value
	// NOTE: we don't need variable since we don't want to maintain this in memory
	mavg := ewma.NewMovingAverage()
	for _, v := range vals {
		mavg.Add(v)
	}

	// round up to the nearest integer
	return int64(math.Round(mavg.Value())), nil
}

// setPeekEWMA add the new value to the existing list.
// if the length of the list exceeds the predetermined size, pop out the first item
func (q *queue) setPeekEWMA(ctx context.Context, fnID *uuid.UUID, val int64) error {
	if fnID == nil {
		return nil
	}

	ctx = redis_telemetry.WithScope(redis_telemetry.WithOpName(ctx, "setPeekEWMA"), redis_telemetry.ScopeQueue)

	listSize := q.peekEWMALen
	if listSize == 0 {
		listSize = QueuePeekEWMALen
	}

	keys := []string{
		q.u.kg.ConcurrencyFnEWMA(*fnID),
	}
	args, err := StrSlice([]any{
		val,
		listSize,
	})
	if err != nil {
		return err
	}

	_, err = scripts["queue/setPeekEWMA"].Exec(
		redis_telemetry.WithScriptName(ctx, "setPeekEWMA"),
		q.u.Client(),
		keys,
		args,
	).AsInt64()
	if err != nil {
		return fmt.Errorf("error updating function concurrency EWMA: %w", err)
	}

	return nil
}

//nolint:all
func (q *queue) readFnMetadata(ctx context.Context, fnID uuid.UUID) (*FnMetadata, error) {
	cmd := q.u.unshardedRc.B().Get().Key(q.u.kg.FnMetadata(fnID)).Build()
	retv := FnMetadata{}
	err := q.u.unshardedRc.Do(ctx, cmd).DecodeJSON(&retv)
	if err != nil {
		return nil, fmt.Errorf("error reading function metadata: %w", err)
	}
	return &retv, nil
}

func HashID(_ context.Context, id string) string {
	ui := xxhash.Sum64String(id)
	return strconv.FormatUint(ui, 36)
}

// frandRNG is a fast crypto-secure prng which uses a mutex to guard
// parallel reads.  It also implements the x/exp/rand.Source interface
// by adding a Seed() method which does nothing.
type frandRNG struct {
	*frand.RNG
	lock *sync.Mutex
}

func (f *frandRNG) Read(b []byte) (int, error) {
	f.lock.Lock()
	defer f.lock.Unlock()
	return f.RNG.Read(b)
}

func (f *frandRNG) Uint64() uint64 {
	return f.Uint64n(math.MaxUint64)
}

func (f *frandRNG) Uint64n(n uint64) uint64 {
	// sampled.Take calls Uint64n, which must be guarded by a lock in order
	// to be thread-safe.
	f.lock.Lock()
	defer f.lock.Unlock()
	return f.RNG.Uint64n(n)
}

func (f *frandRNG) Float64() float64 {
	// sampled.Take also calls Float64, which must be guarded by a lock in order
	// to be thread-safe.
	f.lock.Lock()
	defer f.lock.Unlock()
	return f.RNG.Float64()
}

func (f *frandRNG) Seed(seed uint64) {
	// Do nothing.
}

func newLeaseDenyList() *leaseDenies {
	return &leaseDenies{
		lock:        &sync.RWMutex{},
		concurrency: map[string]struct{}{},
		throttle:    map[string]struct{}{},
	}
}

// leaseDenies stores a mapping of keys that must not be leased.
//
// When iterating over a list of peeked queue items, each queue item may have the same
// or different concurrency keys.  As soon as one of these concurrency keys reaches its
// limit, any next queue items with the same keys must _never_ be considered for leasing.
//
// This has two benefits:  we prevent wasted work, and we prevent out of order work.
type leaseDenies struct {
	lock *sync.RWMutex

	concurrency map[string]struct{}
	throttle    map[string]struct{}
}

func (l *leaseDenies) addThrottled(err error) {
	var key keyError
	if !errors.As(err, &key) {
		return
	}
	l.lock.Lock()
	l.throttle[key.key] = struct{}{}
	l.lock.Unlock()
}

func (l *leaseDenies) addConcurrency(err error) {
	var key keyError
	if !errors.As(err, &key) {
		return
	}
	l.lock.Lock()
	l.concurrency[key.key] = struct{}{}
	l.lock.Unlock()
}

func (l *leaseDenies) denyConcurrency(key string) bool {
	l.lock.RLock()
	_, ok := l.concurrency[key]
	l.lock.RUnlock()
	return ok
}

func (l *leaseDenies) denyThrottle(key string) bool {
	l.lock.RLock()
	_, ok := l.throttle[key]
	l.lock.RUnlock()
	return ok
}

func isPartitionUUID(p string) bool {
	// NOTE: We use 36 as a fast heuristic here and assume that the partition
	// is a UUID.  This is not a proper UUID check, but still works.
	return len(p) == 36
}<|MERGE_RESOLUTION|>--- conflicted
+++ resolved
@@ -362,15 +362,15 @@
 		pf: func(_ context.Context, _ QueuePartition) uint {
 			return PriorityDefault
 		},
-<<<<<<< HEAD
-		numWorkers:         defaultNumWorkers,
-		wg:                 &sync.WaitGroup{},
-		seqLeaseLock:       &sync.RWMutex{},
-		scavengerLeaseLock: &sync.RWMutex{},
-		pollTick:           defaultPollTick,
-		idempotencyTTL:     defaultIdempotencyTTL,
-		queueKindMapping:   make(map[string]string),
-		logger:             logger.From(context.Background()),
+		numWorkers:               defaultNumWorkers,
+		wg:                       &sync.WaitGroup{},
+		seqLeaseLock:             &sync.RWMutex{},
+		scavengerLeaseLock:       &sync.RWMutex{},
+		instrumentationLeaseLock: &sync.RWMutex{},
+		pollTick:                 defaultPollTick,
+		idempotencyTTL:           defaultIdempotencyTTL,
+		queueKindMapping:         make(map[string]string),
+		logger:                   logger.From(context.Background()),
 		concurrencyLimitGetter: func(ctx context.Context, p QueuePartition) (account, fn, custom int) {
 			def := defaultConcurrency
 			if p.ConcurrencyLimit > 0 {
@@ -393,19 +393,6 @@
 		customConcurrencyGen: func(ctx context.Context, item QueueItem) []state.CustomConcurrency {
 			// Use whatever's in the queue item by default
 			return item.Data.GetConcurrencyKeys()
-=======
-		numWorkers:               defaultNumWorkers,
-		wg:                       &sync.WaitGroup{},
-		seqLeaseLock:             &sync.RWMutex{},
-		scavengerLeaseLock:       &sync.RWMutex{},
-		instrumentationLeaseLock: &sync.RWMutex{},
-		pollTick:                 defaultPollTick,
-		idempotencyTTL:           defaultIdempotencyTTL,
-		queueKindMapping:         make(map[string]string),
-		logger:                   logger.From(context.Background()),
-		partitionConcurrencyGen: func(ctx context.Context, p QueuePartition) (string, int) {
-			return p.Queue(), 10_000
->>>>>>> 3c144697
 		},
 		itemIndexer:    QueueItemIndexerFunc,
 		backoffFunc:    backoff.DefaultBackoff,
@@ -2220,7 +2207,13 @@
 			go func(ctx context.Context, pkey string) {
 				defer wg.Done()
 
-				cntCmd := r.B().Zcount().Key(q.u.kg.QueueIndex(pkey)).Min("-inf").Max("+inf").Build()
+				// If this is a UUID, assume that this is an old partition queue
+				queueKey := pkey
+				if isPartitionUUID(pkey) {
+					queueKey = q.u.kg.PartitionQueueSet(enums.PartitionTypeDefault, pkey, "")
+				}
+
+				cntCmd := r.B().Zcount().Key(queueKey).Min("-inf").Max("+inf").Build()
 				count, err := q.u.unshardedRc.Do(ctx, cntCmd).AsInt64()
 				if err != nil {
 					q.logger.Warn().Err(err).Str("pkey", pkey).Str("context", "instrumentation").Msg("error checking partition count")
