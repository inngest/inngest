--- conflicted
+++ resolved
@@ -1443,13 +1443,9 @@
 	// queue does not need to handle account-related details outside the account scope.
 	var acctLimit int
 	accountConcurrencyKey := q.u.kg.Concurrency("account", item.Data.Identifier.AccountID.String())
-<<<<<<< HEAD
-	if len(parts) == 1 && parts[0].IsSystem() {
+	if len(parts) > 0 && parts[0].IsSystem() {
 		// Always apply system partition-specific concurrency limits
 		// "account" prefix is used for backwards-compatibility
-=======
-	if len(parts) > 0 && parts[0].IsSystem() {
->>>>>>> 19bd1377
 		accountConcurrencyKey = q.u.kg.Concurrency("account", parts[0].Queue())
 		acctLimit = parts[0].ConcurrencyLimit
 	} else {
