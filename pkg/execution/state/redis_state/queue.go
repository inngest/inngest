package redis_state

import (
	"context"
	"crypto/rand"
	"encoding/json"
	"errors"
	"fmt"
	"math"
	"strconv"
	"strings"
	"sync"
	"time"
	"unsafe"

	"golang.org/x/sync/semaphore"

	"github.com/VividCortex/ewma"
	"github.com/cespare/xxhash/v2"
	"github.com/google/uuid"
	"github.com/hashicorp/go-multierror"
	"github.com/inngest/inngest/pkg/backoff"
	"github.com/inngest/inngest/pkg/consts"
	"github.com/inngest/inngest/pkg/enums"
	osqueue "github.com/inngest/inngest/pkg/execution/queue"
	"github.com/inngest/inngest/pkg/execution/state"
	"github.com/inngest/inngest/pkg/logger"
	"github.com/inngest/inngest/pkg/telemetry"
	"github.com/inngest/inngest/pkg/util"
	"github.com/oklog/ulid/v2"
	"github.com/redis/rueidis"
	"github.com/rs/zerolog"
	"gonum.org/v1/gonum/stat/sampleuv"
	"lukechampine.com/frand"
)

var (
	PartitionSelectionMax int64 = 100
	PartitionPeekMax      int64 = PartitionSelectionMax * 3
)

const (
	pkgName = "redis_state.state.execution.inngest"

	// PartitionLeaseDuration dictates how long a worker holds the lease for
	// a partition.  This gives the worker a right to scan all queue items
	// for that partition to schedule the execution of jobs.
	//
	// Right now, this must be short enough to reduce contention but long enough
	// to account for the latency of peeking QueuePeekMax jobs from Redis.
	PartitionLeaseDuration = 4 * time.Second
	// PartitionRequeueExtension is the length of time that we extend a partition's
	// vesting time when requeueing by default.
	PartitionRequeueExtension = 30 * time.Second

	// PartitionConcurrencyLimitRequeueExtension is the length of time that a partition
	// is requeued if there is no global or partition(function) capacity because of
	// concurrency limits.
	//
	// This is short, as there are still functions that are due to run (ie vesting < now),
	// but long enough to reduce thrash.
	//
	// This means that jobs not started because of concurrency limits incur up to this amount
	// of additional latency.
	PartitionConcurrencyLimitRequeueExtension = 2 * time.Second
	PartitionLookahead                        = time.Second

	// default values
	QueuePeekMin            int64 = 300
	QueuePeekMax            int64 = 5000
	QueuePeekCurrMultiplier int64 = 4 // threshold 25%
	QueuePeekEWMALen        int   = 10
	QueueLeaseDuration            = 20 * time.Second
	ConfigLeaseDuration           = 10 * time.Second
	ConfigLeaseMax                = 20 * time.Second

	PriorityMax     uint = 0
	PriorityDefault uint = 5
	PriorityMin     uint = 9

	// FunctionStartScoreBufferTime is the grace period used to compare function start
	// times to edge enqueue times.
	FunctionStartScoreBufferTime = 10 * time.Second

	defaultNumWorkers     = 100
	defaultPollTick       = 10 * time.Millisecond
	defaultIdempotencyTTL = 12 * time.Hour
	defaultConcurrency    = 1000 // TODO: add function to override.

	NoConcurrencyLimit = -1
)

var (
	ErrQueueItemExists               = fmt.Errorf("queue item already exists")
	ErrQueueItemNotFound             = fmt.Errorf("queue item not found")
	ErrQueueItemAlreadyLeased        = fmt.Errorf("queue item already leased")
	ErrQueueItemLeaseMismatch        = fmt.Errorf("item lease does not match")
	ErrQueueItemNotLeased            = fmt.Errorf("queue item is not leased")
	ErrQueuePeekMaxExceedsLimits     = fmt.Errorf("peek exceeded the maximum limit of %d", QueuePeekMax)
	ErrPriorityTooLow                = fmt.Errorf("priority is too low")
	ErrPriorityTooHigh               = fmt.Errorf("priority is too high")
	ErrWeightedSampleRead            = fmt.Errorf("error reading from weighted sample")
	ErrPartitionNotFound             = fmt.Errorf("partition not found")
	ErrPartitionAlreadyLeased        = fmt.Errorf("partition already leased")
	ErrPartitionPeekMaxExceedsLimits = fmt.Errorf("peek exceeded the maximum limit of %d", PartitionPeekMax)
	ErrPartitionGarbageCollected     = fmt.Errorf("partition garbage collected")
	ErrPartitionPaused               = fmt.Errorf("partition is paused")
	ErrConfigAlreadyLeased           = fmt.Errorf("config scanner already leased")
	ErrConfigLeaseExceedsLimits      = fmt.Errorf("config lease duration exceeds the maximum of %d seconds", int(ConfigLeaseMax.Seconds()))
	ErrPartitionConcurrencyLimit     = fmt.Errorf("At partition concurrency limit")
	ErrAccountConcurrencyLimit       = fmt.Errorf("At account concurrency limit")

	// ErrConcurrencyLimitCustomKeyN represents a concurrency limit being hit for *some*, but *not all*
	// jobs in a queue, via custom concurrency keys which are evaluated to a specific string.

	ErrConcurrencyLimitCustomKey0 = fmt.Errorf("At concurrency limit 0")
	ErrConcurrencyLimitCustomKey1 = fmt.Errorf("At concurrency limit 1")

	// internal shard errors
	errShardNotFound     = fmt.Errorf("shard not found")
	errShardIndexLeased  = fmt.Errorf("shard index is already leased")
	errShardIndexInvalid = fmt.Errorf("shard lease index is too high (a lease just expired)")
)

var (
	rnd *frandRNG

	// now is a reference to time.Now and exists for overriding within
	// specific tests, allowing us to eg. test rate limiting with ease.
	getNow = time.Now
)

func init() {
	// For weighted shuffles generate a new rand.
	rnd = &frandRNG{RNG: frand.New(), lock: &sync.Mutex{}}
}

type QueueManager interface {
	osqueue.JobQueueReader
	osqueue.Queue

	Dequeue(ctx context.Context, p QueuePartition, i QueueItem) error
	Requeue(ctx context.Context, p QueuePartition, i QueueItem, at time.Time) error
	RequeueByJobID(ctx context.Context, partitionName string, jobID string, at time.Time) error
}

// PriorityFinder returns the priority for a given queue partition.
type PriorityFinder func(ctx context.Context, part QueuePartition) uint

// ShardFinder returns the given shard for a workspace ID, or nil if we should
// not shard for the workspace.  We use a workspace ID because each individual
// job AND partition/function lease requires this to be called.
//
// NOTE: This is called frequently:  for every enqueue, lease, partition lease, and so on.
// Expect this to be called tens of thousands of times per second.
type ShardFinder func(ctx context.Context, queueName string, workspaceID *uuid.UUID) *QueueShard

type QueueOpt func(q *queue)

func WithName(name string) func(q *queue) {
	return func(q *queue) {
		q.name = name
	}
}

func WithQueueLifecycles(l ...QueueLifecycleListener) QueueOpt {
	return func(q *queue) {
		q.lifecycles = l
	}
}

func WithPriorityFinder(pf PriorityFinder) QueueOpt {
	return func(q *queue) {
		q.pf = pf
	}
}

func WithShardFinder(sf ShardFinder) QueueOpt {
	return func(q *queue) {
		q.sf = sf
	}
}

func WithIdempotencyTTL(t time.Duration) QueueOpt {
	return func(q *queue) {
		q.idempotencyTTL = t
	}
}

// WithIdempotencyTTLFunc returns custom idempotecy durations given a QueueItem.
// This allows customization of the idempotency TTL based off of specific jobs.
func WithIdempotencyTTLFunc(f func(context.Context, QueueItem) time.Duration) QueueOpt {
	return func(q *queue) {
		q.idempotencyTTLFunc = f
	}
}

func WithNumWorkers(n int32) QueueOpt {
	return func(q *queue) {
		q.numWorkers = n
	}
}

func WithPeekSizeRange(min int64, max int64) QueueOpt {
	return func(q *queue) {
		q.peekMin = min
		q.peekMax = max
	}
}

func WithPeekConcurrencyMultiplier(m int64) QueueOpt {
	return func(q *queue) {
		q.peekCurrMultiplier = m
	}
}

func WithPeekEWMALength(l int) QueueOpt {
	return func(q *queue) {
		q.peekEWMALen = l
	}
}

// WithPollTick specifies the interval at which the queue will poll the backing store
// for available partitions.
func WithPollTick(t time.Duration) QueueOpt {
	return func(q *queue) {
		q.pollTick = t
	}
}

func WithQueueItemIndexer(i QueueItemIndexer) QueueOpt {
	return func(q *queue) {
		q.itemIndexer = i
	}
}

// WithAsyncInstrumentation registers all the async instrumentation that needs to happen on
// each instrumentation cycle
// These are mostly gauges for point in time metrics
func WithAsyncInstrumentation() QueueOpt {
	ctx := context.Background()

	return func(q *queue) {
		telemetry.GaugeWorkerQueueCapacity(ctx, telemetry.GaugeOpt{
			PkgName:  pkgName,
			Callback: func(ctx context.Context) (int64, error) { return int64(q.numWorkers), nil },
		})

		telemetry.GaugeGlobalQueuePartitionCount(ctx, telemetry.GaugeOpt{
			PkgName: pkgName,
			Callback: func(ctx context.Context) (int64, error) {
				dur := time.Hour * 24 * 365
				return q.partitionSize(ctx, q.u.kg.GlobalPartitionIndex(), getNow().Add(dur))
			},
		})

		telemetry.GaugeGlobalQueuePartitionAvailable(ctx, telemetry.GaugeOpt{
			PkgName: pkgName,
			Callback: func(ctx context.Context) (int64, error) {
				return q.partitionSize(ctx, q.u.kg.GlobalPartitionIndex(), getNow().Add(PartitionLookahead))
			},
		})

		// Shard instrumentations
		shards, err := q.getShards(ctx)
		if err != nil {
			q.logger.Error().Err(err).Msg("error retrieving shards")
		}

		telemetry.GaugeQueueShardCount(ctx, int64(len(shards)), telemetry.GaugeOpt{PkgName: pkgName})
		for _, shard := range shards {
			tags := map[string]any{"shard_name": shard.Name}

			telemetry.GaugeQueueShardGuaranteedCapacityCount(ctx, telemetry.GaugeOpt{
				PkgName:  pkgName,
				Tags:     tags,
				Callback: func(ctx context.Context) (int64, error) { return int64(shard.GuaranteedCapacity), nil },
			})
			telemetry.GaugeQueueShardLeaseCount(ctx, telemetry.GaugeOpt{
				PkgName:  pkgName,
				Tags:     tags,
				Callback: func(ctx context.Context) (int64, error) { return int64(len(shard.Leases)), nil },
			})
			telemetry.GaugeQueueShardPartitionAvailableCount(ctx, telemetry.GaugeOpt{
				PkgName: pkgName,
				Tags:    tags,
				Callback: func(ctx context.Context) (int64, error) {
					return q.partitionSize(ctx, q.u.kg.ShardPartitionIndex(shard.Name), getNow().Add(PartitionLookahead))
				},
			})
		}
	}
}

// WithDenyQueueNames specifies that the worker cannot select jobs from queue partitions
// within the given list of names.  This means that the worker will never work on jobs
// in the specified queues.
//
// NOTE: If this is set and this worker claims the sequential lease, there is no guarantee
// on latency or fairness in the denied queue partitions.
func WithDenyQueueNames(queues ...string) func(q *queue) {
	return func(q *queue) {
		q.denyQueues = queues
		q.denyQueueMap = make(map[string]*struct{})
		q.denyQueuePrefixes = make(map[string]*struct{})
		for _, i := range queues {
			q.denyQueueMap[i] = &struct{}{}
			// If WithDenyQueueNames includes "user:*", trim the asterisc and use
			// this as a prefix match.
			if strings.HasSuffix(i, "*") {
				q.denyQueuePrefixes[strings.TrimSuffix(i, "*")] = &struct{}{}
			}
		}
	}
}

// WithAllowQueueNames specifies that the worker can only select jobs from queue partitions
// within the given list of names.  This means that the worker will never work on jobs in
// other queues.
func WithAllowQueueNames(queues ...string) func(q *queue) {
	return func(q *queue) {
		q.allowQueues = queues
		q.allowQueueMap = make(map[string]*struct{})
		q.allowQueuePrefixes = make(map[string]*struct{})
		for _, i := range queues {
			q.allowQueueMap[i] = &struct{}{}
			// If WithAllowQueueNames includes "user:*", trim the asterisc and use
			// this as a prefix match.
			if strings.HasSuffix(i, "*") {
				q.allowQueuePrefixes[strings.TrimSuffix(i, "*")] = &struct{}{}
			}
		}
	}
}

// WithKindToQueueMapping maps queue.Item.Kind strings to queue names.  For example,
// when pushing a queue.Item with a kind of PayloadEdge, this job can be mapped to
// a specific queue name here.
//
// The mapping must be provided in terms of item kind to queue name.  If the item
// kind doesn't exist in the mapping the job's queue name will be left nil.  This
// means that the item will be placed in the workflow ID's queue.
func WithKindToQueueMapping(mapping map[string]string) func(q *queue) {
	// XXX: Refactor osqueue.Item and this package to resolve these interfaces
	// and clean up this function.
	return func(q *queue) {
		q.queueKindMapping = mapping
	}
}

func WithLogger(l *zerolog.Logger) func(q *queue) {
	return func(q *queue) {
		q.logger = l
	}
}

// WithCustomConcurrencyKeyGenerator assigns a function that returns concurrency keys
// for a given queue item, eg. a step in a function.
func WithCustomConcurrencyKeyGenerator(f QueueItemConcurrencyKeyGenerator) func(q *queue) {
	return func(q *queue) {
		q.customConcurrencyGen = f
	}
}

// WithConcurrencyLimitGetter assigns a function that returns concurrency limits
// for a given partition.
func WithConcurrencyLimitGetter(f ConcurrencyLimitGetter) func(q *queue) {
	return func(q *queue) {
		q.concurrencyLimitGetter = f
	}
}

func WithBackoffFunc(f backoff.BackoffFunc) func(q *queue) {
	return func(q *queue) {
		q.backoffFunc = f
	}
}

// QueueItemConcurrencyKeyGenerator returns concurrenc keys given a queue item to limits.
//
// Each queue item can have its own concurrency keys.  For example, you can define
// concurrency limits for steps within a function.  This ensures that there will never be
// more than N concurrent items running at once.
type QueueItemConcurrencyKeyGenerator func(ctx context.Context, i QueueItem) []state.CustomConcurrency

// ConcurrencyLimitGetter returns the fn, account, and custom limits for a given partition.
type ConcurrencyLimitGetter func(ctx context.Context, p QueuePartition) (fn, acct, custom int)

func NewQueue(u *QueueClient, opts ...QueueOpt) *queue {
	q := &queue{
<<<<<<< HEAD
		r: r,
		pf: func(_ context.Context, _ QueuePartition) uint {
=======
		u: u,
		pf: func(ctx context.Context, item QueueItem) uint {
>>>>>>> 8fabebb8
			return PriorityDefault
		},
		numWorkers:         defaultNumWorkers,
		wg:                 &sync.WaitGroup{},
		seqLeaseLock:       &sync.RWMutex{},
		scavengerLeaseLock: &sync.RWMutex{},
		pollTick:           defaultPollTick,
		idempotencyTTL:     defaultIdempotencyTTL,
		queueKindMapping:   make(map[string]string),
		logger:             logger.From(context.Background()),
		concurrencyLimitGetter: func(ctx context.Context, p QueuePartition) (fn, account, custom int) {
			def := defaultConcurrency
			if p.ConcurrencyLimit >= 0 {
				def = p.ConcurrencyLimit
			}
			// Use the defaults.
			fn, account, custom = def, def, def

			if p.FunctionID == nil {
				// There's no fn ID, so return -1 indicating that there are no account
				// concurrency limits for this partition.
				fn = NoConcurrencyLimit
			}
			if p.AccountID == nil {
				// There's no account ID, so return -1 indicating that there are no account
				// concurrency limits for this partition.
				account = NoConcurrencyLimit
			}
			if p.ConcurrencyKey == "" {
				custom = NoConcurrencyLimit
			}
			return fn, account, -1
		},
		customConcurrencyGen: func(ctx context.Context, item QueueItem) []state.CustomConcurrency {
			// Use whatever's in the queue item by default
			return item.Data.GetConcurrencyKeys()
		},
		itemIndexer:    QueueItemIndexerFunc,
		backoffFunc:    backoff.DefaultBackoff,
		shardLeases:    []leasedShard{},
		shardLeaseLock: &sync.Mutex{},
	}

	for _, opt := range opts {
		opt(q)
	}

	q.sem = &trackingSemaphore{Weighted: semaphore.NewWeighted(int64(q.numWorkers))}
	q.workers = make(chan processItem, q.numWorkers)

	return q
}

type queue struct {
	// name is the identifiable name for this worker, for logging.
	name string

	// redis stores the redis connection to use.
	u  *QueueClient
	pf PriorityFinder
	sf ShardFinder

	lifecycles []QueueLifecycleListener

	concurrencyLimitGetter ConcurrencyLimitGetter
	customConcurrencyGen   QueueItemConcurrencyKeyGenerator

	// idempotencyTTL is the default or static idempotency duration apply to jobs,
	// if idempotencyTTLFunc is not defined.
	idempotencyTTL time.Duration
	// idempotencyTTLFunc returns an time.Duration representing how long job IDs
	// remain idempotent.
	idempotencyTTLFunc func(context.Context, QueueItem) time.Duration
	// pollTick is the interval between each scan for jobs.
	pollTick time.Duration
	// quit is a channel that any method can send on to trigger termination
	// of the Run loop.  This typically accepts an error, but a nil error
	// will still quit the runner.
	quit chan error
	// wg stores a waitgroup for all in-progress jobs
	wg *sync.WaitGroup
	// numWorkers stores the number of workers available to concurrently process jobs.
	numWorkers int32
	// peek min & max sets the range for partitions to peek for items
	peekMin int64
	peekMax int64
	// peekCurrMultiplier is a multiplier used for calculating the dynamic peek size
	// based on the EWMA values
	peekCurrMultiplier int64
	// peekEWMALen is the size of the list to hold the most recent values
	peekEWMALen int
	// workers is a buffered channel which allows scanners to send queue items
	// to workers to be processed
	workers chan processItem
	// sem stores a semaphore controlling the number of jobs currently
	// being processed.  This lets us check whether there's capacity in the queue
	// prior to leasing items.
	sem *trackingSemaphore
	// queueKindMapping stores a map of job kind => queue names
	queueKindMapping map[string]string
	logger           *zerolog.Logger

	// itemIndexer returns indexes for a given queue item.
	itemIndexer QueueItemIndexer

	// denyQueues provides a denylist ensuring that the queue will never claim
	// this partition, meaning that no jobs from this queue will run on this worker.
	denyQueues        []string
	denyQueueMap      map[string]*struct{}
	denyQueuePrefixes map[string]*struct{}

	// allowQueues provides an allowlist, ensuring that the queue only peeks the specified
	// partitions.  jobs from other partitions will never be scanned or processed.
	allowQueues   []string
	allowQueueMap map[string]*struct{}
	// allowQueuePrefixes are memoized prefixes that can be allowed.
	allowQueuePrefixes map[string]*struct{}

	// seqLeaseID stores the lease ID if this queue is the sequential processor.
	// all runners attempt to claim this lease automatically.
	seqLeaseID *ulid.ULID
	// seqLeaseLock ensures that there are no data races writing to
	// or reading from seqLeaseID in parallel.
	seqLeaseLock *sync.RWMutex

	// scavengerLeaseID stores the lease ID if this queue is the scavenger processor.
	// all runners attempt to claim this lease automatically.
	scavengerLeaseID *ulid.ULID
	// scavengerLeaseLock ensures that there are no data races writing to
	// or reading from scavengerLeaseID in parallel.
	scavengerLeaseLock *sync.RWMutex

	// shardLeases represents shards that are leased by the current queue worker.
	shardLeases    []leasedShard
	shardLeaseLock *sync.Mutex

	// backoffFunc is the backoff function to use when retrying operations.
	backoffFunc backoff.BackoffFunc
}

// processItem references the queue partition and queue item to be processed by a worker.
// both items need to be passed to a worker as both items are needed to generate concurrency
// keys to extend leases and dequeue.
type processItem struct {
	P QueuePartition
	I QueueItem
	S *QueueShard
}

// QueueShard represents a sub-partition for a group of functions.  Shards maintain their
// own partition queues for the functions within the shard.  Note that functions also
// exist within the global partition queue.
type QueueShard struct {
	// Shard name, eg. the company name for isolated execution
	Name string `json:"n"`
	// Priority represents the priority for this shard.
	Priority uint `json:"p"`
	// GuaranteedCapacity represents the minimum number of workers that must
	// always scan this shard.  If zero, there is no guaranteed capacity for
	// the shard.
	GuaranteedCapacity uint `json:"gc"`
	// Leases stores the lease IDs from the workers which are currently leasing the
	// shard.  The workers currently leasing the shard are almost guaranteed to use
	// the shard's partition queue as their source of work.
	Leases []ulid.ULID `json:"leases"`
}

// leasedShard represents a shard leased by a queue.
type leasedShard struct {
	Shard QueueShard
	Lease ulid.ULID
}

// Partition returns the partition name for use when managing the pointer queue to
// individual queues within the shard
func (q QueueShard) Partition() string {
	return q.Name
}

// FnMetadata is stored within the queue for retrieving
type FnMetadata struct {
	// NOTE: This is not encoded via JSON as we should always have the function
	// ID prior to doing a lookup, or should be able to retrieve the function ID
	// via the key.
	FnID uuid.UUID `json:"fnID"`

	// Paused represents whether the fn is paused.  This allows us to prevent leases
	// to a given partition if the partition belongs to a fn.
	Paused bool `json:"off"`
}

// QueuePartition represents an individual queue for a workflow.  It stores the
// time of the earliest job within the workflow.
type QueuePartition struct {
	// ID represents the key used within the global Partition hash and global pointer set
	// which represents this QueuePartition.  This is the function ID for enums.PartitionTypeDefault,
	// or the entire key returned from the key generator for other types.
	ID string `json:"id,omitempty"`
	// PartitionType is the int-value of the enums.PartitionType for this
	// partition.  By default, partitions are function-scoped without any
	// custom keys.
	PartitionType int `json:"pt,omitempty"`
	// ConcurrencyScope is the int-value representation of the enums.ConcurrencyScope,
	// if this is a concurrency-scoped partition.
	ConcurrencyScope int `json:"cs,omitempty"`
	// FunctionID represents the function ID that this partition manages.
	// NOTE:  If this partition represents many fns (eg. acct or env), this may be nil
	FunctionID *uuid.UUID `json:"wid,omitempty"`
	// AccountID represents the account ID for the partition
	AccountID *uuid.UUID `json:"aID,omitempty"`
	// EnvID represents the environment ID for the partition, either from the
	// function ID or the environment scope itself.
	EnvID *uuid.UUID `json:"wsID,omitempty"`
	// LeaseID represents a lease on this partition.  If the LeaseID is not nil,
	// this partition can be claimed by a shared-nothing worker to work on the
	// queue items within this partition.
	//
	// A lease is shortly held (eg seconds).  It should last long enough for
	// workers to claim QueueItems only.
	LeaseID *ulid.ULID `json:"leaseID,omitempty"`
	// Last represents the time that this partition was last leased, as a millisecond
	// unix epoch.  In essence, we need this to track how frequently we're leasing and
	// attempting to run items in the partition's queue.
	// Without this, we cannot track sojourn latency.
	Last int64 `json:"last"`
	// ForcedAtMS records the time that the partition is forced to, in milliseconds, if
	// the partition has been forced into the future via concurrency issues. This means
	// that it was requeued due to concurrency issues and should not be brought forward
	// when a new step is enqueued, if now < ForcedAtMS.
	ForceAtMS int64 `json:"forceAtMS"`

	//
	// Concurrency
	//

	// ConcurrencyLimit represents the max concurrency for the queue partition.  This allows
	// us to optimize the queue by checking for the max when leasing partitions
	// directly.
	ConcurrencyLimit int `json:"l,omitempty"`
	// ConcurrencyKey represents the hashed custom key for the queue partition, if this is
	// for a custom key.
	ConcurrencyKey string `json:"ck,omitempty"`
	// LimitOwner represents the function ID that set the max concurrency limit for
	// this function.  This allows us to lower the max if the owner/enqueueing function
	// ID matches - otherwise, once set, the max can never lower.
	LimitOnwer *uuid.UUID `json:"lID,omitempty"`

	// TODO: Throttling;  embed max limit/period/etc?
}

// zsetKey represents the key used to store the zset for this partition's items
// for default partitions, this is different to the ID (for backwards compatibility, it's just
// the fn ID without prefixes)
func (q QueuePartition) zsetKey(kg QueueKeyGenerator) string {
	if q.PartitionType == 0 && q.FunctionID != nil {
		// return the top-level function queue.
		return kg.PartitionQueueSet(enums.PartitionTypeDefault, q.FunctionID.String(), "")
	}
	if q.ID == "" {
		// return a blank queue key.  This is used for nil queue partitions.
		return kg.PartitionQueueSet(enums.PartitionTypeDefault, "-", "")
	}
	return q.ID
}

// fnConcurrencyKey returns the concurrency key for a function scope limit, on the
// entire function (not custom keys)
func (q QueuePartition) fnConcurrencyKey(kg QueueKeyGenerator) string {
	if q.FunctionID == nil {
		return kg.Concurrency("p", "-")
	}
	return kg.Concurrency("p", q.FunctionID.String())
}

// acctConcurrencyKey returns the concurrency key for the account limit, on the
// entire account (not custom keys)
func (q QueuePartition) acctConcurrencyKey(kg QueueKeyGenerator) string {
	if q.AccountID == nil {
		return kg.Concurrency("account", "-")
	}
	return kg.Concurrency("account", q.AccountID.String())
}

func (q QueuePartition) Queue() string {
	// TODO: Check this
	return q.ID
}

func (q QueuePartition) MarshalBinary() ([]byte, error) {
	return json.Marshal(q)
}

// QueueItem represents an individually queued work scheduled for some time in the
// future.
type QueueItem struct {
	// ID represents a unique identifier for the queue item.  This can be any
	// unique string and will be hashed.  Using the same ID provides idempotency
	// guarantees within the queue's IdempotencyTTL.
	ID string `json:"id"`
	// EarliestPeekTime stores the earliest time that the job was peeked as a
	// millisecond epoch timestamp.
	//
	// This lets us easily track sojourn latency.
	EarliestPeekTime int64 `json:"pt,omitempty"`
	// AtMS represents the score for the queue item - usually, the current time
	// that this QueueItem needs to be executed at, as a millisecond epoch.
	//
	// Note that due to priority factors and function FIFO manipulation, if we're
	// scheduling a job to run at `Now()` AtMS may be a time in the past to bump
	// the item in the queue.
	//
	// This is necessary for rescoring partitions and checking latencies.
	AtMS int64 `json:"at"`

	// WallTimeMS represents the actual wall time in which the job should run, used to
	// check latencies.  This is NOT used for scoring or ordering and is for internal
	// accounting only.
	//
	// This is set when enqueueing or requeueing a job.
	WallTimeMS int64 `json:"wt"`

	// FunctionID is the workflow ID that this job belongs to.
	FunctionID uuid.UUID `json:"wfID"`
	// WorkspaceID is the workspace that this job belongs to.
	WorkspaceID uuid.UUID `json:"wsID"`
	// LeaseID is a ULID which embeds a timestamp denoting when the lease expires.
	LeaseID *ulid.ULID `json:"leaseID,omitempty"`
	// Data represents the enqueued data, eg. the edge to process or the pause
	// to resume.
	Data osqueue.Item `json:"data"`
	// QueueName allows placing this job into a specific queue name.  If the QueueName
	// is nil, the FunctionID will be used as the queue name.  This allows us to
	// automatically create partitioned queues for each function within Inngest.
	//
	// This should almost always be nil.
	QueueName *string `json:"queueID,omitempty"`
	// IdempotencyPerioud allows customizing the idempotency period for this queue
	// item.  For example, after a debounce queue has been consumed we want to remove
	// the idempotency key immediately;  the same debounce key should become available
	// for another debounced function run.
	IdempotencyPeriod *time.Duration `json:"ip,omitempty"`
}

func (q *QueueItem) SetID(ctx context.Context, str string) {
	q.ID = HashID(ctx, str)
}

// Score returns the score (time that the item should run) for the queue item.
//
// NOTE: In order to prioritize finishing older function runs with a busy function
// queue, we sometimes use the function run's "started at" time to enqueue edges which
// run steps.  This lets us push older function steps to the beginning of the queue,
// ensuring they run before other newer function runs.
//
// We can ONLY do this for the first attempt, and we can ONLY do this for edges that
// are not sleeps (eg. immediate runs)
func (q QueueItem) Score() int64 {
	// If this is not a start/simple edge/edge error, we can ignore this.
	if (q.Data.Kind != osqueue.KindStart &&
		q.Data.Kind != osqueue.KindEdge &&
		q.Data.Kind != osqueue.KindEdgeError) || q.Data.Attempt > 0 {
		return q.AtMS
	}

	// If this is > 2 seconds in the future, don't mess with the time.
	// This prevents any accidental fudging of future run times, even if the
	// kind is edge (which should never exist... but, better to be safe).
	if q.AtMS > getNow().Add(consts.FutureAtLimit).UnixMilli() {
		return q.AtMS
	}

	// Only fudge the numbers if the run is older than the buffer time.
	startAt := int64(q.Data.Identifier.RunID.Time())
	if q.AtMS-startAt > FunctionStartScoreBufferTime.Milliseconds() {
		// Remove the PriorityFactor from the time to push higher priority work
		// earlier.
		return startAt - q.Data.GetPriorityFactor()
	}

	return startAt - q.Data.GetPriorityFactor()
}

func (q QueueItem) MarshalBinary() ([]byte, error) {
	return json.Marshal(q)
}

// Queue returns the queue name for this queue item.  This is the
// workflow ID of the QueueItem unless the QueueName is specifically
// set.
func (q QueueItem) Queue() string {
	if q.QueueName == nil {
		return q.FunctionID.String()
	}
	return *q.QueueName
}

// IsLeased checks if the QueueItem is currently already leased or not
// based on the time passed in.
func (q QueueItem) IsLeased(time time.Time) bool {
	return q.LeaseID != nil && ulid.Time(q.LeaseID.Time()).After(time)
}

// ItemPartitions returns up 3 item partitions for a given queue item.
func (q *queue) ItemPartitions(ctx context.Context, i QueueItem) []QueuePartition {
	var (
		partitions []QueuePartition
		ckeys      = i.Data.GetConcurrencyKeys()
	)

	// Check if we have custom concurrency keys for the given function.  If so,
	// we're going to create new partitions for each of the custom keys.  This allows
	// us to create queues of queues for each concurrency key.
	//
	// See the 'key queues' spec for more information (internally).
	if q.customConcurrencyGen != nil {
		ckeys = q.customConcurrencyGen(ctx, i)
	}

	// Right now queue items *always* add into a partition for the overall function ID.
	// In the future this will change.
	if len(ckeys) == 0 {
		partitions = append(partitions, QueuePartition{
			ID:         i.FunctionID.String(),
			FunctionID: &i.FunctionID,
			AccountID:  &i.Data.Identifier.AccountID,
		})
	} else {
		for _, key := range ckeys {
			scope, id, checksum, _ := key.ParseKey()

			partition := QueuePartition{
				ID:               q.kg.PartitionQueueSet(enums.PartitionTypeConcurrencyKey, id.String(), checksum),
				PartitionType:    int(enums.PartitionTypeConcurrencyKey),
				ConcurrencyScope: int(scope),
				FunctionID:       &i.FunctionID,
				AccountID:        &i.Data.Identifier.AccountID,
			}

			switch scope {
			case enums.ConcurrencyScopeFn:
				partition.FunctionID = &i.FunctionID
			case enums.ConcurrencyScopeEnv:
				partition.EnvID = &i.WorkspaceID
			case enums.ConcurrencyScopeAccount:
				// AccountID comes from the concurrency key in this case
				partition.AccountID = &id
			}

			partitions = append(partitions, partition)
		}
	}

	// TODO: check for throttle keys

	for i := len(partitions) - 1; i < 3; i++ {
		// Pad to 3 partitions, and add empty partitions to the item.
		// We MUST ignore empty partitions when managing queues.
		partitions = append(partitions, QueuePartition{})
	}

	return partitions
}

func (q *queue) RunJobs(ctx context.Context, workspaceID, workflowID uuid.UUID, runID ulid.ULID, limit, offset int64) ([]osqueue.JobResponse, error) {
	if limit > 10 || limit <= 0 {
		limit = 10
	}

	cmd := q.u.unshardedRc.B().Zscan().Key(q.u.kg.RunIndex(runID)).Cursor(uint64(offset)).Count(limit).Build()
	jobIDs, err := q.u.unshardedRc.Do(ctx, cmd).AsScanEntry()
	if err != nil {
		return nil, fmt.Errorf("error reading index: %w", err)
	}

	if len(jobIDs.Elements) == 0 {
		return []osqueue.JobResponse{}, nil
	}

	// Get all job items.
	jsonItems, err := q.u.unshardedRc.Do(ctx, q.u.unshardedRc.B().Hmget().Key(q.u.kg.QueueItem()).Field(jobIDs.Elements...).Build()).AsStrSlice()
	if err != nil {
		return nil, fmt.Errorf("error reading jobs: %w", err)
	}

	resp := []osqueue.JobResponse{}
	for _, str := range jsonItems {
		if len(str) == 0 {
			continue
		}
		qi := &QueueItem{}

		if err := json.Unmarshal([]byte(str), qi); err != nil {
			return nil, fmt.Errorf("error unmarshalling queue item: %w", err)
		}
		if qi.Data.Identifier.WorkspaceID != workspaceID {
			continue
		}
<<<<<<< HEAD
		cmd := q.r.B().Zrank().Key(q.kg.FnQueueSet(workflowID.String())).Member(qi.ID).Build()
		pos, err := q.r.Do(ctx, cmd).AsInt64()
=======
		cmd := q.u.unshardedRc.B().Zrank().Key(q.u.kg.QueueIndex(workflowID.String())).Member(qi.ID).Build()
		pos, err := q.u.unshardedRc.Do(ctx, cmd).AsInt64()
>>>>>>> 8fabebb8
		if !rueidis.IsRedisNil(err) && err != nil {
			return nil, fmt.Errorf("error reading queue position: %w", err)
		}
		resp = append(resp, osqueue.JobResponse{
			At:       time.UnixMilli(qi.AtMS),
			Position: pos,
			Kind:     qi.Data.Kind,
			Attempt:  qi.Data.Attempt,
		})
	}

	return resp, nil
}

func (q *queue) OutstandingJobCount(ctx context.Context, workspaceID, workflowID uuid.UUID, runID ulid.ULID) (int, error) {
	cmd := q.u.unshardedRc.B().Zcard().Key(q.u.kg.RunIndex(runID)).Build()
	count, err := q.u.unshardedRc.Do(ctx, cmd).AsInt64()
	if err != nil {
		return 0, fmt.Errorf("error counting index cardinality: %w", err)
	}
	return int(count), nil
}

func (q *queue) StatusCount(ctx context.Context, workflowID uuid.UUID, status string) (int64, error) {
	key := q.u.kg.Status(status, workflowID)
	cmd := q.u.unshardedRc.B().Zcount().Key(key).Min("-inf").Max("+inf").Build()
	count, err := q.u.unshardedRc.Do(ctx, cmd).AsInt64()
	if err != nil {
		return 0, fmt.Errorf("error inspecting function queue status: %w", err)
	}
	return count, nil
}

func (q *queue) RunningCount(ctx context.Context, workflowID uuid.UUID) (int64, error) {
	// Load the partition for a given queue.  This allows us to generate the concurrency
	// key properly via the given function.
	//
	// TODO: Remove the ability to change keys based off of initialized inputs.  It's more trouble than
	// it's worth, and ends up meaning we have more queries to write (such as this) in order to load
	// relevant data.
	cmd := q.u.unshardedRc.B().Hget().Key(q.u.kg.PartitionItem()).Field(workflowID.String()).Build()
	enc, err := q.u.unshardedRc.Do(ctx, cmd).AsBytes()
	if rueidis.IsRedisNil(err) {
		return 0, nil
	}
	if err != nil {
		return 0, fmt.Errorf("error fetching partition: %w", err)
	}
	item := &QueuePartition{}
	if err = json.Unmarshal(enc, item); err != nil {
		return 0, fmt.Errorf("error reading partition item: %w", err)
	}

	// Fetch the concurrency via the partition concurrency name.
<<<<<<< HEAD
	key := q.kg.Concurrency("p", workflowID.String())
	cmd = q.r.B().Zcard().Key(key).Build()
	count, err := q.r.Do(ctx, cmd).AsInt64()
=======
	pk, _ := q.partitionConcurrencyGen(ctx, *item)
	key := q.u.kg.Concurrency("p", pk)
	cmd = q.u.unshardedRc.B().Zcard().Key(key).Build()
	count, err := q.u.unshardedRc.Do(ctx, cmd).AsInt64()
>>>>>>> 8fabebb8
	if err != nil {
		return 0, fmt.Errorf("error inspecting running job count: %w", err)
	}
	return count, nil
}

// SetFunctionPaused sets the "Paused" flag (represented in JSON as "off") for the given
// function ID's queue partition.
func (q *queue) SetFunctionPaused(ctx context.Context, fnID uuid.UUID, paused bool) error {
	pausedArg := "0"
	if paused {
		pausedArg = "1"
	}

	// This is written to the store if fn metadata doesn't exist.
	defaultFnMetadata := FnMetadata{
		FnID:   fnID,
		Paused: true,
	}

	keys := []string{q.kg.FnMetadata(fnID)}
	args, err := StrSlice([]any{
		pausedArg,
		defaultFnMetadata,
	})
	if err != nil {
		return err
	}

<<<<<<< HEAD
	status, err := scripts["queue/fnSetPaused"].Exec(
=======
	keys := []string{q.u.kg.PartitionItem()}
	status, err := scripts["queue/partitionSetPaused"].Exec(
>>>>>>> 8fabebb8
		ctx,
		q.u.unshardedRc,
		keys,
		args,
	).AsInt64()
	if err != nil {
		return fmt.Errorf("error updating paused state: %w", err)
	}
	switch status {
	case 0:
		return nil
	default:
		return fmt.Errorf("unknown response updating paused state: %d", status)
	}
}

// EnqueueItem enqueues a QueueItem.  It creates a QueuePartition for the workspace
// if a partition does not exist.
//
// The QueueItem's ID can be a zero UUID;  if the ID is a zero value a new ID
// will be created for the queue item.
//
// The queue score must be added in milliseconds to process sub-second items in order.
func (q *queue) EnqueueItem(ctx context.Context, i QueueItem, at time.Time) (QueueItem, error) {
	if len(i.ID) == 0 {
		i.SetID(ctx, ulid.MustNew(ulid.Now(), rnd).String())
	} else {
		i.ID = HashID(ctx, i.ID)
	}

	// XXX: If the length of ID >= max, error.

	if i.WallTimeMS == 0 {
		i.WallTimeMS = at.UnixMilli()
	}

	if at.Before(getNow()) {
		// Normalize to now to minimize latency.
		i.WallTimeMS = getNow().UnixMilli()
	}

	// Add the At timestamp, if not included.
	if i.AtMS == 0 {
		i.AtMS = at.UnixMilli()
	}

	if i.Data.JobID == nil {
		i.Data.JobID = &i.ID
	}

	partitionTime := at
	if at.Before(getNow()) {
		// We don't want to enqueue partitions (pointers to fns) before now.
		// Doing so allows users to stay at the front of the queue for
		// leases.
		partitionTime = getNow()
	}

	var (
		shard     *QueueShard
		shardName string
	)
	if q.sf != nil {
		shard = q.sf(ctx, i.Queue(), &i.WorkspaceID)
		if shard != nil {
			shardName = shard.Name
			shard.Leases = []ulid.ULID{}
		}
	}

	parts := q.ItemPartitions(ctx, i)

	keys := []string{
<<<<<<< HEAD
		q.kg.QueueItem(),            // Queue item
		q.kg.PartitionItem(),        // Partition item, map
		q.kg.GlobalPartitionIndex(), // Global partition queue
		q.kg.GlobalAccountIndex(),   // Global account queue
		q.kg.AccountPartitionIndex(i.Data.Identifier.AccountID), // Account partition queue
		q.kg.ShardPartitionIndex(shardName),                     // Shard queue
		q.kg.Shards(),
		q.kg.Idempotency(i.ID),
		q.kg.FnMetadata(i.FunctionID),

		// Add all 3 partition sets
		parts[0].zsetKey(q.kg),
		parts[1].zsetKey(q.kg),
		parts[2].zsetKey(q.kg),
=======
		q.u.kg.QueueItem(),                    // Queue item
		q.u.kg.QueueIndex(qn),                 // Queue sorted set
		q.u.kg.PartitionItem(),                // Partition item, map
		q.u.kg.PartitionMeta(qn),              // Partition item
		q.u.kg.GlobalPartitionIndex(),         // Global partition queue
		q.u.kg.ShardPartitionIndex(shardName), // Shard queue
		q.u.kg.Shards(),
		q.u.kg.Idempotency(i.ID),
>>>>>>> 8fabebb8
	}
	// Append indexes
	for _, idx := range q.itemIndexer(ctx, i, q.u.kg) {
		if idx != "" {
			keys = append(keys, idx)
		}
	}

	args, err := StrSlice([]any{
		i,
		i.ID,
		at.UnixMilli(),
		partitionTime.Unix(),
		shard,
		shardName,
		getNow().UnixMilli(),
		FnMetadata{
			// enqueue.lua only writes function metadata if it doesn't already exist.
			// if it doesn't exist, and we're enqueuing something, this implies the fn is not currently paused.
			FnID:   i.FunctionID,
			Paused: false,
		},
		parts[0],
		parts[1],
		parts[2],

		parts[0].ID,
		parts[1].ID,
		parts[2].ID,

		i.Data.Identifier.AccountID,
	})

	if err != nil {
		return i, err
	}
	status, err := scripts["queue/enqueue"].Exec(
		ctx,
		q.u.Client(),
		keys,
		args,
	).AsInt64()
	if err != nil {
		return i, fmt.Errorf("error enqueueing item: %w", err)
	}
	switch status {
	case 0:
		return i, nil
	case 1:
		return i, ErrQueueItemExists
	default:
		return i, fmt.Errorf("unknown response enqueueing item: %v (%T)", status, status)
	}
}

// Peek takes n items from a queue, up until QueuePeekMax.  For peeking workflow/
// function jobs the queue name must be the ID of the workflow;  each workflow has
// its own queue of jobs using its ID as the queue name.
//
// If limit is -1, this will return the first unleased item - representing the next available item in the
// queue.
func (q *queue) Peek(ctx context.Context, queueName string, until time.Time, limit int64) ([]*QueueItem, error) {
	// Check whether limit is -1, peeking next available time
	isPeekNext := limit == -1

	if limit > QueuePeekMax {
		// Lua's max unpack() length is 8000; don't allow users to peek more than
		// 1k at a time regardless.
		return nil, ErrQueuePeekMaxExceedsLimits
	}
	if limit <= 0 {
		limit = QueuePeekMax
	}
	if isPeekNext {
		limit = 1
	}

	args, err := StrSlice([]any{
		until.UnixMilli(),
		limit,
	})
	if err != nil {
		return nil, err
	}
	res, err := scripts["queue/peek"].Exec(
		ctx,
		q.u.unshardedRc,
		[]string{
<<<<<<< HEAD
			q.kg.FnQueueSet(queueName),
			q.kg.QueueItem(),
=======
			q.u.kg.QueueIndex(queueName),
			q.u.kg.QueueItem(),
>>>>>>> 8fabebb8
		},
		args,
	).ToAny()
	if err != nil {
		return nil, fmt.Errorf("error peeking queue items: %w", err)
	}
	items, ok := res.([]any)
	if !ok {
		return nil, nil
	}
	if len(items) == 0 {
		return nil, nil
	}

	if isPeekNext {
		i, err := q.decodeQueueItemFromPeek(items[0].(string), getNow())
		if err != nil {
			return nil, err
		}
		return []*QueueItem{i}, nil
	}

	now := getNow()
	return util.ParallelDecode(items, func(val any) (*QueueItem, error) {
		str, _ := val.(string)
		return q.decodeQueueItemFromPeek(str, now)
	})
}

func (q *queue) decodeQueueItemFromPeek(str string, now time.Time) (*QueueItem, error) {
	qi := &QueueItem{}
	if err := json.Unmarshal(unsafe.Slice(unsafe.StringData(str), len(str)), qi); err != nil {
		return nil, fmt.Errorf("error unmarshalling peeked queue item: %w", err)
	}
	if qi.IsLeased(now) {
		// Leased item, don't return.
		return nil, nil
	}
	// The nested osqueue.Item never has an ID set;  always re-set it
	qi.Data.JobID = &qi.ID
	return qi, nil
}

// RequeueByJobID requeues a job for a specific time given a partition name and job ID.
//
// If the queue item referenced by the job ID is not outstanding (ie. it has a lease, is in
// progress, or doesn't exist) this returns an error.
func (q *queue) RequeueByJobID(ctx context.Context, partitionName string, jobID string, at time.Time) error {
	jobID = HashID(ctx, jobID)

	// Find the queue item so that we can fetch the shard info.
	qi := &QueueItem{}
	if err := q.u.unshardedRc.Do(ctx, q.u.unshardedRc.B().Hget().Key(q.u.kg.QueueItem()).Field(jobID).Build()).DecodeJSON(qi); err != nil {
		return err
	}

	var shardName string
	if q.sf != nil {
		if shard := q.sf(ctx, qi.Queue(), &qi.WorkspaceID); shard != nil {
			shardName = shard.Name
		}
	}

	keys := []string{
<<<<<<< HEAD
		q.kg.FnQueueSet(partitionName),
		q.kg.QueueItem(),
		q.kg.GlobalPartitionIndex(),                              // Global partition queue
		q.kg.AccountPartitionIndex(qi.Data.Identifier.AccountID), // Account partition queue
		q.kg.ShardPartitionIndex(shardName),                      // Shard partition queue
		q.kg.PartitionItem(),                                     // Partition hash
=======
		q.u.kg.QueueIndex(partitionName),
		q.u.kg.QueueItem(),
		q.u.kg.GlobalPartitionIndex(),         // Global partition queue
		q.u.kg.ShardPartitionIndex(shardName), // Shard partition queue
		q.u.kg.PartitionItem(),                // Partition hash
>>>>>>> 8fabebb8
	}
	status, err := scripts["queue/requeueByID"].Exec(
		ctx,
		q.u.unshardedRc,
		keys,
		[]string{
			jobID,
			strconv.Itoa(int(at.UnixMilli())),
			partitionName,
			strconv.Itoa(int(getNow().UnixMilli())),
		},
	).AsInt64()
	if err != nil {
		return fmt.Errorf("error requeueing item: %w", err)
	}
	switch status {
	case 0:
		return nil
	case -1:
		return ErrQueueItemNotFound
	case -2:
		return ErrQueueItemAlreadyLeased
	default:
		return fmt.Errorf("unknown requeue by id response: %d", status)
	}

}

// Lease temporarily dequeues an item from the queue by obtaining a lease, preventing
// other workers from working on this queue item at the same time.
//
// Obtaining a lease updates the vesting time for the queue item until now() +
// lease duration. This returns the newly acquired lease ID on success.
func (q *queue) Lease(ctx context.Context, p QueuePartition, item QueueItem, duration time.Duration, now time.Time, denies *leaseDenies) (*ulid.ULID, error) {
	if item.Data.Throttle != nil && denies != nil && denies.denyThrottle(item.Data.Throttle.Key) {
		return nil, ErrQueueItemThrottled
	}
	// Check to see if this key has already been denied in the lease iteration.
	// If so, fail early.
	if denies != nil && denies.denyConcurrency(item.FunctionID.String()) {
		// Note that we do not need to wrap the key as the key is already present.
		return nil, ErrPartitionConcurrencyLimit
	}
	if denies != nil && denies.denyConcurrency(item.Data.Identifier.AccountID.String()) {
		return nil, ErrAccountConcurrencyLimit
	}

	var (
		ac, pc int // account, partiiton concurrency max

		customKeys   = make([]string, 2)
		customLimits = make([]int, 2)
	)

	// Required.
	//
	// This should be found by calling function.ConcurrencyLimit() to return
	// the lowest concurrency limit available.  It limits the capacity of all
	// runs for the given function.
	//
	// NOTE: Each function can have up to 2 custom concurrency keys with different
	//       limits specified.  This means that a queue item may be in two separate
	//       partitions;  we cannot rely on JUST the partition's custom limit and must
	//       fetch the custom concurrnecy info from the queue item directly.
	//       Because
	ac, pc, _ = q.concurrencyLimitGetter(ctx, p)
	// Get the custom concurrency key, if available.
	for i, item := range q.customConcurrencyGen(ctx, item) {
		if i >= 2 {
			// We only support two concurrency keys right now.
			break
		}

		// Check to see if this key has already been denied in the lease iteration.
		// If so, fail early.
		if denies != nil && denies.denyConcurrency(item.Key) {
			if i == 0 {
				return nil, ErrConcurrencyLimitCustomKey0
			}
			return nil, ErrConcurrencyLimitCustomKey1
		}

		customKeys[i] = item.Key
		customLimits[i] = item.Limit
	}

	leaseID, err := ulid.New(ulid.Timestamp(getNow().Add(duration).UTC()), rnd)
	if err != nil {
		return nil, fmt.Errorf("error generating id: %w", err)
	}

	var shardName string
	if q.sf != nil {
		if shard := q.sf(ctx, item.Queue(), &item.WorkspaceID); shard != nil {
			shardName = shard.Name
		}
	}

	keys := []string{
<<<<<<< HEAD
		q.kg.QueueItem(),
		q.kg.FnQueueSet(item.Queue()),
		q.kg.PartitionMeta(item.Queue()),
		q.kg.Concurrency("account", item.Data.Identifier.AccountID.String()),
		q.kg.Concurrency("p", item.FunctionID.String()),
		q.kg.Concurrency("custom", customKeys[0]),
		q.kg.Concurrency("custom", customKeys[1]),
		q.kg.ConcurrencyIndex(),
		q.kg.GlobalPartitionIndex(),
		q.kg.GlobalAccountIndex(),
		q.kg.AccountPartitionIndex(item.Data.Identifier.AccountID),
		q.kg.ShardPartitionIndex(shardName),
		q.kg.ThrottleKey(item.Data.Throttle),
=======
		q.u.kg.QueueItem(),
		q.u.kg.QueueIndex(item.Queue()),
		q.u.kg.PartitionMeta(item.Queue()),
		q.u.kg.Concurrency("account", ak),
		q.u.kg.Concurrency("p", pk),
		q.u.kg.Concurrency("custom", customKeys[0]),
		q.u.kg.Concurrency("custom", customKeys[1]),
		q.u.kg.ConcurrencyIndex(),
		q.u.kg.GlobalPartitionIndex(),
		q.u.kg.ShardPartitionIndex(shardName),
		q.u.kg.ThrottleKey(item.Data.Throttle),
>>>>>>> 8fabebb8
	}
	args, err := StrSlice([]any{
		item.ID,
		leaseID.String(),
		now.UnixMilli(),
		ac,
		pc,
		customLimits[0],
		customLimits[1],
		p.Queue(),
		item.Data.Identifier.AccountID,
	})
	if err != nil {
		return nil, err
	}
	status, err := scripts["queue/lease"].Exec(
		ctx,
		q.u.unshardedRc,
		keys,
		args,
	).ToInt64()
	if err != nil {
		return nil, fmt.Errorf("error leasing queue item: %w", err)
	}
	switch status {
	case 0:
		return &leaseID, nil
	case 1:
		return nil, ErrQueueItemNotFound
	case 2:
		return nil, ErrQueueItemAlreadyLeased
	case 3:
		// fn limit relevant to all runs in the fn
		return nil, newKeyError(ErrPartitionConcurrencyLimit, item.FunctionID.String())
	case 4:
		return nil, newKeyError(ErrAccountConcurrencyLimit, item.Data.Identifier.AccountID.String())
	case 5:
		return nil, newKeyError(ErrConcurrencyLimitCustomKey0, customKeys[0])
	case 6:
		return nil, newKeyError(ErrConcurrencyLimitCustomKey1, customKeys[1])
	case 7:
		return nil, newKeyError(ErrQueueItemThrottled, item.Data.Throttle.Key)
	default:
		return nil, fmt.Errorf("unknown response leasing item: %d", status)
	}
}

// ExtendLease extens the lease for a given queue item, given the queue item is currently
// leased with the given ID.  This returns a new lease ID if the lease is successfully ended.
//
// The existing lease ID must be passed in so that we can guarantee that the worker
// renewing the lease still owns the lease.
//
// Renewing a lease updates the vesting time for the queue item until now() +
// lease duration. This returns the newly acquired lease ID on success.
func (q *queue) ExtendLease(ctx context.Context, p QueuePartition, i QueueItem, leaseID ulid.ULID, duration time.Duration) (*ulid.ULID, error) {
	var (
		customKeys = make([]string, 2)
	)
	if q.customConcurrencyGen != nil {
		// Get the custom concurrency key, if available.
		for n, item := range q.customConcurrencyGen(ctx, i) {
			if n >= 2 {
				// We only support two concurrency keys right now.
				break
			}
			customKeys[n] = item.Key
		}
	}

	newLeaseID, err := ulid.New(ulid.Timestamp(getNow().Add(duration).UTC()), rnd)
	if err != nil {
		return nil, fmt.Errorf("error generating id: %w", err)
	}

	keys := []string{
<<<<<<< HEAD
		q.kg.QueueItem(),
		q.kg.FnQueueSet(i.Queue()),
		q.kg.GlobalPartitionIndex(),
		q.kg.AccountPartitionIndex(i.Data.Identifier.AccountID),
		q.kg.Concurrency("account", i.Data.Identifier.AccountID.String()),
		q.kg.Concurrency("p", i.FunctionID.String()),
		q.kg.Concurrency("custom", customKeys[0]),
		q.kg.Concurrency("custom", customKeys[1]),
=======
		q.u.kg.QueueItem(),
		q.u.kg.QueueIndex(i.Queue()),
		q.u.kg.GlobalPartitionIndex(),
		q.u.kg.Concurrency("account", ak),
		q.u.kg.Concurrency("p", pk),
		q.u.kg.Concurrency("custom", customKeys[0]),
		q.u.kg.Concurrency("custom", customKeys[1]),
>>>>>>> 8fabebb8
	}

	args, err := StrSlice([]any{
		i.ID,
		leaseID.String(),
		newLeaseID.String(),
		p.Queue(),
	})
	if err != nil {
		return nil, err
	}
	status, err := scripts["queue/extendLease"].Exec(
		ctx,
		q.u.unshardedRc,
		keys,
		args,
	).AsInt64()
	if err != nil {
		return nil, fmt.Errorf("error extending lease: %w", err)
	}
	switch status {
	case 0:
		return &newLeaseID, nil
	case 1:
		return nil, ErrQueueItemNotFound
	case 2:
		return nil, ErrQueueItemNotLeased
	case 3:
		return nil, ErrQueueItemLeaseMismatch
	default:
		return nil, fmt.Errorf("unknown response extending lease: %d", status)
	}
}

// Dequeue removes an item from the queue entirely.
func (q *queue) Dequeue(ctx context.Context, p QueuePartition, i QueueItem) error {
	var (
		customKeys = make([]string, 2)
	)
	if q.customConcurrencyGen != nil {
		// Get the custom concurrency key, if available.
		for n, item := range q.customConcurrencyGen(ctx, i) {
			if n >= 2 {
				// We only support two concurrency keys right now.
				break
			}
			customKeys[n] = item.Key
		}
	}

	qn := i.Queue()
	keys := []string{
<<<<<<< HEAD
		q.kg.QueueItem(),
		q.kg.FnQueueSet(qn),
		q.kg.PartitionMeta(qn),
		q.kg.Idempotency(i.ID),
		q.kg.Concurrency("account", i.Data.Identifier.AccountID.String()),
		q.kg.Concurrency("p", i.FunctionID.String()),
		q.kg.Concurrency("custom", customKeys[0]),
		q.kg.Concurrency("custom", customKeys[1]),
		q.kg.ConcurrencyIndex(),
=======
		q.u.kg.QueueItem(),
		q.u.kg.QueueIndex(qn),
		q.u.kg.PartitionMeta(qn),
		q.u.kg.Idempotency(i.ID),
		q.u.kg.Concurrency("account", ak),
		q.u.kg.Concurrency("p", pk),
		q.u.kg.Concurrency("custom", customKeys[0]),
		q.u.kg.Concurrency("custom", customKeys[1]),
		q.u.kg.ConcurrencyIndex(),
>>>>>>> 8fabebb8
	}
	// Append indexes
	for _, idx := range q.itemIndexer(ctx, i, q.u.kg) {
		if idx != "" {
			keys = append(keys, idx)
		}
	}

	idempotency := q.idempotencyTTL
	if q.idempotencyTTLFunc != nil {
		idempotency = q.idempotencyTTLFunc(ctx, i)
	}

	args, err := StrSlice([]any{
		i.ID,
		int(idempotency.Seconds()),
		p.Queue(),
	})
	if err != nil {
		return err
	}
	status, err := scripts["queue/dequeue"].Exec(
		ctx,
		q.u.unshardedRc,
		keys,
		args,
	).AsInt64()
	if err != nil {
		return fmt.Errorf("error dequeueing item: %w", err)
	}
	switch status {
	case 0:
		return nil
	case 1:
		return ErrQueueItemNotFound
	default:
		return fmt.Errorf("unknown response dequeueing item: %d", status)
	}
}

// Requeue requeues an item in the future.
func (q *queue) Requeue(ctx context.Context, p QueuePartition, i QueueItem, at time.Time) error {
	var (
		customKeys = make([]string, 2)
	)

	if q.customConcurrencyGen != nil {
		// Get the custom concurrency key, if available.
		for n, item := range q.customConcurrencyGen(ctx, i) {
			if n >= 2 {
				// We only support two concurrency keys right now.
				break
			}
			customKeys[n] = item.Key
		}
	}

	// Unset any lease ID as this is requeued.
	i.LeaseID = nil
	// Update the At timestamp.
	// NOTE: This does no priority factorization or FIFO for function ordering,
	// eg. adjusting AtMS based off of function run time.
	i.AtMS = at.UnixMilli()
	// Update the wall time that this should run at.
	i.WallTimeMS = at.UnixMilli()

	var shardName string
	if q.sf != nil {
		if shard := q.sf(ctx, i.Queue(), &i.WorkspaceID); shard != nil {
			shardName = shard.Name
		}
	}

	keys := []string{
<<<<<<< HEAD
		q.kg.QueueItem(),
		q.kg.FnQueueSet(i.Queue()),
		q.kg.PartitionMeta(i.Queue()),
		q.kg.GlobalPartitionIndex(),
		q.kg.AccountPartitionIndex(i.Data.Identifier.AccountID),
		q.kg.Concurrency("account", i.Data.Identifier.AccountID.String()),
		q.kg.Concurrency("p", i.FunctionID.String()),
		q.kg.Concurrency("custom", customKeys[0]),
		q.kg.Concurrency("custom", customKeys[1]),
		q.kg.ConcurrencyIndex(),
		q.kg.ShardPartitionIndex(shardName),
=======
		q.u.kg.QueueItem(),
		q.u.kg.QueueIndex(i.Queue()),
		q.u.kg.PartitionMeta(i.Queue()),
		q.u.kg.GlobalPartitionIndex(),
		q.u.kg.Concurrency("account", ak),
		q.u.kg.Concurrency("p", pk),
		q.u.kg.Concurrency("custom", customKeys[0]),
		q.u.kg.Concurrency("custom", customKeys[1]),
		q.u.kg.ConcurrencyIndex(),
		q.u.kg.ShardPartitionIndex(shardName),
>>>>>>> 8fabebb8
	}
	// Append indexes
	for _, idx := range q.itemIndexer(ctx, i, q.u.kg) {
		if idx != "" {
			keys = append(keys, idx)
		}
	}

	args, err := StrSlice([]any{
		i,
		i.ID,
		at.UnixMilli(),
		i.Queue(),
	})
	if err != nil {
		return err
	}
	status, err := scripts["queue/requeue"].Exec(
		ctx,
		q.u.unshardedRc,
		keys,
		args,
	).AsInt64()
	if err != nil {
		return fmt.Errorf("error requeueing item: %w", err)
	}
	switch status {
	case 0:
		return nil
	case 1:
		// This should only ever happen if a run is cancelled and all queue items
		// are deleted before requeueing.
		return ErrQueueItemNotFound
	default:
		return fmt.Errorf("unknown response requeueing item: %v (%T)", status, status)
	}
}

// PartitionLease leases a partition for a given workflow ID.  It returns the new lease ID.
//
// NOTE: This does not check the queue/partition name against allow or denylists;  it assumes
// that the worker always wants to lease the given queue.  Filtering must be done when peeking
// when running a worker.
func (q *queue) PartitionLease(ctx context.Context, p *QueuePartition, duration time.Duration) (*ulid.ULID, int, error) {
	fnConcurrency, acctConcurrency, customConcurrency := q.concurrencyLimitGetter(ctx, *p)

	// XXX: Check for function throttling prior to leasing;  if it's throttled we can requeue
	// the pointer and back off.  A question here is enqueuing new items onto the partition
	// will reset the pointer update, leading to thrash.
	now := getNow()
	leaseExpires := now.Add(duration).UTC().Truncate(time.Millisecond)
	leaseID, err := ulid.New(ulid.Timestamp(leaseExpires), rnd)
	if err != nil {
		return nil, 0, fmt.Errorf("error generating id: %w", err)
	}

	fnMetaKey := uuid.Nil
	if p.FunctionID != nil {
		fnMetaKey = *p.FunctionID
	}

	_ = customConcurrency

	keys := []string{
<<<<<<< HEAD
		q.kg.PartitionItem(),
		q.kg.GlobalPartitionIndex(),
		// TODO Can AccountID ever be nil?
		q.kg.AccountPartitionIndex(*p.AccountID),
		p.fnConcurrencyKey(q.kg),
		p.acctConcurrencyKey(q.kg),
		// TODO: Custom concurrency key (?)
		q.kg.FnMetadata(fnMetaKey),
=======
		q.u.kg.PartitionItem(),
		q.u.kg.GlobalPartitionIndex(),
		q.u.kg.ShardPartitionIndex(shardName),
		q.u.kg.Concurrency("p", concurrencyKey),
>>>>>>> 8fabebb8
	}

	// TODO: Enable checking of env and custom concurrency keys here.

	args, err := StrSlice([]any{
		p.Queue(),
		leaseID.String(),
		now.UnixMilli(),
		leaseExpires.Unix(),
		fnConcurrency,
		acctConcurrency,
		// customConcurrency,
		now.Add(PartitionConcurrencyLimitRequeueExtension).Unix(),
	})
	if err != nil {
		return nil, 0, err
	}
	result, err := scripts["queue/partitionLease"].Exec(
		ctx,
		q.u.unshardedRc,
		keys,
		args,
	).AsIntSlice()
	if err != nil {
		return nil, 0, fmt.Errorf("error leasing partition: %w", err)
	}
	if len(result) == 0 {
		return nil, 0, fmt.Errorf("unknown partition lease result: %v", result)
	}

	switch result[0] {
	case -1:
		return nil, 0, ErrPartitionConcurrencyLimit
	case -2:
		return nil, 0, ErrPartitionNotFound
	case -3:
		return nil, 0, ErrPartitionAlreadyLeased
	case -4:
		return nil, 0, ErrPartitionPaused
	default:
		limit := fnConcurrency
		if len(result) == 2 {
			limit = int(result[1])
		}

		// Update the partition's last indicator.
		if result[0] > p.Last {
			p.Last = result[0]
		}

		// result is the available concurrency within this partition
		return &leaseID, limit, nil
	}
}

// GlobalPartitionPeek returns up to PartitionSelectionMax partition items from the queue. This
// returns the indexes of partitions.
//
// If sequential is set to true this returns partitions in order from earliest to latest
// available lease times. Otherwise, this shuffles all partitions and picks partitions
// randomly, with higher priority partitions more likely to be selected.  This reduces
// lease contention amongst multiple shared-nothing workers.
func (q *queue) PartitionPeek(ctx context.Context, sequential bool, until time.Time, limit int64) ([]*QueuePartition, error) {
	return q.partitionPeek(ctx, q.u.kg.GlobalPartitionIndex(), sequential, until, limit)
}

func (q *queue) partitionSize(ctx context.Context, partitionKey string, until time.Time) (int64, error) {
	cmd := q.u.Client().B().Zcount().Key(partitionKey).Min("-inf").Max(strconv.Itoa(int(until.Unix()))).Build()
	return q.u.Client().Do(ctx, cmd).AsInt64()
}

func (q *queue) partitionPeek(ctx context.Context, partitionKey string, sequential bool, until time.Time, limit int64) ([]*QueuePartition, error) {
	if limit > PartitionPeekMax {
		return nil, ErrPartitionPeekMaxExceedsLimits
	}
	if limit <= 0 {
		limit = PartitionPeekMax
	}

	// TODO(tony): If this is an allowlist, only peek the given partitions.  Use ZMSCORE
	// to fetch the scores for all allowed partitions, then filter where score <= until.
	// Call an HMGET to get the partitions.
	ms := until.UnixMilli()

	isSequential := 0
	if sequential {
		isSequential = 1
	}

	args, err := StrSlice([]any{
		ms,
		limit,
		isSequential,
	})
	if err != nil {
		return nil, err
	}

	peekRet, err := scripts["queue/partitionPeek"].Exec(
		ctx,
		q.u.Client(),
		[]string{
<<<<<<< HEAD
			partitionKey,
			q.kg.PartitionItem(),
=======
			q.u.kg.GlobalPartitionIndex(),
			q.u.kg.PartitionItem(),
>>>>>>> 8fabebb8
		},
		args,
	).ToAny()
	// NOTE: We use ToAny to force return a []any, allowing us to update the slice value with
	// a JSON-decoded item without allocations
	if err != nil {
		return nil, fmt.Errorf("error peeking partition items: %w", err)
	}
	encoded, ok := peekRet.([]any)
	if !ok {
		return nil, fmt.Errorf("unknown return type from partitionPeek: %T", peekRet)
	}

	weights := []float64{}
	items := make([]*QueuePartition, len(encoded))
	fnIDs := make(map[uuid.UUID]bool)
	fnIDsMu := sync.Mutex{}

	// Use parallel decoding as per Peek
	partitions, err := util.ParallelDecode(encoded, func(val any) (*QueuePartition, error) {
		str, _ := val.(string)
		item := &QueuePartition{}
		if err = json.Unmarshal(unsafe.Slice(unsafe.StringData(str), len(str)), item); err != nil {
			return nil, fmt.Errorf("error reading partition item: %w", err)
		}
		// Track the fn ID for partitions seen.  This allows us to do fast lookups of paused functions
		// to prevent peeking/working on these items as an optimization.
		if item.FunctionID != nil {
			fnIDsMu.Lock()
			fnIDs[*item.FunctionID] = false // default not paused
			fnIDsMu.Unlock()
		}
		return item, nil

	})

	// mget all fn metas
	if len(fnIDs) > 0 {
		keys := make([]string, len(fnIDs))
		n := 0
		for k := range fnIDs {
			keys[n] = q.kg.FnMetadata(k)
			n++
		}
		vals, err := q.r.Do(ctx, q.r.B().Mget().Key(keys...).Build()).ToAny()
		if err == nil {
			// If this is an error, just ignore the error and continue.  The executor should gracefully handle
			// accidental attempts at paused functions, as we cannot do this optimization for account or env-level
			// partitions.
			vals, _ := vals.([]any)
			_, _ = util.ParallelDecode(vals, func(i any) (any, error) {
				str, _ := i.(string)
				fnMeta := &FnMetadata{}
				if err := json.Unmarshal(unsafe.Slice(unsafe.StringData(str), len(str)), fnMeta); err == nil {
					fnIDsMu.Lock()
					fnIDs[fnMeta.FnID] = fnMeta.Paused
					fnIDsMu.Unlock()
				}
				return nil, nil
			})
		}
	}

	ignored := 0
	for n, item := range partitions {
		// check pause
		if item.FunctionID != nil {
			if paused := fnIDs[*item.FunctionID]; paused {
				ignored++
				continue
			}
		}

		// NOTE: The queue does two conflicting things:  we peek ahead of now() to fetch partitions
		// shortly available, and we also requeue partitions if there are concurrency conflicts.
		//
		// We want to ignore any partitions requeued because of conflicts, as this will cause needless
		// churn every peek MS.
		if item.ForceAtMS > ms {
			ignored++
			continue
		}

		// If we have an allowlist, only accept this partition if its in the allowlist.
		if len(q.allowQueues) > 0 && !checkList(item.Queue(), q.allowQueueMap, q.allowQueuePrefixes) {
			// This is not in the allowlist specified, so do not allow this partition to be used.
			ignored++
			continue
		}

		// Ignore any denied queues if they're explicitly in the denylist.  Because
		// we allocate the len(encoded) amount, we also want to track the number of
		// ignored queues to use the correct index when setting our items;  this ensures
		// that we don't access items with an index and get nil pointers.
		if len(q.denyQueues) > 0 && checkList(item.Queue(), q.denyQueueMap, q.denyQueuePrefixes) {
			// This is in the denylist explicitly set, so continue
			ignored++
			continue
		}

		items[n-ignored] = item
		partPriority := q.pf(ctx, *item)
		weights = append(weights, float64(10-partPriority))
	}

	// Remove any ignored items from the slice.
	items = items[0 : len(items)-ignored]

	// Some scanners run sequentially, ensuring we always work on the functions with
	// the oldest run at times in order, no matter the priority.
	if sequential {
		n := int(math.Min(float64(len(items)), float64(PartitionSelectionMax)))
		return items[0:n], nil
	}

	// We want to weighted shuffle the resulting array random.  This means that many
	// shared nothing scanners can query for outstanding partitions and receive a
	// randomized order favouring higher-priority queue items.  This reduces the chances
	// of contention when leasing.
	w := sampleuv.NewWeighted(weights, rnd)
	result := make([]*QueuePartition, len(items))
	for n := range result {
		idx, ok := w.Take()
		if !ok {
			return nil, ErrWeightedSampleRead
		}
		result[n] = items[idx]
	}

	return result, nil
}

func (q *queue) accountPeek(ctx context.Context, sequential bool, until time.Time, limit int64) ([]uuid.UUID, error) {
	// TODO probably change this to account-specific limits
	if limit > PartitionPeekMax {
		return nil, ErrPartitionPeekMaxExceedsLimits
	}
	if limit <= 0 {
		limit = PartitionPeekMax
	}

	ms := until.UnixMilli()

	isSequential := 0
	if sequential {
		isSequential = 1
	}

	args, err := StrSlice([]any{
		ms,
		limit,
		isSequential,
	})
	if err != nil {
		return nil, err
	}

	peekRet, err := scripts["queue/accountPeek"].Exec(
		ctx,
		q.r,
		[]string{
			q.kg.GlobalAccountIndex(),
		},
		args,
	).AsStrSlice()

	items := make([]uuid.UUID, len(peekRet))

	for i, s := range peekRet {
		parsed, err := uuid.Parse(s)
		if err != nil {
			return nil, fmt.Errorf("could not parse account id from global account queue: %w", err)
		}

		items[i] = parsed
	}

	weights := make([]float64, len(items))
	for i := range items {
		// TODO Do we need account-specific weights? Then we need to store
		// a data structure like QueuePartition for accounts (QueueAccount?)
		accountPriority := PriorityDefault
		weights[i] = float64(10 - accountPriority)
	}

	// Some scanners run sequentially, ensuring we always work on the functions with
	// the oldest run at times in order, no matter the priority.
	if sequential {
		n := int(math.Min(float64(len(items)), float64(PartitionSelectionMax)))
		return items[0:n], nil
	}

	// We want to weighted shuffle the resulting array random.  This means that many
	// shared nothing scanners can query for outstanding partitions and receive a
	// randomized order favouring higher-priority queue items.  This reduces the chances
	// of contention when leasing.
	w := sampleuv.NewWeighted(weights, rnd)
	result := make([]uuid.UUID, len(items))
	for n := range result {
		idx, ok := w.Take()
		if !ok {
			return nil, ErrWeightedSampleRead
		}
		result[n] = items[idx]
	}

	return result, nil
}

func checkList(check string, exact, prefixes map[string]*struct{}) bool {
	for k := range exact {
		if check == k {
			return true
		}
	}
	for k := range prefixes {
		if strings.HasPrefix(check, k) {
			return true
		}
	}
	return false
}

// PartitionRequeue requeues a parition with a new score, ensuring that the partition will be
// read at (or very close to) the given time.
//
// This is used after peeking and passing all queue items onto workers; we then take the next
// unleased available time for the queue item and requeue the partition.
//
// forceAt is used to enforce the given queue time.  This is used when partitions are at a
// concurrency limit;  we don't want to scan the partition next time, so we force the partition
// to be at a specific time instead of taking the earliest available queue item time
func (q *queue) PartitionRequeue(ctx context.Context, p *QueuePartition, at time.Time, forceAt bool) error {
	var shardName string
	if q.sf != nil {
		if shard := q.sf(ctx, p.Queue(), p.EnvID); shard != nil {
			shardName = shard.Name
		}
	}

	keys := []string{
<<<<<<< HEAD
		q.kg.PartitionItem(),
		q.kg.GlobalPartitionIndex(),
		// TODO Is the account ID always set?
		q.kg.AccountPartitionIndex(*p.AccountID),
		q.kg.ShardPartitionIndex(shardName),
		q.kg.PartitionMeta(p.Queue()),
		q.kg.FnQueueSet(p.Queue()),
		q.kg.QueueItem(),
		p.fnConcurrencyKey(q.kg),
=======
		q.u.kg.PartitionItem(),
		q.u.kg.GlobalPartitionIndex(),
		q.u.kg.ShardPartitionIndex(shardName),
		q.u.kg.PartitionMeta(p.Queue()),
		q.u.kg.QueueIndex(p.Queue()),
		q.u.kg.QueueItem(),
		q.u.kg.Concurrency("p", p.Queue()),
>>>>>>> 8fabebb8
	}
	force := 0
	if forceAt {
		force = 1
	}
	args, err := StrSlice([]any{
		p.Queue(),
		at.UnixMilli(),
		force,
	})
	if err != nil {
		return err
	}
	status, err := scripts["queue/partitionRequeue"].Exec(
		ctx,
		q.u.unshardedRc,
		keys,
		args,
	).AsInt64()
	if err != nil {
		return fmt.Errorf("error requeueing partition: %w", err)
	}
	switch status {
	case 0:
		return nil
	case 1:
		return ErrPartitionNotFound
	case 2:
		return ErrPartitionGarbageCollected
	default:
		return fmt.Errorf("unknown response requeueing item: %d", status)
	}
}

// PartitionDequeue removes a partition pointer from the queue.  This is used when peeking and
// receiving zero items to run.
func (q *queue) PartitionDequeue(ctx context.Context, queueName string, at time.Time) error {
	panic("unimplemented: requeueing partitions handles this.")
}

// PartitionReprioritize reprioritizes a workflow's QueueItems within the queue.
func (q *queue) PartitionReprioritize(ctx context.Context, queueName string, priority uint) error {
	if priority > PriorityMin {
		return ErrPriorityTooLow
	}
	if priority < PriorityMax {
		return ErrPriorityTooHigh
	}

	args, err := StrSlice([]any{
		queueName,
		priority,
	})
	if err != nil {
		return err
	}

	keys := []string{q.u.kg.PartitionItem()}
	status, err := scripts["queue/partitionReprioritize"].Exec(
		ctx,
		q.u.unshardedRc,
		keys,
		args,
	).AsInt64()
	if err != nil {
		return fmt.Errorf("error enqueueing item: %w", err)
	}
	switch status {
	case 0:
		return nil
	case 1:
		return ErrPartitionNotFound
	default:
		return fmt.Errorf("unknown response reprioritizing partition: %d", status)
	}
}

func (q *queue) InProgress(ctx context.Context, prefix string, concurrencyKey string) (int64, error) {
	s := getNow().UnixMilli()
	cmd := q.u.unshardedRc.B().Zcount().
		Key(q.u.kg.Concurrency(prefix, concurrencyKey)).
		Min(fmt.Sprintf("%d", s)).
		Max("+inf").
		Build()
	return q.u.unshardedRc.Do(ctx, cmd).AsInt64()
}

// Scavenge attempts to find jobs that may have been lost due to killed workers.  Workers are shared
// nothing, and each item in a queue has a lease.  If a worker dies, it will not finish the job and
// cannot renew the item's lease.
//
// We scan all partition concurrency queues - queues of leases - to find leases that have expired.
func (q *queue) Scavenge(ctx context.Context) (int, error) {
	// Find all items that have an expired lease - eg. where the min time for a lease is between
	// (0-now] in unix milliseconds.
	now := fmt.Sprintf("%d", getNow().UnixMilli())

	cmd := q.u.unshardedRc.B().Zrange().
		Key(q.u.kg.ConcurrencyIndex()).
		Min("-inf").
		Max(now).
		Byscore().
		Limit(0, 100).
		Build()

	pKeys, err := q.u.unshardedRc.Do(ctx, cmd).AsStrSlice()
	if err != nil {
		return 0, fmt.Errorf("error scavenging for lost items: %w", err)
	}

	counter := 0

	// Each of the items is a concurrency queue with lost items.
	var resultErr error
	for _, partition := range pKeys {
		// Fetch the partition.  This uses the concurrency:p: prefix,
		// so remove the prefix from the item.
		partitionJSON, err := q.u.unshardedRc.Do(ctx, q.u.unshardedRc.B().Hget().Key(q.u.kg.PartitionItem()).Field(partition).Build()).AsBytes()
		if err == rueidis.Nil {
			continue
		}
		if err != nil {
			resultErr = multierror.Append(resultErr, fmt.Errorf("error finding partition '%s' during scavenge: %w", partition, err))
			continue
		}

		cmd := q.u.unshardedRc.B().Zrange().
			Key(q.u.kg.Concurrency("p", partition)).
			Min("-inf").
			Max(now).
			Byscore().
			Limit(0, 100).
			Build()
		itemIDs, err := q.u.unshardedRc.Do(ctx, cmd).AsStrSlice()
		if err != nil && err != rueidis.Nil {
			resultErr = multierror.Append(resultErr, fmt.Errorf("error querying partition concurrency queue '%s' during scavenge: %w", partition, err))
			continue
		}
		if len(itemIDs) == 0 {
			continue
		}

		p := QueuePartition{}
		if err := json.Unmarshal([]byte(partitionJSON), &p); err != nil {
			resultErr = multierror.Append(resultErr, fmt.Errorf("error unmarshalling partition '%s': %w", partitionJSON, err))
			continue
		}

		// Fetch the queue item, then requeue.
		cmd = q.u.unshardedRc.B().Hmget().Key(q.u.kg.QueueItem()).Field(itemIDs...).Build()
		jobs, err := q.u.unshardedRc.Do(ctx, cmd).AsStrSlice()
		if err != nil && err != rueidis.Nil {
			resultErr = multierror.Append(resultErr, fmt.Errorf("error fetching jobs for concurrency queue '%s' during scavenge: %w", partition, err))
			continue
		}
		for _, item := range jobs {
			qi := QueueItem{}
			if err := json.Unmarshal([]byte(item), &qi); err != nil {
				resultErr = multierror.Append(resultErr, fmt.Errorf("error unmarshalling job '%s': %w", item, err))
				continue
			}
			if err := q.Requeue(ctx, p, qi, getNow()); err != nil {
				resultErr = multierror.Append(resultErr, fmt.Errorf("error requeueing job '%s': %w", item, err))
				continue
			}
			counter++
		}
	}

	return counter, resultErr
}

// ConfigLease allows a worker to lease config keys for sequential or scavenger processing.
// Leasing this key works similar to leasing partitions or queue items:
//
//   - If the key isn't leased, a new lease is accepted.
//   - If the lease is expired, a new lease is accepted.
//   - If the key is leased, you must pass in the existing lease ID to renew the lease.  Mismatches do not
//     grant a lease.
//
// This returns the new lease ID on success.
//
// If the sequential key is leased, this allows a worker to peek partitions sequentially.
func (q *queue) ConfigLease(ctx context.Context, key string, duration time.Duration, existingLeaseID ...*ulid.ULID) (*ulid.ULID, error) {
	if duration > ConfigLeaseMax {
		return nil, ErrConfigLeaseExceedsLimits
	}

	now := getNow()
	newLeaseID, err := ulid.New(ulid.Timestamp(now.Add(duration)), rnd)
	if err != nil {
		return nil, err
	}

	var existing string
	if len(existingLeaseID) > 0 && existingLeaseID[0] != nil {
		existing = existingLeaseID[0].String()
	}

	args, err := StrSlice([]any{
		now.UnixMilli(),
		newLeaseID.String(),
		existing,
	})
	if err != nil {
		return nil, err
	}

	status, err := scripts["queue/configLease"].Exec(
		ctx,
		q.u.unshardedRc,
		[]string{key},
		args,
	).AsInt64()
	if err != nil {
		return nil, fmt.Errorf("error claiming config lease: %w", err)
	}
	switch status {
	case 0:
		return &newLeaseID, nil
	case 1:
		return nil, ErrConfigAlreadyLeased
	default:
		return nil, fmt.Errorf("unknown response claiming config lease: %d", status)
	}
}

func (q *queue) getShards(ctx context.Context) (map[string]*QueueShard, error) {
	m, err := q.u.unshardedRc.Do(ctx, q.u.unshardedRc.B().Hgetall().Key(q.u.kg.Shards()).Build()).AsMap()
	if rueidis.IsRedisNil(err) {
		return nil, nil
	}
	if err != nil {
		return nil, fmt.Errorf("error fetching shards: %w", err)
	}
	shards := map[string]*QueueShard{}
	for k, v := range m {
		shard := &QueueShard{}
		if err := v.DecodeJSON(shard); err != nil {
			return nil, fmt.Errorf("error decoding shards: %w", err)
		}
		shards[k] = shard
	}
	return shards, nil
}

// leaseShard leases a shard for the given duration.  Shards can have more than one lease at a time;
// you must provide an index to claim a lease. THe index This prevents multiple workers
// from claiming the same lease index;  if workers A and B see a shard with 0 leases and both attempt
// to claim lease "0", only one will succeed.
func (q *queue) leaseShard(ctx context.Context, shard *QueueShard, duration time.Duration, n int) (*ulid.ULID, error) {
	now := getNow()
	leaseID, err := ulid.New(uint64(now.Add(duration).UnixMilli()), rand.Reader)
	if err != nil {
		return nil, err
	}

	keys := []string{q.u.kg.Shards()}
	args, err := StrSlice([]any{
		now.UnixMilli(),
		shard.Name,
		leaseID,
		n,
	})
	if err != nil {
		return nil, err
	}

	status, err := scripts["queue/shardLease"].Exec(
		ctx,
		q.u.unshardedRc,
		keys,
		args,
	).AsInt64()
	if err != nil {
		return nil, fmt.Errorf("error leasing item: %w", err)
	}
	switch status {
	case int64(-1):
		return nil, errShardNotFound
	case int64(-2):
		return nil, errShardIndexLeased
	case int64(-3):
		return nil, errShardIndexInvalid
	case int64(0):
		return &leaseID, nil
	default:
		return nil, fmt.Errorf("unknown lease return value: %T(%v)", status, status)
	}
}

func (q *queue) renewShardLease(ctx context.Context, shard *QueueShard, duration time.Duration, leaseID ulid.ULID) (*ulid.ULID, error) {
	now := getNow()
	newLeaseID, err := ulid.New(uint64(now.Add(duration).UnixMilli()), rand.Reader)
	if err != nil {
		return nil, err
	}

	keys := []string{q.u.kg.Shards()}
	args, err := StrSlice([]any{
		now.UnixMilli(),
		shard.Name,
		leaseID,
		newLeaseID,
	})
	if err != nil {
		return nil, err
	}

	status, err := scripts["queue/renewShardLease"].Exec(
		ctx,
		q.u.unshardedRc,
		keys,
		args,
	).AsInt64()
	if err != nil {
		return nil, fmt.Errorf("error leasing item: %w", err)
	}
	switch status {
	case int64(-1):
		return nil, fmt.Errorf("shard not found")
	case int64(-2):
		return nil, fmt.Errorf("lease not found")
	case int64(0):
		return &newLeaseID, nil
	default:
		return nil, fmt.Errorf("unknown lease renew return value: %T(%v)", status, status)
	}
}

//nolint:all
func (q *queue) getShardLeases() []leasedShard {
	q.shardLeaseLock.Lock()
	existingLeases := make([]leasedShard, len(q.shardLeases))
	for n, i := range q.shardLeases {
		existingLeases[n] = i
	}
	q.shardLeaseLock.Unlock()
	return existingLeases
}

// peekEWMA returns the calculated EWMA value from the list
func (q *queue) peekEWMA(ctx context.Context, fnID uuid.UUID) (int64, error) {
	// retrieves the list from redis
	cmd := q.u.Client().B().Lrange().Key(q.u.KeyGenerator().ConcurrencyFnEWMA(fnID)).Start(0).Stop(-1).Build()
	strlist, err := q.u.Client().Do(ctx, cmd).AsStrSlice()
	if err != nil {
		return 0, fmt.Errorf("error reading function concurrency EWMA values: %w", err)
	}

	// return early
	if len(strlist) == 0 {
		return 0, nil
	}

	// convert to float for
	vals := make([]float64, len(strlist))
	for i, s := range strlist {
		v, _ := strconv.ParseFloat(s, 64)
		vals[i] = v
	}

	// create a simple EWMA, add all the numbers in it and get the final value
	// NOTE: we don't need variable since we don't want to maintain this in memory
	mavg := ewma.NewMovingAverage()
	for _, v := range vals {
		mavg.Add(v)
	}

	// round up to the nearest integer
	return int64(math.Round(mavg.Value())), nil
}

// setPeekEWMA add the new value to the existing list.
// if the length of the list exceeds the predetermined size, pop out the first item
func (q *queue) setPeekEWMA(ctx context.Context, fnID *uuid.UUID, val int64) error {
	if fnID == nil {
		return nil
	}

	listSize := q.peekEWMALen
	if listSize == 0 {
		listSize = QueuePeekEWMALen
	}

	keys := []string{
<<<<<<< HEAD
		q.kg.ConcurrencyFnEWMA(*fnID),
=======
		q.u.KeyGenerator().ConcurrencyFnEWMA(fnID),
>>>>>>> 8fabebb8
	}
	args, err := StrSlice([]any{
		val,
		listSize,
	})
	if err != nil {
		return err
	}

	_, err = scripts["queue/setPeekEWMA"].Exec(
		ctx,
		q.u.Client(),
		keys,
		args,
	).AsInt64()
	if err != nil {
		return fmt.Errorf("error updating function concurrency EWMA: %w", err)
	}

	return nil
}

//nolint:all
func (q *queue) readFnMetadata(ctx context.Context, fnID uuid.UUID) (*FnMetadata, error) {
	cmd := q.r.B().Get().Key(q.kg.FnMetadata(fnID)).Build()
	retv := FnMetadata{}
	err := q.r.Do(ctx, cmd).DecodeJSON(&retv)
	if err != nil {
		return nil, fmt.Errorf("error reading function metadata: %w", err)
	}
	return &retv, nil
}

func HashID(_ context.Context, id string) string {
	ui := xxhash.Sum64String(id)
	return strconv.FormatUint(ui, 36)
}

// frandRNG is a fast crypto-secure prng which uses a mutex to guard
// parallel reads.  It also implements the x/exp/rand.Source interface
// by adding a Seed() method which does nothing.
type frandRNG struct {
	*frand.RNG
	lock *sync.Mutex
}

func (f *frandRNG) Read(b []byte) (int, error) {
	f.lock.Lock()
	defer f.lock.Unlock()
	return f.RNG.Read(b)
}

func (f *frandRNG) Uint64() uint64 {
	return f.Uint64n(math.MaxUint64)
}

func (f *frandRNG) Uint64n(n uint64) uint64 {
	// sampled.Take calls Uint64n, which must be guarded by a lock in order
	// to be thread-safe.
	f.lock.Lock()
	defer f.lock.Unlock()
	return f.RNG.Uint64n(n)
}

func (f *frandRNG) Float64() float64 {
	// sampled.Take also calls Float64, which must be guarded by a lock in order
	// to be thread-safe.
	f.lock.Lock()
	defer f.lock.Unlock()
	return f.RNG.Float64()
}

func (f *frandRNG) Seed(seed uint64) {
	// Do nothing.
}

func newLeaseDenyList() *leaseDenies {
	return &leaseDenies{
		lock:        &sync.RWMutex{},
		concurrency: map[string]struct{}{},
		throttle:    map[string]struct{}{},
	}
}

// leaseDenies stores a mapping of keys that must not be leased.
//
// When iterating over a list of peeked queue items, each queue item may have the same
// or different concurrency keys.  As soon as one of these concurrency keys reaches its
// limit, any next queue items with the same keys must _never_ be considered for leasing.
//
// This has two benefits:  we prevent wasted work, and we prevent out of order work.
type leaseDenies struct {
	lock *sync.RWMutex

	concurrency map[string]struct{}
	throttle    map[string]struct{}
}

func (l *leaseDenies) addThrottled(err error) {
	var key keyError
	if !errors.As(err, &key) {
		return
	}
	l.lock.Lock()
	l.throttle[key.key] = struct{}{}
	l.lock.Unlock()
}

func (l *leaseDenies) addConcurrency(err error) {
	var key keyError
	if !errors.As(err, &key) {
		return
	}
	l.lock.Lock()
	l.concurrency[key.key] = struct{}{}
	l.lock.Unlock()
}

func (l *leaseDenies) denyConcurrency(key string) bool {
	l.lock.RLock()
	_, ok := l.concurrency[key]
	l.lock.RUnlock()
	return ok
}

func (l *leaseDenies) denyThrottle(key string) bool {
	l.lock.RLock()
	_, ok := l.throttle[key]
	l.lock.RUnlock()
	return ok
}<|MERGE_RESOLUTION|>--- conflicted
+++ resolved
@@ -388,13 +388,8 @@
 
 func NewQueue(u *QueueClient, opts ...QueueOpt) *queue {
 	q := &queue{
-<<<<<<< HEAD
-		r: r,
+		u: u,
 		pf: func(_ context.Context, _ QueuePartition) uint {
-=======
-		u: u,
-		pf: func(ctx context.Context, item QueueItem) uint {
->>>>>>> 8fabebb8
 			return PriorityDefault
 		},
 		numWorkers:         defaultNumWorkers,
@@ -826,7 +821,7 @@
 			scope, id, checksum, _ := key.ParseKey()
 
 			partition := QueuePartition{
-				ID:               q.kg.PartitionQueueSet(enums.PartitionTypeConcurrencyKey, id.String(), checksum),
+				ID:               q.u.kg.PartitionQueueSet(enums.PartitionTypeConcurrencyKey, id.String(), checksum),
 				PartitionType:    int(enums.PartitionTypeConcurrencyKey),
 				ConcurrencyScope: int(scope),
 				FunctionID:       &i.FunctionID,
@@ -892,13 +887,8 @@
 		if qi.Data.Identifier.WorkspaceID != workspaceID {
 			continue
 		}
-<<<<<<< HEAD
-		cmd := q.r.B().Zrank().Key(q.kg.FnQueueSet(workflowID.String())).Member(qi.ID).Build()
-		pos, err := q.r.Do(ctx, cmd).AsInt64()
-=======
-		cmd := q.u.unshardedRc.B().Zrank().Key(q.u.kg.QueueIndex(workflowID.String())).Member(qi.ID).Build()
+		cmd := q.u.unshardedRc.B().Zrank().Key(q.u.kg.FnQueueSet(workflowID.String())).Member(qi.ID).Build()
 		pos, err := q.u.unshardedRc.Do(ctx, cmd).AsInt64()
->>>>>>> 8fabebb8
 		if !rueidis.IsRedisNil(err) && err != nil {
 			return nil, fmt.Errorf("error reading queue position: %w", err)
 		}
@@ -953,16 +943,9 @@
 	}
 
 	// Fetch the concurrency via the partition concurrency name.
-<<<<<<< HEAD
-	key := q.kg.Concurrency("p", workflowID.String())
-	cmd = q.r.B().Zcard().Key(key).Build()
-	count, err := q.r.Do(ctx, cmd).AsInt64()
-=======
-	pk, _ := q.partitionConcurrencyGen(ctx, *item)
-	key := q.u.kg.Concurrency("p", pk)
+	key := q.u.kg.Concurrency("p", workflowID.String())
 	cmd = q.u.unshardedRc.B().Zcard().Key(key).Build()
 	count, err := q.u.unshardedRc.Do(ctx, cmd).AsInt64()
->>>>>>> 8fabebb8
 	if err != nil {
 		return 0, fmt.Errorf("error inspecting running job count: %w", err)
 	}
@@ -983,7 +966,7 @@
 		Paused: true,
 	}
 
-	keys := []string{q.kg.FnMetadata(fnID)}
+	keys := []string{q.u.kg.FnMetadata(fnID)}
 	args, err := StrSlice([]any{
 		pausedArg,
 		defaultFnMetadata,
@@ -992,12 +975,7 @@
 		return err
 	}
 
-<<<<<<< HEAD
 	status, err := scripts["queue/fnSetPaused"].Exec(
-=======
-	keys := []string{q.u.kg.PartitionItem()}
-	status, err := scripts["queue/partitionSetPaused"].Exec(
->>>>>>> 8fabebb8
 		ctx,
 		q.u.unshardedRc,
 		keys,
@@ -1071,31 +1049,20 @@
 	parts := q.ItemPartitions(ctx, i)
 
 	keys := []string{
-<<<<<<< HEAD
-		q.kg.QueueItem(),            // Queue item
-		q.kg.PartitionItem(),        // Partition item, map
-		q.kg.GlobalPartitionIndex(), // Global partition queue
-		q.kg.GlobalAccountIndex(),   // Global account queue
-		q.kg.AccountPartitionIndex(i.Data.Identifier.AccountID), // Account partition queue
-		q.kg.ShardPartitionIndex(shardName),                     // Shard queue
-		q.kg.Shards(),
-		q.kg.Idempotency(i.ID),
-		q.kg.FnMetadata(i.FunctionID),
-
-		// Add all 3 partition sets
-		parts[0].zsetKey(q.kg),
-		parts[1].zsetKey(q.kg),
-		parts[2].zsetKey(q.kg),
-=======
-		q.u.kg.QueueItem(),                    // Queue item
-		q.u.kg.QueueIndex(qn),                 // Queue sorted set
-		q.u.kg.PartitionItem(),                // Partition item, map
-		q.u.kg.PartitionMeta(qn),              // Partition item
-		q.u.kg.GlobalPartitionIndex(),         // Global partition queue
-		q.u.kg.ShardPartitionIndex(shardName), // Shard queue
+		q.u.kg.QueueItem(),                                        // Queue item
+		q.u.kg.PartitionItem(),                                    // Partition item, map
+		q.u.kg.GlobalPartitionIndex(),                             // Global partition queue
+		q.u.kg.GlobalAccountIndex(),                               // Global account queue
+		q.u.kg.AccountPartitionIndex(i.Data.Identifier.AccountID), // Account partition queue
+		q.u.kg.ShardPartitionIndex(shardName),                     // Shard queue
 		q.u.kg.Shards(),
 		q.u.kg.Idempotency(i.ID),
->>>>>>> 8fabebb8
+		q.u.kg.FnMetadata(i.FunctionID),
+
+		// Add all 3 partition sets
+		parts[0].zsetKey(q.u.kg),
+		parts[1].zsetKey(q.u.kg),
+		parts[2].zsetKey(q.u.kg),
 	}
 	// Append indexes
 	for _, idx := range q.itemIndexer(ctx, i, q.u.kg) {
@@ -1184,13 +1151,8 @@
 		ctx,
 		q.u.unshardedRc,
 		[]string{
-<<<<<<< HEAD
-			q.kg.FnQueueSet(queueName),
-			q.kg.QueueItem(),
-=======
-			q.u.kg.QueueIndex(queueName),
+			q.u.kg.FnQueueSet(queueName),
 			q.u.kg.QueueItem(),
->>>>>>> 8fabebb8
 		},
 		args,
 	).ToAny()
@@ -1255,20 +1217,12 @@
 	}
 
 	keys := []string{
-<<<<<<< HEAD
-		q.kg.FnQueueSet(partitionName),
-		q.kg.QueueItem(),
-		q.kg.GlobalPartitionIndex(),                              // Global partition queue
-		q.kg.AccountPartitionIndex(qi.Data.Identifier.AccountID), // Account partition queue
-		q.kg.ShardPartitionIndex(shardName),                      // Shard partition queue
-		q.kg.PartitionItem(),                                     // Partition hash
-=======
-		q.u.kg.QueueIndex(partitionName),
+		q.u.kg.FnQueueSet(partitionName),
 		q.u.kg.QueueItem(),
-		q.u.kg.GlobalPartitionIndex(),         // Global partition queue
-		q.u.kg.ShardPartitionIndex(shardName), // Shard partition queue
-		q.u.kg.PartitionItem(),                // Partition hash
->>>>>>> 8fabebb8
+		q.u.kg.GlobalPartitionIndex(),                              // Global partition queue
+		q.u.kg.AccountPartitionIndex(qi.Data.Identifier.AccountID), // Account partition queue
+		q.u.kg.ShardPartitionIndex(shardName),                      // Shard partition queue
+		q.u.kg.PartitionItem(),                                     // Partition hash
 	}
 	status, err := scripts["queue/requeueByID"].Exec(
 		ctx,
@@ -1368,33 +1322,19 @@
 	}
 
 	keys := []string{
-<<<<<<< HEAD
-		q.kg.QueueItem(),
-		q.kg.FnQueueSet(item.Queue()),
-		q.kg.PartitionMeta(item.Queue()),
-		q.kg.Concurrency("account", item.Data.Identifier.AccountID.String()),
-		q.kg.Concurrency("p", item.FunctionID.String()),
-		q.kg.Concurrency("custom", customKeys[0]),
-		q.kg.Concurrency("custom", customKeys[1]),
-		q.kg.ConcurrencyIndex(),
-		q.kg.GlobalPartitionIndex(),
-		q.kg.GlobalAccountIndex(),
-		q.kg.AccountPartitionIndex(item.Data.Identifier.AccountID),
-		q.kg.ShardPartitionIndex(shardName),
-		q.kg.ThrottleKey(item.Data.Throttle),
-=======
 		q.u.kg.QueueItem(),
-		q.u.kg.QueueIndex(item.Queue()),
+		q.u.kg.FnQueueSet(item.Queue()),
 		q.u.kg.PartitionMeta(item.Queue()),
-		q.u.kg.Concurrency("account", ak),
-		q.u.kg.Concurrency("p", pk),
+		q.u.kg.Concurrency("account", item.Data.Identifier.AccountID.String()),
+		q.u.kg.Concurrency("p", item.FunctionID.String()),
 		q.u.kg.Concurrency("custom", customKeys[0]),
 		q.u.kg.Concurrency("custom", customKeys[1]),
 		q.u.kg.ConcurrencyIndex(),
 		q.u.kg.GlobalPartitionIndex(),
+		q.u.kg.GlobalAccountIndex(),
+		q.u.kg.AccountPartitionIndex(item.Data.Identifier.AccountID),
 		q.u.kg.ShardPartitionIndex(shardName),
 		q.u.kg.ThrottleKey(item.Data.Throttle),
->>>>>>> 8fabebb8
 	}
 	args, err := StrSlice([]any{
 		item.ID,
@@ -1471,24 +1411,14 @@
 	}
 
 	keys := []string{
-<<<<<<< HEAD
-		q.kg.QueueItem(),
-		q.kg.FnQueueSet(i.Queue()),
-		q.kg.GlobalPartitionIndex(),
-		q.kg.AccountPartitionIndex(i.Data.Identifier.AccountID),
-		q.kg.Concurrency("account", i.Data.Identifier.AccountID.String()),
-		q.kg.Concurrency("p", i.FunctionID.String()),
-		q.kg.Concurrency("custom", customKeys[0]),
-		q.kg.Concurrency("custom", customKeys[1]),
-=======
 		q.u.kg.QueueItem(),
-		q.u.kg.QueueIndex(i.Queue()),
+		q.u.kg.FnQueueSet(i.Queue()),
 		q.u.kg.GlobalPartitionIndex(),
-		q.u.kg.Concurrency("account", ak),
-		q.u.kg.Concurrency("p", pk),
+		q.u.kg.AccountPartitionIndex(i.Data.Identifier.AccountID),
+		q.u.kg.Concurrency("account", i.Data.Identifier.AccountID.String()),
+		q.u.kg.Concurrency("p", i.FunctionID.String()),
 		q.u.kg.Concurrency("custom", customKeys[0]),
 		q.u.kg.Concurrency("custom", customKeys[1]),
->>>>>>> 8fabebb8
 	}
 
 	args, err := StrSlice([]any{
@@ -1541,27 +1471,15 @@
 
 	qn := i.Queue()
 	keys := []string{
-<<<<<<< HEAD
-		q.kg.QueueItem(),
-		q.kg.FnQueueSet(qn),
-		q.kg.PartitionMeta(qn),
-		q.kg.Idempotency(i.ID),
-		q.kg.Concurrency("account", i.Data.Identifier.AccountID.String()),
-		q.kg.Concurrency("p", i.FunctionID.String()),
-		q.kg.Concurrency("custom", customKeys[0]),
-		q.kg.Concurrency("custom", customKeys[1]),
-		q.kg.ConcurrencyIndex(),
-=======
 		q.u.kg.QueueItem(),
-		q.u.kg.QueueIndex(qn),
+		q.u.kg.FnQueueSet(qn),
 		q.u.kg.PartitionMeta(qn),
 		q.u.kg.Idempotency(i.ID),
-		q.u.kg.Concurrency("account", ak),
-		q.u.kg.Concurrency("p", pk),
+		q.u.kg.Concurrency("account", i.Data.Identifier.AccountID.String()),
+		q.u.kg.Concurrency("p", i.FunctionID.String()),
 		q.u.kg.Concurrency("custom", customKeys[0]),
 		q.u.kg.Concurrency("custom", customKeys[1]),
 		q.u.kg.ConcurrencyIndex(),
->>>>>>> 8fabebb8
 	}
 	// Append indexes
 	for _, idx := range q.itemIndexer(ctx, i, q.u.kg) {
@@ -1636,30 +1554,17 @@
 	}
 
 	keys := []string{
-<<<<<<< HEAD
-		q.kg.QueueItem(),
-		q.kg.FnQueueSet(i.Queue()),
-		q.kg.PartitionMeta(i.Queue()),
-		q.kg.GlobalPartitionIndex(),
-		q.kg.AccountPartitionIndex(i.Data.Identifier.AccountID),
-		q.kg.Concurrency("account", i.Data.Identifier.AccountID.String()),
-		q.kg.Concurrency("p", i.FunctionID.String()),
-		q.kg.Concurrency("custom", customKeys[0]),
-		q.kg.Concurrency("custom", customKeys[1]),
-		q.kg.ConcurrencyIndex(),
-		q.kg.ShardPartitionIndex(shardName),
-=======
 		q.u.kg.QueueItem(),
-		q.u.kg.QueueIndex(i.Queue()),
+		q.u.kg.FnQueueSet(i.Queue()),
 		q.u.kg.PartitionMeta(i.Queue()),
 		q.u.kg.GlobalPartitionIndex(),
-		q.u.kg.Concurrency("account", ak),
-		q.u.kg.Concurrency("p", pk),
+		q.u.kg.AccountPartitionIndex(i.Data.Identifier.AccountID),
+		q.u.kg.Concurrency("account", i.Data.Identifier.AccountID.String()),
+		q.u.kg.Concurrency("p", i.FunctionID.String()),
 		q.u.kg.Concurrency("custom", customKeys[0]),
 		q.u.kg.Concurrency("custom", customKeys[1]),
 		q.u.kg.ConcurrencyIndex(),
 		q.u.kg.ShardPartitionIndex(shardName),
->>>>>>> 8fabebb8
 	}
 	// Append indexes
 	for _, idx := range q.itemIndexer(ctx, i, q.u.kg) {
@@ -1724,21 +1629,14 @@
 	_ = customConcurrency
 
 	keys := []string{
-<<<<<<< HEAD
-		q.kg.PartitionItem(),
-		q.kg.GlobalPartitionIndex(),
-		// TODO Can AccountID ever be nil?
-		q.kg.AccountPartitionIndex(*p.AccountID),
-		p.fnConcurrencyKey(q.kg),
-		p.acctConcurrencyKey(q.kg),
-		// TODO: Custom concurrency key (?)
-		q.kg.FnMetadata(fnMetaKey),
-=======
 		q.u.kg.PartitionItem(),
 		q.u.kg.GlobalPartitionIndex(),
-		q.u.kg.ShardPartitionIndex(shardName),
-		q.u.kg.Concurrency("p", concurrencyKey),
->>>>>>> 8fabebb8
+		// TODO Can AccountID ever be nil?
+		q.u.kg.AccountPartitionIndex(*p.AccountID),
+		p.fnConcurrencyKey(q.u.kg),
+		p.acctConcurrencyKey(q.u.kg),
+		// TODO: Custom concurrency key (?)
+		q.u.kg.FnMetadata(fnMetaKey),
 	}
 
 	// TODO: Enable checking of env and custom concurrency keys here.
@@ -1841,13 +1739,8 @@
 		ctx,
 		q.u.Client(),
 		[]string{
-<<<<<<< HEAD
 			partitionKey,
-			q.kg.PartitionItem(),
-=======
-			q.u.kg.GlobalPartitionIndex(),
 			q.u.kg.PartitionItem(),
->>>>>>> 8fabebb8
 		},
 		args,
 	).ToAny()
@@ -1889,10 +1782,10 @@
 		keys := make([]string, len(fnIDs))
 		n := 0
 		for k := range fnIDs {
-			keys[n] = q.kg.FnMetadata(k)
+			keys[n] = q.u.kg.FnMetadata(k)
 			n++
 		}
-		vals, err := q.r.Do(ctx, q.r.B().Mget().Key(keys...).Build()).ToAny()
+		vals, err := q.u.unshardedRc.Do(ctx, q.u.unshardedRc.B().Mget().Key(keys...).Build()).ToAny()
 		if err == nil {
 			// If this is an error, just ignore the error and continue.  The executor should gracefully handle
 			// accidental attempts at paused functions, as we cannot do this optimization for account or env-level
@@ -2007,9 +1900,9 @@
 
 	peekRet, err := scripts["queue/accountPeek"].Exec(
 		ctx,
-		q.r,
+		q.u.unshardedRc,
 		[]string{
-			q.kg.GlobalAccountIndex(),
+			q.u.kg.GlobalAccountIndex(),
 		},
 		args,
 	).AsStrSlice()
@@ -2089,25 +1982,15 @@
 	}
 
 	keys := []string{
-<<<<<<< HEAD
-		q.kg.PartitionItem(),
-		q.kg.GlobalPartitionIndex(),
-		// TODO Is the account ID always set?
-		q.kg.AccountPartitionIndex(*p.AccountID),
-		q.kg.ShardPartitionIndex(shardName),
-		q.kg.PartitionMeta(p.Queue()),
-		q.kg.FnQueueSet(p.Queue()),
-		q.kg.QueueItem(),
-		p.fnConcurrencyKey(q.kg),
-=======
 		q.u.kg.PartitionItem(),
 		q.u.kg.GlobalPartitionIndex(),
+		// TODO Is the account ID always set?
+		q.u.kg.AccountPartitionIndex(*p.AccountID),
 		q.u.kg.ShardPartitionIndex(shardName),
 		q.u.kg.PartitionMeta(p.Queue()),
-		q.u.kg.QueueIndex(p.Queue()),
+		q.u.kg.FnQueueSet(p.Queue()),
 		q.u.kg.QueueItem(),
-		q.u.kg.Concurrency("p", p.Queue()),
->>>>>>> 8fabebb8
+		p.fnConcurrencyKey(q.u.kg),
 	}
 	force := 0
 	if forceAt {
@@ -2494,11 +2377,7 @@
 	}
 
 	keys := []string{
-<<<<<<< HEAD
-		q.kg.ConcurrencyFnEWMA(*fnID),
-=======
-		q.u.KeyGenerator().ConcurrencyFnEWMA(fnID),
->>>>>>> 8fabebb8
+		q.u.kg.ConcurrencyFnEWMA(*fnID),
 	}
 	args, err := StrSlice([]any{
 		val,
@@ -2523,9 +2402,9 @@
 
 //nolint:all
 func (q *queue) readFnMetadata(ctx context.Context, fnID uuid.UUID) (*FnMetadata, error) {
-	cmd := q.r.B().Get().Key(q.kg.FnMetadata(fnID)).Build()
+	cmd := q.u.unshardedRc.B().Get().Key(q.u.kg.FnMetadata(fnID)).Build()
 	retv := FnMetadata{}
-	err := q.r.Do(ctx, cmd).DecodeJSON(&retv)
+	err := q.u.unshardedRc.Do(ctx, cmd).DecodeJSON(&retv)
 	if err != nil {
 		return nil, fmt.Errorf("error reading function metadata: %w", err)
 	}
