package redis_state

import (
	"context"
	"encoding/json"
	"errors"
	"fmt"
	"iter"
	"math"
	mrand "math/rand"
	"strconv"
	"strings"
	"sync"
	"sync/atomic"
	"time"
	"unsafe"

	"github.com/VividCortex/ewma"
	"github.com/google/uuid"
	"github.com/hashicorp/go-multierror"
	"github.com/inngest/inngest/pkg/backoff"
	"github.com/inngest/inngest/pkg/consts"
	"github.com/inngest/inngest/pkg/enums"
	osqueue "github.com/inngest/inngest/pkg/execution/queue"
	"github.com/inngest/inngest/pkg/execution/state"
	"github.com/inngest/inngest/pkg/logger"
	"github.com/inngest/inngest/pkg/telemetry/metrics"
	"github.com/inngest/inngest/pkg/telemetry/redis_telemetry"
	"github.com/inngest/inngest/pkg/util"
	"github.com/jonboulle/clockwork"
	"github.com/oklog/ulid/v2"
	"github.com/redis/rueidis"
	"golang.org/x/sync/errgroup"
	"golang.org/x/sync/semaphore"
	"gonum.org/v1/gonum/stat/sampleuv"
)

const (
	PartitionSelectionMax = int64(100)
	PartitionPeekMax      = PartitionSelectionMax * 3
	AccountPeekMax        = int64(30)
)

const (
	pkgName = "redis_state.state.execution.inngest"

	// PartitionLeaseDuration dictates how long a worker holds the lease for
	// a partition.  This gives the worker a right to scan all queue items
	// for that partition to schedule the execution of jobs.
	//
	// Right now, this must be short enough to reduce contention but long enough
	// to account for the latency of peeking QueuePeekMax jobs from Redis.
	PartitionLeaseDuration = 4 * time.Second
	// PartitionRequeueExtension is the length of time that we extend a partition's
	// vesting time when requeueing by default.
	PartitionRequeueExtension = 30 * time.Second

	// PartitionConcurrencyLimitRequeueExtension is the length of time that a partition
	// is requeued if there is no global or partition(function) capacity because of
	// concurrency limits.
	//
	// This is short, as there are still functions that are due to run (ie vesting < now),
	// but long enough to reduce thrash.
	//
	// This means that jobs not started because of concurrency limits incur up to this amount
	// of additional latency.
	//
	// NOTE: This must be greater than PartitionLookahead
	// NOTE: This is the maximum latency introduced into concurrnecy limited partitions in the
	//       worst case.
	PartitionConcurrencyLimitRequeueExtension = 5 * time.Second
	PartitionThrottleLimitRequeueExtension    = 1 * time.Second
	PartitionPausedRequeueExtension           = 24 * time.Hour
	PartitionLookahead                        = time.Second

	ShadowPartitionLeaseDuration  = 4 * time.Second // same as PartitionLeaseDuration
	BacklogNormalizeLeaseDuration = 4 * time.Second // same as PartitionLeaseDuration

	ShadowPartitionRefillCapacityReachedRequeueExtension = 1 * time.Second
	ShadowPartitionRefillPausedRequeueExtension          = 24 * time.Hour
	BacklogDefaultRequeueExtension                       = 2 * time.Second

	// default values
	DefaultQueuePeekMin  int64 = 300
	DefaultQueuePeekMax  int64 = 750
	AbsoluteQueuePeekMax int64 = 5000

	QueuePeekCurrMultiplier int64 = 4 // threshold 25%
	QueuePeekEWMALen        int   = 10
	QueueLeaseDuration            = 30 * time.Second
	ConfigLeaseDuration           = 10 * time.Second
	ConfigLeaseMax                = 20 * time.Second

	ScavengePeekSize                 = 100
	ScavengeConcurrencyQueuePeekSize = 100

	PriorityMax     uint = 0
	PriorityDefault uint = 5
	PriorityMin     uint = 9

	// FunctionStartScoreBufferTime is the grace period used to compare function start
	// times to edge enqueue times.
	FunctionStartScoreBufferTime = 10 * time.Second

	defaultNumWorkers                  = 100
	defaultNumShadowWorkers            = 100
	defaultBacklogNormalizationWorkers = 10
	defaultBacklogNormalizeLimit       = int64(500)

	defaultPollTick                 = 10 * time.Millisecond
	defaultShadowPollTick           = 100 * time.Millisecond
	defaultBacklogNormalizePollTick = 250 * time.Millisecond
	defaultActiveCheckTick          = 10 * time.Second

	defaultIdempotencyTTL = 12 * time.Hour
	defaultConcurrency    = 1000 // TODO: add function to override.

	DefaultInstrumentInterval = 10 * time.Second

	NoConcurrencyLimit = -1
)

var (
	ErrQueueItemExists               = fmt.Errorf("queue item already exists")
	ErrQueueItemNotFound             = fmt.Errorf("queue item not found")
	ErrQueueItemAlreadyLeased        = fmt.Errorf("queue item already leased")
	ErrQueueItemLeaseMismatch        = fmt.Errorf("item lease does not match")
	ErrQueueItemNotLeased            = fmt.Errorf("queue item is not leased")
	ErrQueuePeekMaxExceedsLimits     = fmt.Errorf("peek exceeded the maximum limit of %d", AbsoluteQueuePeekMax)
	ErrQueueItemSingletonExists      = fmt.Errorf("singleton item already exists")
	ErrPriorityTooLow                = fmt.Errorf("priority is too low")
	ErrPriorityTooHigh               = fmt.Errorf("priority is too high")
	ErrPartitionNotFound             = fmt.Errorf("partition not found")
	ErrPartitionAlreadyLeased        = fmt.Errorf("partition already leased")
	ErrPartitionPeekMaxExceedsLimits = fmt.Errorf("peek exceeded the maximum limit of %d", PartitionPeekMax)
	ErrAccountPeekMaxExceedsLimits   = fmt.Errorf("account peek exceeded the maximum limit of %d", AccountPeekMax)
	ErrPartitionGarbageCollected     = fmt.Errorf("partition garbage collected")
	ErrPartitionPaused               = fmt.Errorf("partition is paused")
	ErrConfigAlreadyLeased           = fmt.Errorf("config scanner already leased")
	ErrConfigLeaseExceedsLimits      = fmt.Errorf("config lease duration exceeds the maximum of %d seconds", int(ConfigLeaseMax.Seconds()))

	ErrPartitionConcurrencyLimit = fmt.Errorf("at partition concurrency limit")
	ErrAccountConcurrencyLimit   = fmt.Errorf("at account concurrency limit")

	// ErrSystemConcurrencyLimit represents a concurrency limit for system partitions
	ErrSystemConcurrencyLimit = fmt.Errorf("at system concurrency limit")

	// ErrConcurrencyLimitCustomKey represents a concurrency limit being hit for *some*, but *not all*
	// jobs in a queue, via custom concurrency keys which are evaluated to a specific string.
	ErrConcurrencyLimitCustomKey = fmt.Errorf("at concurrency limit")
)

var rnd *util.FrandRNG

func init() {
	// For weighted shuffles generate a new rand.
	rnd = util.NewFrandRNG()
}

type QueueManager interface {
	osqueue.JobQueueReader
	osqueue.Queue
	osqueue.QueueDirectAccess

	Dequeue(ctx context.Context, queueShard QueueShard, i osqueue.QueueItem) error
	Requeue(ctx context.Context, queueShard QueueShard, i osqueue.QueueItem, at time.Time) error
	RequeueByJobID(ctx context.Context, queueShard QueueShard, jobID string, at time.Time) error

	// ItemsByPartition returns a queue item iterator for a function within a specific time range
	ItemsByPartition(ctx context.Context, queueShard QueueShard, partitionID uuid.UUID, from time.Time, until time.Time, opts ...QueueIterOpt) (iter.Seq[*osqueue.QueueItem], error)

	// ItemsByBacklog returns a queue item iterator for a backlog within a specific time range
	ItemsByBacklog(ctx context.Context, queueShard QueueShard, backlogID string, from time.Time, until time.Time, opts ...QueueIterOpt) (iter.Seq[*osqueue.QueueItem], error)

	// BacklogsByPartition returns an iterator for the partition's backlogs
	BacklogsByPartition(ctx context.Context, queueShard QueueShard, partitionID string, from time.Time, until time.Time, opts ...QueueIterOpt) (iter.Seq[*QueueBacklog], error)
	// BacklogSize retrieves the number of items in the specified backlog
	BacklogSize(ctx context.Context, queueShard QueueShard, backlogID string) (int64, error)

	PartitionByID(ctx context.Context, queueShard QueueShard, partitionID string) (*PartitionInspectionResult, error)

	// PartitionBacklogSize returns the point in time backlog size of the partition.
	// This will sum the size of all backlogs in that partition
	PartitionBacklogSize(ctx context.Context, partitionID string) (int64, error)
}

// PartitionPriorityFinder returns the priority for a given queue partition.
type PartitionPriorityFinder func(ctx context.Context, part QueuePartition) uint

// AccountPriorityFinder returns the priority for a given account.
type AccountPriorityFinder func(ctx context.Context, accountId uuid.UUID) uint

type QueueOpt func(q *queue)

func WithName(name string) func(q *queue) {
	return func(q *queue) {
		q.name = name
	}
}

func WithQueueLifecycles(l ...QueueLifecycleListener) QueueOpt {
	return func(q *queue) {
		q.lifecycles = l
	}
}

func WithPartitionPriorityFinder(ppf PartitionPriorityFinder) QueueOpt {
	return func(q *queue) {
		q.ppf = ppf
	}
}

func WithAccountPriorityFinder(apf AccountPriorityFinder) QueueOpt {
	return func(q *queue) {
		q.apf = apf
	}
}

func WithIdempotencyTTL(t time.Duration) QueueOpt {
	return func(q *queue) {
		q.idempotencyTTL = t
	}
}

// WithIdempotencyTTLFunc returns custom idempotecy durations given a QueueItem.
// This allows customization of the idempotency TTL based off of specific jobs.
func WithIdempotencyTTLFunc(f func(context.Context, osqueue.QueueItem) time.Duration) QueueOpt {
	return func(q *queue) {
		q.idempotencyTTLFunc = f
	}
}

func WithNumWorkers(n int32) QueueOpt {
	return func(q *queue) {
		q.numWorkers = n
	}
}

func WithShadowNumWorkers(n int32) QueueOpt {
	return func(q *queue) {
		q.numShadowWorkers = n
	}
}

func WithPeekSizeRange(min int64, max int64) QueueOpt {
	return func(q *queue) {
		if max > AbsoluteQueuePeekMax {
			max = AbsoluteQueuePeekMax
		}
		q.peekMin = min
		q.peekMax = max
	}
}

func WithShadowPeekSizeRange(min int64, max int64) QueueOpt {
	return func(q *queue) {
		if max > AbsoluteShadowPartitionPeekMax {
			max = AbsoluteShadowPartitionPeekMax
		}
		q.shadowPeekMin = min
		q.shadowPeekMax = max
	}
}

func WithBacklogRefillLimit(limit int64) QueueOpt {
	return func(q *queue) {
		q.backlogRefillLimit = limit
	}
}

func WithBacklogNormalizationLimit(limit int64) QueueOpt {
	return func(q *queue) {
		q.backlogNormalizeLimit = limit
	}
}

func WithPeekConcurrencyMultiplier(m int64) QueueOpt {
	return func(q *queue) {
		q.peekCurrMultiplier = m
	}
}

func WithPeekEWMALength(l int) QueueOpt {
	return func(q *queue) {
		q.peekEWMALen = l
	}
}

// WithPollTick specifies the interval at which the queue will poll the backing store
// for available partitions.
func WithPollTick(t time.Duration) QueueOpt {
	return func(q *queue) {
		q.pollTick = t
	}
}

// WithShadowPollTick specifies the interval at which the queue will poll the backing store
// for available shadow partitions.
func WithShadowPollTick(t time.Duration) QueueOpt {
	return func(q *queue) {
		q.shadowPollTick = t
	}
}

// WithBacklogNormalizePollTick specifies the interval at which the queue will poll the backing store
// for available backlogs to normalize.
func WithBacklogNormalizePollTick(t time.Duration) QueueOpt {
	return func(q *queue) {
		q.backlogNormalizePollTick = t
	}
}

// WithActiveCheckPollTick specifies the interval at which the queue will poll the backing store
// for available backlogs to normalize.
func WithActiveCheckPollTick(t time.Duration) QueueOpt {
	return func(q *queue) {
		q.activeCheckTick = t
	}
}

// WithActiveCheckAccountProbability specifies the probability of processing accounts vs. backlogs during an active check run.
func WithActiveCheckAccountProbability(p int) QueueOpt {
	return func(q *queue) {
		q.activeCheckAccountProbability = p
	}
}

// WithActiveCheckAccountConcurrency specifies the number of accounts to be peeked and processed by the active checker in parallel
func WithActiveCheckAccountConcurrency(p int) QueueOpt {
	return func(q *queue) {
		if p > 0 {
			q.activeCheckAccountConcurrency = int64(p)
		}
	}
}

// WithActiveCheckBacklogConcurrency specifies the number of backlogs to be peeked and processed by the active checker in parallel
func WithActiveCheckBacklogConcurrency(p int) QueueOpt {
	return func(q *queue) {
		if p > 0 {
			q.activeCheckBacklogConcurrency = int64(p)
		}
	}
}

// WithActiveCheckScanBatchSize specifies the batch size for iterating over active sets
func WithActiveCheckScanBatchSize(p int) QueueOpt {
	return func(q *queue) {
		if p > 0 {
			q.activeCheckScanBatchSize = int64(p)
		}
	}
}

func WithQueueItemIndexer(i QueueItemIndexer) QueueOpt {
	return func(q *queue) {
		q.itemIndexer = i
	}
}

// WithDenyQueueNames specifies that the worker cannot select jobs from queue partitions
// within the given list of names.  This means that the worker will never work on jobs
// in the specified queues.
//
// NOTE: If this is set and this worker claims the sequential lease, there is no guarantee
// on latency or fairness in the denied queue partitions.
func WithDenyQueueNames(queues ...string) QueueOpt {
	return func(q *queue) {
		q.denyQueues = queues
		q.denyQueueMap = make(map[string]*struct{})
		q.denyQueuePrefixes = make(map[string]*struct{})
		for _, i := range queues {
			q.denyQueueMap[i] = &struct{}{}
			// If WithDenyQueueNames includes "user:*", trim the asterisc and use
			// this as a prefix match.
			if strings.HasSuffix(i, "*") {
				q.denyQueuePrefixes[strings.TrimSuffix(i, "*")] = &struct{}{}
			}
		}
	}
}

// WithAllowQueueNames specifies that the worker can only select jobs from queue partitions
// within the given list of names.  This means that the worker will never work on jobs in
// other queues.
func WithAllowQueueNames(queues ...string) QueueOpt {
	return func(q *queue) {
		q.allowQueues = queues
		q.allowQueueMap = make(map[string]*struct{})
		q.allowQueuePrefixes = make(map[string]*struct{})
		for _, i := range queues {
			q.allowQueueMap[i] = &struct{}{}
			// If WithAllowQueueNames includes "user:*", trim the asterisc and use
			// this as a prefix match.
			if strings.HasSuffix(i, "*") {
				q.allowQueuePrefixes[strings.TrimSuffix(i, "*")] = &struct{}{}
			}
		}
	}
}

// WithKindToQueueMapping maps queue.Item.Kind strings to queue names.  For example,
// when pushing a queue.Item with a kind of PayloadEdge, this job can be mapped to
// a specific queue name here.
//
// The mapping must be provided in terms of item kind to queue name.  If the item
// kind doesn't exist in the mapping the job's queue name will be left nil.  This
// means that the item will be placed in the workflow ID's queue.
func WithKindToQueueMapping(mapping map[string]string) QueueOpt {
	// XXX: Refactor osqueue.Item and this package to resolve these interfaces
	// and clean up this function.
	return func(q *queue) {
		q.queueKindMapping = mapping
	}
}

func WithDisableFifoForFunctions(mapping map[string]struct{}) QueueOpt {
	return func(q *queue) {
		q.disableFifoForFunctions = mapping
	}
}

func WithPeekSizeForFunction(mapping map[string]int64) QueueOpt {
	return func(q *queue) {
		q.peekSizeForFunctions = mapping
	}
}

func WithDisableFifoForAccounts(mapping map[string]struct{}) QueueOpt {
	return func(q *queue) {
		q.disableFifoForAccounts = mapping
	}
}

func WithLogger(l logger.Logger) QueueOpt {
	return func(q *queue) {
		q.log = l
	}
}

func WithBackoffFunc(f backoff.BackoffFunc) func(q *queue) {
	return func(q *queue) {
		q.backoffFunc = f
	}
}

func WithRunMode(m QueueRunMode) func(q *queue) {
	return func(q *queue) {
		q.runMode = m
	}
}

// WithClock allows replacing the queue's default (real) clock by a mock, for testing.
func WithClock(c clockwork.Clock) func(q *queue) {
	return func(q *queue) {
		q.clock = c
	}
}

// WithQueueContinuationLimit sets the continuation limit in the queue, eg. how many
// sequential steps cause hints in the queue to continue executing the same partition.
func WithQueueContinuationLimit(limit uint) QueueOpt {
	return func(q *queue) {
		q.continuationLimit = limit
	}
}

// WithQueueShadowContinuationLimit sets the shadow continuation limit in the queue, eg. how many
// sequential steps cause hints in the queue to continue executing the same shadow partition.
func WithQueueShadowContinuationLimit(limit uint) QueueOpt {
	return func(q *queue) {
		q.shadowContinuationLimit = limit
	}
}

type QueueShard struct {
	Name string
	Kind string

	RedisClient *QueueClient
}

// ShardSelector returns a shard reference for the given queue item.
// This allows applying a policy to enqueue items to different queue shards.
type ShardSelector func(ctx context.Context, accountId uuid.UUID, queueName *string) (QueueShard, error)

func WithShardSelector(s ShardSelector) func(q *queue) {
	return func(q *queue) {
		q.shardSelector = s
	}
}

func WithPeekEWMA(on bool) func(q *queue) {
	return func(q *queue) {
		q.usePeekEWMA = on
	}
}

// QueueItemConcurrencyKeyLimitRefresher returns concurrency keys with current limits given a queue item.
//
// Each queue item can have its own concurrency keys.  For example, you can define
// concurrency limits for steps within a function.  This ensures that there will never be
// more than N concurrent items running at once.
type QueueItemConcurrencyKeyLimitRefresher func(ctx context.Context, i osqueue.QueueItem) []state.CustomConcurrency

type PartitionConcurrencyLimits struct {
	// AccountLimit returns the current account concurrency limit, which is always applied. Defaults to maximum concurrency.
	AccountLimit int

	// FunctionLimit returns the function-scoped concurrency limit, if configured. Defaults to maximum concurrency.
	FunctionLimit int

	// CustomKeyLimit returns the custom concurrency limit for a concurrency key partition. Defaults to maximum concurrency.
	CustomKeyLimit int
}

type SystemPartitionConcurrencyLimits struct {
	// GlobalLimit returns the account-level equivalent concurrency limit for system partitions, which is always applied. Defaults to maximum concurrency.
	GlobalLimit int

	// PartitionLimit returns the partition-scoped concurrency limit, if configured. Defaults to maximum concurrency.
	PartitionLimit int
}

// ConcurrencyLimitGetter returns the fn, account, and custom limits for a given partition.
type ConcurrencyLimitGetter func(ctx context.Context, p QueuePartition) PartitionConcurrencyLimits

// SystemConcurrencyLimitGetter returns the concurrency limits for a given system partition.
type SystemConcurrencyLimitGetter func(ctx context.Context, p QueuePartition) SystemPartitionConcurrencyLimits

// PartitionConstraintConfigGetter returns the constraint configuration for a given partition
type PartitionConstraintConfigGetter func(ctx context.Context, p PartitionIdentifier) PartitionConstraintConfig

// WithPartitionConstraintConfigGetter assigns a function that returns queue constraints for a given partition.
func WithPartitionConstraintConfigGetter(f PartitionConstraintConfigGetter) func(q *queue) {
	return func(q *queue) {
		q.partitionConstraintConfigGetter = f
	}
}

// AllowSystemKeyQueues determines if key queues should be enabled for system queues
type AllowSystemKeyQueues func(ctx context.Context) bool

// AllowKeyQueues determines if key queues should be enabled for the account
type AllowKeyQueues func(ctx context.Context, acctID uuid.UUID) bool

func WithAllowKeyQueues(kq AllowKeyQueues) QueueOpt {
	return func(q *queue) {
		q.allowKeyQueues = kq
	}
}

func WithEnqueueSystemPartitionsToBacklog(enqueueToBacklog bool) QueueOpt {
	return func(q *queue) {
		q.enqueueSystemQueuesToBacklog = enqueueToBacklog
	}
}

func WithDisableLeaseChecksForSystemQueues(disableChecks bool) QueueOpt {
	return func(q *queue) {
		q.disableLeaseChecksForSystemQueues = disableChecks
	}
}

// DisableLeaseChecks determines if existing lease checks on partition leasing and queue item
// leasing should be disabled or not
type DisableLeaseChecks func(ctx context.Context, acctID uuid.UUID) bool

type DisableSystemQueueLeaseChecks func(ctx context.Context) bool

func WithDisableLeaseChecks(lc DisableLeaseChecks) QueueOpt {
	return func(q *queue) {
		q.disableLeaseChecks = lc
	}
}

// QueueShadowPartitionProcessCount determines how many times the shadow scanner
// continue to process a shadow partition's backlog.
// This helps with reducing churn on leases for the shadow partition and allow handling
// larger amount of backlogs if there are a ton of backlog due to keys
type QueueShadowPartitionProcessCount func(ctx context.Context, acctID uuid.UUID) int

func WithQueueShadowPartitionProcessCount(spc QueueShadowPartitionProcessCount) QueueOpt {
	return func(q *queue) {
		q.shadowPartitionProcessCount = spc
	}
}

type NormalizeRefreshItemCustomConcurrencyKeysFn func(ctx context.Context, item *osqueue.QueueItem, existingKeys []state.CustomConcurrency, shadowPartition *QueueShadowPartition) ([]state.CustomConcurrency, error)
type RefreshItemThrottleFn func(ctx context.Context, item *osqueue.QueueItem) (*osqueue.Throttle, error)

func WithNormalizeRefreshItemCustomConcurrencyKeys(fn NormalizeRefreshItemCustomConcurrencyKeysFn) QueueOpt {
	return func(q *queue) {
		q.normalizeRefreshItemCustomConcurrencyKeys = fn
	}
}

func WithRefreshItemThrottle(fn RefreshItemThrottleFn) QueueOpt {
	return func(q *queue) {
		q.refreshItemThrottle = fn
	}
}

type ActiveSpotChecksProbability func(ctx context.Context, acctID uuid.UUID) (backlogRefillCheckProbability int, accountSpotCheckProbability int)
type ReadOnlySpotChecks func(ctx context.Context, acctID uuid.UUID) bool

func WithActiveSpotCheckProbability(fn ActiveSpotChecksProbability) QueueOpt {
	return func(q *queue) {
		q.activeSpotCheckProbability = fn
	}
}

func WithReadOnlySpotChecks(fn ReadOnlySpotChecks) QueueOpt {
	return func(q *queue) {
		q.readOnlySpotChecks = fn
	}
}

type TenantInstrumentor func(ctx context.Context, partitionID string) error

func WithTenantInstrumentor(fn TenantInstrumentor) QueueOpt {
	return func(q *queue) {
		q.tenantInstrumentor = fn
	}
}

func WithInstrumentInterval(t time.Duration) QueueOpt {
	return func(q *queue) {
		if t > 0 {
			q.instrumentInterval = t
		}
	}
}

func NewQueue(primaryQueueShard QueueShard, opts ...QueueOpt) *queue {
	ctx := context.Background()

	q := &queue{
		primaryQueueShard: primaryQueueShard,
		queueShardClients: map[string]QueueShard{primaryQueueShard.Name: primaryQueueShard},
		ppf: func(_ context.Context, _ QueuePartition) uint {
			return PriorityDefault
		},
		apf: func(_ context.Context, _ uuid.UUID) uint {
			return PriorityDefault
		},
		peekMin:               DefaultQueuePeekMin,
		peekMax:               DefaultQueuePeekMax,
		shadowPeekMin:         ShadowPartitionPeekMinBacklogs,
		shadowPeekMax:         ShadowPartitionPeekMaxBacklogs,
		backlogRefillLimit:    BacklogRefillHardLimit,
		backlogNormalizeLimit: defaultBacklogNormalizeLimit,
		runMode: QueueRunMode{
			Sequential:                        true,
			Scavenger:                         true,
			Partition:                         true,
			Account:                           true,
			AccountWeight:                     85,
			ShadowPartition:                   true,
			AccountShadowPartition:            true,
			AccountShadowPartitionWeight:      85,
			NormalizePartition:                true,
			ShadowContinuationSkipProbability: consts.QueueContinuationSkipProbability,
		},
		numWorkers:                     defaultNumWorkers,
		numShadowWorkers:               defaultNumShadowWorkers,
		numBacklogNormalizationWorkers: defaultBacklogNormalizationWorkers,
		wg:                             &sync.WaitGroup{},
		seqLeaseLock:                   &sync.RWMutex{},
		scavengerLeaseLock:             &sync.RWMutex{},
		activeCheckerLeaseLock:         &sync.RWMutex{},
		instrumentationLeaseLock:       &sync.RWMutex{},
		pollTick:                       defaultPollTick,
		shadowPollTick:                 defaultShadowPollTick,
		backlogNormalizePollTick:       defaultBacklogNormalizePollTick,
		activeCheckTick:                defaultActiveCheckTick,
		idempotencyTTL:                 defaultIdempotencyTTL,
		queueKindMapping:               make(map[string]string),
		peekSizeForFunctions:           make(map[string]int64),
		log:                            logger.StdlibLogger(ctx),
<<<<<<< HEAD
		partitionIteratorInterval:      DefaultPartitionIterateInterval,
		partitionIteratorChunkSize:     DefaultPartitionIterateChunkSize,
		partitionConstraintConfigGetter: func(ctx context.Context, p PartitionIdentifier) PartitionConstraintConfig {
=======
		instrumentInterval:             DefaultInstrumentInterval,
		partitionConstraintConfigGetter: func(ctx context.Context, p QueueShadowPartition) (*PartitionConstraintConfig, error) {
>>>>>>> c935a24a
			def := defaultConcurrency

			return PartitionConstraintConfig{
				Concurrency: PartitionConcurrency{
					AccountConcurrency:  def,
					FunctionConcurrency: def,
				},
			}
		},
		allowKeyQueues: func(ctx context.Context, acctID uuid.UUID) bool {
			return false
		},
		enqueueSystemQueuesToBacklog: false,
		disableLeaseChecks: func(ctx context.Context, acctID uuid.UUID) bool {
			return false
		},
		disableLeaseChecksForSystemQueues: true,
		shadowPartitionProcessCount: func(ctx context.Context, acctID uuid.UUID) int {
			return 5
		},
		tenantInstrumentor: func(ctx context.Context, partitionID string) error {
			return nil
		},
		itemIndexer:             QueueItemIndexerFunc,
		backoffFunc:             backoff.DefaultBackoff,
		clock:                   clockwork.NewRealClock(),
		continuesLock:           &sync.Mutex{},
		continues:               map[string]continuation{},
		continueCooldown:        map[string]time.Time{},
		continuationLimit:       consts.DefaultQueueContinueLimit,
		shadowContinuesLock:     &sync.Mutex{},
		shadowContinuationLimit: consts.DefaultQueueContinueLimit,
		shadowContinues:         map[string]shadowContinuation{},
		shadowContinueCooldown:  map[string]time.Time{},
		normalizeRefreshItemCustomConcurrencyKeys: func(ctx context.Context, item *osqueue.QueueItem, existingKeys []state.CustomConcurrency, shadowPartition *QueueShadowPartition) ([]state.CustomConcurrency, error) {
			return existingKeys, nil
		},
		refreshItemThrottle: func(ctx context.Context, item *osqueue.QueueItem) (*osqueue.Throttle, error) {
			return nil, nil
		},
		readOnlySpotChecks: func(ctx context.Context, acctID uuid.UUID) bool {
			return true
		},
		activeSpotCheckProbability: func(ctx context.Context, acctID uuid.UUID) (backlogRefillCheckProbability int, accountSpotCheckProbability int) {
			return 100, 100
		},
		activeCheckAccountProbability: 10,
		activeCheckAccountConcurrency: ActiveCheckAccountConcurrency,
		activeCheckBacklogConcurrency: ActiveCheckBacklogConcurrency,
		activeCheckScanBatchSize:      ActiveCheckScanBatchSize,
	}

	// default to using primary queue client for shard selection
	q.shardSelector = func(_ context.Context, _ uuid.UUID, _ *string) (QueueShard, error) {
		return q.primaryQueueShard, nil
	}

	for _, opt := range opts {
		opt(q)
	}

	q.sem = &trackingSemaphore{Weighted: semaphore.NewWeighted(int64(q.numWorkers))}
	q.workers = make(chan processItem, q.numWorkers)

	return q
}

func WithQueueShardClients(queueShards map[string]QueueShard) QueueOpt {
	return func(q *queue) {
		q.queueShardClients = queueShards
	}
}

func WithEnableJobPromotion(enable bool) QueueOpt {
	return func(q *queue) {
		q.enableJobPromotion = enable
	}
}

type queue struct {
	// name is the identifiable name for this worker, for logging.
	name string

	// primaryQueueShard stores the queue shard to use.
	primaryQueueShard QueueShard

	// queueShardClients contains all non-default queue shard clients.
	queueShardClients map[string]QueueShard
	shardSelector     ShardSelector

	ppf PartitionPriorityFinder
	apf AccountPriorityFinder

	lifecycles QueueLifecycleListeners

	allowKeyQueues                  AllowKeyQueues
	enqueueSystemQueuesToBacklog    bool
	partitionConstraintConfigGetter PartitionConstraintConfigGetter

	activeCheckTick               time.Duration
	activeCheckAccountConcurrency int64
	activeCheckBacklogConcurrency int64
	activeCheckScanBatchSize      int64

	activeCheckAccountProbability int
	activeSpotCheckProbability    ActiveSpotChecksProbability
	readOnlySpotChecks            ReadOnlySpotChecks
	// activeCheckerLeaseID stores the lease ID if this queue is the ActiveChecker processor.
	// all runners attempt to claim this lease automatically.
	activeCheckerLeaseID *ulid.ULID
	// activeCheckerLeaseLock ensures that there are no data races writing to
	// or reading from activeCheckerLeaseID in parallel.
	activeCheckerLeaseLock *sync.RWMutex

	disableLeaseChecks                DisableLeaseChecks
	disableLeaseChecksForSystemQueues bool

	shadowPartitionProcessCount QueueShadowPartitionProcessCount

	tenantInstrumentor TenantInstrumentor

	// idempotencyTTL is the default or static idempotency duration apply to jobs,
	// if idempotencyTTLFunc is not defined.
	idempotencyTTL time.Duration
	// idempotencyTTLFunc returns an time.Duration representing how long job IDs
	// remain idempotent.
	idempotencyTTLFunc func(context.Context, osqueue.QueueItem) time.Duration
	// pollTick is the interval between each scan for jobs.
	pollTick                 time.Duration
	shadowPollTick           time.Duration
	backlogNormalizePollTick time.Duration
	// quit is a channel that any method can send on to trigger termination
	// of the Run loop.  This typically accepts an error, but a nil error
	// will still quit the runner.
	quit chan error
	// wg stores a waitgroup for all in-progress jobs
	wg *sync.WaitGroup
	// numWorkers stores the number of workers available to concurrently process jobs.
	numWorkers int32
	// numShadowWorkers stores the number of workers available to concurrently scan partitions
	numShadowWorkers int32
	// numBacklogNormalizationWorkers stores the maximum number of workers available to concurrenctly scan normalization partitions
	numBacklogNormalizationWorkers int32
	// peek min & max sets the range for partitions to peek for items
	peekMin int64
	peekMax int64
	// usePeekEWMA specifies whether we should use EWMA for peeking.
	usePeekEWMA bool
	// peekCurrMultiplier is a multiplier used for calculating the dynamic peek size
	// based on the EWMA values
	peekCurrMultiplier int64
	// peekEWMALen is the size of the list to hold the most recent values
	peekEWMALen int
	// workers is a buffered channel which allows scanners to send queue items
	// to workers to be processed
	workers chan processItem
	// sem stores a semaphore controlling the number of jobs currently
	// being processed.  This lets us check whether there's capacity in the queue
	// prior to leasing items.
	sem *trackingSemaphore
	// queueKindMapping stores a map of job kind => queue names
	queueKindMapping        map[string]string
	disableFifoForFunctions map[string]struct{}
	disableFifoForAccounts  map[string]struct{}
	peekSizeForFunctions    map[string]int64
	log                     logger.Logger

	// itemIndexer returns indexes for a given queue item.
	itemIndexer QueueItemIndexer

	// denyQueues provides a denylist ensuring that the queue will never claim
	// this partition, meaning that no jobs from this queue will run on this worker.
	denyQueues        []string
	denyQueueMap      map[string]*struct{}
	denyQueuePrefixes map[string]*struct{}

	// allowQueues provides an allowlist, ensuring that the queue only peeks the specified
	// partitions.  jobs from other partitions will never be scanned or processed.
	allowQueues   []string
	allowQueueMap map[string]*struct{}
	// allowQueuePrefixes are memoized prefixes that can be allowed.
	allowQueuePrefixes map[string]*struct{}

	// seqLeaseID stores the lease ID if this queue is the sequential processor.
	// all runners attempt to claim this lease automatically.
	seqLeaseID *ulid.ULID
	// seqLeaseLock ensures that there are no data races writing to
	// or reading from seqLeaseID in parallel.
	seqLeaseLock *sync.RWMutex

	// instrumentationLeaseID stores the lease ID if executor is running queue
	// instrumentations
	instrumentationLeaseID *ulid.ULID
	// instrumentationLeaseLock ensures that there are no data races writing to or
	// reading from instrumentationLeaseID
	instrumentationLeaseLock *sync.RWMutex
	// instrumentInterval represents the frequency and instrumentation will attempt to run
	instrumentInterval time.Duration

	// scavengerLeaseID stores the lease ID if this queue is the scavenger processor.
	// all runners attempt to claim this lease automatically.
	scavengerLeaseID *ulid.ULID
	// scavengerLeaseLock ensures that there are no data races writing to
	// or reading from scavengerLeaseID in parallel.
	scavengerLeaseLock *sync.RWMutex

	// backoffFunc is the backoff function to use when retrying operations.
	backoffFunc backoff.BackoffFunc

	clock clockwork.Clock

	// runMode defines the processing scopes or capabilities of the queue instances
	runMode QueueRunMode

	// continues stores a map of all partition IDs to continues for a partition.
	// this lets us optimize running consecutive steps for a function, as a continuation, to a specific limit.
	continues        map[string]continuation
	continueCooldown map[string]time.Time

	// continuesLock protects the continues map.
	continuesLock     *sync.Mutex
	continuationLimit uint

	shadowContinues         map[string]shadowContinuation
	shadowContinueCooldown  map[string]time.Time
	shadowContinuesLock     *sync.Mutex
	shadowContinuationLimit uint
	shadowPeekMin           int64
	shadowPeekMax           int64
	backlogRefillLimit      int64
	backlogNormalizeLimit   int64

	normalizeRefreshItemCustomConcurrencyKeys NormalizeRefreshItemCustomConcurrencyKeysFn
	refreshItemThrottle                       RefreshItemThrottleFn

	enableJobPromotion bool
}

type QueueRunMode struct {
	// Sequential determines whether Run() instance acquires sequential lease and processes items sequentially if lease is granted
	Sequential bool

	// Scavenger determines whether scavenger lease is acquired and scavenger is processed if lease is granted
	Scavenger bool

	// Partition determines whether partitions are processed
	Partition bool

	// Account determines whether accounts are processed
	Account bool

	// AccountWeight is the weight of processing accounts over partitions between 0 - 100 where 100 means only process accounts
	AccountWeight int

	// Continuations enables continuations
	Continuations bool

	// Shadow enables shadow partition processing
	ShadowPartition bool

	// AccountShadowPartition enables scanning of accounts for fair shadow partition processing
	AccountShadowPartition bool

	// AccountShadowPartitionWeight is the weight of processing accounts over global shadow partitions between 0 - 100 where 100 means only process accounts
	AccountShadowPartitionWeight int

	// ShadowContinuations enables shadow continuations
	ShadowContinuations bool

	// ShadowContinuationSkipProbability represents the probability to skip continuations (defaults to 0.2)
	ShadowContinuationSkipProbability float64

	// NormalizePartition enables the processing of partitions for normalization
	NormalizePartition bool

	// ActiveChecker enables background checking of active sets.
	ActiveChecker bool
}

// continuation represents a partition continuation, forcung the queue to continue working
// on a partition once a job from a partition has been processed.
type continuation struct {
	partition *QueuePartition
	// count is stored and incremented each time the partition is enqueued.
	count uint
}

// shadowContinuation is the equivalent of continuation for shadow partitions
type shadowContinuation struct {
	shadowPart *QueueShadowPartition
	count      uint
}

// processItem references the queue partition and queue item to be processed by a worker.
// both items need to be passed to a worker as both items are needed to generate concurrency
// keys to extend leases and dequeue.
type processItem struct {
	P QueuePartition
	I osqueue.QueueItem

	// PCtr represents the number of times the partition has been continued.
	PCtr uint
}

// FnMetadata is stored within the queue for retrieving
type FnMetadata struct {
	// NOTE: This is not encoded via JSON as we should always have the function
	// ID prior to doing a lookup, or should be able to retrieve the function ID
	// via the key.
	FnID uuid.UUID `json:"fnID"`

	// Paused represents whether the fn is paused.  This allows us to prevent leases
	// to a given partition if the partition belongs to a fn.
	Paused bool `json:"off"`

	// Migrate indicates if this queue is to be migrated or not
	Migrate bool `json:"migrate"`
}

type PartitionIdentifier struct {
	SystemQueueName *string
	FunctionID      uuid.UUID
	AccountID       uuid.UUID
	EnvID           uuid.UUID
}

// QueuePartition represents an individual queue for a workflow.  It stores the
// time of the earliest job within the workflow.
type QueuePartition struct {
	// ID represents the key used within the global Partition hash and global pointer set
	// which represents this QueuePartition.  This is the function ID for enums.PartitionTypeDefault,
	// or the entire key returned from the key generator for other types.
	ID string `json:"id,omitempty"`
	// PartitionType is the int-value of the enums.PartitionType for this
	// partition.  By default, partitions are function-scoped without any
	// custom keys.
	PartitionType int `json:"pt,omitempty"`
	// QueueName is used for manually overriding queue items to be enqueued for
	// system jobs like pause events and timeouts, batch timeouts, and replays.
	//
	// NOTE: This field is required for backwards compatibility, as old system partitions
	// simply set the queue name.
	//
	// This should almost always be nil.
	QueueName *string `json:"queue,omitempty"`
	// ConcurrencyScope is the int-value representation of the enums.ConcurrencyScope,
	// if this is a concurrency-scoped partition.
	ConcurrencyScope int `json:"cs,omitempty"`
	// FunctionID represents the function ID that this partition manages.
	// NOTE:  If this partition represents many fns (eg. acct or env), this may be nil
	FunctionID *uuid.UUID `json:"wid,omitempty"`
	// EnvID represents the environment ID for the partition, either from the
	// function ID or the environment scope itself.
	EnvID *uuid.UUID `json:"wsID,omitempty"`
	// AccountID represents the account ID for the partition
	AccountID uuid.UUID `json:"aID,omitempty"`
	// LeaseID represents a lease on this partition.  If the LeaseID is not nil,
	// this partition can be claimed by a shared-nothing worker to work on the
	// queue items within this partition.
	//
	// A lease is shortly held (eg seconds).  It should last long enough for
	// workers to claim QueueItems only.
	LeaseID *ulid.ULID `json:"leaseID,omitempty"`
	// Last represents the time that this partition was last leased, as a millisecond
	// unix epoch.  In essence, we need this to track how frequently we're leasing and
	// attempting to run items in the partition's queue.
	// Without this, we cannot track sojourn latency.
	Last int64 `json:"last"`
	// ForcedAtMS records the time that the partition is forced to, in milliseconds, if
	// the partition has been forced into the future via concurrency issues. This means
	// that it was requeued due to concurrency issues and should not be brought forward
	// when a new step is enqueued, if now < ForcedAtMS.
	ForceAtMS int64 `json:"forceAtMS"`

	//
	// Concurrency
	//

	// EvaluatedConcurrencyKey represents the evaluated and hashed custom key for the queue partition, if this is
	// for a custom key.
	EvaluatedConcurrencyKey string `json:"ck,omitempty"`
	// UnevaluatedConcurrencyHash is the hashed but unevaluated custom key for the queue partition, if this is
	// for a custom key.
	//
	// This must be set so that we can fetch the latest concurrency limits dynamically when
	// leasing a partition, if desired, via the ConcurrencyLimitGetter.
	UnevaluatedConcurrencyHash string `json:"ch,omitempty"`
}

func (qp QueuePartition) Identifier() PartitionIdentifier {
	fnID := uuid.UUID{}
	if qp.FunctionID != nil {
		fnID = *qp.FunctionID
	}

	envID := uuid.UUID{}
	if qp.EnvID != nil {
		envID = *qp.EnvID
	}

	return PartitionIdentifier{
		SystemQueueName: qp.QueueName,

		AccountID:  qp.AccountID,
		FunctionID: fnID,
		EnvID:      envID,
	}
}

func (qp QueuePartition) IsSystem() bool {
	return qp.QueueName != nil && *qp.QueueName != ""
}

// zsetKey represents the key used to store the zset for this partition's items.
// For default partitions, this is different to the ID (for backwards compatibility, it's just
// the fn ID without prefixes)
func (qp QueuePartition) zsetKey(kg QueueKeyGenerator) string {
	// For system partitions, return zset using custom queueName
	if qp.IsSystem() {
		return kg.PartitionQueueSet(enums.PartitionTypeDefault, qp.Queue(), "")
	}

	// Backwards compatibility with old fn queues
	if qp.PartitionType == int(enums.PartitionTypeDefault) && qp.FunctionID != nil {
		// return the top-level function queue.
		return kg.PartitionQueueSet(enums.PartitionTypeDefault, qp.FunctionID.String(), "")
	}

	if qp.ID == "" {
		// return a blank queue key.  This is used for nil queue partitions.
		return kg.PartitionQueueSet(enums.PartitionTypeDefault, "-", "")
	}

	// qp.ID is already a properly defined key (concurrency key queues).
	return qp.ID
}

// concurrencyKey returns the single concurrency key for the given partition, depending
// on the partition type.  This is used to check the partition's in-progress items whilst
// requeueing partitions.
func (qp QueuePartition) concurrencyKey(kg QueueKeyGenerator) string {
	switch enums.PartitionType(qp.PartitionType) {
	case enums.PartitionTypeDefault:
		return qp.fnConcurrencyKey(kg)
	case enums.PartitionTypeConcurrencyKey:
		// Hierarchically, custom keys take precedence.
		return qp.customConcurrencyKey(kg)
	default:
		panic(fmt.Sprintf("unexpected partition type encountered in concurrencyKey %q", qp.PartitionType))
	}
}

// fnConcurrencyKey returns the concurrency key for a function scope limit, on the
// entire function (not custom keys)
func (qp QueuePartition) fnConcurrencyKey(kg QueueKeyGenerator) string {
	// Enable system partitions to use the queueName override instead of the fnId
	if qp.IsSystem() {
		return kg.Concurrency("p", qp.Queue())
	}

	if qp.FunctionID == nil {
		return kg.Concurrency("p", "-")
	}
	return kg.Concurrency("p", qp.FunctionID.String())
}

// acctConcurrencyKey returns the concurrency key for the account limit, on the
// entire account (not custom keys)
func (qp QueuePartition) acctConcurrencyKey(kg QueueKeyGenerator) string {
	// Enable system partitions to use the queueName override instead of the accountId
	if qp.IsSystem() {
		return kg.Concurrency("account", qp.Queue())
	}
	if qp.AccountID == uuid.Nil {
		return kg.Concurrency("account", "-")
	}
	return kg.Concurrency("account", qp.AccountID.String())
}

// customConcurrencyKey returns the concurrency key if this partition represents
// a custom concurrnecy limit.
func (qp QueuePartition) customConcurrencyKey(kg QueueKeyGenerator) string {
	// This should never happen, but we attempt to handle it gracefully
	if qp.IsSystem() {
		// this is consistent with the concrete WithCustomConcurrencyKeyGenerator in cloud previously
		return kg.Concurrency("custom", qp.Queue())
	}

	if qp.EvaluatedConcurrencyKey == "" {
		return kg.Concurrency("custom", "-")
	}
	return kg.Concurrency("custom", qp.EvaluatedConcurrencyKey)
}

func (qp QueuePartition) Queue() string {
	// This is redundant but acts as a safeguard, so that
	// we always return the ID (queueName) for system partitions
	if qp.IsSystem() {
		return *qp.QueueName
	}

	if qp.ID == "" && qp.FunctionID != nil {
		return qp.FunctionID.String()
	}

	return qp.ID
}

func (qp QueuePartition) MarshalBinary() ([]byte, error) {
	return json.Marshal(qp)
}

// ItemPartitions returns the partition for a given item.
func (q *queue) ItemPartition(ctx context.Context, shard QueueShard, i osqueue.QueueItem) QueuePartition {
	queueName := i.QueueName

	// sanity check: both QueueNames should be set, but sometimes aren't
	if queueName == nil && i.QueueName != nil {
		queueName = i.QueueName
		q.log.Warn("encountered queue item with inconsistent custom queue name, should have both i.QueueName and i.Data.QueueName set",
			"item", i,
		)
	}

	// sanity check: queueName values must match
	if i.Data.QueueName != nil && i.QueueName != nil && *i.Data.QueueName != *i.QueueName {
		q.log.Warn("encountered queue item with inconsistent custom queue names, should have matching values for i.QueueName and i.Data.QueueName",
			"item", i,
		)
	}

	// The only case when we manually set a queueName is for system partitions
	if queueName != nil {
		systemPartition := QueuePartition{
			// NOTE: Never remove this. The ID is required to enqueue items to the
			// partition, as it is used for conditional checks in Lua
			ID:        *queueName,
			QueueName: queueName,
		}
		return systemPartition
	}

	if i.FunctionID == uuid.Nil {
		q.log.Error("unexpected missing functionID in ItemPartitions()", "item", i)
	}

	fnPartition := QueuePartition{
		ID:            i.FunctionID.String(),
		PartitionType: int(enums.PartitionTypeDefault), // Function partition
		FunctionID:    &i.FunctionID,
		AccountID:     i.Data.Identifier.AccountID,
	}

	return fnPartition
}

// ItemPartitions returns up 3 item partitions for a given queue item, as well as the account concurrency limit.
// Note: Currently, we only ever return 2 partitions (2x custom concurrency keys or function + custom concurrency key)
// Note: For backwards compatibility, we may return a third partition for the function itself, in case two custom concurrency keys are used.
// This will change with the implementation of throttling key queues.
func (q *queue) ItemPartitions(ctx context.Context, shard QueueShard, i osqueue.QueueItem) (fnPartition, customConcurrencyKey1, customConcurrencyKey2 QueuePartition) {
	fnPartition = q.ItemPartition(ctx, shard, i)

	ckeys := i.Data.GetConcurrencyKeys()
	if len(ckeys) == 0 {
		return
	}

	// Up to 2 concurrency keys.
	for j, key := range ckeys {
		scope, id, checksum, _ := key.ParseKey()

		// TODO: Is this supposed to stay? Then the comment below should change
		// (if not, do we validate against this case from happening in cloud?)
		if checksum == "" && key.Key != "" {
			// For testing, use the key here.
			checksum = key.Key
		}

		partition := QueuePartition{
			ID:               shard.RedisClient.kg.PartitionQueueSet(enums.PartitionTypeConcurrencyKey, id.String(), checksum),
			PartitionType:    int(enums.PartitionTypeConcurrencyKey),
			FunctionID:       &i.FunctionID,
			AccountID:        i.Data.Identifier.AccountID,
			ConcurrencyScope: int(scope),

			EvaluatedConcurrencyKey:    key.Key,
			UnevaluatedConcurrencyHash: key.Hash,
		}

		switch scope {
		case enums.ConcurrencyScopeFn:
			partition.FunctionID = &i.FunctionID
		case enums.ConcurrencyScopeEnv:
			partition.EnvID = &i.WorkspaceID
		case enums.ConcurrencyScopeAccount:
			// AccountID comes from the concurrency key in this case
			partition.AccountID = id
		}

		switch j {
		case 0:
			customConcurrencyKey1 = partition
		case 1:
			customConcurrencyKey2 = partition
		}
	}

	return
}

func (q *queue) EnqueueItem(ctx context.Context, shard QueueShard, i osqueue.QueueItem, at time.Time, opts osqueue.EnqueueOpts) (osqueue.QueueItem, error) {
	ctx = redis_telemetry.WithScope(redis_telemetry.WithOpName(ctx, "EnqueueItem"), redis_telemetry.ScopeQueue)

	if shard.Kind != string(enums.QueueShardKindRedis) {
		return osqueue.QueueItem{}, fmt.Errorf("unsupported queue shard kind for EnqueueItem: %s", shard.Kind)
	}

	kg := shard.RedisClient.kg

	if len(i.ID) == 0 {
		i.SetID(ctx, ulid.MustNew(ulid.Now(), rnd).String())
	} else {
		if !opts.PassthroughJobId {
			i.SetID(ctx, i.ID)
		}
	}

	now := q.clock.Now()

	// XXX: If the length of ID >= max, error.
	if i.WallTimeMS == 0 {
		i.WallTimeMS = at.UnixMilli()
	}

	if at.Before(now) {
		// Normalize to now to minimize latency.
		i.WallTimeMS = now.UnixMilli()
	}

	// Add the At timestamp, if not included.
	if i.AtMS == 0 {
		i.AtMS = at.UnixMilli()
	}

	if i.Data.JobID == nil {
		i.Data.JobID = &i.ID
	}

	partitionTime := at
	if at.Before(now) {
		// We don't want to enqueue partitions (pointers to fns) before now.
		// Doing so allows users to stay at the front of the queue for
		// leases.
		partitionTime = q.clock.Now()
	}

	i.EnqueuedAt = now.UnixMilli()

	defaultPartition := q.ItemPartition(ctx, shard, i)

	isSystemPartition := defaultPartition.IsSystem()

	if defaultPartition.AccountID == uuid.Nil && !isSystemPartition {
		q.log.Warn("attempting to enqueue item to non-system partition without account ID", "item", i)
	}

	enqueueToBacklogs := isSystemPartition && q.enqueueSystemQueuesToBacklog
	if !isSystemPartition && defaultPartition.AccountID != uuid.Nil && q.allowKeyQueues != nil {
		enqueueToBacklogs = q.allowKeyQueues(ctx, defaultPartition.AccountID)
	}

	var backlog QueueBacklog
	var shadowPartition QueueShadowPartition
	if enqueueToBacklogs {
		backlog = q.ItemBacklog(ctx, i)
		shadowPartition = q.ItemShadowPartition(ctx, i)
	}

	keys := []string{
		kg.QueueItem(),            // Queue item
		kg.PartitionItem(),        // Partition item, map
		kg.GlobalPartitionIndex(), // Global partition queue
		kg.GlobalAccountIndex(),
		kg.AccountPartitionIndex(i.Data.Identifier.AccountID), // new queue items always contain the account ID
		kg.Idempotency(i.ID),
		kg.FnMetadata(i.FunctionID),

		// Add all 3 partition sets
		defaultPartition.zsetKey(kg),

		// Key queues v2
		kg.BacklogSet(backlog.BacklogID),
		kg.BacklogMeta(),
		kg.GlobalShadowPartitionSet(),
		kg.ShadowPartitionSet(shadowPartition.PartitionID),
		kg.ShadowPartitionMeta(),
		kg.GlobalAccountShadowPartitions(),
		kg.AccountShadowPartitions(i.Data.Identifier.AccountID), // will be empty for system queues

		// Key queue Normalization
		kg.BacklogSet(opts.NormalizeFromBacklogID),
		kg.PartitionNormalizeSet(shadowPartition.PartitionID),
		kg.AccountNormalizeSet(i.Data.Identifier.AccountID),
		kg.GlobalAccountNormalizeSet(),

		// Singletons
		kg.SingletonRunKey(i.Data.Identifier.RunID.String()),
		kg.SingletonKey(i.Data.Singleton),
	}
	// Append indexes
	for _, idx := range q.itemIndexer(ctx, i, shard.RedisClient.kg) {
		if idx != "" {
			keys = append(keys, idx)
		}
	}

	enqueueToBacklogsVal := "0"
	if enqueueToBacklogs {
		enqueueToBacklogsVal = "1"
	}

	args, err := StrSlice([]any{
		i,
		i.ID,
		at.UnixMilli(),
		partitionTime.Unix(),
		now.UnixMilli(),
		FnMetadata{
			// enqueue.lua only writes function metadata if it doesn't already exist.
			// if it doesn't exist, and we're enqueuing something, this implies the fn is not currently paused.
			FnID:   i.FunctionID,
			Paused: false,
		},
		defaultPartition,
		defaultPartition.ID,
		i.Data.Identifier.AccountID.String(),
		i.Data.Identifier.RunID.String(),

		enqueueToBacklogsVal,
		shadowPartition,
		backlog,
		backlog.BacklogID,

		opts.NormalizeFromBacklogID,
	})
	if err != nil {
		return i, err
	}

	q.log.Trace("enqueue item",
		"id", i.ID,
		"kind", i.Data.Kind,
		"time", at.Format(time.StampMilli),
		"partition_time", partitionTime.Format(time.StampMilli),
		"partition", shadowPartition.PartitionID,
		"backlog", enqueueToBacklogs,
	)

	status, err := scripts["queue/enqueue"].Exec(
		redis_telemetry.WithScriptName(ctx, "enqueue"),
		shard.RedisClient.Client(),
		keys,
		args,
	).AsInt64()
	if err != nil {
		return i, fmt.Errorf("error enqueueing item: %w", err)
	}
	switch status {
	case 0:
		// Hint to executor that we should refill if the item has no delay
		refillSoon := i.ExpectedDelay() < ShadowPartitionLookahead
		if enqueueToBacklogs && refillSoon {
			q.addShadowContinue(ctx, &shadowPartition, 0)
		}

		return i, nil
	case 1:
		return i, ErrQueueItemExists
	case 2:
		return i, ErrQueueItemSingletonExists
	default:
		return i, fmt.Errorf("unknown response enqueueing item: %v (%T)", status, status)
	}
}

// SetFunctionPaused sets the "Paused" flag (represented in JSON as "off") for the given
// function ID's queue partition.
// If a function is unpaused, we requeue the partition with a score of "now" to ensure that it is processed.
func (q *queue) SetFunctionPaused(ctx context.Context, accountId uuid.UUID, fnID uuid.UUID, paused bool) error {
	ctx = redis_telemetry.WithScope(redis_telemetry.WithOpName(ctx, "SetFunctionPaused"), redis_telemetry.ScopeQueue)

	iterate := func(shard QueueShard) error {
		// TODO Support other storage backends
		if shard.Kind != string(enums.QueueShardKindRedis) {
			return nil
		}

		pausedArg := "0"
		if paused {
			pausedArg = "1"
		}

		// This is written to the store if fn metadata doesn't exist.
		defaultFnMetadata := FnMetadata{
			FnID:   fnID,
			Paused: paused,
		}

		keys := []string{
			shard.RedisClient.kg.FnMetadata(fnID),
			shard.RedisClient.kg.ShadowPartitionMeta(),
		}
		args, err := StrSlice([]any{
			pausedArg,
			defaultFnMetadata,
			fnID.String(),
		})
		if err != nil {
			return err
		}

		status, err := scripts["queue/fnSetPaused"].Exec(
			redis_telemetry.WithScriptName(ctx, "fnSetPaused"),
			shard.RedisClient.unshardedRc,
			keys,
			args,
		).AsInt64()
		if err != nil {
			return fmt.Errorf("error updating paused state: %w", err)
		}
		switch status {
		case 0:
			// If a function was paused, there's no need to process it. We can push back paused partitions for a long time.
			// Instead of doing this here, we push back paused partitions in partitionPeek to prevent racing a currently processing partition.
			if !paused {
				fnPart := QueuePartition{
					ID:         fnID.String(),
					FunctionID: &fnID,
					AccountID:  accountId,
				}

				// When it does get unpaused, we should immediately start processing it again
				err := q.PartitionRequeue(ctx, shard, &fnPart, time.Now(), false)
				if err != nil && !errors.Is(err, ErrPartitionNotFound) && !errors.Is(err, ErrPartitionGarbageCollected) {
					return fmt.Errorf("could not requeue partition after modifying paused state to %t: %w", paused, err)
				}
			}

			return nil
		default:
			return fmt.Errorf("unknown response updating paused state: %d", status)
		}
	}

	if q.queueShardClients != nil {
		eg := errgroup.Group{}
		for _, shard := range q.queueShardClients {
			shard := shard
			eg.Go(func() error {
				err := iterate(shard)
				if err != nil {
					return fmt.Errorf("could not update paused state for shard %s: %w", shard.Name, err)
				}

				return nil
			})
		}

		if err := eg.Wait(); err != nil {
			return err
		}
	}

	return nil
}

// dropPartitionPointerIfEmpty atomically drops a pointer queue member if the associated
// ZSET is empty. This is used to ensure that we don't have pointers to empty ZSETs, in case
// the cleanup process fails.
func (q *queue) dropPartitionPointerIfEmpty(ctx context.Context, shard QueueShard, keyIndex, keyPartition, indexMember string) error {
	ctx = redis_telemetry.WithScope(redis_telemetry.WithOpName(ctx, "SetFunctionPaused"), redis_telemetry.ScopeQueue)

	if shard.Kind != string(enums.QueueShardKindRedis) {
		return nil
	}

	keys := []string{keyIndex, keyPartition}
	args, err := StrSlice([]any{
		indexMember,
	})
	if err != nil {
		return err
	}

	status, err := scripts["queue/dropPartitionPointerIfEmpty"].Exec(
		redis_telemetry.WithScriptName(ctx, "dropPartitionPointerIfEmpty"),
		shard.RedisClient.unshardedRc,
		keys,
		args,
	).AsInt64()
	if err != nil {
		return fmt.Errorf("error dropping pointer %q from %q if %q was empty: %w", indexMember, keyIndex, keyPartition, err)
	}
	switch status {
	case 0, 1:
		return nil
	default:
		return fmt.Errorf("unknown response dropping pointer if empty: %d", status)
	}
}

func (q *queue) SetFunctionMigrate(ctx context.Context, sourceShard string, fnID uuid.UUID, migrate bool) error {
	ctx = redis_telemetry.WithScope(redis_telemetry.WithOpName(ctx, "SetFunctionMigrate"), redis_telemetry.ScopeQueue)

	defaultMeta := FnMetadata{
		FnID:    fnID,
		Migrate: migrate,
	}

	if q.queueShardClients == nil {
		return fmt.Errorf("no queue shard clients are available")
	}

	shard, ok := q.queueShardClients[sourceShard]
	if !ok {
		return fmt.Errorf("no queue shard available for '%s'", sourceShard)
	}

	flag := 0
	if migrate {
		flag = 1
	}

	keys := []string{
		shard.RedisClient.kg.FnMetadata(fnID),
		shard.RedisClient.kg.ShadowPartitionMeta(),
	}
	args, err := StrSlice([]any{
		flag,
		defaultMeta,
		fnID.String(),
	})
	if err != nil {
		return err
	}

	status, err := scripts["queue/fnSetMigrate"].Exec(
		ctx,
		shard.RedisClient.unshardedRc,
		keys,
		args,
	).AsInt64()
	if err != nil {
		return fmt.Errorf("error updating queue migrate state: %w", err)
	}

	switch status {
	case 0:
		return nil

	default:
		return fmt.Errorf("unknown response updating queue migration state: %d", err)
	}
}

func (q *queue) Migrate(ctx context.Context, sourceShardName string, fnID uuid.UUID, limit int64, concurrency int, handler osqueue.QueueMigrationHandler) (int64, error) {
	ctx = redis_telemetry.WithScope(redis_telemetry.WithOpName(ctx, "MigrationPeek"), redis_telemetry.ScopeQueue)

	shard, ok := q.queueShardClients[sourceShardName]
	if !ok {
		return -1, fmt.Errorf("no queue shard available for '%s'", sourceShardName)
	}

	from := time.Time{}
	// setting it to 5 years ahead should be enough to cover all queue items in the partition
	until := q.clock.Now().Add(24 * time.Hour * 365 * 5)
	items, err := q.ItemsByPartition(ctx, shard, fnID, from, until,
		WithQueueItemIterBatchSize(limit),
	)
	if err != nil {
		// the partition doesn't exist, meaning there are no workloads
		if errors.Is(err, rueidis.Nil) {
			return 0, nil
		}

		return -1, fmt.Errorf("error preparing partition iteration: %w", err)
	}

	// Should process in order because we don't want out of order execution when moved over
	var processed int64

	process := func(qi *osqueue.QueueItem) error {
		if err := handler(ctx, qi); err != nil {
			return err
		}

		if err := q.Dequeue(ctx, shard, *qi); err != nil {
			q.log.Error("error dequeueing queue item after migration", "error", err)
		}

		atomic.AddInt64(&processed, 1)
		return nil
	}

	if concurrency > 0 {
		eg := errgroup.Group{}
		eg.SetLimit(concurrency)

		for qi := range items {
			i := qi
			eg.Go(func() error {
				return process(i)
			})
		}

		err := eg.Wait()
		if err != nil {
			return atomic.LoadInt64(&processed), err
		}

		return atomic.LoadInt64(&processed), nil
	}

	for qi := range items {
		if err := process(qi); err != nil {
			return processed, err
		}
	}

	return atomic.LoadInt64(&processed), nil
}

func (q *queue) RemoveQueueItem(ctx context.Context, shardName string, partitionKey string, itemID string) error {
	queueShard, ok := q.queueShardClients[shardName]
	if !ok {
		return fmt.Errorf("queue shard not found %q", shardName)
	}
	return q.removeQueueItem(ctx, queueShard, partitionKey, itemID)
}

// removeQueueItem attempts to remove a specific item in the target queue shard
// and also remove it from the queue item hash as well
func (q *queue) removeQueueItem(ctx context.Context, shard QueueShard, partitionKey string, itemID string) error {
	ctx = redis_telemetry.WithScope(redis_telemetry.WithOpName(ctx, "removeQueueItem"), redis_telemetry.ScopeQueue)

	keys := []string{
		partitionKey,
		shard.RedisClient.kg.QueueItem(),
	}
	args := []string{itemID}

	code, err := scripts["queue/removeItem"].Exec(
		ctx,
		shard.RedisClient.Client(),
		keys,
		args,
	).AsInt64()
	if err != nil {
		return fmt.Errorf("error deleting queue item: %w", err)
	}

	switch code {
	case 0:
		q.log.Debug("removed queue item", "item_id", itemID)

		return nil
	default:
		return fmt.Errorf("unknown status when attempting to remove item: %d", code)
	}
}

func (q *queue) LoadQueueItem(ctx context.Context, shardName string, itemID string) (*osqueue.QueueItem, error) {
	queueShard, ok := q.queueShardClients[shardName]
	if !ok {
		return nil, fmt.Errorf("queue shard not found %q", shardName)
	}

	kg := queueShard.RedisClient.KeyGenerator()
	client := queueShard.RedisClient.Client()

	queueItemStr, err := client.Do(ctx, client.B().Hget().Key(kg.QueueItem()).Field(itemID).Build()).ToString()
	if err != nil {
		if rueidis.IsRedisNil(err) {
			return nil, ErrQueueItemNotFound
		}

		return nil, fmt.Errorf("could not load queue item: %w", err)
	}

	qi := &osqueue.QueueItem{}
	if err := json.Unmarshal([]byte(queueItemStr), qi); err != nil {
		return nil, fmt.Errorf("error unmarshalling loaded queue item: %w", err)
	}

	return qi, nil
}

// Peek takes n items from a queue, up until QueuePeekMax.  For peeking workflow/
// function jobs the queue name must be the ID of the workflow;  each workflow has
// its own queue of jobs using its ID as the queue name.
//
// If limit is -1, this will return the first unleased item - representing the next available item in the
// queue.
func (q *queue) Peek(ctx context.Context, partition *QueuePartition, until time.Time, limit int64) ([]*osqueue.QueueItem, error) {
	ctx = redis_telemetry.WithScope(redis_telemetry.WithOpName(ctx, "Peek"), redis_telemetry.ScopeQueue)

	if q.primaryQueueShard.Kind != string(enums.QueueShardKindRedis) {
		return nil, fmt.Errorf("unsupported queue shard kind for Peek: %s", q.primaryQueueShard.Kind)
	}

	if partition == nil {
		return nil, fmt.Errorf("expected partition to be set")
	}

	// Check whether limit is -1, peeking next available time
	isPeekNext := limit == -1

	if limit > AbsoluteQueuePeekMax {
		// Lua's max unpack() length is 8000; don't allow users to peek more than
		// 1k at a time regardless.
		limit = AbsoluteQueuePeekMax
	}
	if limit > q.peekMax {
		limit = q.peekMax
	}
	if limit <= 0 {
		limit = q.peekMin
	}
	if isPeekNext {
		limit = 1
	}

	partitionKey := partition.zsetKey(q.primaryQueueShard.RedisClient.kg)
	return q.peek(
		ctx,
		q.primaryQueueShard,
		peekOpts{
			Limit:        limit,
			Until:        until,
			PartitionKey: partitionKey,
			PartitionID:  partition.ID,
		},
	)
}

func (q *queue) PeekRandom(ctx context.Context, partition *QueuePartition, until time.Time, limit int64) ([]*osqueue.QueueItem, error) {
	ctx = redis_telemetry.WithScope(redis_telemetry.WithOpName(ctx, "Peek"), redis_telemetry.ScopeQueue)
	if q.primaryQueueShard.Kind != string(enums.QueueShardKindRedis) {
		return nil, fmt.Errorf("unsupported queue shard kind for Peek: %s", q.primaryQueueShard.Kind)
	}
	if partition == nil {
		return nil, fmt.Errorf("expected partition to be set")
	}
	if limit > AbsoluteQueuePeekMax {
		// Lua's max unpack() length is 8000; don't allow users to peek more than
		// 1k at a time regardless.
		limit = AbsoluteQueuePeekMax
	}
	if limit > q.peekMax {
		limit = q.peekMax
	}
	if limit <= 0 {
		limit = q.peekMin
	}
	partitionKey := partition.zsetKey(q.primaryQueueShard.RedisClient.kg)
	return q.peek(
		ctx,
		q.primaryQueueShard,
		peekOpts{
			Limit:        limit,
			Until:        until,
			PartitionKey: partitionKey,
			PartitionID:  partition.ID,
			Random:       true,
		},
	)
}

type peekOpts struct {
	PartitionID  string
	PartitionKey string
	Random       bool
	From         *time.Time
	Until        time.Time
	Limit        int64
}

func (q *queue) peek(ctx context.Context, shard QueueShard, opts peekOpts) ([]*osqueue.QueueItem, error) {
	from := "-inf"
	if opts.From != nil && !opts.From.IsZero() {
		from = strconv.Itoa(int(opts.From.UnixMilli()))
	}

	until := "+inf"
	if opts.Until.UnixMilli() > 0 {
		until = strconv.Itoa(int(opts.Until.UnixMilli()))
	}

	randomOffset := "0"
	if opts.Random {
		randomOffset = "1"
	}

	keys := []string{
		opts.PartitionKey,
		shard.RedisClient.kg.QueueItem(),
	}
	args, err := StrSlice([]any{
		from,
		until,
		opts.Limit,
		randomOffset,
	})
	if err != nil {
		return nil, err
	}

	peekRet, err := scripts["queue/peek"].Exec(
		redis_telemetry.WithScriptName(ctx, "peek"),
		shard.RedisClient.unshardedRc,
		keys,
		args,
	).ToAny()
	if err != nil {
		return nil, fmt.Errorf("error peeking queue items: %w", err)
	}

	returnedSet, ok := peekRet.([]any)
	if !ok {
		return nil, fmt.Errorf("unknown return type from peek: %T", peekRet)
	}

	var potentiallyMissingItems, allQueueItemIds []any
	if len(returnedSet) == 2 {
		potentiallyMissingItems, ok = returnedSet[0].([]any)
		if !ok {
			return nil, fmt.Errorf("unexpected first item in set returned from peek: %T", peekRet)
		}

		allQueueItemIds, ok = returnedSet[1].([]any)
		if !ok {
			return nil, fmt.Errorf("unexpected first item in set returned from peek: %T", peekRet)
		}
	} else if len(returnedSet) != 0 {
		return nil, fmt.Errorf("expected zero or two items in set returned by peek: %v", returnedSet)
	}

	items := make([]any, 0, len(allQueueItemIds))
	missingQueueItems := make([]string, 0, len(allQueueItemIds))
	for idx, itemId := range allQueueItemIds {
		item := potentiallyMissingItems[idx]
		if item == nil {
			if itemId == nil {
				return nil, fmt.Errorf("encountered nil queue item key in partition queue %q", opts.PartitionKey)
			}

			str, ok := itemId.(string)
			if !ok {
				return nil, fmt.Errorf("encountered non-string queue item key in partition queue %q", opts.PartitionKey)
			}

			missingQueueItems = append(missingQueueItems, str)
		} else {
			items = append(items, item)
		}
	}

	if len(missingQueueItems) > 0 {
		q.log.Warn("encountered missing queue items in partition queue",
			"key", opts.PartitionKey,
			"items", missingQueueItems,
		)

		eg := errgroup.Group{}
		for _, missingItemId := range missingQueueItems {
			id := missingItemId
			eg.Go(func() error {
				return q.removeQueueItem(ctx, shard, opts.PartitionKey, id)
			})
		}

		if err := eg.Wait(); err != nil {
			return nil, fmt.Errorf("error cleaning up nil partitions in account pointer queue: %w", err)
		}
	}

	return util.ParallelDecode(items, func(val any) (*osqueue.QueueItem, bool, error) {
		if val == nil {
			q.log.Error("nil item value in peek response", "partition", opts.PartitionKey)
			return nil, true, nil
		}

		str, ok := val.(string)
		if !ok {
			return nil, false, fmt.Errorf("non-string value in peek response: %T", val)
		}

		if str == "" {
			return nil, false, fmt.Errorf("received empty string in decode queue item from peek")
		}

		qi := &osqueue.QueueItem{}
		if err := json.Unmarshal(unsafe.Slice(unsafe.StringData(str), len(str)), qi); err != nil {
			return nil, false, fmt.Errorf("error unmarshalling peeked queue item: %w", err)
		}

		now := q.clock.Now()
		if qi.IsLeased(now) {
			metrics.IncrQueuePeekLeaseContentionCounter(ctx, metrics.CounterOpt{
				PkgName: pkgName,
				Tags: map[string]any{
					// "partition_id": opts.PartitionID,
					"queue_shard": shard.Name,
				},
			})

			// Leased item, don't return.
			return nil, true, nil
		}

		// The nested osqueue.Item never has an ID set;  always re-set it
		qi.Data.JobID = &qi.ID
		return qi, false, nil
	})
}

// RequeueByJobID requeues a job for a specific time given a partition name and job ID.
//
// If the queue item referenced by the job ID is not outstanding (ie. it has a lease, is in
// progress, or doesn't exist) this returns an error.
//
// Note: This only works with items that directly go into ready queues (system queues).
func (q *queue) RequeueByJobID(ctx context.Context, queueShard QueueShard, jobID string, at time.Time) error {
	ctx = redis_telemetry.WithScope(redis_telemetry.WithOpName(ctx, "RequeueByJobID"), redis_telemetry.ScopeQueue)

	if queueShard.Kind != string(enums.QueueShardKindRedis) {
		return fmt.Errorf("unsupported queue shard kind for RequeueByJobID: %s", queueShard.Kind)
	}

	jobID = osqueue.HashID(ctx, jobID)

	// Find the queue item so that we can fetch the shard info.
	i := osqueue.QueueItem{}
	if err := queueShard.RedisClient.unshardedRc.Do(ctx, queueShard.RedisClient.unshardedRc.B().Hget().Key(queueShard.RedisClient.kg.QueueItem()).Field(jobID).Build()).DecodeJSON(&i); err != nil {
		return err
	}

	// Don't requeue before now.
	now := q.clock.Now()
	if at.Before(now) {
		at = now
	}

	// Remove all items from all partitions.  For this, we need all partitions for
	// the queue item instead of just the partition passed via args.
	//
	// This is because a single queue item may be present in more than one queue.
	fnPartition := q.ItemPartition(ctx, queueShard, i)

	keys := []string{
		queueShard.RedisClient.kg.QueueItem(),
		queueShard.RedisClient.kg.PartitionItem(), // Partition item, map
		queueShard.RedisClient.kg.GlobalPartitionIndex(),
		queueShard.RedisClient.kg.GlobalAccountIndex(),
		queueShard.RedisClient.kg.AccountPartitionIndex(i.Data.Identifier.AccountID),

		fnPartition.zsetKey(queueShard.RedisClient.kg),
	}

	args, err := StrSlice([]any{
		jobID,
		strconv.Itoa(int(at.UnixMilli())),
		strconv.Itoa(int(now.UnixMilli())),
		fnPartition,
		fnPartition.ID,
		i.Data.Identifier.AccountID.String(),
	})
	if err != nil {
		return err
	}
	status, err := scripts["queue/requeueByID"].Exec(
		redis_telemetry.WithScriptName(ctx, "requeueByID"),
		queueShard.RedisClient.unshardedRc,
		keys,
		args,
	).AsInt64()
	if err != nil {
		q.log.Error("error requeueing queue item by JobID",
			"error", err,
			"item", i,
			"fnPartition", fnPartition,
		)
		return fmt.Errorf("error requeueing item: %w", err)
	}
	switch status {
	case 0:
		return nil
	case -1:
		return ErrQueueItemNotFound
	case -2:
		return ErrQueueItemAlreadyLeased
	default:
		return fmt.Errorf("unknown requeue by id response: %d", status)
	}
}

func (q *queue) itemEnableKeyQueues(ctx context.Context, item osqueue.QueueItem) bool {
	isSystem := item.QueueName != nil || item.Data.QueueName != nil
	if isSystem {
		return q.enqueueSystemQueuesToBacklog
	}

	if item.Data.Identifier.AccountID != uuid.Nil && q.allowKeyQueues != nil {
		return q.allowKeyQueues(ctx, item.Data.Identifier.AccountID)
	}

	return false
}

func (q *queue) itemDisableLeaseChecks(ctx context.Context, item osqueue.QueueItem) bool {
	isSystem := item.QueueName != nil || item.Data.QueueName != nil
	if isSystem {
		return q.disableLeaseChecksForSystemQueues
	}

	if item.Data.Identifier.AccountID != uuid.Nil && q.disableLeaseChecks != nil {
		return q.disableLeaseChecks(ctx, item.Data.Identifier.AccountID)
	}

	return false
}

// Lease temporarily dequeues an item from the queue by obtaining a lease, preventing
// other workers from working on this queue item at the same time.
//
// Obtaining a lease updates the vesting time for the queue item until now() +
// lease duration. This returns the newly acquired lease ID on success.
func (q *queue) Lease(ctx context.Context, item osqueue.QueueItem, leaseDuration time.Duration, now time.Time, denies *leaseDenies) (*ulid.ULID, error) {
	ctx = redis_telemetry.WithScope(redis_telemetry.WithOpName(ctx, "Lease"), redis_telemetry.ScopeQueue)

	if q.primaryQueueShard.Kind != string(enums.QueueShardKindRedis) {
		return nil, fmt.Errorf("unsupported queue shard kind for Lease: %s", q.primaryQueueShard.Kind)
	}

	kg := q.primaryQueueShard.RedisClient.kg

	enableKeyQueues := q.itemEnableKeyQueues(ctx, item)

	refilledFromBacklog := enableKeyQueues && item.RefilledFrom != ""

	checkConstraints := !refilledFromBacklog || !q.itemDisableLeaseChecks(ctx, item)

	if checkConstraints {
		if item.Data.Throttle != nil && denies != nil && denies.denyThrottle(item.Data.Throttle.Key) {
			return nil, ErrQueueItemThrottled
		}

		// Check to see if this key has already been denied in the lease iteration.
		// If partition concurrency limits were encountered previously, fail early.
		if denies != nil && denies.denyConcurrency(item.FunctionID.String()) {
			// Note that we do not need to wrap the key as the key is already present.
			return nil, ErrPartitionConcurrencyLimit
		}

		// Same for account concurrency limits
		if denies != nil && denies.denyConcurrency(item.Data.Identifier.AccountID.String()) {
			return nil, ErrAccountConcurrencyLimit
		}
	}

	backlog := q.ItemBacklog(ctx, item)
	partition := q.ItemShadowPartition(ctx, item)
	constraints := q.partitionConstraintConfigGetter(ctx, partition.Identifier())

	if checkConstraints {
		// Check to see if this key has already been denied in the lease iteration.
		// If so, fail early.
		if denies != nil && len(backlog.ConcurrencyKeys) > 0 && denies.denyConcurrency(backlog.customConcurrencyKeyID(1)) {
			return nil, ErrConcurrencyLimitCustomKey
		}

		// Check to see if this key has already been denied in the lease iteration.
		// If so, fail early.
		if denies != nil && len(backlog.ConcurrencyKeys) > 1 && denies.denyConcurrency(backlog.customConcurrencyKeyID(2)) {
			return nil, ErrConcurrencyLimitCustomKey
		}
	}

	leaseID, err := ulid.New(ulid.Timestamp(now.Add(leaseDuration).UTC()), rnd)
	if err != nil {
		return nil, fmt.Errorf("error generating id: %w", err)
	}

	refilledFromBacklogVal := "0"
	if refilledFromBacklog {
		refilledFromBacklogVal = "1"
	}

	checkConstraintsVal := "0"
	if checkConstraints {
		checkConstraintsVal = "1"
	}

	keys := []string{
		kg.QueueItem(),
		kg.ConcurrencyIndex(),

		partition.readyQueueKey(kg),

		// In progress (concurrency) ZSETs
		partition.accountInProgressKey(kg),
		partition.inProgressKey(kg),
		backlog.customKeyInProgress(kg, 1),
		backlog.customKeyInProgress(kg, 2),

		// Active set keys (ready + in progress)
		partition.accountActiveKey(kg),
		partition.activeKey(kg),
		backlog.customKeyActive(kg, 1),
		backlog.customKeyActive(kg, 2),
		backlog.activeKey(kg),

		// Active run sets
		kg.RunActiveSet(item.Data.Identifier.RunID), // Set for active items in run
		partition.accountActiveRunKey(kg),           // Set for active runs in account
		partition.activeRunKey(kg),                  // Set for active runs in partition
		backlog.customKeyActiveRuns(kg, 1),          // Set for active runs with custom concurrency key 1
		backlog.customKeyActiveRuns(kg, 2),          // Set for active runs with custom concurrency key 2

		kg.ThrottleKey(item.Data.Throttle),
	}

	partConcurrency := constraints.Concurrency.FunctionConcurrency
	if partition.SystemQueueName != nil {
		partConcurrency = constraints.Concurrency.SystemConcurrency
	}

	args, err := StrSlice([]any{
		item.ID,
		partition.PartitionID,
		item.Data.Identifier.AccountID,
		item.Data.Identifier.RunID.String(),

		leaseID.String(),
		now.UnixMilli(),

		// Concurrency limits
		constraints.Concurrency.AccountConcurrency,
		partConcurrency,
		constraints.CustomConcurrencyLimit(1),
		constraints.CustomConcurrencyLimit(2),

		// Key queues v2
		checkConstraintsVal,
		refilledFromBacklogVal,
	})
	if err != nil {
		return nil, err
	}

	status, err := scripts["queue/lease"].Exec(
		redis_telemetry.WithScriptName(ctx, "lease"),
		q.primaryQueueShard.RedisClient.unshardedRc,
		keys,
		args,
	).ToInt64()
	if err != nil {
		return nil, fmt.Errorf("error leasing queue item: %w", err)
	}

	itemDelay := item.ExpectedDelay()
	metrics.HistogramQueueOperationDelay(ctx, itemDelay, metrics.HistogramOpt{
		PkgName: pkgName,
		Tags: map[string]any{
			"queue_shard": q.primaryQueueShard.Name,
			"op":          "item",
		}},
	)

	l := q.log.With("item_delay", itemDelay.String())

	refillDelay := item.RefillDelay()
	metrics.HistogramQueueOperationDelay(ctx, refillDelay, metrics.HistogramOpt{
		PkgName: pkgName,
		Tags: map[string]any{
			"queue_shard": q.primaryQueueShard.Name,
			"op":          "refill",
		}},
	)
	l = l.With("refill_delay", refillDelay.String())

	// leaseDelay is the time between refilling and leasing
	leaseDelay := item.LeaseDelay(now)
	metrics.HistogramQueueOperationDelay(ctx, leaseDelay, metrics.HistogramOpt{
		PkgName: pkgName,
		Tags: map[string]any{
			"queue_shard": q.primaryQueueShard.Name,
			"op":          "lease",
		}},
	)
	l = l.With("lease_delay", leaseDelay.String())

	l.Trace("leasing item",
		"id", item.ID,
		"kind", item.Data.Kind,
		"lease_id", leaseID.String(),
		"partition_id", partition.PartitionID,
		"item_delay", itemDelay.String(),
		"refilled", refilledFromBacklog,
		"check", checkConstraints,
		"status", status,
	)

	switch status {
	case 0:
		return &leaseID, nil
	case -1:
		return nil, ErrQueueItemNotFound
	case -2:
		return nil, ErrQueueItemAlreadyLeased
	case -3:
		// This partition is reused for function partitions without keys, system partions,
		// and potentially concurrency key partitions. Errors should be returned based on
		// the partition type

		if partition.SystemQueueName != nil {
			return nil, newKeyError(ErrSystemConcurrencyLimit, partition.PartitionID)
		}

		return nil, newKeyError(ErrPartitionConcurrencyLimit, item.FunctionID.String())
	case -4:
		return nil, newKeyError(ErrConcurrencyLimitCustomKey, backlog.customConcurrencyKeyID(1))
	case -5:
		return nil, newKeyError(ErrConcurrencyLimitCustomKey, backlog.customConcurrencyKeyID(2))
	case -6:
		return nil, newKeyError(ErrAccountConcurrencyLimit, item.Data.Identifier.AccountID.String())
	case -7:
		if item.Data.Throttle == nil {
			// This should never happen, as the throttle key is nil.
			return nil, fmt.Errorf("lease attempted throttle with nil throttle config: %#v", item)
		}
		return nil, newKeyError(ErrQueueItemThrottled, item.Data.Throttle.Key)
	default:
		return nil, fmt.Errorf("unknown response leasing item: %d", status)
	}
}

// ExtendLease extens the lease for a given queue item, given the queue item is currently
// leased with the given ID.  This returns a new lease ID if the lease is successfully ended.
//
// The existing lease ID must be passed in so that we can guarantee that the worker
// renewing the lease still owns the lease.
//
// Renewing a lease updates the vesting time for the queue item until now() +
// lease duration. This returns the newly acquired lease ID on success.
func (q *queue) ExtendLease(ctx context.Context, i osqueue.QueueItem, leaseID ulid.ULID, duration time.Duration) (*ulid.ULID, error) {
	ctx = redis_telemetry.WithScope(redis_telemetry.WithOpName(ctx, "ExtendLease"), redis_telemetry.ScopeQueue)

	if q.primaryQueueShard.Kind != string(enums.QueueShardKindRedis) {
		return nil, fmt.Errorf("unsupported queue shard kind for ExtendLease: %s", q.primaryQueueShard.Kind)
	}

	kg := q.primaryQueueShard.RedisClient.kg

	newLeaseID, err := ulid.New(ulid.Timestamp(q.clock.Now().Add(duration).UTC()), rnd)
	if err != nil {
		return nil, fmt.Errorf("error generating id: %w", err)
	}

	backlog := q.ItemBacklog(ctx, i)
	partition := q.ItemShadowPartition(ctx, i)

	keys := []string{
		q.primaryQueueShard.RedisClient.kg.QueueItem(),
		// And pass in the key queue's concurrency keys.
		partition.inProgressKey(kg),
		backlog.customKeyInProgress(kg, 1),
		backlog.customKeyInProgress(kg, 2),
		partition.accountInProgressKey(kg),
		q.primaryQueueShard.RedisClient.kg.ConcurrencyIndex(),
	}

	args, err := StrSlice([]any{
		i.ID,
		leaseID.String(),
		newLeaseID.String(),
		partition.PartitionID,
	})
	if err != nil {
		return nil, err
	}

	status, err := scripts["queue/extendLease"].Exec(
		redis_telemetry.WithScriptName(ctx, "extendLease"),
		q.primaryQueueShard.RedisClient.unshardedRc,
		keys,
		args,
	).AsInt64()
	if err != nil {
		return nil, fmt.Errorf("error extending lease: %w", err)
	}
	switch status {
	case 0:
		return &newLeaseID, nil
	case 1:
		return nil, ErrQueueItemNotFound
	case 2:
		return nil, ErrQueueItemNotLeased
	case 3:
		return nil, ErrQueueItemLeaseMismatch
	default:
		return nil, fmt.Errorf("unknown response extending lease: %d", status)
	}
}

// Dequeue removes an item from the queue entirely.
func (q *queue) Dequeue(ctx context.Context, queueShard QueueShard, i osqueue.QueueItem) error {
	ctx = redis_telemetry.WithScope(redis_telemetry.WithOpName(ctx, "Dequeue"), redis_telemetry.ScopeQueue)

	if queueShard.Kind != string(enums.QueueShardKindRedis) {
		return fmt.Errorf("unsupported queue shard kind for Dequeue: %s", queueShard.Kind)
	}

	kg := queueShard.RedisClient.kg

	partition := q.ItemShadowPartition(ctx, i)
	backlog := q.ItemBacklog(ctx, i)

	keys := []string{
		kg.QueueItem(),
		kg.PartitionItem(),

		kg.ConcurrencyIndex(),

		partition.readyQueueKey(kg),
		kg.GlobalPartitionIndex(),
		kg.GlobalAccountIndex(),
		kg.AccountPartitionIndex(i.Data.Identifier.AccountID),

		kg.ShadowPartitionMeta(),
		kg.BacklogMeta(),

		kg.BacklogSet(backlog.BacklogID),
		kg.ShadowPartitionSet(partition.PartitionID),
		kg.GlobalShadowPartitionSet(),
		kg.GlobalAccountShadowPartitions(),
		kg.AccountShadowPartitions(i.Data.Identifier.AccountID),
		kg.PartitionNormalizeSet(partition.PartitionID),

		// In progress keys
		partition.accountInProgressKey(kg),
		partition.inProgressKey(kg),
		backlog.customKeyInProgress(kg, 1),
		backlog.customKeyInProgress(kg, 2),

		// Active set keys
		partition.accountActiveKey(kg),
		partition.activeKey(kg),
		backlog.customKeyActive(kg, 1),
		backlog.customKeyActive(kg, 2),
		backlog.activeKey(kg),

		// Active run sets
		kg.RunActiveSet(i.Data.Identifier.RunID), // Set for active items in run
		partition.accountActiveRunKey(kg),        // Set for active runs in account
		partition.activeRunKey(kg),               // Set for active runs in partition
		backlog.customKeyActiveRuns(kg, 1),       // Set for active runs with custom concurrency key 1
		backlog.customKeyActiveRuns(kg, 2),       // Set for active runs with custom concurrency key 2

		kg.Idempotency(i.ID),

		// Singleton
		kg.SingletonRunKey(i.Data.Identifier.RunID.String()),
	}

	// Append indexes
	for _, idx := range q.itemIndexer(ctx, i, queueShard.RedisClient.kg) {
		if idx != "" {
			keys = append(keys, idx)
		}
	}

	idempotency := q.idempotencyTTL
	if q.idempotencyTTLFunc != nil {
		idempotency = q.idempotencyTTLFunc(ctx, i)
	}

	args, err := StrSlice([]any{
		i.ID,
		partition.PartitionID,
		backlog.BacklogID,
		i.Data.Identifier.AccountID.String(),
		i.Data.Identifier.RunID.String(),

		int(idempotency.Seconds()),
	})
	if err != nil {
		return err
	}

	status, err := scripts["queue/dequeue"].Exec(
		redis_telemetry.WithScriptName(ctx, "dequeue"),
		queueShard.RedisClient.unshardedRc,
		keys,
		args,
	).AsInt64()
	if err != nil {
		return fmt.Errorf("error dequeueing item: %w", err)
	}
	switch status {
	case 0:
		q.log.Debug("dequeued item", "job_id", i.ID, "item", i)

		return nil
	case 1:
		return ErrQueueItemNotFound
	default:
		return fmt.Errorf("unknown response dequeueing item: %d", status)
	}
}

// Requeue requeues an item in the future.
func (q *queue) Requeue(ctx context.Context, queueShard QueueShard, i osqueue.QueueItem, at time.Time) error {
	ctx = redis_telemetry.WithScope(redis_telemetry.WithOpName(ctx, "Requeue"), redis_telemetry.ScopeQueue)

	l := q.log.With("item", i)

	if queueShard.Kind != string(enums.QueueShardKindRedis) {
		return fmt.Errorf("unsupported queue shard kind for Requeue: %s", queueShard.Kind)
	}

	kg := queueShard.RedisClient.kg

	now := q.clock.Now()
	if at.Before(now) {
		at = now
	}

	// Unset any lease ID as this is requeued.
	i.LeaseID = nil
	// Update the At timestamp.
	// NOTE: This does no priority factorization or FIFO for function ordering,
	// eg. adjusting AtMS based off of function run time.
	i.AtMS = at.UnixMilli()
	// Update the wall time that this should run at.
	i.WallTimeMS = at.UnixMilli()

	// Reset refill details
	i.RefilledFrom = ""
	i.RefilledAt = 0

	// Reset enqueuedAt (used for latency calculation)
	i.EnqueuedAt = now.UnixMilli()

	fnPartition := q.ItemPartition(ctx, queueShard, i)
	shadowPartition := q.ItemShadowPartition(ctx, i)

	requeueToBacklog := q.itemEnableKeyQueues(ctx, i)

	requeueToBacklogsVal := "0"
	if requeueToBacklog {
		requeueToBacklogsVal = "1"

		// To avoid requeueing item into a stale backlog, retrieve latest throttle
		if i.Data.Throttle != nil && i.Data.Throttle.KeyExpressionHash == "" {
			refreshedThrottle, err := q.refreshItemThrottle(ctx, &i)
			if err != nil {
				// If we cannot find the event for the queue item, dequeue it. The state
				// must exist for the entire duration of a function run.
				if errors.Is(err, state.ErrEventNotFound) {
					l.Warn("could not find event for refreshing throttle before requeue")

					err := q.Dequeue(ctx, queueShard, i)
					if err != nil && !errors.Is(err, ErrQueueItemNotFound) {
						return fmt.Errorf("could not dequeue item with missing throttle state: %w", err)
					}

					return nil
				}

				return fmt.Errorf("could not refresh item throttle: %w", err)
			}

			// Update throttle to latest evaluated value + expression hash
			i.Data.Throttle = refreshedThrottle
		}
	}

	backlog := q.ItemBacklog(ctx, i)

	keys := []string{
		kg.QueueItem(),
		kg.PartitionItem(), // Partition item, map
		kg.ConcurrencyIndex(),

		kg.GlobalPartitionIndex(),
		kg.GlobalAccountIndex(),
		kg.AccountPartitionIndex(i.Data.Identifier.AccountID),

		shadowPartition.readyQueueKey(kg),

		// In progress (concurrency) keys
		shadowPartition.accountInProgressKey(kg),
		shadowPartition.inProgressKey(kg),
		backlog.customKeyInProgress(kg, 1),
		backlog.customKeyInProgress(kg, 2),

		// Active set keys
		shadowPartition.accountActiveKey(kg),
		shadowPartition.activeKey(kg),
		backlog.customKeyActive(kg, 1),
		backlog.customKeyActive(kg, 2),
		backlog.activeKey(kg),

		// Active run sets
		kg.RunActiveSet(i.Data.Identifier.RunID), // Set for active items in run
		shadowPartition.accountActiveRunKey(kg),  // Set for active runs in account
		shadowPartition.activeRunKey(kg),         // Set for active runs in partition
		backlog.customKeyActiveRuns(kg, 1),       // Set for active runs with custom concurrency key 1
		backlog.customKeyActiveRuns(kg, 2),       // Set for active runs with custom concurrency key 2

		// key queues v2
		kg.BacklogSet(backlog.BacklogID),
		kg.BacklogMeta(),
		kg.GlobalShadowPartitionSet(),
		kg.ShadowPartitionSet(shadowPartition.PartitionID),
		kg.ShadowPartitionMeta(),
		kg.GlobalAccountShadowPartitions(),
		kg.AccountShadowPartitions(i.Data.Identifier.AccountID), // empty for system partitions
	}
	// Append indexes
	for _, idx := range q.itemIndexer(ctx, i, queueShard.RedisClient.kg) {
		if idx != "" {
			keys = append(keys, idx)
		}
	}

	args, err := StrSlice([]any{
		i.ID,
		i,
		at.UnixMilli(),

		i.Data.Identifier.AccountID.String(),
		i.Data.Identifier.RunID.String(),
		fnPartition.ID,
		fnPartition,

		now.UnixMilli(),

		requeueToBacklogsVal,
		shadowPartition,
		backlog.BacklogID,
		backlog,
	})
	if err != nil {
		return err
	}

	q.log.Trace("requeueing queue item",
		"id", i.ID,
		"kind", i.Data.Kind,
		"time", at.Format(time.StampMilli),
		"partition_id", shadowPartition.PartitionID,
		"backlog", requeueToBacklogsVal,
	)

	status, err := scripts["queue/requeue"].Exec(
		redis_telemetry.WithScriptName(ctx, "requeue"),
		queueShard.RedisClient.unshardedRc,
		keys,
		args,
	).AsInt64()
	if err != nil {
		q.log.Error("error requeueing queue item",
			"error", err,
			"item", i,
			"partition", fnPartition,
			"shadow", shadowPartition,
		)
		return fmt.Errorf("error requeueing item: %w", err)
	}
	switch status {
	case 0:
		switch requeueToBacklogsVal {
		case "1":
			metrics.IncrBacklogRequeuedCounter(ctx, metrics.CounterOpt{
				PkgName: pkgName,
				Tags: map[string]any{
					"queue_shard": q.primaryQueueShard.Name,
					// "partition_id": i.FunctionID.String(),
				},
			})
		}

		return nil
	case 1:
		// This should only ever happen if a run is cancelled and all queue items
		// are deleted before requeueing.
		return ErrQueueItemNotFound
	default:
		return fmt.Errorf("unknown response requeueing item: %v (%T)", status, status)
	}
}

func (q *queue) peekGlobalNormalizeAccounts(ctx context.Context, until time.Time, limit int64) ([]uuid.UUID, error) {
	if q.primaryQueueShard.Kind != string(enums.QueueShardKindRedis) {
		return nil, fmt.Errorf("unsupported queue shard kind for peekGlobalNormalizeAccounts: %s", q.primaryQueueShard.Kind)
	}

	rc := q.primaryQueueShard.RedisClient

	p := peeker[QueueBacklog]{
		q:                      q,
		opName:                 "peekGlobalNormalizeAccounts",
		max:                    NormalizeAccountPeekMax,
		isMillisecondPrecision: true,
	}

	return p.peekUUIDPointer(ctx, rc.kg.GlobalAccountNormalizeSet(), true, until, limit)
}

// PartitionLease leases a partition for a given workflow ID.  It returns the new lease ID.
//
// NOTE: This does not check the queue/partition name against allow or denylists;  it assumes
// that the worker always wants to lease the given queue.  Filtering must be done when peeking
// when running a worker.
func (q *queue) PartitionLease(ctx context.Context, p *QueuePartition, duration time.Duration) (*ulid.ULID, int, error) {
	ctx = redis_telemetry.WithScope(redis_telemetry.WithOpName(ctx, "PartitionLease"), redis_telemetry.ScopeQueue)

	shard := q.primaryQueueShard

	if shard.Kind != string(enums.QueueShardKindRedis) {
		return nil, 0, fmt.Errorf("unsupported queue shard kind for PartitionLease: %s", shard.Kind)
	}

	kg := shard.RedisClient.kg

	constraints := q.partitionConstraintConfigGetter(ctx, p.Identifier())

	var accountLimit, functionLimit int
	if p.IsSystem() {
		accountLimit = constraints.Concurrency.SystemConcurrency
		functionLimit = constraints.Concurrency.SystemConcurrency
	} else {
		accountLimit = constraints.Concurrency.AccountConcurrency
		functionLimit = constraints.Concurrency.FunctionConcurrency
	}

	// XXX: Check for function throttling prior to leasing;  if it's throttled we can requeue
	// the pointer and back off.  A question here is enqueuing new items onto the partition
	// will reset the pointer update, leading to thrash.
	now := q.clock.Now()
	leaseExpires := now.Add(duration).UTC().Truncate(time.Millisecond)
	leaseID, err := ulid.New(ulid.Timestamp(leaseExpires), rnd)
	if err != nil {
		return nil, 0, fmt.Errorf("error generating id: %w", err)
	}

	fnMetaKey := uuid.Nil
	if p.FunctionID != nil {
		fnMetaKey = *p.FunctionID
	}

	disableLeaseChecks := p.IsSystem() && q.disableLeaseChecksForSystemQueues
	if !p.IsSystem() && q.disableLeaseChecks != nil && p.AccountID != uuid.Nil {
		disableLeaseChecks = q.disableLeaseChecks(ctx, p.AccountID)
	}

	disableLeaseChecksVal := "0"
	if disableLeaseChecks {
		disableLeaseChecksVal = "1"
	}

	keys := []string{
		kg.PartitionItem(),
		kg.GlobalPartitionIndex(),
		kg.GlobalAccountIndex(),
		// NOTE: Old partitions will _not_ have an account ID until the next enqueue on the new code.
		// Until this, we may not use account queues at all, as we cannot properly clean up
		// here without knowing the Account ID
		kg.AccountPartitionIndex(p.AccountID),
		kg.FnMetadata(fnMetaKey),

		// These concurrency keys are for fast checking of partition
		// concurrency limits prior to leasing, as an optimization.
		p.acctConcurrencyKey(kg),
		p.fnConcurrencyKey(kg),
	}

	args, err := StrSlice([]any{
		p.Queue(),
		leaseID.String(),
		now.UnixMilli(),
		leaseExpires.Unix(),
		accountLimit,
		functionLimit,
		now.Add(PartitionConcurrencyLimitRequeueExtension).Unix(),
		p.AccountID.String(),
		disableLeaseChecksVal,
	})
	if err != nil {
		return nil, 0, err
	}

	result, err := scripts["queue/partitionLease"].Exec(
		redis_telemetry.WithScriptName(ctx, "partitionLease"),
		shard.RedisClient.unshardedRc,
		keys,
		args,
	).AsIntSlice()
	if err != nil {
		return nil, 0, fmt.Errorf("error leasing partition: %w", err)
	}
	if len(result) == 0 {
		return nil, 0, fmt.Errorf("unknown partition lease result: %v", result)
	}

	q.log.Trace("leased partition",
		"partition", p.Queue(),
		"lease_id", leaseID.String(),
		"status", result[0],
		"expires", leaseExpires.Format(time.StampMilli),
	)

	switch result[0] {
	case -1:
		return nil, 0, ErrAccountConcurrencyLimit
	case -2:
		return nil, 0, ErrPartitionConcurrencyLimit
	case -3:
		return nil, 0, ErrPartitionNotFound
	case -4:
		return nil, 0, ErrPartitionAlreadyLeased
	case -5:
		return nil, 0, ErrPartitionPaused
	default:
		limit := functionLimit
		if len(result) == 2 {
			limit = int(result[1])
		}

		// Update the partition's last indicator.
		if result[0] > p.Last {
			p.Last = result[0]
		}

		// result is the available concurrency within this partition
		return &leaseID, limit, nil
	}
}

// GlobalPartitionPeek returns up to PartitionSelectionMax partition items from the queue. This
// returns the indexes of partitions.
//
// If sequential is set to true this returns partitions in order from earliest to latest
// available lease times. Otherwise, this shuffles all partitions and picks partitions
// randomly, with higher priority partitions more likely to be selected.  This reduces
// lease contention amongst multiple shared-nothing workers.
func (q *queue) PartitionPeek(ctx context.Context, sequential bool, until time.Time, limit int64) ([]*QueuePartition, error) {
	return q.partitionPeek(ctx, q.primaryQueueShard.RedisClient.kg.GlobalPartitionIndex(), sequential, until, limit, nil)
}

func (q *queue) partitionSize(ctx context.Context, partitionKey string, until time.Time) (int64, error) {
	ctx = redis_telemetry.WithScope(redis_telemetry.WithOpName(ctx, "partitionSize"), redis_telemetry.ScopeQueue)

	if q.primaryQueueShard.Kind != string(enums.QueueShardKindRedis) {
		return 0, fmt.Errorf("unsupported queue shard kind for partitionSize: %s", q.primaryQueueShard.Kind)
	}

	cmd := q.primaryQueueShard.RedisClient.Client().B().Zcount().Key(partitionKey).Min("-inf").Max(strconv.Itoa(int(until.Unix()))).Build()
	return q.primaryQueueShard.RedisClient.Client().Do(ctx, cmd).AsInt64()
}

// cleanupNilPartitionInAccount is invoked when we peek a missing partition in the account partitions pointer zset.
// This happens when old executors process default function partitions that were enqueued on a new new-runs instance,
// which, in addition to the global partition pointer, enqueued the partition in the account partitions queue of queues.
// This ensures we gracefully handle inconsistencies created by the backwards compatible (keep using global partitions pointer _and_ account partitions) key queues implementation.
func (q *queue) cleanupNilPartitionInAccount(ctx context.Context, accountId uuid.UUID, partitionKey string) error {
	ctx = redis_telemetry.WithScope(redis_telemetry.WithOpName(ctx, "cleanupNilPartitionInAccount"), redis_telemetry.ScopeQueue)

	if q.primaryQueueShard.Kind != string(enums.QueueShardKindRedis) {
		return fmt.Errorf("unsupported queue shard kind for cleanupNilPartitionInAccount: %s", q.primaryQueueShard.Kind)
	}

	// Log because this should only happen as long as we run old code
	q.log.Warn("removing account partitions pointer to missing partition",
		"partition", partitionKey,
		"account_id", accountId.String(),
	)

	cmd := q.primaryQueueShard.RedisClient.Client().B().Zrem().Key(q.primaryQueueShard.RedisClient.kg.AccountPartitionIndex(accountId)).Member(partitionKey).Build()
	if err := q.primaryQueueShard.RedisClient.Client().Do(ctx, cmd).Error(); err != nil {
		return fmt.Errorf("failed to remove nil partition from account partitions pointer queue: %w", err)
	}

	// Atomically check whether account partitions is empty and remove from global accounts ZSET
	err := q.cleanupEmptyAccount(ctx, accountId)
	if err != nil {
		return fmt.Errorf("failed to check for and clean up empty account: %w", err)
	}

	return nil
}

// cleanupEmptyAccount is invoked when we peek an account without any partitions in the account pointer zset.
// This happens when old executors process default function partitions and .
// This ensures we gracefully handle inconsistencies created by the backwards compatible (keep using global partitions pointer _and_ account partitions) key queues implementation.
func (q *queue) cleanupEmptyAccount(ctx context.Context, accountId uuid.UUID) error {
	ctx = redis_telemetry.WithScope(redis_telemetry.WithOpName(ctx, "cleanupEmptyAccount"), redis_telemetry.ScopeQueue)

	if q.primaryQueueShard.Kind != string(enums.QueueShardKindRedis) {
		return fmt.Errorf("unsupported queue shard kind for cleanupEmptyAccount: %s", q.primaryQueueShard.Kind)
	}

	if accountId == uuid.Nil {
		q.log.Warn("attempted to clean up empty account pointer with nil account ID")
		return nil
	}

	status, err := scripts["queue/cleanupEmptyAccount"].Exec(
		redis_telemetry.WithScriptName(ctx, "cleanupEmptyAccount"),
		q.primaryQueueShard.RedisClient.Client(),
		[]string{
			q.primaryQueueShard.RedisClient.kg.GlobalAccountIndex(),
			q.primaryQueueShard.RedisClient.kg.AccountPartitionIndex(accountId),
		},
		[]string{
			accountId.String(),
		},
	).ToInt64()
	if err != nil {
		return fmt.Errorf("failed to check for empty account: %w", err)
	}

	if status == 1 {
		// Log because this should only happen as long as we run old code
		q.log.Warn("removed empty account pointer", "account_id", accountId.String())
	}

	return nil
}

// partitionPeek returns pending queue partitions within the global partition pointer _or_ account partition pointer ZSET.
func (q *queue) partitionPeek(ctx context.Context, partitionKey string, sequential bool, until time.Time, limit int64, accountId *uuid.UUID) ([]*QueuePartition, error) {
	ctx = redis_telemetry.WithScope(redis_telemetry.WithOpName(ctx, "partitionPeek"), redis_telemetry.ScopeQueue)

	if q.primaryQueueShard.Kind != string(enums.QueueShardKindRedis) {
		return nil, fmt.Errorf("unsupported queue shard kind for partitionPeek: %s", q.primaryQueueShard.Kind)
	}

	shard := q.primaryQueueShard
	client := shard.RedisClient.Client()
	kg := shard.RedisClient.kg

	if limit > PartitionPeekMax {
		return nil, ErrPartitionPeekMaxExceedsLimits
	}
	if limit <= 0 {
		limit = PartitionPeekMax
	}

	// TODO(tony): If this is an allowlist, only peek the given partitions.  Use ZMSCORE
	// to fetch the scores for all allowed partitions, then filter where score <= until.
	// Call an HMGET to get the partitions.
	ms := until.UnixMilli()

	isSequential := 0
	if sequential {
		isSequential = 1
	}

	args, err := StrSlice([]any{
		ms,
		limit,
		isSequential,
	})
	if err != nil {
		return nil, err
	}

	peekRet, err := scripts["queue/partitionPeek"].Exec(
		redis_telemetry.WithScriptName(ctx, "partitionPeek"),
		client,
		[]string{
			partitionKey,
			kg.PartitionItem(),
		},
		args,
	).ToAny()
	// NOTE: We use ToAny to force return a []any, allowing us to update the slice value with
	// a JSON-decoded item without allocations
	if err != nil {
		return nil, fmt.Errorf("error peeking partition items: %w", err)
	}
	returnedSet, ok := peekRet.([]any)
	if !ok {
		return nil, fmt.Errorf("unknown return type from partitionPeek: %T", peekRet)
	}

	var potentiallyMissingPartitions, allPartitionIds []any
	if len(returnedSet) == 3 {
		potentiallyMissingPartitions, ok = returnedSet[1].([]any)
		if !ok {
			return nil, fmt.Errorf("unexpected second item in set returned from partitionPeek: %T", peekRet)
		}

		allPartitionIds, ok = returnedSet[2].([]any)
		if !ok {
			return nil, fmt.Errorf("unexpected third item in set returned from partitionPeek: %T", peekRet)
		}
	} else if len(returnedSet) != 0 {
		return nil, fmt.Errorf("expected zero or three items in set returned by partitionPeek: %v", returnedSet)
	}

	encoded := make([]any, 0)
	missingPartitions := make([]string, 0)
	if len(potentiallyMissingPartitions) > 0 {
		for idx, partitionId := range allPartitionIds {
			if potentiallyMissingPartitions[idx] == nil {
				if partitionId == nil {
					return nil, fmt.Errorf("encountered nil partition key in pointer queue %q", partitionKey)
				}

				str, ok := partitionId.(string)
				if !ok {
					return nil, fmt.Errorf("encountered non-string partition key in pointer queue %q", partitionKey)
				}

				missingPartitions = append(missingPartitions, str)
			} else {
				encoded = append(encoded, potentiallyMissingPartitions[idx])
			}
		}
	}

	weights := []float64{}
	items := make([]*QueuePartition, len(encoded))
	fnIDs := make(map[uuid.UUID]bool)
	fnIDsMu := sync.Mutex{}

	migrateIDs := map[uuid.UUID]bool{}

	// Use parallel decoding as per Peek
	partitions, err := util.ParallelDecode(encoded, func(val any) (*QueuePartition, bool, error) {
		if val == nil {
			q.log.Error("encountered nil partition item in pointer queue",
				"encoded", encoded,
				"missing", missingPartitions,
				"key", partitionKey,
			)
			return nil, false, fmt.Errorf("encountered nil partition item in pointer queue %q", partitionKey)
		}

		str, ok := val.(string)
		if !ok {
			return nil, false, fmt.Errorf("unknown type in partition peek: %T", val)
		}

		item := &QueuePartition{}

		if err := json.Unmarshal(unsafe.Slice(unsafe.StringData(str), len(str)), item); err != nil {
			return nil, false, fmt.Errorf("error reading partition item: %w", err)
		}
		// Track the fn ID for partitions seen.  This allows us to do fast lookups of paused functions
		// to prevent peeking/working on these items as an optimization.
		if item.FunctionID != nil {
			fnIDsMu.Lock()
			fnIDs[*item.FunctionID] = false // default not paused
			fnIDsMu.Unlock()
		}
		return item, false, nil
	})
	if err != nil {
		return nil, fmt.Errorf("error decoding partitions: %w", err)
	}

	if len(missingPartitions) > 0 {
		if accountId == nil {
			return nil, fmt.Errorf("encountered missing partitions in partition pointer queue %q", partitionKey)
		}

		eg := errgroup.Group{}
		for _, partitionId := range missingPartitions {
			id := partitionId
			eg.Go(func() error {
				return q.cleanupNilPartitionInAccount(ctx, *accountId, id)
			})
		}

		if err := eg.Wait(); err != nil {
			return nil, fmt.Errorf("error cleaning up nil partitions in account pointer queue: %w", err)
		}
	}

	// mget all fn metas
	if len(fnIDs) > 0 {
		keys := make([]string, len(fnIDs))
		n := 0
		for k := range fnIDs {
			keys[n] = kg.FnMetadata(k)
			n++
		}
		vals, err := client.Do(ctx, client.B().Mget().Key(keys...).Build()).ToAny()
		if err == nil {
			// If this is an error, just ignore the error and continue.  The executor should gracefully handle
			// accidental attempts at paused functions, as we cannot do this optimization for account or env-level
			// partitions.
			vals, ok := vals.([]any)
			if !ok {
				return nil, fmt.Errorf("unknown return type from mget fnMeta: %T", vals)
			}

			_, _ = util.ParallelDecode(vals, func(i any) (any, bool, error) {
				str, ok := i.(string)
				if !ok {
					return nil, false, fmt.Errorf("unknown fnMeta type in partition peek: %T", i)
				}
				fnMeta := &FnMetadata{}
				if err := json.Unmarshal(unsafe.Slice(unsafe.StringData(str), len(str)), fnMeta); err != nil {
					return nil, false, fmt.Errorf("could not unmarshal fnMeta: %w", err)
				}

				fnIDsMu.Lock()
				fnIDs[fnMeta.FnID] = fnMeta.Paused
				if fnMeta.Migrate {
					migrateIDs[fnMeta.FnID] = true
				}
				fnIDsMu.Unlock()

				return nil, true, nil
			})
		}
	}

	ignored := 0
	for n, item := range partitions {
		// NOTE: Nil partitions were already reported above. If we got to this point, they're
		// in the account partition pointer and should simply be skipped.
		// This happens when rolling back from a newer deployment with account-queue
		// support to the previous version.
		if item == nil {
			ignored++
			continue
		}

		// check pause
		if item.FunctionID != nil {
			if paused := fnIDs[*item.FunctionID]; paused {
				// Function is pulled up when it is unpaused, so we can push it back for a long time (see SetFunctionPaused)
				err := q.PartitionRequeue(ctx, shard, item, q.clock.Now().Truncate(time.Second).Add(PartitionPausedRequeueExtension), true)
				if err != nil && !errors.Is(err, ErrPartitionGarbageCollected) {
					q.log.Error("failed to push back paused partition", "error", err, "partition", item)
				} else {
					q.log.Trace("pushed back paused partition", "partition", item.Queue())
				}

				ignored++
				continue
			}

			if _, ok := migrateIDs[*item.FunctionID]; ok {
				// skip this since the executor is not responsible for migrating queues
				ignored++
				continue
			}
		}

		// NOTE: The queue does two conflicting things:  we peek ahead of now() to fetch partitions
		// shortly available, and we also requeue partitions if there are concurrency conflicts.
		//
		// We want to ignore any partitions requeued because of conflicts, as this will cause needless
		// churn every peek MS.
		if item.ForceAtMS > ms {
			ignored++
			continue
		}

		// If we have an allowlist, only accept this partition if its in the allowlist.
		if len(q.allowQueues) > 0 && !checkList(item.Queue(), q.allowQueueMap, q.allowQueuePrefixes) {
			// This is not in the allowlist specified, so do not allow this partition to be used.
			ignored++
			continue
		}

		// Ignore any denied queues if they're explicitly in the denylist.  Because
		// we allocate the len(encoded) amount, we also want to track the number of
		// ignored queues to use the correct index when setting our items;  this ensures
		// that we don't access items with an index and get nil pointers.
		if len(q.denyQueues) > 0 && checkList(item.Queue(), q.denyQueueMap, q.denyQueuePrefixes) {
			// This is in the denylist explicitly set, so continue
			ignored++
			continue
		}

		items[n-ignored] = item
		partPriority := q.ppf(ctx, *item)
		weights = append(weights, float64(10-partPriority))
	}

	// Remove any ignored items from the slice.
	items = items[0 : len(items)-ignored]

	// Some scanners run sequentially, ensuring we always work on the functions with
	// the oldest run at times in order, no matter the priority.
	if sequential {
		n := int(math.Min(float64(len(items)), float64(PartitionSelectionMax)))
		return items[0:n], nil
	}

	// We want to weighted shuffle the resulting array random.  This means that many
	// shared nothing scanners can query for outstanding partitions and receive a
	// randomized order favouring higher-priority queue items.  This reduces the chances
	// of contention when leasing.
	w := sampleuv.NewWeighted(weights, rnd)
	result := make([]*QueuePartition, len(items))
	for n := range result {
		idx, ok := w.Take()
		if !ok {
			return nil, util.ErrWeightedSampleRead
		}
		result[n] = items[idx]
	}

	return result, nil
}

func (q *queue) accountPeek(ctx context.Context, sequential bool, until time.Time, limit int64) ([]uuid.UUID, error) {
	ctx = redis_telemetry.WithScope(redis_telemetry.WithOpName(ctx, "accountPeek"), redis_telemetry.ScopeQueue)

	if q.primaryQueueShard.Kind != string(enums.QueueShardKindRedis) {
		return nil, fmt.Errorf("unsupported queue shard kind for accountPeek: %s", q.primaryQueueShard.Kind)
	}

	if limit > AccountPeekMax {
		return nil, ErrAccountPeekMaxExceedsLimits
	}
	if limit <= 0 {
		limit = AccountPeekMax
	}

	ms := until.UnixMilli()

	isSequential := 0
	if sequential {
		isSequential = 1
	}

	args, err := StrSlice([]any{
		ms,
		limit,
		isSequential,
	})
	if err != nil {
		return nil, err
	}

	peekRet, err := scripts["queue/accountPeek"].Exec(
		redis_telemetry.WithScriptName(ctx, "accountPeek"),
		q.primaryQueueShard.RedisClient.unshardedRc,
		[]string{
			q.primaryQueueShard.RedisClient.kg.GlobalAccountIndex(),
		},
		args,
	).AsStrSlice()
	if err != nil {
		return nil, fmt.Errorf("error peeking accounts: %w", err)
	}

	items := make([]uuid.UUID, len(peekRet))

	for i, s := range peekRet {
		parsed, err := uuid.Parse(s)
		if err != nil {
			return nil, fmt.Errorf("could not parse account id from global account queue: %w", err)
		}

		items[i] = parsed
	}

	weights := make([]float64, len(items))
	for i := range items {
		accountPriority := q.apf(ctx, items[i])
		weights[i] = float64(10 - accountPriority)
	}

	// Some scanners run sequentially, ensuring we always work on the accounts with
	// the oldest run at times in order, no matter the priority.
	if sequential {
		n := int(math.Min(float64(len(items)), float64(PartitionSelectionMax)))
		return items[0:n], nil
	}

	// We want to weighted shuffle the resulting array random.  This means that many
	// shared nothing scanners can query for outstanding partitions and receive a
	// randomized order favouring higher-priority queue items.  This reduces the chances
	// of contention when leasing.
	w := sampleuv.NewWeighted(weights, rnd)
	result := make([]uuid.UUID, len(items))
	for n := range result {
		idx, ok := w.Take()
		if !ok {
			return nil, util.ErrWeightedSampleRead
		}
		result[n] = items[idx]
	}

	return result, nil
}

func checkList(check string, exact, prefixes map[string]*struct{}) bool {
	for k := range exact {
		if check == k {
			return true
		}
	}
	for k := range prefixes {
		if strings.HasPrefix(check, k) {
			return true
		}
	}
	return false
}

// PartitionRequeue requeues a parition with a new score, ensuring that the partition will be
// read at (or very close to) the given time.
//
// This is used after peeking and passing all queue items onto workers; we then take the next
// unleased available time for the queue item and requeue the partition.
//
// forceAt is used to enforce the given queue time.  This is used when partitions are at a
// concurrency limit;  we don't want to scan the partition next time, so we force the partition
// to be at a specific time instead of taking the earliest available queue item time
func (q *queue) PartitionRequeue(ctx context.Context, shard QueueShard, p *QueuePartition, at time.Time, forceAt bool) error {
	ctx = redis_telemetry.WithScope(redis_telemetry.WithOpName(ctx, "PartitionRequeue"), redis_telemetry.ScopeQueue)

	if shard.Kind != string(enums.QueueShardKindRedis) {
		return fmt.Errorf("unsupported queue shard kind for PartitionRequeue: %s", shard.Kind)
	}

	kg := shard.RedisClient.kg

	functionId := uuid.Nil
	if p.FunctionID != nil {
		functionId = *p.FunctionID
	}

	keys := []string{
		kg.PartitionItem(),
		kg.GlobalPartitionIndex(),
		kg.GlobalAccountIndex(),
		// NOTE: Old partitions will _not_ have an account ID until the next enqueue on the new code.
		// Until this, we may not use account queues at all, as we cannot properly clean up
		// here without knowing the Account ID
		kg.AccountPartitionIndex(p.AccountID),

		// NOTE: Partition metadata was replaced with function metadata and is being phased out
		// We clean up all remaining partition metadata on completely empty partitions here
		// and are adding function metadata on enqueue to migrate to the new system
		kg.PartitionMeta(p.Queue()),
		kg.FnMetadata(functionId),

		p.zsetKey(kg), // Partition ZSET itself
		p.concurrencyKey(kg),
		kg.QueueItem(),

		// Backlogs in shadow partition
		kg.ShadowPartitionSet(p.ID),
	}
	force := 0
	if forceAt {
		force = 1
	}
	args, err := StrSlice([]any{
		p.Queue(),
		at.UnixMilli(),
		force,
		p.AccountID.String(),
	})

	if err != nil {
		return err
	}
	status, err := scripts["queue/partitionRequeue"].Exec(
		redis_telemetry.WithScriptName(ctx, "partitionRequeue"),
		shard.RedisClient.Client(),
		keys,
		args,
	).AsInt64()
	if err != nil {
		return fmt.Errorf("error requeueing partition: %w", err)
	}

	leaseID := "n/a"
	if p.LeaseID != nil {
		leaseID = p.LeaseID.String()
	}

	q.log.Trace("requeued partition",
		"partition", p.Queue(),
		"status", status,
		"lease_id", leaseID,
		"at", at.Format(time.StampMilli),
	)

	switch status {
	case 0:
		return nil
	case 1:
		return ErrPartitionNotFound
	case 2, 3:
		return ErrPartitionGarbageCollected
	default:
		return fmt.Errorf("unknown response requeueing item: %d", status)
	}
}

// PartitionReprioritize reprioritizes a workflow's QueueItems within the queue.
func (q *queue) PartitionReprioritize(ctx context.Context, queueName string, priority uint) error {
	ctx = redis_telemetry.WithScope(redis_telemetry.WithOpName(ctx, "PartitionReprioritize"), redis_telemetry.ScopeQueue)

	if priority > PriorityMin {
		return ErrPriorityTooLow
	}
	if priority < PriorityMax {
		return ErrPriorityTooHigh
	}

	args, err := StrSlice([]any{
		queueName,
		priority,
	})
	if err != nil {
		return err
	}

	keys := []string{q.primaryQueueShard.RedisClient.kg.PartitionItem()}
	status, err := scripts["queue/partitionReprioritize"].Exec(
		redis_telemetry.WithScriptName(ctx, "partitionReprioritize"),
		q.primaryQueueShard.RedisClient.unshardedRc,
		keys,
		args,
	).AsInt64()
	if err != nil {
		return fmt.Errorf("error enqueueing item: %w", err)
	}
	switch status {
	case 0:
		return nil
	case 1:
		return ErrPartitionNotFound
	default:
		return fmt.Errorf("unknown response reprioritizing partition: %d", status)
	}
}

func (q *queue) InProgress(ctx context.Context, prefix string, concurrencyKey string) (int64, error) {
	ctx = redis_telemetry.WithScope(redis_telemetry.WithOpName(ctx, "InProgress"), redis_telemetry.ScopeQueue)

	s := q.clock.Now().UnixMilli()
	cmd := q.primaryQueueShard.RedisClient.unshardedRc.B().Zcount().
		Key(q.primaryQueueShard.RedisClient.kg.Concurrency(prefix, concurrencyKey)).
		Min(fmt.Sprintf("%d", s)).
		Max("+inf").
		Build()
	return q.primaryQueueShard.RedisClient.unshardedRc.Do(ctx, cmd).AsInt64()
}

func (q *queue) Instrument(ctx context.Context) error {
	l := logger.StdlibLogger(ctx)

	// Check on global partition and queue partition sizes
	var offset, total int64
	chunkSize := int64(1000)

	r := q.primaryQueueShard.RedisClient.unshardedRc
	// iterate through all the partitions in the global partitions in chunks
	wg := sync.WaitGroup{}
	for {
		// grab the global partition by chunks
		cmd := r.B().Zrange().
			Key(q.primaryQueueShard.RedisClient.kg.GlobalPartitionIndex()).
			Min("-inf").
			Max("+inf").
			Byscore().
			Limit(offset, chunkSize).
			Build()

		pkeys, err := r.Do(ctx, cmd).AsStrSlice()
		if err != nil {
			return fmt.Errorf("error retrieving partitions for instrumentation: %w", err)
		}

		for _, pk := range pkeys {
			wg.Add(1)

			// check each partition concurrently
			go func(ctx context.Context, pkey string) {
				defer wg.Done()

				l := l.With("partitionKey", pkey)

				// If this is not a fully-qualified key, assume that this is an old (system) partition queue
				queueKey := pkey
				if !isKeyConcurrencyPointerItem(pkey) {
					queueKey = q.primaryQueueShard.RedisClient.kg.PartitionQueueSet(enums.PartitionTypeDefault, pkey, "")
				}

				cntCmd := r.B().Zcount().Key(queueKey).Min("-inf").Max("+inf").Build()
				count, err := q.primaryQueueShard.RedisClient.unshardedRc.Do(ctx, cntCmd).AsInt64()
				if err != nil {
					q.log.Warn("error checking partition count", "pkey", pkey, "context", "instrumentation")
					return
				}

				// NOTE: tmp workaround for cardinality issues
				// ideally we want to instrument everything, but until there's a better way to do this, we primarily care only
				// about large size partitions
				if count > 10_000 {
					metrics.GaugePartitionSize(ctx, count, metrics.GaugeOpt{
						PkgName: pkgName,
						Tags: map[string]any{
							// NOTE: potentially high cardinality but this gives better clarify of stuff
							// this is potentially useless for key queues
							"partition":   pkey,
							"queue_shard": q.primaryQueueShard.Name,
						},
					})
				}

				atomic.AddInt64(&total, 1)
				if err := q.tenantInstrumentor(ctx, pk); err != nil {
					l.Error("error running tenant instrumentor", "error", err)
				}
			}(ctx, pk)

		}
		// end of pagination, exit
		if len(pkeys) < int(chunkSize) {
			break
		}

		offset += chunkSize
	}

	// instrument the total count of global partition
	metrics.GaugeGlobalPartitionSize(ctx, atomic.LoadInt64(&total), metrics.GaugeOpt{
		PkgName: pkgName,
		Tags: map[string]any{
			"queue_shard": q.primaryQueueShard.Name,
		},
	})

	wg.Wait()

	return nil
}

// isKeyPreviousConcurrencyPointerItem checks whether given string conforms to fully-qualified key as concurrency index item
func isKeyConcurrencyPointerItem(partition string) bool {
	return strings.HasPrefix(partition, "{")
}

func (q *queue) randomScavengeOffset(seed int64, count int64, limit int) int64 {
	// only apply random offset if there are more total items to scavenge than the limit
	if count > int64(limit) {
		r := mrand.New(mrand.NewSource(seed))

		// the result of count-limit must be greater than 0 as we have already checked count > limit
		// we increase the argument by 1 to make the highest possible index accessible
		// example: for count = 9, limit = 3, we want to access indices 0 through 6, not 0 through 5
		return r.Int63n(count - int64(limit) + 1)
	}

	return 0
}

// Scavenge attempts to find jobs that may have been lost due to killed workers.  Workers are shared
// nothing, and each item in a queue has a lease.  If a worker dies, it will not finish the job and
// cannot renew the item's lease.
//
// We scan all partition concurrency queues - queues of leases - to find leases that have expired.
func (q *queue) Scavenge(ctx context.Context, limit int) (int, error) {
	shard := q.primaryQueueShard

	if shard.Kind != string(enums.QueueShardKindRedis) {
		return 0, fmt.Errorf("unsupported queue shard kind for Scavenge: %s", shard.Kind)
	}

	client := shard.RedisClient.unshardedRc
	kg := shard.RedisClient.KeyGenerator()

	ctx = redis_telemetry.WithScope(redis_telemetry.WithOpName(ctx, "Scavenge"), redis_telemetry.ScopeQueue)

	// Find all items that have an expired lease - eg. where the min time for a lease is between
	// (0-now] in unix milliseconds.
	now := fmt.Sprintf("%d", q.clock.Now().UnixMilli())

	count, err := client.Do(ctx, client.B().Zcount().Key(kg.ConcurrencyIndex()).Min("-inf").Max(now).Build()).AsInt64()
	if err != nil {
		return 0, fmt.Errorf("error counting concurrency index: %w", err)
	}

	cmd := client.B().Zrange().
		Key(kg.ConcurrencyIndex()).
		Min("-inf").
		Max(now).
		Byscore().
		Limit(q.randomScavengeOffset(q.clock.Now().UnixMilli(), count, limit), int64(limit)).
		Build()

	// NOTE: Received keys can be legacy (workflow IDs or system/internal queue names) or new (full Redis keys)
	pKeys, err := client.Do(ctx, cmd).AsStrSlice()
	if err != nil {
		return 0, fmt.Errorf("error scavenging for lost items: %w", err)
	}

	counter := 0

	// Each of the items is a concurrency queue with lost items.
	var resultErr error
	for _, partition := range pKeys {
		// NOTE: If this is not a fully-qualified Redis key to a concurrency queue,
		// assume that this is an old queueName or function ID
		// This is for backwards compatibility with the previous concurrency index item format
		queueKey := partition
		if !isKeyConcurrencyPointerItem(partition) {
			queueKey = kg.Concurrency("p", partition)
		}

		// Drop key queues from concurrency pointer - these should not be in here
		if strings.HasPrefix(queueKey, "{q:v1}:concurrency:custom:") {
			err := client.Do(ctx, client.B().Zrem().Key(kg.ConcurrencyIndex()).Member(partition).Build()).Error()
			if err != nil {
				resultErr = multierror.Append(resultErr, fmt.Errorf("error removing key queue '%s' from concurrency pointer: %w", partition, err))
			}
			continue
		}

		cmd := client.B().Zrange().
			Key(queueKey).
			Min("-inf").
			Max(now).
			Byscore().
			Limit(0, ScavengeConcurrencyQueuePeekSize).
			Build()
		itemIDs, err := client.Do(ctx, cmd).AsStrSlice()
		if err != nil && err != rueidis.Nil {
			resultErr = multierror.Append(resultErr, fmt.Errorf("error querying partition concurrency queue '%s' during scavenge: %w", partition, err))
			continue
		}
		if len(itemIDs) == 0 {
			// Atomically attempt to drop empty pointer to prevent spinning on this item
			err := q.dropPartitionPointerIfEmpty(
				ctx,
				shard,
				kg.ConcurrencyIndex(),
				queueKey,
				partition,
			)
			if err != nil {
				resultErr = multierror.Append(resultErr, fmt.Errorf("error dropping empty pointer %q for partition %q: %w", partition, queueKey, err))
			}
			continue
		}

		// Fetch the queue item, then requeue.
		cmd = client.B().Hmget().Key(kg.QueueItem()).Field(itemIDs...).Build()
		jobs, err := client.Do(ctx, cmd).AsStrSlice()
		if err != nil && err != rueidis.Nil {
			resultErr = multierror.Append(resultErr, fmt.Errorf("error fetching jobs for concurrency queue '%s' during scavenge: %w", partition, err))
			continue
		}
		for i, item := range jobs {
			itemID := itemIDs[i]
			if item == "" {
				q.log.Error("missing queue item in concurrency queue",
					"index_partition", partition,
					"concurrency_queue_key", queueKey,
					"item_id", itemID,
				)

				// Drop item reference to prevent spinning on this item
				err := client.Do(ctx, client.B().Zrem().Key(queueKey).Member(itemID).Build()).Error()
				if err != nil {
					resultErr = multierror.Append(resultErr, fmt.Errorf("error removing missing item '%s' from concurrency queue '%s': %w", itemID, partition, err))
				}
				continue
			}

			qi := osqueue.QueueItem{}
			if err := json.Unmarshal([]byte(item), &qi); err != nil {
				resultErr = multierror.Append(resultErr, fmt.Errorf("error unmarshalling job '%s': %w", item, err))
				continue
			}
			if err := q.Requeue(ctx, q.primaryQueueShard, qi, q.clock.Now()); err != nil {
				resultErr = multierror.Append(resultErr, fmt.Errorf("error requeueing job '%s': %w", item, err))
				continue
			}
			counter++
		}

		if len(itemIDs) < ScavengeConcurrencyQueuePeekSize {
			// Atomically attempt to drop empty pointer if we've processed all items
			err := q.dropPartitionPointerIfEmpty(
				ctx,
				shard,
				kg.ConcurrencyIndex(),
				queueKey,
				partition,
			)
			if err != nil {
				resultErr = multierror.Append(resultErr, fmt.Errorf("error dropping potentially empty pointer %q for partition %q: %w", partition, queueKey, err))
			}
			continue
		}
	}

	return counter, resultErr
}

// ConfigLease allows a worker to lease config keys for sequential or scavenger processing.
// Leasing this key works similar to leasing partitions or queue items:
//
//   - If the key isn't leased, a new lease is accepted.
//   - If the lease is expired, a new lease is accepted.
//   - If the key is leased, you must pass in the existing lease ID to renew the lease.  Mismatches do not
//     grant a lease.
//
// This returns the new lease ID on success.
//
// If the sequential key is leased, this allows a worker to peek partitions sequentially.
func (q *queue) ConfigLease(ctx context.Context, key string, duration time.Duration, existingLeaseID ...*ulid.ULID) (*ulid.ULID, error) {
	if q.primaryQueueShard.Kind != string(enums.QueueShardKindRedis) {
		return nil, fmt.Errorf("unsupported queue shard kind for ConfigLease: %s", q.primaryQueueShard.Kind)
	}

	if duration > ConfigLeaseMax {
		return nil, ErrConfigLeaseExceedsLimits
	}

	ctx = redis_telemetry.WithScope(redis_telemetry.WithOpName(ctx, "ConfigLease"), redis_telemetry.ScopeQueue)

	now := q.clock.Now()
	newLeaseID, err := ulid.New(ulid.Timestamp(now.Add(duration)), rnd)
	if err != nil {
		return nil, err
	}

	var existing string
	if len(existingLeaseID) > 0 && existingLeaseID[0] != nil {
		existing = existingLeaseID[0].String()
	}

	args, err := StrSlice([]any{
		now.UnixMilli(),
		newLeaseID.String(),
		existing,
	})
	if err != nil {
		return nil, err
	}

	status, err := scripts["queue/configLease"].Exec(
		redis_telemetry.WithScriptName(ctx, "configLease"),
		q.primaryQueueShard.RedisClient.unshardedRc,
		[]string{key},
		args,
	).AsInt64()
	if err != nil {
		return nil, fmt.Errorf("error claiming config lease: %w", err)
	}
	switch status {
	case 0:
		return &newLeaseID, nil
	case 1:
		return nil, ErrConfigAlreadyLeased
	default:
		return nil, fmt.Errorf("unknown response claiming config lease: %d", status)
	}
}

// peekEWMA returns the calculated EWMA value from the list
// nolint:unused // this code remains to be enabled on demand
func (q *queue) peekEWMA(ctx context.Context, fnID uuid.UUID) (int64, error) {
	ctx = redis_telemetry.WithScope(redis_telemetry.WithOpName(ctx, "peekEWMA"), redis_telemetry.ScopeQueue)

	if q.primaryQueueShard.Kind != string(enums.QueueShardKindRedis) {
		return 0, fmt.Errorf("unsupported queue shard kind for peekEWMA: %s", q.primaryQueueShard.Kind)
	}

	// retrieves the list from redis
	cmd := q.primaryQueueShard.RedisClient.Client().B().Lrange().Key(q.primaryQueueShard.RedisClient.KeyGenerator().ConcurrencyFnEWMA(fnID)).Start(0).Stop(-1).Build()
	strlist, err := q.primaryQueueShard.RedisClient.Client().Do(ctx, cmd).AsStrSlice()
	if err != nil {
		return 0, fmt.Errorf("error reading function concurrency EWMA values: %w", err)
	}

	// return early
	if len(strlist) == 0 {
		return 0, nil
	}

	hasNonZero := false
	vals := make([]float64, len(strlist))
	for i, s := range strlist {
		v, _ := strconv.ParseFloat(s, 64)
		vals[i] = v
		if v > 0 {
			hasNonZero = true
		}
	}

	if !hasNonZero {
		// short-circuit.
		return 0, nil
	}

	// create a simple EWMA, add all the numbers in it and get the final value
	// NOTE: we don't need variable since we don't want to maintain this in memory
	mavg := ewma.NewMovingAverage()
	for _, v := range vals {
		mavg.Add(v)
	}

	// round up to the nearest integer
	return int64(math.Round(mavg.Value())), nil
}

// setPeekEWMA add the new value to the existing list.
// if the length of the list exceeds the predetermined size, pop out the first item
func (q *queue) setPeekEWMA(ctx context.Context, fnID *uuid.UUID, val int64) error {
	if fnID == nil {
		return nil
	}

	if q.primaryQueueShard.Kind != string(enums.QueueShardKindRedis) {
		return fmt.Errorf("unsupported queue shard kind for setPeekEWMA: %s", q.primaryQueueShard.Kind)
	}

	ctx = redis_telemetry.WithScope(redis_telemetry.WithOpName(ctx, "setPeekEWMA"), redis_telemetry.ScopeQueue)

	listSize := q.peekEWMALen
	if listSize == 0 {
		listSize = QueuePeekEWMALen
	}

	keys := []string{
		q.primaryQueueShard.RedisClient.kg.ConcurrencyFnEWMA(*fnID),
	}
	args, err := StrSlice([]any{
		val,
		listSize,
	})
	if err != nil {
		return err
	}

	_, err = scripts["queue/setPeekEWMA"].Exec(
		redis_telemetry.WithScriptName(ctx, "setPeekEWMA"),
		q.primaryQueueShard.RedisClient.Client(),
		keys,
		args,
	).AsInt64()
	if err != nil {
		return fmt.Errorf("error updating function concurrency EWMA: %w", err)
	}

	return nil
}

// addContinue adds a continuation for the given partition.  This hints that the queue should
// peek and process this partition on the next loop, allowing us to hint that a partition
// should be processed when a step finishes (to decrease inter-step latency on non-connect
// workloads).
func (q *queue) addContinue(ctx context.Context, p *QueuePartition, ctr uint) {
	if !q.runMode.Continuations {
		// continuations are not enabled.
		return
	}

	if ctr >= q.continuationLimit {
		q.removeContinue(ctx, p, true)
		return
	}

	q.continuesLock.Lock()
	defer q.continuesLock.Unlock()

	// If this is the first continuation, check if we're on a cooldown, or if we're
	// beyond capacity.
	if ctr == 1 {
		if len(q.continues) > consts.QueueContinuationMaxPartitions {
			metrics.IncrQueueContinuationMaxCapcityCounter(ctx, metrics.CounterOpt{PkgName: pkgName})
			return
		}
		if t, ok := q.continueCooldown[p.Queue()]; ok && t.After(time.Now()) {
			metrics.IncrQueueContinuationCooldownCounter(ctx, metrics.CounterOpt{PkgName: pkgName})
			return
		}

		// Remove the continuation cooldown.
		delete(q.continueCooldown, p.Queue())
	}

	c, ok := q.continues[p.Queue()]
	if !ok || c.count < ctr {
		// Update the continue count if it doesn't exist, or the current counter
		// is higher.  This ensures that we always have the highest continuation
		// count stored for queue processing.
		q.continues[p.Queue()] = continuation{partition: p, count: ctr}
		metrics.IncrQueueContinuationAddedCounter(ctx, metrics.CounterOpt{PkgName: pkgName})
	}
}

func (q *queue) removeContinue(ctx context.Context, p *QueuePartition, cooldown bool) {
	if !q.runMode.Continuations {
		// continuations are not enabled.
		return
	}

	// This is over the limit for conntinuing the partition, so force it to be
	// removed in every case.
	q.continuesLock.Lock()
	defer q.continuesLock.Unlock()

	metrics.IncrQueueContinuationRemovedCounter(ctx, metrics.CounterOpt{PkgName: pkgName})

	delete(q.continues, p.Queue())

	if cooldown {
		// Add a cooldown, preventing this partition from being added as a continuation
		// for a given period of time.
		//
		// Note that this isn't shared across replicas;  cooldowns
		// only exist in the current replica.
		q.continueCooldown[p.Queue()] = time.Now().Add(
			consts.QueueContinuationCooldownPeriod,
		)
	}
}

//nolint:all
func (q *queue) readFnMetadata(ctx context.Context, fnID uuid.UUID) (*FnMetadata, error) {
	ctx = redis_telemetry.WithScope(redis_telemetry.WithOpName(ctx, "readFnMetadata"), redis_telemetry.ScopeQueue)

	cmd := q.primaryQueueShard.RedisClient.unshardedRc.B().Get().Key(q.primaryQueueShard.RedisClient.kg.FnMetadata(fnID)).Build()
	retv := FnMetadata{}
	err := q.primaryQueueShard.RedisClient.unshardedRc.Do(ctx, cmd).DecodeJSON(&retv)
	if err != nil {
		return nil, fmt.Errorf("error reading function metadata: %w", err)
	}
	return &retv, nil
}

func newLeaseDenyList() *leaseDenies {
	return &leaseDenies{
		lock:        &sync.RWMutex{},
		concurrency: map[string]struct{}{},
		throttle:    map[string]struct{}{},
	}
}

// leaseDenies stores a mapping of keys that must not be leased.
//
// When iterating over a list of peeked queue items, each queue item may have the same
// or different concurrency keys.  As soon as one of these concurrency keys reaches its
// limit, any next queue items with the same keys must _never_ be considered for leasing.
//
// This has two benefits:  we prevent wasted work, and we prevent out of order work.
type leaseDenies struct {
	lock *sync.RWMutex

	concurrency map[string]struct{}
	throttle    map[string]struct{}
}

func (l *leaseDenies) addThrottled(err error) {
	var key keyError
	if !errors.As(err, &key) {
		return
	}
	l.lock.Lock()
	l.throttle[key.key] = struct{}{}
	l.lock.Unlock()
}

func (l *leaseDenies) addConcurrency(err error) {
	var key keyError
	if !errors.As(err, &key) {
		return
	}
	l.lock.Lock()
	l.concurrency[key.key] = struct{}{}
	l.lock.Unlock()
}

func (l *leaseDenies) denyConcurrency(key string) bool {
	l.lock.RLock()
	_, ok := l.concurrency[key]
	l.lock.RUnlock()
	return ok
}

func (l *leaseDenies) denyThrottle(key string) bool {
	l.lock.RLock()
	_, ok := l.throttle[key]
	l.lock.RUnlock()
	return ok
}<|MERGE_RESOLUTION|>--- conflicted
+++ resolved
@@ -586,8 +586,10 @@
 	}
 }
 
-type NormalizeRefreshItemCustomConcurrencyKeysFn func(ctx context.Context, item *osqueue.QueueItem, existingKeys []state.CustomConcurrency, shadowPartition *QueueShadowPartition) ([]state.CustomConcurrency, error)
-type RefreshItemThrottleFn func(ctx context.Context, item *osqueue.QueueItem) (*osqueue.Throttle, error)
+type (
+	NormalizeRefreshItemCustomConcurrencyKeysFn func(ctx context.Context, item *osqueue.QueueItem, existingKeys []state.CustomConcurrency, shadowPartition *QueueShadowPartition) ([]state.CustomConcurrency, error)
+	RefreshItemThrottleFn                       func(ctx context.Context, item *osqueue.QueueItem) (*osqueue.Throttle, error)
+)
 
 func WithNormalizeRefreshItemCustomConcurrencyKeys(fn NormalizeRefreshItemCustomConcurrencyKeysFn) QueueOpt {
 	return func(q *queue) {
@@ -601,8 +603,10 @@
 	}
 }
 
-type ActiveSpotChecksProbability func(ctx context.Context, acctID uuid.UUID) (backlogRefillCheckProbability int, accountSpotCheckProbability int)
-type ReadOnlySpotChecks func(ctx context.Context, acctID uuid.UUID) bool
+type (
+	ActiveSpotChecksProbability func(ctx context.Context, acctID uuid.UUID) (backlogRefillCheckProbability int, accountSpotCheckProbability int)
+	ReadOnlySpotChecks          func(ctx context.Context, acctID uuid.UUID) bool
+)
 
 func WithActiveSpotCheckProbability(fn ActiveSpotChecksProbability) QueueOpt {
 	return func(q *queue) {
@@ -678,14 +682,8 @@
 		queueKindMapping:               make(map[string]string),
 		peekSizeForFunctions:           make(map[string]int64),
 		log:                            logger.StdlibLogger(ctx),
-<<<<<<< HEAD
-		partitionIteratorInterval:      DefaultPartitionIterateInterval,
-		partitionIteratorChunkSize:     DefaultPartitionIterateChunkSize,
-		partitionConstraintConfigGetter: func(ctx context.Context, p PartitionIdentifier) PartitionConstraintConfig {
-=======
 		instrumentInterval:             DefaultInstrumentInterval,
-		partitionConstraintConfigGetter: func(ctx context.Context, p QueueShadowPartition) (*PartitionConstraintConfig, error) {
->>>>>>> c935a24a
+		partitionConstraintConfigGetter: func(ctx context.Context, pi PartitionIdentifier) PartitionConstraintConfig {
 			def := defaultConcurrency
 
 			return PartitionConstraintConfig{
@@ -2263,7 +2261,8 @@
 		Tags: map[string]any{
 			"queue_shard": q.primaryQueueShard.Name,
 			"op":          "item",
-		}},
+		},
+	},
 	)
 
 	l := q.log.With("item_delay", itemDelay.String())
@@ -2274,7 +2273,8 @@
 		Tags: map[string]any{
 			"queue_shard": q.primaryQueueShard.Name,
 			"op":          "refill",
-		}},
+		},
+	},
 	)
 	l = l.With("refill_delay", refillDelay.String())
 
@@ -2285,7 +2285,8 @@
 		Tags: map[string]any{
 			"queue_shard": q.primaryQueueShard.Name,
 			"op":          "lease",
-		}},
+		},
+	},
 	)
 	l = l.With("lease_delay", leaseDelay.String())
 
@@ -3365,7 +3366,6 @@
 		force,
 		p.AccountID.String(),
 	})
-
 	if err != nil {
 		return err
 	}
