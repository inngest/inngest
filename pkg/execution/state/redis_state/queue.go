--- conflicted
+++ resolved
@@ -926,7 +926,7 @@
 		Paused: true,
 	}
 
-	keys := []string{q.kg.FnMetadata(fnID)}
+	keys := []string{q.u.kg.FnMetadata(fnID)}
 	args, err := StrSlice([]any{
 		pausedArg,
 		defaultFnMetadata,
@@ -935,16 +935,9 @@
 		return err
 	}
 
-<<<<<<< HEAD
 	status, err := scripts["queue/fnSetPaused"].Exec(
-		ctx,
-		q.r,
-=======
-	keys := []string{q.u.kg.PartitionItem()}
-	status, err := scripts["queue/partitionSetPaused"].Exec(
 		redis_telemetry.WithScriptName(ctx, "partitionSetPaused"),
 		q.u.unshardedRc,
->>>>>>> 027493e4
 		keys,
 		args,
 	).AsInt64()
@@ -1038,17 +1031,6 @@
 	}
 
 	keys := []string{
-<<<<<<< HEAD
-		q.kg.QueueItem(),                    // Queue item
-		q.kg.QueueIndex(qn),                 // Queue sorted set
-		q.kg.PartitionItem(),                // Partition item, map
-		q.kg.PartitionMeta(qn),              // Partition item
-		q.kg.GlobalPartitionIndex(),         // Global partition queue
-		q.kg.ShardPartitionIndex(shardName), // Shard queue
-		q.kg.Shards(),
-		q.kg.Idempotency(i.ID),
-		q.kg.FnMetadata(i.FunctionID),
-=======
 		q.u.kg.QueueItem(),                    // Queue item
 		q.u.kg.QueueIndex(qn),                 // Queue sorted set
 		q.u.kg.PartitionItem(),                // Partition item, map
@@ -1057,7 +1039,7 @@
 		q.u.kg.ShardPartitionIndex(shardName), // Shard queue
 		q.u.kg.Shards(),
 		q.u.kg.Idempotency(i.ID),
->>>>>>> 027493e4
+		q.u.kg.FnMetadata(i.FunctionID),
 	}
 	// Append indexes
 	for _, idx := range q.itemIndexer(ctx, i, q.u.kg) {
@@ -1670,18 +1652,11 @@
 	}
 
 	keys := []string{
-<<<<<<< HEAD
-		q.kg.PartitionItem(),
-		q.kg.GlobalPartitionIndex(),
-		q.kg.ShardPartitionIndex(shardName),
-		q.kg.Concurrency("p", concurrencyKey),
-		q.kg.FnMetadata(fnMetaKey),
-=======
 		q.u.kg.PartitionItem(),
 		q.u.kg.GlobalPartitionIndex(),
 		q.u.kg.ShardPartitionIndex(shardName),
 		q.u.kg.Concurrency("p", concurrencyKey),
->>>>>>> 027493e4
+		q.u.kg.FnMetadata(fnMetaKey),
 	}
 
 	args, err := StrSlice([]any{
@@ -1777,15 +1752,9 @@
 		return nil, err
 	}
 
-<<<<<<< HEAD
 	peekRet, err := scripts["queue/partitionPeek"].Exec(
-		ctx,
-		q.r,
-=======
-	encoded, err := scripts["queue/partitionPeek"].Exec(
 		redis_telemetry.WithScriptName(ctx, "partitionPeek"),
 		q.u.Client(),
->>>>>>> 027493e4
 		[]string{
 			q.u.kg.GlobalPartitionIndex(),
 			q.u.kg.PartitionItem(),
@@ -1830,10 +1799,10 @@
 		keys := make([]string, len(fnIDs))
 		n := 0
 		for k := range fnIDs {
-			keys[n] = q.kg.FnMetadata(k)
+			keys[n] = q.u.kg.FnMetadata(k)
 			n++
 		}
-		vals, err := q.r.Do(ctx, q.r.B().Mget().Key(keys...).Build()).ToAny()
+		vals, err := q.u.unshardedRc.Do(ctx, q.u.unshardedRc.B().Mget().Key(keys...).Build()).ToAny()
 		if err == nil {
 			// If this is an error, just ignore the error and continue.  The executor should gracefully handle
 			// accidental attempts at paused functions, as we cannot do this optimization for account or env-level
@@ -2352,15 +2321,12 @@
 
 // setPeekEWMA add the new value to the existing list.
 // if the length of the list exceeds the predetermined size, pop out the first item
-<<<<<<< HEAD
 func (q *queue) setPeekEWMA(ctx context.Context, fnID *uuid.UUID, val int64) error {
 	if fnID == nil {
 		return nil
 	}
-=======
-func (q *queue) setPeekEWMA(ctx context.Context, fnID uuid.UUID, val int64) error {
+
 	ctx = redis_telemetry.WithScope(redis_telemetry.WithOpName(ctx, "setPeekEWMA"), redis_telemetry.ScopeQueue)
->>>>>>> 027493e4
 
 	listSize := q.peekEWMALen
 	if listSize == 0 {
@@ -2368,11 +2334,7 @@
 	}
 
 	keys := []string{
-<<<<<<< HEAD
-		q.kg.ConcurrencyFnEWMA(*fnID),
-=======
-		q.u.KeyGenerator().ConcurrencyFnEWMA(fnID),
->>>>>>> 027493e4
+		q.u.kg.ConcurrencyFnEWMA(*fnID),
 	}
 	args, err := StrSlice([]any{
 		val,
@@ -2397,9 +2359,9 @@
 
 //nolint:all
 func (q *queue) readFnMetadata(ctx context.Context, fnID uuid.UUID) (*FnMetadata, error) {
-	cmd := q.r.B().Get().Key(q.kg.FnMetadata(fnID)).Build()
+	cmd := q.u.unshardedRc.B().Get().Key(q.u.kg.FnMetadata(fnID)).Build()
 	retv := FnMetadata{}
-	err := q.r.Do(ctx, cmd).DecodeJSON(&retv)
+	err := q.u.unshardedRc.Do(ctx, cmd).DecodeJSON(&retv)
 	if err != nil {
 		return nil, fmt.Errorf("error reading function metadata: %w", err)
 	}
