--- conflicted
+++ resolved
@@ -696,14 +696,9 @@
 		queueKindMapping:               make(map[string]string),
 		peekSizeForFunctions:           make(map[string]int64),
 		log:                            logger.StdlibLogger(ctx),
-<<<<<<< HEAD
 		partitionIteratorInterval:      DefaultPartitionIterateInterval,
 		partitionIteratorChunkSize:     DefaultPartitionIterateChunkSize,
-		partitionConstraintConfigGetter: func(ctx context.Context, p QueueShadowPartition) (*PartitionConstraintConfig, error) {
-=======
-		instrumentInterval:             DefaultInstrumentInterval,
-		partitionConstraintConfigGetter: func(ctx context.Context, pi PartitionIdentifier) PartitionConstraintConfig {
->>>>>>> 0d00f263
+		pa:wrtitionConstraintConfigGetter: func(ctx context.Context, pi PartitionIdentifier) PartitionConstraintConfig {
 			def := defaultConcurrency
 
 			return PartitionConstraintConfig{
