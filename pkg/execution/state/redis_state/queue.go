--- conflicted
+++ resolved
@@ -486,11 +486,12 @@
 	}
 }
 
-<<<<<<< HEAD
 func WithDisableSystemQueueLeaseChecks(lc DisableSystemQueueLeaseChecks) QueueOpt {
 	return func(q *queue) {
 		q.disableSystemQueueLeaseChecks = lc
-=======
+	}
+}
+
 // QueueShadowPartitionProcessCount determines how many times the shadow scanner
 // continue to process a shadow partition's backlog.
 // This helps with reducing churn on leases for the shadow partition and allow handling
@@ -500,7 +501,6 @@
 func WithQueueShadowPartitionProcessCount(spc QueueShadowPartitionProcessCount) QueueOpt {
 	return func(q *queue) {
 		q.shadowPartitionProcessCount = spc
->>>>>>> 9b048bce
 	}
 }
 
@@ -570,13 +570,11 @@
 		disableLeaseChecks: func(ctx context.Context, acctID uuid.UUID) bool {
 			return false
 		},
-<<<<<<< HEAD
 		disableSystemQueueLeaseChecks: func(ctx context.Context) bool {
 			return false
-=======
+		},
 		shadowPartitionProcessCount: func(ctx context.Context, acctID uuid.UUID) int {
 			return 5
->>>>>>> 9b048bce
 		},
 		itemIndexer:                     QueueItemIndexerFunc,
 		backoffFunc:                     backoff.DefaultBackoff,
@@ -1209,15 +1207,10 @@
 		partitionTime = q.clock.Now()
 	}
 
-<<<<<<< HEAD
 	// TODO Find a way so we don't have to run this when key queues are active
-	parts, _ := q.ItemPartitions(ctx, shard, i)
-	isSystemPartition := parts[0].IsSystem()
-=======
 	defaultPartition, _, _, _ := q.ItemPartitions(ctx, shard, i)
 
 	isSystemPartition := defaultPartition.IsSystem()
->>>>>>> 9b048bce
 
 	if i.Data.Identifier.AccountID == uuid.Nil && !isSystemPartition {
 		q.logger.Warn().Interface("item", i).Msg("attempting to enqueue item to non-system partition without account ID")
@@ -1270,11 +1263,8 @@
 		shard.RedisClient.kg.FnMetadata(i.FunctionID),
 		shard.RedisClient.kg.GuaranteedCapacityMap(),
 
-<<<<<<< HEAD
 		// Add all 3 partition sets
-		parts[0].zsetKey(shard.RedisClient.kg),
-		parts[1].zsetKey(shard.RedisClient.kg),
-		parts[2].zsetKey(shard.RedisClient.kg),
+		defaultPartition.zsetKey(shard.RedisClient.kg),
 
 		// Key queues v2
 		shard.RedisClient.kg.BacklogSet(backlogs[0].BacklogID),
@@ -1284,9 +1274,6 @@
 		shard.RedisClient.kg.GlobalShadowPartitionSet(),
 		shard.RedisClient.kg.ShadowPartitionSet(shadowPartition.PartitionID),
 		shard.RedisClient.kg.ShadowPartitionMeta(),
-=======
-		defaultPartition.zsetKey(shard.RedisClient.kg),
->>>>>>> 9b048bce
 	}
 	// Append indexes
 	for _, idx := range q.itemIndexer(ctx, i, shard.RedisClient.kg) {
@@ -1320,7 +1307,6 @@
 		guaranteedCapacityKey,
 
 		enqueueToBacklogsVal,
-		shadowPartition.PartitionID,
 		shadowPartition,
 		backlogs[0],
 		backlogs[1],
@@ -2061,7 +2047,7 @@
 	fnPartition, customConcurrencyKey1, customConcurrencyKey2, _ := q.ItemPartitions(ctx, queueShard, i)
 
 	enqueueToBacklogs := false
-	if parts[0].IsSystem() && q.allowSystemKeyQueues != nil {
+	if fnPartition.IsSystem() && q.allowSystemKeyQueues != nil {
 		enqueueToBacklogs = q.allowSystemKeyQueues(ctx)
 	} else if i.Data.Identifier.AccountID != uuid.Nil && q.allowKeyQueues != nil {
 		enqueueToBacklogs = q.allowKeyQueues(ctx, i.Data.Identifier.AccountID)
@@ -2086,10 +2072,7 @@
 		queueShard.RedisClient.kg.GlobalAccountIndex(),
 		queueShard.RedisClient.kg.AccountPartitionIndex(i.Data.Identifier.AccountID),
 
-<<<<<<< HEAD
-		parts[0].zsetKey(queueShard.RedisClient.kg),
-		parts[1].zsetKey(queueShard.RedisClient.kg),
-		parts[2].zsetKey(queueShard.RedisClient.kg),
+		fnPartition.zsetKey(queueShard.RedisClient.kg),
 
 		queueShard.RedisClient.kg.BacklogSet(backlogs[0].BacklogID),
 		queueShard.RedisClient.kg.BacklogSet(backlogs[1].BacklogID),
@@ -2098,9 +2081,6 @@
 		queueShard.RedisClient.kg.GlobalShadowPartitionSet(),
 		queueShard.RedisClient.kg.ShadowPartitionSet(shadowPartition.PartitionID),
 		queueShard.RedisClient.kg.ShadowPartitionMeta(),
-=======
-		fnPartition.zsetKey(queueShard.RedisClient.kg),
->>>>>>> 9b048bce
 	}
 
 	requeueToBacklogsVal := "0"
@@ -2115,13 +2095,8 @@
 		fnPartition,
 		fnPartition.ID,
 		i.Data.Identifier.AccountID.String(),
-<<<<<<< HEAD
-		parts[0].PartitionType,
-		parts[1].PartitionType,
-		parts[2].PartitionType,
 
 		requeueToBacklogsVal,
-		shadowPartition.PartitionID,
 		shadowPartition,
 		backlogs[0],
 		backlogs[1],
@@ -2129,8 +2104,6 @@
 		backlogs[0].BacklogID,
 		backlogs[1].BacklogID,
 		backlogs[2].BacklogID,
-=======
->>>>>>> 9b048bce
 	})
 	if err != nil {
 		return err
@@ -2234,37 +2207,23 @@
 		acctLimit int
 	)
 
-<<<<<<< HEAD
-	_, _ = duration(ctx, q.primaryQueueShard.Name, "lease_item_partitions", now, func(ctx context.Context) (any, error) {
-		parts, acctLimit = q.ItemPartitions(ctx, q.primaryQueueShard, item)
-		return nil, nil
-	})
-
-	if !disableLeaseChecks {
-		for _, partition := range parts {
-			// Check to see if this key has already been denied in the lease iteration.
-			// If so, fail early.
-			if denies != nil && partition.EvaluatedConcurrencyKey != "" && denies.denyConcurrency(partition.EvaluatedConcurrencyKey) {
-				return nil, ErrConcurrencyLimitCustomKey
-			}
-		}
-=======
 	_, _ = duration(ctx, q.primaryQueueShard.Name, "lease_item_partitions", q.clock.Now(), func(ctx context.Context) (any, error) {
 		fnPartition, customConcurrencyKey1, customConcurrencyKey2, acctLimit = q.ItemPartitions(ctx, q.primaryQueueShard, item)
 		return nil, nil
 	})
 
-	// Check to see if this key has already been denied in the lease iteration.
-	// If so, fail early.
-	if denies != nil && customConcurrencyKey1.EvaluatedConcurrencyKey != "" && denies.denyConcurrency(customConcurrencyKey1.EvaluatedConcurrencyKey) {
-		return nil, ErrConcurrencyLimitCustomKey
-	}
-
-	// Check to see if this key has already been denied in the lease iteration.
-	// If so, fail early.
-	if denies != nil && customConcurrencyKey2.EvaluatedConcurrencyKey != "" && denies.denyConcurrency(customConcurrencyKey2.EvaluatedConcurrencyKey) {
-		return nil, ErrConcurrencyLimitCustomKey
->>>>>>> 9b048bce
+	if !disableLeaseChecks {
+		// Check to see if this key has already been denied in the lease iteration.
+		// If so, fail early.
+		if denies != nil && customConcurrencyKey1.EvaluatedConcurrencyKey != "" && denies.denyConcurrency(customConcurrencyKey1.EvaluatedConcurrencyKey) {
+			return nil, ErrConcurrencyLimitCustomKey
+		}
+
+		// Check to see if this key has already been denied in the lease iteration.
+		// If so, fail early.
+		if denies != nil && customConcurrencyKey2.EvaluatedConcurrencyKey != "" && denies.denyConcurrency(customConcurrencyKey2.EvaluatedConcurrencyKey) {
+			return nil, ErrConcurrencyLimitCustomKey
+		}
 	}
 
 	leaseID, err := ulid.New(ulid.Timestamp(now.Add(leaseDuration).UTC()), rnd)
@@ -2356,17 +2315,10 @@
 		acctLimit,
 
 		item.Data.Identifier.AccountID,
-<<<<<<< HEAD
-		parts[0].PartitionType,
-		parts[1].PartitionType,
-		parts[2].PartitionType,
 
 		// Key queues v2
 		enableKeyQueuesVal,
 		disableLeaseChecksVal,
-		shadowPartition.PartitionID,
-=======
->>>>>>> 9b048bce
 	})
 	if err != nil {
 		return nil, err
@@ -2527,9 +2479,9 @@
 
 	// TODO should this continue working even if we disable allowSystemKeyQueues to roll back?
 	enableAccountingForKeyQueues := false
-	if parts[0].IsSystem() && q.allowSystemKeyQueues != nil {
+	if fnPartition.IsSystem() && q.allowSystemKeyQueues != nil {
 		enableAccountingForKeyQueues = q.allowSystemKeyQueues(ctx)
-	} else if !parts[0].IsSystem() && i.Data.Identifier.AccountID != uuid.Nil {
+	} else if fnPartition.IsSystem() && i.Data.Identifier.AccountID != uuid.Nil {
 		enableAccountingForKeyQueues = q.allowKeyQueues(ctx, i.Data.Identifier.AccountID)
 	}
 
@@ -2714,16 +2666,9 @@
 		fnPartition.ID,
 		i.Data.Identifier.AccountID.String(),
 
-<<<<<<< HEAD
-		// Backwards compatibility
-		legacyPartitionName,
-
-		parts[0].PartitionType,
-		parts[1].PartitionType,
-		parts[2].PartitionType,
+		fnPartition.PartitionType,
 
 		requeueToBacklogsVal,
-		shadowPartition.PartitionID,
 		shadowPartition,
 		backlogs[0],
 		backlogs[1],
@@ -2731,9 +2676,6 @@
 		backlogs[0].BacklogID,
 		backlogs[1].BacklogID,
 		backlogs[2].BacklogID,
-=======
-		fnPartition.PartitionType,
->>>>>>> 9b048bce
 	})
 	if err != nil {
 		return err
