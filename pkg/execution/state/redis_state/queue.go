package redis_state

import (
	"context"
	"encoding/json"
	"errors"
	"fmt"
	"math"
	"strconv"
	"strings"
	"sync"
	"time"
	"unsafe"

	"github.com/VividCortex/ewma"
	"github.com/cespare/xxhash/v2"
	"github.com/google/uuid"
	"github.com/hashicorp/go-multierror"
	"github.com/jonboulle/clockwork"
	"github.com/oklog/ulid/v2"
	"github.com/redis/rueidis"
	"github.com/rs/zerolog"
	"golang.org/x/sync/semaphore"
	"gonum.org/v1/gonum/stat/sampleuv"
	"lukechampine.com/frand"

	"github.com/inngest/inngest/pkg/backoff"
	"github.com/inngest/inngest/pkg/consts"
	"github.com/inngest/inngest/pkg/enums"
	osqueue "github.com/inngest/inngest/pkg/execution/queue"
	"github.com/inngest/inngest/pkg/execution/state"
	"github.com/inngest/inngest/pkg/logger"
	"github.com/inngest/inngest/pkg/telemetry"
	"github.com/inngest/inngest/pkg/telemetry/redis_telemetry"
	"github.com/inngest/inngest/pkg/util"
)

const (
	PartitionSelectionMax = int64(100)
	PartitionPeekMax      = PartitionSelectionMax * 3
	AccountPeekMax        = int64(25)
)

const (
	pkgName = "redis_state.state.execution.inngest"

	// PartitionLeaseDuration dictates how long a worker holds the lease for
	// a partition.  This gives the worker a right to scan all queue items
	// for that partition to schedule the execution of jobs.
	//
	// Right now, this must be short enough to reduce contention but long enough
	// to account for the latency of peeking QueuePeekMax jobs from Redis.
	PartitionLeaseDuration = 4 * time.Second
	// PartitionRequeueExtension is the length of time that we extend a partition's
	// vesting time when requeueing by default.
	PartitionRequeueExtension = 30 * time.Second

	// PartitionConcurrencyLimitRequeueExtension is the length of time that a partition
	// is requeued if there is no global or partition(function) capacity because of
	// concurrency limits.
	//
	// This is short, as there are still functions that are due to run (ie vesting < now),
	// but long enough to reduce thrash.
	//
	// This means that jobs not started because of concurrency limits incur up to this amount
	// of additional latency.
	//
	// NOTE: This must be greater than PartitionLookahead
	// NOTE: This is the maximum latency introduced into concurrnecy limited partitions in the
	//       worst case.
	PartitionConcurrencyLimitRequeueExtension = 30 * time.Second
	PartitionThrottleLimitRequeueExtension    = 2 * time.Second
	PartitionLookahead                        = time.Second

	// default values
	QueuePeekMin            int64 = 300
	QueuePeekMax            int64 = 5000
	QueuePeekCurrMultiplier int64 = 4 // threshold 25%
	QueuePeekEWMALen        int   = 10
	QueueLeaseDuration            = 20 * time.Second
	ConfigLeaseDuration           = 10 * time.Second
	ConfigLeaseMax                = 20 * time.Second

	PriorityMax     uint = 0
	PriorityDefault uint = 5
	PriorityMin     uint = 9

	// FunctionStartScoreBufferTime is the grace period used to compare function start
	// times to edge enqueue times.
	FunctionStartScoreBufferTime = 10 * time.Second

	defaultNumWorkers     = 100
	defaultPollTick       = 10 * time.Millisecond
	defaultIdempotencyTTL = 12 * time.Hour
	defaultConcurrency    = 1000 // TODO: add function to override.

	NoConcurrencyLimit = -1
)

var (
	ErrQueueItemExists               = fmt.Errorf("queue item already exists")
	ErrQueueItemNotFound             = fmt.Errorf("queue item not found")
	ErrQueueItemAlreadyLeased        = fmt.Errorf("queue item already leased")
	ErrQueueItemLeaseMismatch        = fmt.Errorf("item lease does not match")
	ErrQueueItemNotLeased            = fmt.Errorf("queue item is not leased")
	ErrQueuePeekMaxExceedsLimits     = fmt.Errorf("peek exceeded the maximum limit of %d", QueuePeekMax)
	ErrPriorityTooLow                = fmt.Errorf("priority is too low")
	ErrPriorityTooHigh               = fmt.Errorf("priority is too high")
	ErrWeightedSampleRead            = fmt.Errorf("error reading from weighted sample")
	ErrPartitionNotFound             = fmt.Errorf("partition not found")
	ErrPartitionAlreadyLeased        = fmt.Errorf("partition already leased")
	ErrPartitionPeekMaxExceedsLimits = fmt.Errorf("peek exceeded the maximum limit of %d", PartitionPeekMax)
	ErrAccountPeekMaxExceedsLimits   = fmt.Errorf("account peek exceeded the maximum limit of %d", AccountPeekMax)
	ErrPartitionGarbageCollected     = fmt.Errorf("partition garbage collected")
	ErrPartitionPaused               = fmt.Errorf("partition is paused")
	ErrConfigAlreadyLeased           = fmt.Errorf("config scanner already leased")
	ErrConfigLeaseExceedsLimits      = fmt.Errorf("config lease duration exceeds the maximum of %d seconds", int(ConfigLeaseMax.Seconds()))
	ErrPartitionConcurrencyLimit     = fmt.Errorf("At partition concurrency limit")
	ErrAccountConcurrencyLimit       = fmt.Errorf("At account concurrency limit")

	// ErrConcurrencyLimitCustomKey represents a concurrency limit being hit for *some*, but *not all*
	// jobs in a queue, via custom concurrency keys which are evaluated to a specific string.

	ErrConcurrencyLimitCustomKey = fmt.Errorf("At concurrency limit")

	// internal shard errors
	errGuaranteedCapacityNotFound     = fmt.Errorf("guaranteed capacity not found")
	errGuaranteedCapacityIndexLeased  = fmt.Errorf("guaranteed capacity index is already leased")
	errGuaranteedCapacityIndexInvalid = fmt.Errorf("guaranteed capacity lease index is too high (a lease just expired)")
)

var (
	rnd *frandRNG
)

func init() {
	// For weighted shuffles generate a new rand.
	rnd = &frandRNG{RNG: frand.New(), lock: &sync.Mutex{}}
}

type QueueManager interface {
	osqueue.JobQueueReader
	osqueue.Queue

	Dequeue(ctx context.Context, p QueuePartition, i QueueItem) error
	Requeue(ctx context.Context, p QueuePartition, i QueueItem, at time.Time) error
	RequeueByJobID(ctx context.Context, jobID string, at time.Time) error
}

// PriorityFinder returns the priority for a given queue partition.
type PriorityFinder func(ctx context.Context, part QueuePartition) uint

// GuaranteedCapacityFinder returns the given guaranteed capacity for an account ID, or nil if the
// account does not have guaranteed capacity. We use an account ID because each individual
// job AND partition/function lease requires this to be called.
//
// NOTE: This is called frequently:  for every enqueue, lease, partition lease, and so on.
// Expect this to be called tens of thousands of times per second.
type GuaranteedCapacityFinder func(ctx context.Context, accountId *uuid.UUID) *GuaranteedCapacity

type QueueOpt func(q *queue)

func WithName(name string) func(q *queue) {
	return func(q *queue) {
		q.name = name
	}
}

func WithQueueLifecycles(l ...QueueLifecycleListener) QueueOpt {
	return func(q *queue) {
		q.lifecycles = l
	}
}

func WithPriorityFinder(pf PriorityFinder) QueueOpt {
	return func(q *queue) {
		q.pf = pf
	}
}

func WithGuaranteedCapacityFinder(sf GuaranteedCapacityFinder) QueueOpt {
	return func(q *queue) {
		q.gcf = sf
	}
}

func WithIdempotencyTTL(t time.Duration) QueueOpt {
	return func(q *queue) {
		q.idempotencyTTL = t
	}
}

// WithIdempotencyTTLFunc returns custom idempotecy durations given a QueueItem.
// This allows customization of the idempotency TTL based off of specific jobs.
func WithIdempotencyTTLFunc(f func(context.Context, QueueItem) time.Duration) QueueOpt {
	return func(q *queue) {
		q.idempotencyTTLFunc = f
	}
}

func WithNumWorkers(n int32) QueueOpt {
	return func(q *queue) {
		q.numWorkers = n
	}
}

func WithPeekSizeRange(min int64, max int64) QueueOpt {
	return func(q *queue) {
		q.peekMin = min
		q.peekMax = max
	}
}

func WithPeekConcurrencyMultiplier(m int64) QueueOpt {
	return func(q *queue) {
		q.peekCurrMultiplier = m
	}
}

func WithPeekEWMALength(l int) QueueOpt {
	return func(q *queue) {
		q.peekEWMALen = l
	}
}

// WithPollTick specifies the interval at which the queue will poll the backing store
// for available partitions.
func WithPollTick(t time.Duration) QueueOpt {
	return func(q *queue) {
		q.pollTick = t
	}
}

func WithQueueItemIndexer(i QueueItemIndexer) QueueOpt {
	return func(q *queue) {
		q.itemIndexer = i
	}
}

// WithAsyncInstrumentation registers all the async instrumentation that needs to happen on
// each instrumentation cycle
// These are mostly gauges for point in time metrics
func WithAsyncInstrumentation() QueueOpt {
	ctx := context.Background()

	return func(q *queue) {
		telemetry.GaugeWorkerQueueCapacity(ctx, telemetry.GaugeOpt{
			PkgName:  pkgName,
			Callback: func(ctx context.Context) (int64, error) { return int64(q.numWorkers), nil },
		})

		telemetry.GaugeGlobalQueuePartitionCount(ctx, telemetry.GaugeOpt{
			PkgName: pkgName,
			Callback: func(ctx context.Context) (int64, error) {
				dur := time.Hour * 24 * 365
				return q.partitionSize(ctx, q.u.kg.GlobalPartitionIndex(), q.clock.Now().Add(dur))
			},
		})

		telemetry.GaugeGlobalQueuePartitionAvailable(ctx, telemetry.GaugeOpt{
			PkgName: pkgName,
			Callback: func(ctx context.Context) (int64, error) {
				return q.partitionSize(ctx, q.u.kg.GlobalPartitionIndex(), q.clock.Now().Add(PartitionLookahead))
			},
		})

		// Shard instrumentations
		guaranteedCapacityMap, err := q.getGuaranteedCapacityMap(ctx)
		if err != nil {
			q.logger.Error().Err(err).Msg("error retrieving guaranteedCapacityMap")
		}

		telemetry.GaugeQueueGuaranteedCapacityCount(ctx, int64(len(guaranteedCapacityMap)), telemetry.GaugeOpt{PkgName: pkgName})
		for _, guaranteedCapacity := range guaranteedCapacityMap {
			tags := map[string]any{"account_id": guaranteedCapacity.AccountID}

			telemetry.GaugeQueueAccountGuaranteedCapacityCount(ctx, telemetry.GaugeOpt{
				PkgName:  pkgName,
				Tags:     tags,
				Callback: func(ctx context.Context) (int64, error) { return int64(guaranteedCapacity.GuaranteedCapacity), nil },
			})
			telemetry.GaugeQueueGuaranteedCapacityLeaseCount(ctx, telemetry.GaugeOpt{
				PkgName:  pkgName,
				Tags:     tags,
				Callback: func(ctx context.Context) (int64, error) { return int64(len(guaranteedCapacity.Leases)), nil },
			})
			telemetry.GaugeQueueGuaranteedCapacityAccountPartitionAvailableCount(ctx, telemetry.GaugeOpt{
				PkgName: pkgName,
				Tags:    tags,
				Callback: func(ctx context.Context) (int64, error) {
<<<<<<< HEAD
					return q.partitionSize(ctx, q.u.kg.AccountPartitionIndex(guaranteedCapacity.AccountID), getNow().Add(PartitionLookahead))
=======
					return q.partitionSize(ctx, q.u.kg.ShardPartitionIndex(shard.Name), q.clock.Now().Add(PartitionLookahead))
>>>>>>> 5bdf252b
				},
			})
		}
	}
}

// WithDenyQueueNames specifies that the worker cannot select jobs from queue partitions
// within the given list of names.  This means that the worker will never work on jobs
// in the specified queues.
//
// NOTE: If this is set and this worker claims the sequential lease, there is no guarantee
// on latency or fairness in the denied queue partitions.
func WithDenyQueueNames(queues ...string) func(q *queue) {
	return func(q *queue) {
		q.denyQueues = queues
		q.denyQueueMap = make(map[string]*struct{})
		q.denyQueuePrefixes = make(map[string]*struct{})
		for _, i := range queues {
			q.denyQueueMap[i] = &struct{}{}
			// If WithDenyQueueNames includes "user:*", trim the asterisc and use
			// this as a prefix match.
			if strings.HasSuffix(i, "*") {
				q.denyQueuePrefixes[strings.TrimSuffix(i, "*")] = &struct{}{}
			}
		}
	}
}

// WithAllowQueueNames specifies that the worker can only select jobs from queue partitions
// within the given list of names.  This means that the worker will never work on jobs in
// other queues.
func WithAllowQueueNames(queues ...string) func(q *queue) {
	return func(q *queue) {
		q.allowQueues = queues
		q.allowQueueMap = make(map[string]*struct{})
		q.allowQueuePrefixes = make(map[string]*struct{})
		for _, i := range queues {
			q.allowQueueMap[i] = &struct{}{}
			// If WithAllowQueueNames includes "user:*", trim the asterisc and use
			// this as a prefix match.
			if strings.HasSuffix(i, "*") {
				q.allowQueuePrefixes[strings.TrimSuffix(i, "*")] = &struct{}{}
			}
		}
	}
}

// WithKindToQueueMapping maps queue.Item.Kind strings to queue names.  For example,
// when pushing a queue.Item with a kind of PayloadEdge, this job can be mapped to
// a specific queue name here.
//
// The mapping must be provided in terms of item kind to queue name.  If the item
// kind doesn't exist in the mapping the job's queue name will be left nil.  This
// means that the item will be placed in the workflow ID's queue.
func WithKindToQueueMapping(mapping map[string]string) func(q *queue) {
	// XXX: Refactor osqueue.Item and this package to resolve these interfaces
	// and clean up this function.
	return func(q *queue) {
		q.queueKindMapping = mapping
	}
}

func WithLogger(l *zerolog.Logger) func(q *queue) {
	return func(q *queue) {
		q.logger = l
	}
}

// WithCustomConcurrencyKeyGenerator assigns a function that returns concurrency keys
// for a given queue item, eg. a step in a function.
func WithCustomConcurrencyKeyGenerator(f QueueItemConcurrencyKeyGenerator) func(q *queue) {
	return func(q *queue) {
		q.customConcurrencyGen = f
	}
}

// WithConcurrencyLimitGetter assigns a function that returns concurrency limits
// for a given partition.
func WithConcurrencyLimitGetter(f ConcurrencyLimitGetter) func(q *queue) {
	return func(q *queue) {
		q.concurrencyLimitGetter = func(ctx context.Context, p QueuePartition) (acct, fn, custom int) {
			acct, fn, custom = f(ctx, p)
			// Always clip limits for accounts to impose _some_ limit.
			if acct <= 0 {
				acct = consts.DefaultConcurrencyLimit
			}
			return acct, fn, custom
		}
	}
}

func WithBackoffFunc(f backoff.BackoffFunc) func(q *queue) {
	return func(q *queue) {
		q.backoffFunc = f
	}
}

<<<<<<< HEAD
func WithRunMode(m queueRunMode) func(q *queue) {
	return func(q *queue) {
		q.runMode = m
=======
// WithClock allows replacing the queue's default (real) clock by a mock, for testing.
func WithClock(c clockwork.Clock) func(q *queue) {
	return func(q *queue) {
		q.clock = c
>>>>>>> 5bdf252b
	}
}

// QueueItemConcurrencyKeyGenerator returns concurrenc keys given a queue item to limits.
//
// Each queue item can have its own concurrency keys.  For example, you can define
// concurrency limits for steps within a function.  This ensures that there will never be
// more than N concurrent items running at once.
type QueueItemConcurrencyKeyGenerator func(ctx context.Context, i QueueItem) []state.CustomConcurrency

// ConcurrencyLimitGetter returns the fn, account, and custom limits for a given partition.
type ConcurrencyLimitGetter func(ctx context.Context, p QueuePartition) (fn, acct, custom int)

func NewQueue(u *QueueClient, opts ...QueueOpt) *queue {
	q := &queue{
		u: u,
		pf: func(_ context.Context, _ QueuePartition) uint {
			return PriorityDefault
		},
		runMode: queueRunMode{
			sequential:         true,
			scavenger:          true,
			partition:          true,
			account:            true,
			guaranteedCapacity: true,
		},
		numWorkers:         defaultNumWorkers,
		wg:                 &sync.WaitGroup{},
		seqLeaseLock:       &sync.RWMutex{},
		scavengerLeaseLock: &sync.RWMutex{},
		pollTick:           defaultPollTick,
		idempotencyTTL:     defaultIdempotencyTTL,
		queueKindMapping:   make(map[string]string),
		logger:             logger.From(context.Background()),
		concurrencyLimitGetter: func(ctx context.Context, p QueuePartition) (account, fn, custom int) {
			def := defaultConcurrency
			if p.ConcurrencyLimit > 0 {
				def = p.ConcurrencyLimit
			}
			// Use the defaults, and add no concurrency limits to custom keys.
			account, fn, custom = def, def, -1
			if p.ConcurrencyKey == "" {
				custom = NoConcurrencyLimit
			}
			return account, fn, custom
		},
		customConcurrencyGen: func(ctx context.Context, item QueueItem) []state.CustomConcurrency {
			// Use whatever's in the queue item by default
			return item.Data.GetConcurrencyKeys()
		},
<<<<<<< HEAD
		itemIndexer:      QueueItemIndexerFunc,
		backoffFunc:      backoff.DefaultBackoff,
		accountLeases:    []leasedAccount{},
		accountLeaseLock: &sync.Mutex{},
=======
		itemIndexer:    QueueItemIndexerFunc,
		backoffFunc:    backoff.DefaultBackoff,
		shardLeases:    []leasedShard{},
		shardLeaseLock: &sync.Mutex{},
		clock:          clockwork.NewRealClock(),
>>>>>>> 5bdf252b
	}

	for _, opt := range opts {
		opt(q)
	}

	q.sem = &trackingSemaphore{Weighted: semaphore.NewWeighted(int64(q.numWorkers))}
	q.workers = make(chan processItem, q.numWorkers)

	return q
}

type queue struct {
	// name is the identifiable name for this worker, for logging.
	name string

	// redis stores the redis connection to use.
	u   *QueueClient
	pf  PriorityFinder
	gcf GuaranteedCapacityFinder

	lifecycles []QueueLifecycleListener

	concurrencyLimitGetter ConcurrencyLimitGetter
	customConcurrencyGen   QueueItemConcurrencyKeyGenerator

	// idempotencyTTL is the default or static idempotency duration apply to jobs,
	// if idempotencyTTLFunc is not defined.
	idempotencyTTL time.Duration
	// idempotencyTTLFunc returns an time.Duration representing how long job IDs
	// remain idempotent.
	idempotencyTTLFunc func(context.Context, QueueItem) time.Duration
	// pollTick is the interval between each scan for jobs.
	pollTick time.Duration
	// quit is a channel that any method can send on to trigger termination
	// of the Run loop.  This typically accepts an error, but a nil error
	// will still quit the runner.
	quit chan error
	// wg stores a waitgroup for all in-progress jobs
	wg *sync.WaitGroup
	// numWorkers stores the number of workers available to concurrently process jobs.
	numWorkers int32
	// peek min & max sets the range for partitions to peek for items
	peekMin int64
	peekMax int64
	// peekCurrMultiplier is a multiplier used for calculating the dynamic peek size
	// based on the EWMA values
	peekCurrMultiplier int64
	// peekEWMALen is the size of the list to hold the most recent values
	peekEWMALen int
	// workers is a buffered channel which allows scanners to send queue items
	// to workers to be processed
	workers chan processItem
	// sem stores a semaphore controlling the number of jobs currently
	// being processed.  This lets us check whether there's capacity in the queue
	// prior to leasing items.
	sem *trackingSemaphore
	// queueKindMapping stores a map of job kind => queue names
	queueKindMapping map[string]string
	logger           *zerolog.Logger

	// itemIndexer returns indexes for a given queue item.
	itemIndexer QueueItemIndexer

	// denyQueues provides a denylist ensuring that the queue will never claim
	// this partition, meaning that no jobs from this queue will run on this worker.
	denyQueues        []string
	denyQueueMap      map[string]*struct{}
	denyQueuePrefixes map[string]*struct{}

	// allowQueues provides an allowlist, ensuring that the queue only peeks the specified
	// partitions.  jobs from other partitions will never be scanned or processed.
	allowQueues   []string
	allowQueueMap map[string]*struct{}
	// allowQueuePrefixes are memoized prefixes that can be allowed.
	allowQueuePrefixes map[string]*struct{}

	// seqLeaseID stores the lease ID if this queue is the sequential processor.
	// all runners attempt to claim this lease automatically.
	seqLeaseID *ulid.ULID
	// seqLeaseLock ensures that there are no data races writing to
	// or reading from seqLeaseID in parallel.
	seqLeaseLock *sync.RWMutex

	// scavengerLeaseID stores the lease ID if this queue is the scavenger processor.
	// all runners attempt to claim this lease automatically.
	scavengerLeaseID *ulid.ULID
	// scavengerLeaseLock ensures that there are no data races writing to
	// or reading from scavengerLeaseID in parallel.
	scavengerLeaseLock *sync.RWMutex

	// accountLeases represents accounts that are leased by the current queue worker.
	accountLeases    []leasedAccount
	accountLeaseLock *sync.Mutex

	// backoffFunc is the backoff function to use when retrying operations.
	backoffFunc backoff.BackoffFunc

<<<<<<< HEAD
	runMode queueRunMode
}

type queueRunMode struct {
	// sequential determines whether Run() instance acquires sequential lease and processes items sequentially if lease is granted
	sequential bool

	// scavenger determines whether scavenger lease is acquired and scavenger is processed if lease is granted
	scavenger bool

	// partition determines whether partitions are processed
	partition bool

	// account determines whether accounts are processed
	account bool

	// guaranteedAccount determines whether accounts with guaranteed capacity are fetched, and one lease is acquired per instance to process the account
	guaranteedCapacity bool
=======
	clock clockwork.Clock
>>>>>>> 5bdf252b
}

// processItem references the queue partition and queue item to be processed by a worker.
// both items need to be passed to a worker as both items are needed to generate concurrency
// keys to extend leases and dequeue.
type processItem struct {
	P QueuePartition
	I QueueItem
	G *GuaranteedCapacity
}

// FnMetadata is stored within the queue for retrieving
type FnMetadata struct {
	// NOTE: This is not encoded via JSON as we should always have the function
	// ID prior to doing a lookup, or should be able to retrieve the function ID
	// via the key.
	FnID uuid.UUID `json:"fnID"`

	// Paused represents whether the fn is paused.  This allows us to prevent leases
	// to a given partition if the partition belongs to a fn.
	Paused bool `json:"off"`
}

// QueuePartition represents an individual queue for a workflow.  It stores the
// time of the earliest job within the workflow.
type QueuePartition struct {
	// ID represents the key used within the global Partition hash and global pointer set
	// which represents this QueuePartition.  This is the function ID for enums.PartitionTypeDefault,
	// or the entire key returned from the key generator for other types.
	ID string `json:"id,omitempty"`
	// PartitionType is the int-value of the enums.PartitionType for this
	// partition.  By default, partitions are function-scoped without any
	// custom keys.
	PartitionType int `json:"pt,omitempty"`
	// ConcurrencyScope is the int-value representation of the enums.ConcurrencyScope,
	// if this is a concurrency-scoped partition.
	ConcurrencyScope int `json:"cs,omitempty"`
	// FunctionID represents the function ID that this partition manages.
	// NOTE:  If this partition represents many fns (eg. acct or env), this may be nil
	FunctionID *uuid.UUID `json:"wid,omitempty"`
	// EnvID represents the environment ID for the partition, either from the
	// function ID or the environment scope itself.
	EnvID *uuid.UUID `json:"wsID,omitempty"`
	// AccountID represents the account ID for the partition
	AccountID uuid.UUID `json:"aID,omitempty"`
	// LeaseID represents a lease on this partition.  If the LeaseID is not nil,
	// this partition can be claimed by a shared-nothing worker to work on the
	// queue items within this partition.
	//
	// A lease is shortly held (eg seconds).  It should last long enough for
	// workers to claim QueueItems only.
	LeaseID *ulid.ULID `json:"leaseID,omitempty"`
	// Last represents the time that this partition was last leased, as a millisecond
	// unix epoch.  In essence, we need this to track how frequently we're leasing and
	// attempting to run items in the partition's queue.
	// Without this, we cannot track sojourn latency.
	Last int64 `json:"last"`
	// ForcedAtMS records the time that the partition is forced to, in milliseconds, if
	// the partition has been forced into the future via concurrency issues. This means
	// that it was requeued due to concurrency issues and should not be brought forward
	// when a new step is enqueued, if now < ForcedAtMS.
	ForceAtMS int64 `json:"forceAtMS"`

	//
	// Concurrency
	//

	// ConcurrencyLimit represents the max concurrency for the queue partition.  This allows
	// us to optimize the queue by checking for the max when leasing partitions
	// directly.
	//
	// This ALWAYS exists, even for function level partitions.
	ConcurrencyLimit int `json:"l,omitempty"`
	// ConcurrencyKey represents the hashed custom key for the queue partition, if this is
	// for a custom key.
	//
	// This must be set so that we can fetch the latest concurrency limits dynamically when
	// leasing a partition, if desired, via the ConcurrencyLimitGetter.
	ConcurrencyKey string `json:"ck,omitempty"`
	// LimitOwner represents the function ID that set the max concurrency limit for
	// this function.  This allows us to lower the max if the owner/enqueueing function
	// ID matches - otherwise, once set, the max can never lower.
	LimitOwner *uuid.UUID `json:"lID,omitempty"`

	// TODO: Throttling;  embed max limit/period/etc?
}

// zsetKey represents the key used to store the zset for this partition's items.
// For default partitions, this is different to the ID (for backwards compatibility, it's just
// the fn ID without prefixes)
func (q QueuePartition) zsetKey(kg QueueKeyGenerator) string {
	if q.PartitionType == int(enums.PartitionTypeDefault) && q.FunctionID != nil {
		// return the top-level function queue.
		return kg.PartitionQueueSet(enums.PartitionTypeDefault, q.FunctionID.String(), "")
	}
	if q.ID == "" {
		// return a blank queue key.  This is used for nil queue partitions.
		return kg.PartitionQueueSet(enums.PartitionTypeDefault, "-", "")
	}
	// q.ID is already a properly defined key.
	return q.ID
}

// concurrencyKey returns the single concurrency key for the given partition, depending
// on the partition type.  This is used to check the partition's in-progress items whilst
// requeueing partitions.
func (q QueuePartition) concurrencyKey(kg QueueKeyGenerator) string {
	switch enums.PartitionType(q.PartitionType) {
	case enums.PartitionTypeDefault:
		return q.fnConcurrencyKey(kg)
	case enums.PartitionTypeConcurrencyKey:
		// Hierarchically, custom keys take precedence.
		return q.customConcurrencyKey(kg)
	default:
		return q.acctConcurrencyKey(kg)
	}
}

// fnConcurrencyKey returns the concurrency key for a function scope limit, on the
// entire function (not custom keys)
func (q QueuePartition) fnConcurrencyKey(kg QueueKeyGenerator) string {
	if q.FunctionID == nil {
		return kg.Concurrency("p", "-")
	}
	return kg.Concurrency("p", q.FunctionID.String())
}

// acctConcurrencyKey returns the concurrency key for the account limit, on the
// entire account (not custom keys)
func (q QueuePartition) acctConcurrencyKey(kg QueueKeyGenerator) string {
	if q.AccountID == uuid.Nil {
		return kg.Concurrency("account", "-")
	}
	return kg.Concurrency("account", q.AccountID.String())
}

// customConcurrencyKey returns the concurrency key if this partition represents
// a custom concurrnecy limit.
func (q QueuePartition) customConcurrencyKey(kg QueueKeyGenerator) string {
	if q.ConcurrencyKey == "" {
		return kg.Concurrency("custom", "-")
	}
	return kg.Concurrency("custom", q.ConcurrencyKey)
}

func (q QueuePartition) Queue() string {
	if q.ID == "" && q.FunctionID != nil {
		return q.FunctionID.String()
	}
	return q.ID
}

func (q QueuePartition) MarshalBinary() ([]byte, error) {
	return json.Marshal(q)
}

// QueueItem represents an individually queued work scheduled for some time in the
// future.
type QueueItem struct {
	// ID represents a unique identifier for the queue item.  This can be any
	// unique string and will be hashed.  Using the same ID provides idempotency
	// guarantees within the queue's IdempotencyTTL.
	ID string `json:"id"`
	// EarliestPeekTime stores the earliest time that the job was peeked as a
	// millisecond epoch timestamp.
	//
	// This lets us easily track sojourn latency.
	EarliestPeekTime int64 `json:"pt,omitempty"`
	// AtMS represents the score for the queue item - usually, the current time
	// that this QueueItem needs to be executed at, as a millisecond epoch.
	//
	// Note that due to priority factors and function FIFO manipulation, if we're
	// scheduling a job to run at `Now()` AtMS may be a time in the past to bump
	// the item in the queue.
	//
	// This is necessary for rescoring partitions and checking latencies.
	AtMS int64 `json:"at"`

	// WallTimeMS represents the actual wall time in which the job should run, used to
	// check latencies.  This is NOT used for scoring or ordering and is for internal
	// accounting only.
	//
	// This is set when enqueueing or requeueing a job.
	WallTimeMS int64 `json:"wt"`

	// FunctionID is the workflow ID that this job belongs to.
	FunctionID uuid.UUID `json:"wfID"`
	// WorkspaceID is the workspace that this job belongs to.
	WorkspaceID uuid.UUID `json:"wsID"`
	// LeaseID is a ULID which embeds a timestamp denoting when the lease expires.
	LeaseID *ulid.ULID `json:"leaseID,omitempty"`
	// Data represents the enqueued data, eg. the edge to process or the pause
	// to resume.
	Data osqueue.Item `json:"data"`
	// QueueName allows placing this job into a specific queue name.  If the QueueName
	// is nil, the FunctionID will be used as the queue name.  This allows us to
	// automatically create partitioned queues for each function within Inngest.
	//
	// This should almost always be nil.
	QueueName *string `json:"queueID,omitempty"`
	// IdempotencyPerioud allows customizing the idempotency period for this queue
	// item.  For example, after a debounce queue has been consumed we want to remove
	// the idempotency key immediately;  the same debounce key should become available
	// for another debounced function run.
	IdempotencyPeriod *time.Duration `json:"ip,omitempty"`
}

func (q *QueueItem) SetID(ctx context.Context, str string) {
	q.ID = HashID(ctx, str)
}

// Score returns the score (time that the item should run) for the queue item.
//
// NOTE: In order to prioritize finishing older function runs with a busy function
// queue, we sometimes use the function run's "started at" time to enqueue edges which
// run steps.  This lets us push older function steps to the beginning of the queue,
// ensuring they run before other newer function runs.
//
// We can ONLY do this for the first attempt, and we can ONLY do this for edges that
// are not sleeps (eg. immediate runs)
func (q QueueItem) Score(now time.Time) int64 {
	if now.IsZero() {
		now = time.Now()
	}

	// If this is not a start/simple edge/edge error, we can ignore this.
	if (q.Data.Kind != osqueue.KindStart &&
		q.Data.Kind != osqueue.KindEdge &&
		q.Data.Kind != osqueue.KindEdgeError) || q.Data.Attempt > 0 {
		return q.AtMS
	}

	// If this is > 2 seconds in the future, don't mess with the time.
	// This prevents any accidental fudging of future run times, even if the
	// kind is edge (which should never exist... but, better to be safe).
	if q.AtMS > now.Add(consts.FutureAtLimit).UnixMilli() {
		return q.AtMS
	}

	// Only fudge the numbers if the run is older than the buffer time.
	startAt := int64(q.Data.Identifier.RunID.Time())
	if q.AtMS-startAt > FunctionStartScoreBufferTime.Milliseconds() {
		// Remove the PriorityFactor from the time to push higher priority work
		// earlier.
		return startAt - q.Data.GetPriorityFactor()
	}

	return startAt - q.Data.GetPriorityFactor()
}

func (q QueueItem) MarshalBinary() ([]byte, error) {
	return json.Marshal(q)
}

// IsLeased checks if the QueueItem is currently already leased or not
// based on the time passed in.
func (q QueueItem) IsLeased(time time.Time) bool {
	return q.LeaseID != nil && ulid.Time(q.LeaseID.Time()).After(time)
}

// ItemPartitions returns up 3 item partitions for a given queue item.
func (q *queue) ItemPartitions(ctx context.Context, i QueueItem) []QueuePartition {
	var (
		partitions []QueuePartition
		ckeys      = i.Data.GetConcurrencyKeys()
	)

	// Check if we have custom concurrency keys for the given function.  If so,
	// we're going to create new partitions for each of the custom keys.  This allows
	// us to create queues of queues for each concurrency key.
	//
	// See the 'key queues' spec for more information (internally).
	//
	// NOTE: This is an optimization that ensures we return *updated* concurrency keys
	// for any recently published function configuration.  The embeddeed ckeys from the
	// queue items above may be outdated.
	if q.customConcurrencyGen != nil {
		// As an optimization, allow fetching updated concurrency limits if desired.
		updated := q.customConcurrencyGen(ctx, i)
		for _, update := range updated {
			// This is quadratic, but concurrency keys are limited to 2 so it's
			// okay.
			for n, existing := range ckeys {
				if existing.Key == update.Key {
					ckeys[n].Limit = update.Limit
				}
			}
		}
	}

	// If there are no concurrency keys, we're putting this queue item into a partition
	// for the function itself.
	if len(ckeys) == 0 {
		fnPartition := QueuePartition{
			ID:            i.FunctionID.String(),
			PartitionType: int(enums.PartitionTypeDefault), // Function partition
			FunctionID:    &i.FunctionID,
			AccountID:     i.Data.Identifier.AccountID,
		}
		// The concurrency limit for fns MUST be added for leasing.
		acct, fn, _ := q.concurrencyLimitGetter(ctx, fnPartition)
		limit := fn
		if fn <= 0 {
			// Use account-level limits, as there are no function level limits
			limit = acct
		}
		if limit <= 0 {
			// Use default limits
			limit = consts.DefaultConcurrencyLimit
		}
		// Always add a concurrency limit
		fnPartition.ConcurrencyLimit = limit
		partitions = append(partitions, fnPartition)
	} else {
		// Up to 2 concurrency keys.
		for _, key := range ckeys {
			scope, id, checksum, _ := key.ParseKey()

			if checksum == "" && key.Key != "" {
				// For testing, use the key here.
				checksum = key.Key
			}

			partition := QueuePartition{
				ID:               q.u.kg.PartitionQueueSet(enums.PartitionTypeConcurrencyKey, id.String(), checksum),
				PartitionType:    int(enums.PartitionTypeConcurrencyKey),
				FunctionID:       &i.FunctionID,
				AccountID:        i.Data.Identifier.AccountID,
				ConcurrencyScope: int(scope),
				ConcurrencyKey:   key.Key,
				ConcurrencyLimit: key.Limit,
			}

			switch scope {
			case enums.ConcurrencyScopeFn:
				partition.FunctionID = &i.FunctionID
			case enums.ConcurrencyScopeEnv:
				partition.EnvID = &i.WorkspaceID
			case enums.ConcurrencyScopeAccount:
				// AccountID comes from the concurrency key in this case
				partition.AccountID = id
			}

			partitions = append(partitions, partition)
		}

		// BACKWARDS COMPATABILITY FOR PRE-MULTIPLE-PARTITION-PER-ITEM QUEUES.
		//
		// As of 2024-07-26, we've refactored this system to have many queues per
		// function.  If a fn had two concurrency settings: [{ limit: 5 }, { limit: 5, key: "foo"}]
		// only the items with a key are treated as custom concurrency keys.
		//
		// We still need to create a QueuePartition for the function's limit (the first setting in
		// the above example) for older queue items.
		//
		// NOTE: New queue items now always create two concurrency keys in this case.
		if len(ckeys) == 1 {
			// Get the function limit from the `concurrencyLimitGetter`.  If this returns
			// a limit (> 0), create a new PartitionTypeDefault queue partition for the function.
			_, fn, _ := q.concurrencyLimitGetter(ctx, partitions[0])
			if fn > 0 {
				partitions = append(partitions, QueuePartition{
					ID:               i.FunctionID.String(),
					PartitionType:    int(enums.PartitionTypeDefault), // Function partition
					FunctionID:       &i.FunctionID,
					AccountID:        i.Data.Identifier.AccountID,
					ConcurrencyLimit: fn,
				})
			}
		}
	}

	// TODO: check for throttle keys

	for i := len(partitions) - 1; i < 3; i++ {
		// Pad to 3 partitions, and add empty partitions to the item.
		// We MUST ignore empty partitions when managing queues.
		partitions = append(partitions, QueuePartition{})
	}

	return partitions
}

func (q *queue) RunJobs(ctx context.Context, workspaceID, workflowID uuid.UUID, runID ulid.ULID, limit, offset int64) ([]osqueue.JobResponse, error) {
	if limit > 10 || limit <= 0 {
		limit = 10
	}

	ctx = redis_telemetry.WithScope(redis_telemetry.WithOpName(ctx, "RunJobs"), redis_telemetry.ScopeQueue)

	cmd := q.u.unshardedRc.B().Zscan().Key(q.u.kg.RunIndex(runID)).Cursor(uint64(offset)).Count(limit).Build()
	jobIDs, err := q.u.unshardedRc.Do(ctx, cmd).AsScanEntry()
	if err != nil {
		return nil, fmt.Errorf("error reading index: %w", err)
	}

	if len(jobIDs.Elements) == 0 {
		return []osqueue.JobResponse{}, nil
	}

	// Get all job items.
	jsonItems, err := q.u.unshardedRc.Do(ctx, q.u.unshardedRc.B().Hmget().Key(q.u.kg.QueueItem()).Field(jobIDs.Elements...).Build()).AsStrSlice()
	if err != nil {
		return nil, fmt.Errorf("error reading jobs: %w", err)
	}

	resp := []osqueue.JobResponse{}
	for _, str := range jsonItems {
		if len(str) == 0 {
			continue
		}
		qi := &QueueItem{}

		if err := json.Unmarshal([]byte(str), qi); err != nil {
			return nil, fmt.Errorf("error unmarshalling queue item: %w", err)
		}
		if qi.Data.Identifier.WorkspaceID != workspaceID {
			continue
		}
		cmd := q.u.unshardedRc.B().Zrank().Key(q.u.kg.FnQueueSet(workflowID.String())).Member(qi.ID).Build()
		pos, err := q.u.unshardedRc.Do(ctx, cmd).AsInt64()
		if !rueidis.IsRedisNil(err) && err != nil {
			return nil, fmt.Errorf("error reading queue position: %w", err)
		}
		resp = append(resp, osqueue.JobResponse{
			At:       time.UnixMilli(qi.AtMS),
			Position: pos,
			Kind:     qi.Data.Kind,
			Attempt:  qi.Data.Attempt,
		})
	}

	return resp, nil
}

func (q *queue) OutstandingJobCount(ctx context.Context, workspaceID, workflowID uuid.UUID, runID ulid.ULID) (int, error) {
	ctx = redis_telemetry.WithScope(redis_telemetry.WithOpName(ctx, "OutstandingJobCount"), redis_telemetry.ScopeQueue)

	cmd := q.u.unshardedRc.B().Zcard().Key(q.u.kg.RunIndex(runID)).Build()
	count, err := q.u.unshardedRc.Do(ctx, cmd).AsInt64()
	if err != nil {
		return 0, fmt.Errorf("error counting index cardinality: %w", err)
	}
	return int(count), nil
}

func (q *queue) StatusCount(ctx context.Context, workflowID uuid.UUID, status string) (int64, error) {
	ctx = redis_telemetry.WithScope(redis_telemetry.WithOpName(ctx, "StatusCount"), redis_telemetry.ScopeQueue)

	key := q.u.kg.Status(status, workflowID)
	cmd := q.u.unshardedRc.B().Zcount().Key(key).Min("-inf").Max("+inf").Build()
	count, err := q.u.unshardedRc.Do(ctx, cmd).AsInt64()
	if err != nil {
		return 0, fmt.Errorf("error inspecting function queue status: %w", err)
	}
	return count, nil
}

func (q *queue) RunningCount(ctx context.Context, workflowID uuid.UUID) (int64, error) {
	ctx = redis_telemetry.WithScope(redis_telemetry.WithOpName(ctx, "RunningCount"), redis_telemetry.ScopeQueue)

	// Load the partition for a given queue.  This allows us to generate the concurrency
	// key properly via the given function.
	//
	// TODO: Remove the ability to change keys based off of initialized inputs.  It's more trouble than
	// it's worth, and ends up meaning we have more queries to write (such as this) in order to load
	// relevant data.
	cmd := q.u.unshardedRc.B().Hget().Key(q.u.kg.PartitionItem()).Field(workflowID.String()).Build()
	enc, err := q.u.unshardedRc.Do(ctx, cmd).AsBytes()
	if rueidis.IsRedisNil(err) {
		return 0, nil
	}
	if err != nil {
		return 0, fmt.Errorf("error fetching partition: %w", err)
	}
	item := &QueuePartition{}
	if err = json.Unmarshal(enc, item); err != nil {
		return 0, fmt.Errorf("error reading partition item: %w", err)
	}

	// Fetch the concurrency via the partition concurrency name.
	key := q.u.kg.Concurrency("p", workflowID.String())
	cmd = q.u.unshardedRc.B().Zcard().Key(key).Build()
	count, err := q.u.unshardedRc.Do(ctx, cmd).AsInt64()
	if err != nil {
		return 0, fmt.Errorf("error inspecting running job count: %w", err)
	}
	return count, nil
}

// SetFunctionPaused sets the "Paused" flag (represented in JSON as "off") for the given
// function ID's queue partition.
func (q *queue) SetFunctionPaused(ctx context.Context, fnID uuid.UUID, paused bool) error {
	ctx = redis_telemetry.WithScope(redis_telemetry.WithOpName(ctx, "SetFunctionPaused"), redis_telemetry.ScopeQueue)

	pausedArg := "0"
	if paused {
		pausedArg = "1"
	}

	// This is written to the store if fn metadata doesn't exist.
	defaultFnMetadata := FnMetadata{
		FnID:   fnID,
		Paused: true,
	}

	keys := []string{q.u.kg.FnMetadata(fnID)}
	args, err := StrSlice([]any{
		pausedArg,
		defaultFnMetadata,
	})
	if err != nil {
		return err
	}

	status, err := scripts["queue/fnSetPaused"].Exec(
		redis_telemetry.WithScriptName(ctx, "fnSetPaused"),
		q.u.unshardedRc,
		keys,
		args,
	).AsInt64()
	if err != nil {
		return fmt.Errorf("error updating paused state: %w", err)
	}
	switch status {
	case 0:
		return nil
	default:
		return fmt.Errorf("unknown response updating paused state: %d", status)
	}
}

// EnqueueItem enqueues a QueueItem.  It creates a QueuePartition for the workspace
// if a partition does not exist.
//
// The QueueItem's ID can be a zero UUID;  if the ID is a zero value a new ID
// will be created for the queue item.
//
// The queue score must be added in milliseconds to process sub-second items in order.
func (q *queue) EnqueueItem(ctx context.Context, i QueueItem, at time.Time) (QueueItem, error) {
	ctx = redis_telemetry.WithScope(redis_telemetry.WithOpName(ctx, "EnqueueItem"), redis_telemetry.ScopeQueue)

	if len(i.ID) == 0 {
		i.SetID(ctx, ulid.MustNew(ulid.Now(), rnd).String())
	} else {
		i.ID = HashID(ctx, i.ID)
	}

	// XXX: If the length of ID >= max, error.
	if i.WallTimeMS == 0 {
		i.WallTimeMS = at.UnixMilli()
	}

	if at.Before(q.clock.Now()) {
		// Normalize to now to minimize latency.
		i.WallTimeMS = q.clock.Now().UnixMilli()
	}

	// Add the At timestamp, if not included.
	if i.AtMS == 0 {
		i.AtMS = at.UnixMilli()
	}

	if i.Data.JobID == nil {
		i.Data.JobID = &i.ID
	}

	partitionTime := at
	if at.Before(q.clock.Now()) {
		// We don't want to enqueue partitions (pointers to fns) before now.
		// Doing so allows users to stay at the front of the queue for
		// leases.
		partitionTime = q.clock.Now()
	}

	var guaranteedCapacity *GuaranteedCapacity
	var guaranteedCapacityName string
	if q.gcf != nil {
		guaranteedCapacity = q.gcf(ctx, &i.Data.Identifier.AccountID)
		if guaranteedCapacity != nil {
			guaranteedCapacity.Leases = []ulid.ULID{}
			guaranteedCapacityName = guaranteedCapacity.Name
		}
	}

	parts := q.ItemPartitions(ctx, i)

	keys := []string{
		q.u.kg.QueueItem(),            // Queue item
		q.u.kg.PartitionItem(),        // Partition item, map
		q.u.kg.GlobalPartitionIndex(), // Global partition queue
		q.u.kg.GlobalAccountIndex(),
		q.u.kg.AccountPartitionIndex(i.Data.Identifier.AccountID), // new queue items always
		q.u.kg.Idempotency(i.ID),
		q.u.kg.FnMetadata(i.FunctionID),
		q.u.kg.GuaranteedCapacityMap(),

		// Add all 3 partition sets
		parts[0].zsetKey(q.u.kg),
		parts[1].zsetKey(q.u.kg),
		parts[2].zsetKey(q.u.kg),
	}
	// Append indexes
	for _, idx := range q.itemIndexer(ctx, i, q.u.kg) {
		if idx != "" {
			keys = append(keys, idx)
		}
	}

	args, err := StrSlice([]any{
		i,
		i.ID,
		at.UnixMilli(),
		partitionTime.Unix(),
		q.clock.Now().UnixMilli(),
		FnMetadata{
			// enqueue.lua only writes function metadata if it doesn't already exist.
			// if it doesn't exist, and we're enqueuing something, this implies the fn is not currently paused.
			FnID:   i.FunctionID,
			Paused: false,
		},
		parts[0],
		parts[1],
		parts[2],

		parts[0].ID,
		parts[1].ID,
		parts[2].ID,
		i.Data.Identifier.AccountID.String(),

		guaranteedCapacity,
		guaranteedCapacityName,
	})

	if err != nil {
		return i, err
	}
	status, err := scripts["queue/enqueue"].Exec(
		redis_telemetry.WithScriptName(ctx, "enqueue"),
		q.u.Client(),
		keys,
		args,
	).AsInt64()
	if err != nil {
		return i, fmt.Errorf("error enqueueing item: %w", err)
	}
	switch status {
	case 0:
		return i, nil
	case 1:
		return i, ErrQueueItemExists
	default:
		return i, fmt.Errorf("unknown response enqueueing item: %v (%T)", status, status)
	}
}

// Peek takes n items from a queue, up until QueuePeekMax.  For peeking workflow/
// function jobs the queue name must be the ID of the workflow;  each workflow has
// its own queue of jobs using its ID as the queue name.
//
// If limit is -1, this will return the first unleased item - representing the next available item in the
// queue.
func (q *queue) Peek(ctx context.Context, queueName string, until time.Time, limit int64) ([]*QueueItem, error) {
	ctx = redis_telemetry.WithScope(redis_telemetry.WithOpName(ctx, "Peek"), redis_telemetry.ScopeQueue)

	// Check whether limit is -1, peeking next available time
	isPeekNext := limit == -1

	if limit > QueuePeekMax {
		// Lua's max unpack() length is 8000; don't allow users to peek more than
		// 1k at a time regardless.
		return nil, ErrQueuePeekMaxExceedsLimits
	}
	if limit <= 0 {
		limit = QueuePeekMax
	}
	if isPeekNext {
		limit = 1
	}

	args, err := StrSlice([]any{
		until.UnixMilli(),
		limit,
	})
	if err != nil {
		return nil, err
	}

	// If the queue name is a UUID, assume that we need to adjust this as we've been
	// given a standard function queue (enums.PartitionTypeDefault).
	//
	// Otherwise, this must be the queue's zset already.
	if isPartitionUUID(queueName) {
		queueName = q.u.kg.PartitionQueueSet(enums.PartitionTypeDefault, queueName, "")
	}

	res, err := scripts["queue/peek"].Exec(
		redis_telemetry.WithScriptName(ctx, "peek"),
		q.u.unshardedRc,
		[]string{
			queueName,
			q.u.kg.QueueItem(),
		},
		args,
	).ToAny()
	if err != nil {
		return nil, fmt.Errorf("error peeking queue items: %w", err)
	}
	items, ok := res.([]any)
	if !ok {
		return nil, nil
	}
	if len(items) == 0 {
		return nil, nil
	}

	if isPeekNext {
		i, err := q.decodeQueueItemFromPeek(items[0].(string), q.clock.Now())
		if err != nil {
			return nil, err
		}
		return []*QueueItem{i}, nil
	}

	now := q.clock.Now()
	return util.ParallelDecode(items, func(val any) (*QueueItem, error) {
		str, _ := val.(string)
		return q.decodeQueueItemFromPeek(str, now)
	})
}

func (q *queue) decodeQueueItemFromPeek(str string, now time.Time) (*QueueItem, error) {
	qi := &QueueItem{}
	if err := json.Unmarshal(unsafe.Slice(unsafe.StringData(str), len(str)), qi); err != nil {
		return nil, fmt.Errorf("error unmarshalling peeked queue item: %w", err)
	}
	if qi.IsLeased(now) {
		// Leased item, don't return.
		return nil, nil
	}
	// The nested osqueue.Item never has an ID set;  always re-set it
	qi.Data.JobID = &qi.ID
	return qi, nil
}

// RequeueByJobID requeues a job for a specific time given a partition name and job ID.
//
// If the queue item referenced by the job ID is not outstanding (ie. it has a lease, is in
// progress, or doesn't exist) this returns an error.
func (q *queue) RequeueByJobID(ctx context.Context, jobID string, at time.Time) error {
	ctx = redis_telemetry.WithScope(redis_telemetry.WithOpName(ctx, "RequeueByJobID"), redis_telemetry.ScopeQueue)

	jobID = HashID(ctx, jobID)

	// Find the queue item so that we can fetch the shard info.
	i := QueueItem{}
	if err := q.u.unshardedRc.Do(ctx, q.u.unshardedRc.B().Hget().Key(q.u.kg.QueueItem()).Field(jobID).Build()).DecodeJSON(&i); err != nil {
		return err
	}

	// Don't requeue before now.
	now := q.clock.Now()
	if at.Before(now) {
		at = now
	}

	// Remove all items from all partitions.  For this, we need all partitions for
	// the queue item instead of just the partition passed via args.
	//
	// This is because a single queue item may be present in more than one queue.
	parts := q.ItemPartitions(ctx, i)

	keys := []string{
		q.u.kg.QueueItem(),
		q.u.kg.PartitionItem(), // Partition item, map
		q.u.kg.GlobalPartitionIndex(),
		q.u.kg.GlobalAccountIndex(),
		q.u.kg.AccountPartitionIndex(i.Data.Identifier.AccountID),

		parts[0].zsetKey(q.u.kg),
		parts[1].zsetKey(q.u.kg),
		parts[2].zsetKey(q.u.kg),
	}
	args, err := StrSlice([]any{
		jobID,
		strconv.Itoa(int(at.UnixMilli())),
		strconv.Itoa(int(now.UnixMilli())),
		parts[0],
		parts[1],
		parts[2],
		parts[0].ID,
		parts[1].ID,
		parts[2].ID,
		i.Data.Identifier.AccountID.String(),
	})
	if err != nil {
		return err
	}
	status, err := scripts["queue/requeueByID"].Exec(
		redis_telemetry.WithScriptName(ctx, "requeueByID"),
		q.u.unshardedRc,
		keys,
		args,
	).AsInt64()
	if err != nil {
		return fmt.Errorf("error requeueing item: %w", err)
	}
	switch status {
	case 0:
		return nil
	case -1:
		return ErrQueueItemNotFound
	case -2:
		return ErrQueueItemAlreadyLeased
	default:
		return fmt.Errorf("unknown requeue by id response: %d", status)
	}

}

// Lease temporarily dequeues an item from the queue by obtaining a lease, preventing
// other workers from working on this queue item at the same time.
//
// Obtaining a lease updates the vesting time for the queue item until now() +
// lease duration. This returns the newly acquired lease ID on success.
func (q *queue) Lease(ctx context.Context, p QueuePartition, item QueueItem, duration time.Duration, now time.Time, denies *leaseDenies) (*ulid.ULID, error) {
	ctx = redis_telemetry.WithScope(redis_telemetry.WithOpName(ctx, "Lease"), redis_telemetry.ScopeQueue)

	if item.Data.Throttle != nil && denies != nil && denies.denyThrottle(item.Data.Throttle.Key) {
		return nil, ErrQueueItemThrottled
	}

	// Check to see if this key has already been denied in the lease iteration.
	// If so, fail early.
	if denies != nil && denies.denyConcurrency(item.FunctionID.String()) {
		// Note that we do not need to wrap the key as the key is already present.
		return nil, ErrPartitionConcurrencyLimit
	}
	if denies != nil && denies.denyConcurrency(item.Data.Identifier.AccountID.String()) {
		return nil, ErrAccountConcurrencyLimit
	}

	leaseID, err := ulid.New(ulid.Timestamp(q.clock.Now().Add(duration).UTC()), rnd)
	if err != nil {
		return nil, fmt.Errorf("error generating id: %w", err)
	}

	// Grab all partitions for the queue item
	parts := q.ItemPartitions(ctx, item)
	for _, partition := range parts {
		// Check to see if this key has already been denied in the lease iteration.
		// If so, fail early.
		if denies != nil && partition.ConcurrencyKey != "" && denies.denyConcurrency(partition.ConcurrencyKey) {
			return nil, ErrConcurrencyLimitCustomKey
		}
	}

	// NOTE: This has been called in ItemPartitions.  We always need to fetch the latest
	// account concurrency limit.
	//
	// TODO: Refactor this to be nicer/remove dupe calls
	acctLimit, _, _ := q.concurrencyLimitGetter(ctx, parts[0])
	if acctLimit <= 0 {
		acctLimit = consts.DefaultConcurrencyLimit
	}

	keys := []string{
		q.u.kg.QueueItem(),
		// Pass in the actual key queue
		parts[0].zsetKey(q.u.kg),
		parts[1].zsetKey(q.u.kg),
		parts[2].zsetKey(q.u.kg),
		// And pass in the key queue's concurrency keys.
		parts[0].concurrencyKey(q.u.kg),
		parts[1].concurrencyKey(q.u.kg),
		parts[2].concurrencyKey(q.u.kg),
		q.u.kg.ConcurrencyIndex(),
		q.u.kg.GlobalPartitionIndex(),
		q.u.kg.GlobalAccountIndex(),
		q.u.kg.AccountPartitionIndex(item.Data.Identifier.AccountID),
		q.u.kg.ThrottleKey(item.Data.Throttle),
		// Finally, there are ALWAYS account-level concurrency keys.
		q.u.kg.Concurrency("account", item.Data.Identifier.AccountID.String()),
	}
	args, err := StrSlice([]any{
		item.ID,
		leaseID.String(),
		now.UnixMilli(),
		parts[0].ID,
		parts[1].ID,
		parts[2].ID,
		parts[0].ConcurrencyLimit,
		parts[1].ConcurrencyLimit,
		parts[2].ConcurrencyLimit,
		acctLimit,
		item.Data.Identifier.AccountID,
	})
	if err != nil {
		return nil, err
	}
	status, err := scripts["queue/lease"].Exec(
		redis_telemetry.WithScriptName(ctx, "lease"),
		q.u.unshardedRc,
		keys,
		args,
	).ToInt64()
	if err != nil {
		return nil, fmt.Errorf("error leasing queue item: %w", err)
	}

	switch status {
	case 0:
		return &leaseID, nil
	case 1:
		return nil, ErrQueueItemNotFound
	case 2:
		return nil, ErrQueueItemAlreadyLeased
	case 3:
		// TODO: Refactor
		// fn limit relevant to all runs in the fn
		// return nil, newKeyError(ErrPartitionConcurrencyLimit, item.FunctionID.String())
		return nil, newKeyError(ErrConcurrencyLimitCustomKey, parts[0].ConcurrencyKey)
	case 4:
		// return nil, newKeyError(ErrAccountConcurrencyLimit, item.Data.Identifier.AccountID.String())
		return nil, newKeyError(ErrConcurrencyLimitCustomKey, parts[1].ConcurrencyKey)
	case 5:
		return nil, newKeyError(ErrConcurrencyLimitCustomKey, parts[2].ConcurrencyKey)
	case 6:
		return nil, newKeyError(ErrAccountConcurrencyLimit, item.Data.Identifier.AccountID.String())
	case 7:
		if item.Data.Throttle == nil {
			// This should never happen, as the throttle key is nil.
			return nil, fmt.Errorf("lease attempted throttle with nil throttle config: %#v", item)
		}
		return nil, newKeyError(ErrQueueItemThrottled, item.Data.Throttle.Key)
	default:
		return nil, fmt.Errorf("unknown response leasing item: %d", status)
	}
}

// ExtendLease extens the lease for a given queue item, given the queue item is currently
// leased with the given ID.  This returns a new lease ID if the lease is successfully ended.
//
// The existing lease ID must be passed in so that we can guarantee that the worker
// renewing the lease still owns the lease.
//
// Renewing a lease updates the vesting time for the queue item until now() +
// lease duration. This returns the newly acquired lease ID on success.
func (q *queue) ExtendLease(ctx context.Context, p QueuePartition, i QueueItem, leaseID ulid.ULID, duration time.Duration) (*ulid.ULID, error) {
	ctx = redis_telemetry.WithScope(redis_telemetry.WithOpName(ctx, "ExtendLease"), redis_telemetry.ScopeQueue)

	var (
		customKeys = make([]string, 2)
	)
	if q.customConcurrencyGen != nil {
		// Get the custom concurrency key, if available.
		for n, item := range q.customConcurrencyGen(ctx, i) {
			if n >= 2 {
				// We only support two concurrency keys right now.
				break
			}
			customKeys[n] = item.Key
		}
	}

	newLeaseID, err := ulid.New(ulid.Timestamp(q.clock.Now().Add(duration).UTC()), rnd)
	if err != nil {
		return nil, fmt.Errorf("error generating id: %w", err)
	}

	parts := q.ItemPartitions(ctx, i)

	keys := []string{
		q.u.kg.QueueItem(),
		// Pass in the actual key queue
		parts[0].zsetKey(q.u.kg),
		parts[1].zsetKey(q.u.kg),
		parts[2].zsetKey(q.u.kg),
		// And pass in the key queue's concurrency keys.
		parts[0].concurrencyKey(q.u.kg),
		parts[1].concurrencyKey(q.u.kg),
		parts[2].concurrencyKey(q.u.kg),
		q.u.kg.Concurrency("account", i.Data.Identifier.AccountID.String()),
		q.u.kg.ConcurrencyIndex(),
	}

	args, err := StrSlice([]any{
		i.ID,
		leaseID.String(),
		newLeaseID.String(),
	})
	if err != nil {
		return nil, err
	}

	status, err := scripts["queue/extendLease"].Exec(
		redis_telemetry.WithScriptName(ctx, "extendLease"),
		q.u.unshardedRc,
		keys,
		args,
	).AsInt64()
	if err != nil {
		return nil, fmt.Errorf("error extending lease: %w", err)
	}
	switch status {
	case 0:
		return &newLeaseID, nil
	case 1:
		return nil, ErrQueueItemNotFound
	case 2:
		return nil, ErrQueueItemNotLeased
	case 3:
		return nil, ErrQueueItemLeaseMismatch
	default:
		return nil, fmt.Errorf("unknown response extending lease: %d", status)
	}
}

// Dequeue removes an item from the queue entirely.
func (q *queue) Dequeue(ctx context.Context, p QueuePartition, i QueueItem) error {
	ctx = redis_telemetry.WithScope(redis_telemetry.WithOpName(ctx, "Dequeue"), redis_telemetry.ScopeQueue)

	var (
		customKeys = make([]string, 2)
	)
	if q.customConcurrencyGen != nil {
		// Get the custom concurrency key, if available.
		for n, item := range q.customConcurrencyGen(ctx, i) {
			if n >= 2 {
				// We only support two concurrency keys right now.
				break
			}
			customKeys[n] = item.Key
		}
	}

	// Remove all items from all partitions.  For this, we need all partitions for
	// the queue item instead of just the partition passed via args.
	//
	// This is because a single queue item may be present in more than one queue.
	parts := q.ItemPartitions(ctx, i)

	keys := []string{
		q.u.kg.QueueItem(),
		parts[0].zsetKey(q.u.kg),
		parts[1].zsetKey(q.u.kg),
		parts[2].zsetKey(q.u.kg),
		parts[0].concurrencyKey(q.u.kg),
		parts[1].concurrencyKey(q.u.kg),
		parts[2].concurrencyKey(q.u.kg),
		q.u.kg.Concurrency("account", i.Data.Identifier.AccountID.String()),
		q.u.kg.Idempotency(i.ID),
		q.u.kg.ConcurrencyIndex(),
		q.u.kg.GlobalPartitionIndex(),
		q.u.kg.GlobalAccountIndex(),
		q.u.kg.AccountPartitionIndex(i.Data.Identifier.AccountID),
		q.u.kg.PartitionItem(),
	}
	// Append indexes
	for _, idx := range q.itemIndexer(ctx, i, q.u.kg) {
		if idx != "" {
			keys = append(keys, idx)
		}
	}

	idempotency := q.idempotencyTTL
	if q.idempotencyTTLFunc != nil {
		idempotency = q.idempotencyTTLFunc(ctx, i)
	}

	args, err := StrSlice([]any{
		i.ID,
		int(idempotency.Seconds()),
		p.Queue(),
		parts[0].ID,
		parts[1].ID,
		parts[2].ID,
		i.Data.Identifier.AccountID.String(),
	})
	if err != nil {
		return err
	}
	status, err := scripts["queue/dequeue"].Exec(
		redis_telemetry.WithScriptName(ctx, "dequeue"),
		q.u.unshardedRc,
		keys,
		args,
	).AsInt64()
	if err != nil {
		return fmt.Errorf("error dequeueing item: %w", err)
	}
	switch status {
	case 0:
		return nil
	case 1:
		return ErrQueueItemNotFound
	default:
		return fmt.Errorf("unknown response dequeueing item: %d", status)
	}
}

// Requeue requeues an item in the future.
func (q *queue) Requeue(ctx context.Context, p QueuePartition, i QueueItem, at time.Time) error {
	ctx = redis_telemetry.WithScope(redis_telemetry.WithOpName(ctx, "Requeue"), redis_telemetry.ScopeQueue)

	now := q.clock.Now()
	if at.Before(now) {
		at = now
	}

	// Unset any lease ID as this is requeued.
	i.LeaseID = nil
	// Update the At timestamp.
	// NOTE: This does no priority factorization or FIFO for function ordering,
	// eg. adjusting AtMS based off of function run time.
	i.AtMS = at.UnixMilli()
	// Update the wall time that this should run at.
	i.WallTimeMS = at.UnixMilli()

	// Remove all items from all partitions.  For this, we need all partitions for
	// the queue item instead of just the partition passed via args.
	//
	// This is because a single queue item may be present in more than one queue.
	parts := q.ItemPartitions(ctx, i)

	keys := []string{
		q.u.kg.QueueItem(),
		q.u.kg.PartitionItem(), // Partition item, map
		q.u.kg.GlobalPartitionIndex(),
		q.u.kg.GlobalAccountIndex(),
		q.u.kg.AccountPartitionIndex(i.Data.Identifier.AccountID),
		parts[0].zsetKey(q.u.kg),
		parts[1].zsetKey(q.u.kg),
		parts[2].zsetKey(q.u.kg),
		// And pass in the key queue's concurrency keys.
		parts[0].concurrencyKey(q.u.kg),
		parts[1].concurrencyKey(q.u.kg),
		parts[2].concurrencyKey(q.u.kg),
		q.u.kg.Concurrency("account", i.Data.Identifier.AccountID.String()),
		q.u.kg.ConcurrencyIndex(),
	}
	// Append indexes
	for _, idx := range q.itemIndexer(ctx, i, q.u.kg) {
		if idx != "" {
			keys = append(keys, idx)
		}
	}

	args, err := StrSlice([]any{
		i,
		i.ID,
		at.UnixMilli(),
		now.UnixMilli(),
		parts[0],
		parts[1],
		parts[2],
		parts[0].ID,
		parts[1].ID,
		parts[2].ID,
		i.Data.Identifier.AccountID.String(),
	})
	if err != nil {
		return err
	}
	status, err := scripts["queue/requeue"].Exec(
		redis_telemetry.WithScriptName(ctx, "requeue"),
		q.u.unshardedRc,
		keys,
		args,
	).AsInt64()
	if err != nil {
		return fmt.Errorf("error requeueing item: %w", err)
	}
	switch status {
	case 0:
		return nil
	case 1:
		// This should only ever happen if a run is cancelled and all queue items
		// are deleted before requeueing.
		return ErrQueueItemNotFound
	default:
		return fmt.Errorf("unknown response requeueing item: %v (%T)", status, status)
	}
}

// PartitionLease leases a partition for a given workflow ID.  It returns the new lease ID.
//
// NOTE: This does not check the queue/partition name against allow or denylists;  it assumes
// that the worker always wants to lease the given queue.  Filtering must be done when peeking
// when running a worker.
func (q *queue) PartitionLease(ctx context.Context, p *QueuePartition, duration time.Duration) (*ulid.ULID, int, error) {
	ctx = redis_telemetry.WithScope(redis_telemetry.WithOpName(ctx, "PartitionLease"), redis_telemetry.ScopeQueue)

	acctConcurrency, fnConcurrency, customConcurrency := q.concurrencyLimitGetter(ctx, *p)

	// XXX: Check for function throttling prior to leasing;  if it's throttled we can requeue
	// the pointer and back off.  A question here is enqueuing new items onto the partition
	// will reset the pointer update, leading to thrash.
	now := q.clock.Now()
	leaseExpires := now.Add(duration).UTC().Truncate(time.Millisecond)
	leaseID, err := ulid.New(ulid.Timestamp(leaseExpires), rnd)
	if err != nil {
		return nil, 0, fmt.Errorf("error generating id: %w", err)
	}

	fnMetaKey := uuid.Nil
	if p.FunctionID != nil {
		fnMetaKey = *p.FunctionID
	}

	keys := []string{
		q.u.kg.PartitionItem(),
		q.u.kg.GlobalPartitionIndex(),
		q.u.kg.GlobalAccountIndex(),
		q.u.kg.AccountPartitionIndex(p.AccountID),
		q.u.kg.FnMetadata(fnMetaKey),
		// These concurrency keys are for fast checking of partition
		// concurrnecy limits prior to leasing, as an optimization.
		p.acctConcurrencyKey(q.u.kg),
		p.fnConcurrencyKey(q.u.kg),
		p.customConcurrencyKey(q.u.kg),
	}

	// TODO: Enable checking of env and custom concurrency keys here.

	args, err := StrSlice([]any{
		p.Queue(),
		leaseID.String(),
		now.UnixMilli(),
		leaseExpires.Unix(),
		acctConcurrency,
		fnConcurrency,
		customConcurrency,
		now.Add(PartitionConcurrencyLimitRequeueExtension).Unix(),
		p.AccountID.String(),
	})

	if err != nil {
		return nil, 0, err
	}
	result, err := scripts["queue/partitionLease"].Exec(
		redis_telemetry.WithScriptName(ctx, "partitionLease"),
		q.u.unshardedRc,
		keys,
		args,
	).AsIntSlice()
	if err != nil {
		return nil, 0, fmt.Errorf("error leasing partition: %w", err)
	}
	if len(result) == 0 {
		return nil, 0, fmt.Errorf("unknown partition lease result: %v", result)
	}

	switch result[0] {
	case -1, -2, -3:
		return nil, 0, ErrPartitionConcurrencyLimit
	case -4:
		return nil, 0, ErrPartitionNotFound
	case -5:
		return nil, 0, ErrPartitionAlreadyLeased
	case -6:
		return nil, 0, ErrPartitionPaused
	default:
		limit := fnConcurrency
		if len(result) == 2 {
			limit = int(result[1])
		}

		// Update the partition's last indicator.
		if result[0] > p.Last {
			p.Last = result[0]
		}

		// result is the available concurrency within this partition
		return &leaseID, limit, nil
	}
}

// GlobalPartitionPeek returns up to PartitionSelectionMax partition items from the queue. This
// returns the indexes of partitions.
//
// If sequential is set to true this returns partitions in order from earliest to latest
// available lease times. Otherwise, this shuffles all partitions and picks partitions
// randomly, with higher priority partitions more likely to be selected.  This reduces
// lease contention amongst multiple shared-nothing workers.
func (q *queue) PartitionPeek(ctx context.Context, sequential bool, until time.Time, limit int64) ([]*QueuePartition, error) {
	return q.partitionPeek(ctx, q.u.kg.GlobalPartitionIndex(), sequential, until, limit)
}

func (q *queue) partitionSize(ctx context.Context, partitionKey string, until time.Time) (int64, error) {
	ctx = redis_telemetry.WithScope(redis_telemetry.WithOpName(ctx, "partitionSize"), redis_telemetry.ScopeQueue)

	cmd := q.u.Client().B().Zcount().Key(partitionKey).Min("-inf").Max(strconv.Itoa(int(until.Unix()))).Build()
	return q.u.Client().Do(ctx, cmd).AsInt64()
}

func (q *queue) partitionPeek(ctx context.Context, partitionKey string, sequential bool, until time.Time, limit int64) ([]*QueuePartition, error) {
	ctx = redis_telemetry.WithScope(redis_telemetry.WithOpName(ctx, "partitionPeek"), redis_telemetry.ScopeQueue)

	if limit > PartitionPeekMax {
		return nil, ErrPartitionPeekMaxExceedsLimits
	}
	if limit <= 0 {
		limit = PartitionPeekMax
	}

	// TODO(tony): If this is an allowlist, only peek the given partitions.  Use ZMSCORE
	// to fetch the scores for all allowed partitions, then filter where score <= until.
	// Call an HMGET to get the partitions.
	ms := until.UnixMilli()

	isSequential := 0
	if sequential {
		isSequential = 1
	}

	args, err := StrSlice([]any{
		ms,
		limit,
		isSequential,
	})
	if err != nil {
		return nil, err
	}

	peekRet, err := scripts["queue/partitionPeek"].Exec(
		redis_telemetry.WithScriptName(ctx, "partitionPeek"),
		q.u.Client(),
		[]string{
			partitionKey,
			q.u.kg.PartitionItem(),
		},
		args,
	).ToAny()
	// NOTE: We use ToAny to force return a []any, allowing us to update the slice value with
	// a JSON-decoded item without allocations
	if err != nil {
		return nil, fmt.Errorf("error peeking partition items: %w", err)
	}
	encoded, ok := peekRet.([]any)
	if !ok {
		return nil, fmt.Errorf("unknown return type from partitionPeek: %T", peekRet)
	}

	weights := []float64{}
	items := make([]*QueuePartition, len(encoded))
	fnIDs := make(map[uuid.UUID]bool)
	fnIDsMu := sync.Mutex{}

	// Use parallel decoding as per Peek
	partitions, err := util.ParallelDecode(encoded, func(val any) (*QueuePartition, error) {
		str, _ := val.(string)
		item := &QueuePartition{}

		if err := json.Unmarshal(unsafe.Slice(unsafe.StringData(str), len(str)), item); err != nil {
			return nil, fmt.Errorf("error reading partition item: %w", err)
		}
		// Track the fn ID for partitions seen.  This allows us to do fast lookups of paused functions
		// to prevent peeking/working on these items as an optimization.
		if item.FunctionID != nil {
			fnIDsMu.Lock()
			fnIDs[*item.FunctionID] = false // default not paused
			fnIDsMu.Unlock()
		}
		return item, nil

	})
	if err != nil {
		return nil, fmt.Errorf("error decoding partitions: %w", err)
	}

	// mget all fn metas
	if len(fnIDs) > 0 {
		keys := make([]string, len(fnIDs))
		n := 0
		for k := range fnIDs {
			keys[n] = q.u.kg.FnMetadata(k)
			n++
		}
		vals, err := q.u.unshardedRc.Do(ctx, q.u.unshardedRc.B().Mget().Key(keys...).Build()).ToAny()
		if err == nil {
			// If this is an error, just ignore the error and continue.  The executor should gracefully handle
			// accidental attempts at paused functions, as we cannot do this optimization for account or env-level
			// partitions.
			vals, _ := vals.([]any)
			_, _ = util.ParallelDecode(vals, func(i any) (any, error) {
				str, _ := i.(string)
				fnMeta := &FnMetadata{}
				if err := json.Unmarshal(unsafe.Slice(unsafe.StringData(str), len(str)), fnMeta); err == nil {
					fnIDsMu.Lock()
					fnIDs[fnMeta.FnID] = fnMeta.Paused
					fnIDsMu.Unlock()
				}
				return nil, nil
			})
		}
	}

	ignored := 0
	for n, item := range partitions {
		// check pause
		if item.FunctionID != nil {
			if paused := fnIDs[*item.FunctionID]; paused {
				ignored++
				continue
			}
		}

		// NOTE: The queue does two conflicting things:  we peek ahead of now() to fetch partitions
		// shortly available, and we also requeue partitions if there are concurrency conflicts.
		//
		// We want to ignore any partitions requeued because of conflicts, as this will cause needless
		// churn every peek MS.
		if item.ForceAtMS > ms {
			ignored++
			continue
		}

		// If we have an allowlist, only accept this partition if its in the allowlist.
		if len(q.allowQueues) > 0 && !checkList(item.Queue(), q.allowQueueMap, q.allowQueuePrefixes) {
			// This is not in the allowlist specified, so do not allow this partition to be used.
			ignored++
			continue
		}

		// Ignore any denied queues if they're explicitly in the denylist.  Because
		// we allocate the len(encoded) amount, we also want to track the number of
		// ignored queues to use the correct index when setting our items;  this ensures
		// that we don't access items with an index and get nil pointers.
		if len(q.denyQueues) > 0 && checkList(item.Queue(), q.denyQueueMap, q.denyQueuePrefixes) {
			// This is in the denylist explicitly set, so continue
			ignored++
			continue
		}

		items[n-ignored] = item
		partPriority := q.pf(ctx, *item)
		weights = append(weights, float64(10-partPriority))
	}

	// Remove any ignored items from the slice.
	items = items[0 : len(items)-ignored]

	// Some scanners run sequentially, ensuring we always work on the functions with
	// the oldest run at times in order, no matter the priority.
	if sequential {
		n := int(math.Min(float64(len(items)), float64(PartitionSelectionMax)))
		return items[0:n], nil
	}

	// We want to weighted shuffle the resulting array random.  This means that many
	// shared nothing scanners can query for outstanding partitions and receive a
	// randomized order favouring higher-priority queue items.  This reduces the chances
	// of contention when leasing.
	w := sampleuv.NewWeighted(weights, rnd)
	result := make([]*QueuePartition, len(items))
	for n := range result {
		idx, ok := w.Take()
		if !ok {
			return nil, ErrWeightedSampleRead
		}
		result[n] = items[idx]
	}

	return result, nil
}

func (q *queue) accountPeek(ctx context.Context, sequential bool, until time.Time, limit int64) ([]uuid.UUID, error) {
	ctx = redis_telemetry.WithScope(redis_telemetry.WithOpName(ctx, "accountPeek"), redis_telemetry.ScopeQueue)

	if limit > AccountPeekMax {
		return nil, ErrAccountPeekMaxExceedsLimits
	}
	if limit <= 0 {
		limit = AccountPeekMax
	}

	ms := until.UnixMilli()

	isSequential := 0
	if sequential {
		isSequential = 1
	}

	args, err := StrSlice([]any{
		ms,
		limit,
		isSequential,
	})
	if err != nil {
		return nil, err
	}

	peekRet, err := scripts["queue/accountPeek"].Exec(
		redis_telemetry.WithScriptName(ctx, "accountPeek"),
		q.u.unshardedRc,
		[]string{
			q.u.kg.GlobalAccountIndex(),
		},
		args,
	).AsStrSlice()

	items := make([]uuid.UUID, len(peekRet))

	for i, s := range peekRet {
		parsed, err := uuid.Parse(s)
		if err != nil {
			return nil, fmt.Errorf("could not parse account id from global account queue: %w", err)
		}

		items[i] = parsed
	}

	weights := make([]float64, len(items))
	for i := range items {
		// TODO Do we need account-specific weights? Then we need to store
		// a data structure like QueuePartition for accounts (QueueAccount?)
		accountPriority := PriorityDefault
		weights[i] = float64(10 - accountPriority)
	}

	// Some scanners run sequentially, ensuring we always work on the accounts with
	// the oldest run at times in order, no matter the priority.
	if sequential {
		n := int(math.Min(float64(len(items)), float64(PartitionSelectionMax)))
		return items[0:n], nil
	}

	// We want to weighted shuffle the resulting array random.  This means that many
	// shared nothing scanners can query for outstanding partitions and receive a
	// randomized order favouring higher-priority queue items.  This reduces the chances
	// of contention when leasing.
	w := sampleuv.NewWeighted(weights, rnd)
	result := make([]uuid.UUID, len(items))
	for n := range result {
		idx, ok := w.Take()
		if !ok {
			return nil, ErrWeightedSampleRead
		}
		result[n] = items[idx]
	}

	return result, nil
}

func checkList(check string, exact, prefixes map[string]*struct{}) bool {
	for k := range exact {
		if check == k {
			return true
		}
	}
	for k := range prefixes {
		if strings.HasPrefix(check, k) {
			return true
		}
	}
	return false
}

// PartitionRequeue requeues a parition with a new score, ensuring that the partition will be
// read at (or very close to) the given time.
//
// This is used after peeking and passing all queue items onto workers; we then take the next
// unleased available time for the queue item and requeue the partition.
//
// forceAt is used to enforce the given queue time.  This is used when partitions are at a
// concurrency limit;  we don't want to scan the partition next time, so we force the partition
// to be at a specific time instead of taking the earliest available queue item time
func (q *queue) PartitionRequeue(ctx context.Context, p *QueuePartition, at time.Time, forceAt bool) error {
	ctx = redis_telemetry.WithScope(redis_telemetry.WithOpName(ctx, "PartitionRequeue"), redis_telemetry.ScopeQueue)

	keys := []string{
		q.u.kg.PartitionItem(),
		q.u.kg.GlobalPartitionIndex(),
		q.u.kg.GlobalAccountIndex(),
		q.u.kg.AccountPartitionIndex(p.AccountID),
<<<<<<< HEAD
		q.u.kg.PartitionMeta(p.Queue()), // TODO: Remove?
		p.zsetKey(q.u.kg),               // Partition ZSET itself
=======
		q.u.kg.ShardPartitionIndex(shardName),
		// NOTE: PartitionMeta is only here for backwards compat, and only clears up partitions.
		q.u.kg.PartitionMeta(p.Queue()),
		p.zsetKey(q.u.kg), // Partition ZSET itself
>>>>>>> 5bdf252b
		p.concurrencyKey(q.u.kg),
		q.u.kg.QueueItem(),
	}
	force := 0
	if forceAt {
		force = 1
	}
	args, err := StrSlice([]any{
		p.Queue(),
		at.UnixMilli(),
		force,
		p.AccountID.String(),
	})
	if err != nil {
		return err
	}
	status, err := scripts["queue/partitionRequeue"].Exec(
		redis_telemetry.WithScriptName(ctx, "partitionRequeue"),
		q.u.unshardedRc,
		keys,
		args,
	).AsInt64()
	if err != nil {
		return fmt.Errorf("error requeueing partition: %w", err)
	}
	switch status {
	case 0:
		return nil
	case 1:
		return ErrPartitionNotFound
	case 2:
		return ErrPartitionGarbageCollected
	default:
		return fmt.Errorf("unknown response requeueing item: %d", status)
	}
}

// PartitionDequeue removes a partition pointer from the queue.  This is used when peeking and
// receiving zero items to run.
func (q *queue) PartitionDequeue(ctx context.Context, queueName string, at time.Time) error {
	panic("unimplemented: requeueing partitions handles this.")
}

// PartitionReprioritize reprioritizes a workflow's QueueItems within the queue.
func (q *queue) PartitionReprioritize(ctx context.Context, queueName string, priority uint) error {
	ctx = redis_telemetry.WithScope(redis_telemetry.WithOpName(ctx, "PartitionReprioritize"), redis_telemetry.ScopeQueue)

	if priority > PriorityMin {
		return ErrPriorityTooLow
	}
	if priority < PriorityMax {
		return ErrPriorityTooHigh
	}

	args, err := StrSlice([]any{
		queueName,
		priority,
	})
	if err != nil {
		return err
	}

	keys := []string{q.u.kg.PartitionItem()}
	status, err := scripts["queue/partitionReprioritize"].Exec(
		redis_telemetry.WithScriptName(ctx, "partitionReprioritize"),
		q.u.unshardedRc,
		keys,
		args,
	).AsInt64()
	if err != nil {
		return fmt.Errorf("error enqueueing item: %w", err)
	}
	switch status {
	case 0:
		return nil
	case 1:
		return ErrPartitionNotFound
	default:
		return fmt.Errorf("unknown response reprioritizing partition: %d", status)
	}
}

func (q *queue) InProgress(ctx context.Context, prefix string, concurrencyKey string) (int64, error) {
	ctx = redis_telemetry.WithScope(redis_telemetry.WithOpName(ctx, "InProgress"), redis_telemetry.ScopeQueue)

	s := q.clock.Now().UnixMilli()
	cmd := q.u.unshardedRc.B().Zcount().
		Key(q.u.kg.Concurrency(prefix, concurrencyKey)).
		Min(fmt.Sprintf("%d", s)).
		Max("+inf").
		Build()
	return q.u.unshardedRc.Do(ctx, cmd).AsInt64()
}

// Scavenge attempts to find jobs that may have been lost due to killed workers.  Workers are shared
// nothing, and each item in a queue has a lease.  If a worker dies, it will not finish the job and
// cannot renew the item's lease.
//
// We scan all partition concurrency queues - queues of leases - to find leases that have expired.
func (q *queue) Scavenge(ctx context.Context) (int, error) {
	ctx = redis_telemetry.WithScope(redis_telemetry.WithOpName(ctx, "Scavenge"), redis_telemetry.ScopeQueue)

	// Find all items that have an expired lease - eg. where the min time for a lease is between
	// (0-now] in unix milliseconds.
	now := fmt.Sprintf("%d", q.clock.Now().UnixMilli())

	cmd := q.u.unshardedRc.B().Zrange().
		Key(q.u.kg.ConcurrencyIndex()).
		Min("-inf").
		Max(now).
		Byscore().
		Limit(0, 100).
		Build()

	pKeys, err := q.u.unshardedRc.Do(ctx, cmd).AsStrSlice()
	if err != nil {
		return 0, fmt.Errorf("error scavenging for lost items: %w", err)
	}

	counter := 0

	// Each of the items is a concurrency queue with lost items.
	var resultErr error
	for _, partition := range pKeys {

		// If this is a UUID, assume that this is an old partition queue
		//
		queueKey := partition
		if isPartitionUUID(partition) {
			queueKey = q.u.kg.PartitionQueueSet(enums.PartitionTypeDefault, partition, "")
		}

		cmd := q.u.unshardedRc.B().Zrange().
			Key(queueKey).
			Min("-inf").
			Max(now).
			Byscore().
			Limit(0, 100).
			Build()
		itemIDs, err := q.u.unshardedRc.Do(ctx, cmd).AsStrSlice()
		if err != nil && err != rueidis.Nil {
			resultErr = multierror.Append(resultErr, fmt.Errorf("error querying partition concurrency queue '%s' during scavenge: %w", partition, err))
			continue
		}
		if len(itemIDs) == 0 {
			continue
		}

		// Fetch the queue item, then requeue.
		cmd = q.u.unshardedRc.B().Hmget().Key(q.u.kg.QueueItem()).Field(itemIDs...).Build()
		jobs, err := q.u.unshardedRc.Do(ctx, cmd).AsStrSlice()
		if err != nil && err != rueidis.Nil {
			resultErr = multierror.Append(resultErr, fmt.Errorf("error fetching jobs for concurrency queue '%s' during scavenge: %w", partition, err))
			continue
		}
		for _, item := range jobs {
			qi := QueueItem{}
			if err := json.Unmarshal([]byte(item), &qi); err != nil {
				resultErr = multierror.Append(resultErr, fmt.Errorf("error unmarshalling job '%s': %w", item, err))
				continue
			}
			if err := q.Requeue(ctx, QueuePartition{}, qi, q.clock.Now()); err != nil {
				resultErr = multierror.Append(resultErr, fmt.Errorf("error requeueing job '%s': %w", item, err))
				continue
			}
			counter++
		}
	}

	return counter, resultErr
}

// ConfigLease allows a worker to lease config keys for sequential or scavenger processing.
// Leasing this key works similar to leasing partitions or queue items:
//
//   - If the key isn't leased, a new lease is accepted.
//   - If the lease is expired, a new lease is accepted.
//   - If the key is leased, you must pass in the existing lease ID to renew the lease.  Mismatches do not
//     grant a lease.
//
// This returns the new lease ID on success.
//
// If the sequential key is leased, this allows a worker to peek partitions sequentially.
func (q *queue) ConfigLease(ctx context.Context, key string, duration time.Duration, existingLeaseID ...*ulid.ULID) (*ulid.ULID, error) {
	if duration > ConfigLeaseMax {
		return nil, ErrConfigLeaseExceedsLimits
	}

<<<<<<< HEAD
	ctx = redis_telemetry.WithScope(redis_telemetry.WithOpName(ctx, "ConfigLease"), redis_telemetry.ScopeQueue)

	now := getNow()
=======
	now := q.clock.Now()
>>>>>>> 5bdf252b
	newLeaseID, err := ulid.New(ulid.Timestamp(now.Add(duration)), rnd)
	if err != nil {
		return nil, err
	}

	var existing string
	if len(existingLeaseID) > 0 && existingLeaseID[0] != nil {
		existing = existingLeaseID[0].String()
	}

	args, err := StrSlice([]any{
		now.UnixMilli(),
		newLeaseID.String(),
		existing,
	})
	if err != nil {
		return nil, err
	}

	status, err := scripts["queue/configLease"].Exec(
		redis_telemetry.WithScriptName(ctx, "configLease"),
		q.u.unshardedRc,
		[]string{key},
		args,
	).AsInt64()
	if err != nil {
		return nil, fmt.Errorf("error claiming config lease: %w", err)
	}
	switch status {
	case 0:
		return &newLeaseID, nil
	case 1:
		return nil, ErrConfigAlreadyLeased
	default:
		return nil, fmt.Errorf("unknown response claiming config lease: %d", status)
	}
}

<<<<<<< HEAD
=======
func (q *queue) getShards(ctx context.Context) (map[string]*QueueShard, error) {
	ctx = redis_telemetry.WithScope(redis_telemetry.WithOpName(ctx, "getShards"), redis_telemetry.ScopeQueue)

	m, err := q.u.unshardedRc.Do(ctx, q.u.unshardedRc.B().Hgetall().Key(q.u.kg.Shards()).Build()).AsMap()
	if rueidis.IsRedisNil(err) {
		return nil, nil
	}
	if err != nil {
		return nil, fmt.Errorf("error fetching shards: %w", err)
	}
	shards := map[string]*QueueShard{}
	for k, v := range m {
		shard := &QueueShard{}
		if err := v.DecodeJSON(shard); err != nil {
			return nil, fmt.Errorf("error decoding shards: %w", err)
		}
		shards[k] = shard
	}
	return shards, nil
}

// leaseShard leases a shard for the given duration.  Shards can have more than one lease at a time;
// you must provide an index to claim a lease. THe index This prevents multiple workers
// from claiming the same lease index;  if workers A and B see a shard with 0 leases and both attempt
// to claim lease "0", only one will succeed.
func (q *queue) leaseShard(ctx context.Context, shard *QueueShard, duration time.Duration, n int) (*ulid.ULID, error) {
	ctx = redis_telemetry.WithScope(redis_telemetry.WithOpName(ctx, "leaseShard"), redis_telemetry.ScopeQueue)

	now := q.clock.Now()
	leaseID, err := ulid.New(uint64(now.Add(duration).UnixMilli()), rand.Reader)
	if err != nil {
		return nil, err
	}

	keys := []string{q.u.kg.Shards()}
	args, err := StrSlice([]any{
		now.UnixMilli(),
		shard.Name,
		leaseID,
		n,
	})
	if err != nil {
		return nil, err
	}

	status, err := scripts["queue/shardLease"].Exec(
		redis_telemetry.WithScriptName(ctx, "shardLease"),
		q.u.unshardedRc,
		keys,
		args,
	).AsInt64()
	if err != nil {
		return nil, fmt.Errorf("error leasing item: %w", err)
	}
	switch status {
	case int64(-1):
		return nil, errShardNotFound
	case int64(-2):
		return nil, errShardIndexLeased
	case int64(-3):
		return nil, errShardIndexInvalid
	case int64(0):
		return &leaseID, nil
	default:
		return nil, fmt.Errorf("unknown lease return value: %T(%v)", status, status)
	}
}

func (q *queue) renewShardLease(ctx context.Context, shard *QueueShard, duration time.Duration, leaseID ulid.ULID) (*ulid.ULID, error) {
	ctx = redis_telemetry.WithScope(redis_telemetry.WithOpName(ctx, "RunJobs"), redis_telemetry.ScopeQueue)

	now := q.clock.Now()
	newLeaseID, err := ulid.New(uint64(now.Add(duration).UnixMilli()), rand.Reader)
	if err != nil {
		return nil, err
	}

	keys := []string{q.u.kg.Shards()}
	args, err := StrSlice([]any{
		now.UnixMilli(),
		shard.Name,
		leaseID,
		newLeaseID,
	})
	if err != nil {
		return nil, err
	}

	status, err := scripts["queue/renewShardLease"].Exec(
		redis_telemetry.WithScriptName(ctx, "renewShardLease"),
		q.u.unshardedRc,
		keys,
		args,
	).AsInt64()
	if err != nil {
		return nil, fmt.Errorf("error leasing item: %w", err)
	}
	switch status {
	case int64(-1):
		return nil, fmt.Errorf("shard not found")
	case int64(-2):
		return nil, fmt.Errorf("lease not found")
	case int64(0):
		return &newLeaseID, nil
	default:
		return nil, fmt.Errorf("unknown lease renew return value: %T(%v)", status, status)
	}
}

//nolint:all
func (q *queue) getShardLeases() []leasedShard {
	q.shardLeaseLock.Lock()
	existingLeases := make([]leasedShard, len(q.shardLeases))
	for n, i := range q.shardLeases {
		existingLeases[n] = i
	}
	q.shardLeaseLock.Unlock()
	return existingLeases
}

>>>>>>> 5bdf252b
// peekEWMA returns the calculated EWMA value from the list
func (q *queue) peekEWMA(ctx context.Context, fnID uuid.UUID) (int64, error) {
	ctx = redis_telemetry.WithScope(redis_telemetry.WithOpName(ctx, "peekEWMA"), redis_telemetry.ScopeQueue)

	// retrieves the list from redis
	cmd := q.u.Client().B().Lrange().Key(q.u.KeyGenerator().ConcurrencyFnEWMA(fnID)).Start(0).Stop(-1).Build()
	strlist, err := q.u.Client().Do(ctx, cmd).AsStrSlice()
	if err != nil {
		return 0, fmt.Errorf("error reading function concurrency EWMA values: %w", err)
	}

	// return early
	if len(strlist) == 0 {
		return 0, nil
	}

	// convert to float for
	vals := make([]float64, len(strlist))
	for i, s := range strlist {
		v, _ := strconv.ParseFloat(s, 64)
		vals[i] = v
	}

	// create a simple EWMA, add all the numbers in it and get the final value
	// NOTE: we don't need variable since we don't want to maintain this in memory
	mavg := ewma.NewMovingAverage()
	for _, v := range vals {
		mavg.Add(v)
	}

	// round up to the nearest integer
	return int64(math.Round(mavg.Value())), nil
}

// setPeekEWMA add the new value to the existing list.
// if the length of the list exceeds the predetermined size, pop out the first item
func (q *queue) setPeekEWMA(ctx context.Context, fnID *uuid.UUID, val int64) error {
	if fnID == nil {
		return nil
	}

	ctx = redis_telemetry.WithScope(redis_telemetry.WithOpName(ctx, "setPeekEWMA"), redis_telemetry.ScopeQueue)

	listSize := q.peekEWMALen
	if listSize == 0 {
		listSize = QueuePeekEWMALen
	}

	keys := []string{
		q.u.kg.ConcurrencyFnEWMA(*fnID),
	}
	args, err := StrSlice([]any{
		val,
		listSize,
	})
	if err != nil {
		return err
	}

	_, err = scripts["queue/setPeekEWMA"].Exec(
		redis_telemetry.WithScriptName(ctx, "setPeekEWMA"),
		q.u.Client(),
		keys,
		args,
	).AsInt64()
	if err != nil {
		return fmt.Errorf("error updating function concurrency EWMA: %w", err)
	}

	return nil
}

//nolint:all
func (q *queue) readFnMetadata(ctx context.Context, fnID uuid.UUID) (*FnMetadata, error) {
	ctx = redis_telemetry.WithScope(redis_telemetry.WithOpName(ctx, "readFnMetadata"), redis_telemetry.ScopeQueue)

	cmd := q.u.unshardedRc.B().Get().Key(q.u.kg.FnMetadata(fnID)).Build()
	retv := FnMetadata{}
	err := q.u.unshardedRc.Do(ctx, cmd).DecodeJSON(&retv)
	if err != nil {
		return nil, fmt.Errorf("error reading function metadata: %w", err)
	}
	return &retv, nil
}

func HashID(_ context.Context, id string) string {
	ui := xxhash.Sum64String(id)
	return strconv.FormatUint(ui, 36)
}

// frandRNG is a fast crypto-secure prng which uses a mutex to guard
// parallel reads.  It also implements the x/exp/rand.Source interface
// by adding a Seed() method which does nothing.
type frandRNG struct {
	*frand.RNG
	lock *sync.Mutex
}

func (f *frandRNG) Read(b []byte) (int, error) {
	f.lock.Lock()
	defer f.lock.Unlock()
	return f.RNG.Read(b)
}

func (f *frandRNG) Uint64() uint64 {
	return f.Uint64n(math.MaxUint64)
}

func (f *frandRNG) Uint64n(n uint64) uint64 {
	// sampled.Take calls Uint64n, which must be guarded by a lock in order
	// to be thread-safe.
	f.lock.Lock()
	defer f.lock.Unlock()
	return f.RNG.Uint64n(n)
}

func (f *frandRNG) Float64() float64 {
	// sampled.Take also calls Float64, which must be guarded by a lock in order
	// to be thread-safe.
	f.lock.Lock()
	defer f.lock.Unlock()
	return f.RNG.Float64()
}

func (f *frandRNG) Seed(seed uint64) {
	// Do nothing.
}

func newLeaseDenyList() *leaseDenies {
	return &leaseDenies{
		lock:        &sync.RWMutex{},
		concurrency: map[string]struct{}{},
		throttle:    map[string]struct{}{},
	}
}

// leaseDenies stores a mapping of keys that must not be leased.
//
// When iterating over a list of peeked queue items, each queue item may have the same
// or different concurrency keys.  As soon as one of these concurrency keys reaches its
// limit, any next queue items with the same keys must _never_ be considered for leasing.
//
// This has two benefits:  we prevent wasted work, and we prevent out of order work.
type leaseDenies struct {
	lock *sync.RWMutex

	concurrency map[string]struct{}
	throttle    map[string]struct{}
}

func (l *leaseDenies) addThrottled(err error) {
	var key keyError
	if !errors.As(err, &key) {
		return
	}
	l.lock.Lock()
	l.throttle[key.key] = struct{}{}
	l.lock.Unlock()
}

func (l *leaseDenies) addConcurrency(err error) {
	var key keyError
	if !errors.As(err, &key) {
		return
	}
	l.lock.Lock()
	l.concurrency[key.key] = struct{}{}
	l.lock.Unlock()
}

func (l *leaseDenies) denyConcurrency(key string) bool {
	l.lock.RLock()
	_, ok := l.concurrency[key]
	l.lock.RUnlock()
	return ok
}

func (l *leaseDenies) denyThrottle(key string) bool {
	l.lock.RLock()
	_, ok := l.throttle[key]
	l.lock.RUnlock()
	return ok
}

func isPartitionUUID(p string) bool {
	// NOTE: We use 36 as a fast heuristic here and assume that the partition
	// is a UUID.  This is not a proper UUID check, but still works.
	return len(p) == 36
}<|MERGE_RESOLUTION|>--- conflicted
+++ resolved
@@ -156,7 +156,7 @@
 //
 // NOTE: This is called frequently:  for every enqueue, lease, partition lease, and so on.
 // Expect this to be called tens of thousands of times per second.
-type GuaranteedCapacityFinder func(ctx context.Context, accountId *uuid.UUID) *GuaranteedCapacity
+type GuaranteedCapacityFinder func(ctx context.Context, accountId uuid.UUID) *GuaranteedCapacity
 
 type QueueOpt func(q *queue)
 
@@ -288,11 +288,7 @@
 				PkgName: pkgName,
 				Tags:    tags,
 				Callback: func(ctx context.Context) (int64, error) {
-<<<<<<< HEAD
-					return q.partitionSize(ctx, q.u.kg.AccountPartitionIndex(guaranteedCapacity.AccountID), getNow().Add(PartitionLookahead))
-=======
-					return q.partitionSize(ctx, q.u.kg.ShardPartitionIndex(shard.Name), q.clock.Now().Add(PartitionLookahead))
->>>>>>> 5bdf252b
+					return q.partitionSize(ctx, q.u.kg.AccountPartitionIndex(guaranteedCapacity.AccountID), q.clock.Now().Add(PartitionLookahead))
 				},
 			})
 		}
@@ -390,16 +386,16 @@
 	}
 }
 
-<<<<<<< HEAD
 func WithRunMode(m queueRunMode) func(q *queue) {
 	return func(q *queue) {
 		q.runMode = m
-=======
+	}
+}
+
 // WithClock allows replacing the queue's default (real) clock by a mock, for testing.
 func WithClock(c clockwork.Clock) func(q *queue) {
 	return func(q *queue) {
 		q.clock = c
->>>>>>> 5bdf252b
 	}
 }
 
@@ -450,18 +446,11 @@
 			// Use whatever's in the queue item by default
 			return item.Data.GetConcurrencyKeys()
 		},
-<<<<<<< HEAD
 		itemIndexer:      QueueItemIndexerFunc,
 		backoffFunc:      backoff.DefaultBackoff,
 		accountLeases:    []leasedAccount{},
 		accountLeaseLock: &sync.Mutex{},
-=======
-		itemIndexer:    QueueItemIndexerFunc,
-		backoffFunc:    backoff.DefaultBackoff,
-		shardLeases:    []leasedShard{},
-		shardLeaseLock: &sync.Mutex{},
-		clock:          clockwork.NewRealClock(),
->>>>>>> 5bdf252b
+		clock:            clockwork.NewRealClock(),
 	}
 
 	for _, opt := range opts {
@@ -560,7 +549,8 @@
 	// backoffFunc is the backoff function to use when retrying operations.
 	backoffFunc backoff.BackoffFunc
 
-<<<<<<< HEAD
+	clock clockwork.Clock
+
 	runMode queueRunMode
 }
 
@@ -579,9 +569,6 @@
 
 	// guaranteedAccount determines whether accounts with guaranteed capacity are fetched, and one lease is acquired per instance to process the account
 	guaranteedCapacity bool
-=======
-	clock clockwork.Clock
->>>>>>> 5bdf252b
 }
 
 // processItem references the queue partition and queue item to be processed by a worker.
@@ -1160,7 +1147,7 @@
 	var guaranteedCapacity *GuaranteedCapacity
 	var guaranteedCapacityName string
 	if q.gcf != nil {
-		guaranteedCapacity = q.gcf(ctx, &i.Data.Identifier.AccountID)
+		guaranteedCapacity = q.gcf(ctx, i.Data.Identifier.AccountID)
 		if guaranteedCapacity != nil {
 			guaranteedCapacity.Leases = []ulid.ULID{}
 			guaranteedCapacityName = guaranteedCapacity.Name
@@ -2158,15 +2145,8 @@
 		q.u.kg.GlobalPartitionIndex(),
 		q.u.kg.GlobalAccountIndex(),
 		q.u.kg.AccountPartitionIndex(p.AccountID),
-<<<<<<< HEAD
 		q.u.kg.PartitionMeta(p.Queue()), // TODO: Remove?
 		p.zsetKey(q.u.kg),               // Partition ZSET itself
-=======
-		q.u.kg.ShardPartitionIndex(shardName),
-		// NOTE: PartitionMeta is only here for backwards compat, and only clears up partitions.
-		q.u.kg.PartitionMeta(p.Queue()),
-		p.zsetKey(q.u.kg), // Partition ZSET itself
->>>>>>> 5bdf252b
 		p.concurrencyKey(q.u.kg),
 		q.u.kg.QueueItem(),
 	}
@@ -2355,13 +2335,9 @@
 		return nil, ErrConfigLeaseExceedsLimits
 	}
 
-<<<<<<< HEAD
 	ctx = redis_telemetry.WithScope(redis_telemetry.WithOpName(ctx, "ConfigLease"), redis_telemetry.ScopeQueue)
 
-	now := getNow()
-=======
 	now := q.clock.Now()
->>>>>>> 5bdf252b
 	newLeaseID, err := ulid.New(ulid.Timestamp(now.Add(duration)), rnd)
 	if err != nil {
 		return nil, err
@@ -2400,129 +2376,6 @@
 	}
 }
 
-<<<<<<< HEAD
-=======
-func (q *queue) getShards(ctx context.Context) (map[string]*QueueShard, error) {
-	ctx = redis_telemetry.WithScope(redis_telemetry.WithOpName(ctx, "getShards"), redis_telemetry.ScopeQueue)
-
-	m, err := q.u.unshardedRc.Do(ctx, q.u.unshardedRc.B().Hgetall().Key(q.u.kg.Shards()).Build()).AsMap()
-	if rueidis.IsRedisNil(err) {
-		return nil, nil
-	}
-	if err != nil {
-		return nil, fmt.Errorf("error fetching shards: %w", err)
-	}
-	shards := map[string]*QueueShard{}
-	for k, v := range m {
-		shard := &QueueShard{}
-		if err := v.DecodeJSON(shard); err != nil {
-			return nil, fmt.Errorf("error decoding shards: %w", err)
-		}
-		shards[k] = shard
-	}
-	return shards, nil
-}
-
-// leaseShard leases a shard for the given duration.  Shards can have more than one lease at a time;
-// you must provide an index to claim a lease. THe index This prevents multiple workers
-// from claiming the same lease index;  if workers A and B see a shard with 0 leases and both attempt
-// to claim lease "0", only one will succeed.
-func (q *queue) leaseShard(ctx context.Context, shard *QueueShard, duration time.Duration, n int) (*ulid.ULID, error) {
-	ctx = redis_telemetry.WithScope(redis_telemetry.WithOpName(ctx, "leaseShard"), redis_telemetry.ScopeQueue)
-
-	now := q.clock.Now()
-	leaseID, err := ulid.New(uint64(now.Add(duration).UnixMilli()), rand.Reader)
-	if err != nil {
-		return nil, err
-	}
-
-	keys := []string{q.u.kg.Shards()}
-	args, err := StrSlice([]any{
-		now.UnixMilli(),
-		shard.Name,
-		leaseID,
-		n,
-	})
-	if err != nil {
-		return nil, err
-	}
-
-	status, err := scripts["queue/shardLease"].Exec(
-		redis_telemetry.WithScriptName(ctx, "shardLease"),
-		q.u.unshardedRc,
-		keys,
-		args,
-	).AsInt64()
-	if err != nil {
-		return nil, fmt.Errorf("error leasing item: %w", err)
-	}
-	switch status {
-	case int64(-1):
-		return nil, errShardNotFound
-	case int64(-2):
-		return nil, errShardIndexLeased
-	case int64(-3):
-		return nil, errShardIndexInvalid
-	case int64(0):
-		return &leaseID, nil
-	default:
-		return nil, fmt.Errorf("unknown lease return value: %T(%v)", status, status)
-	}
-}
-
-func (q *queue) renewShardLease(ctx context.Context, shard *QueueShard, duration time.Duration, leaseID ulid.ULID) (*ulid.ULID, error) {
-	ctx = redis_telemetry.WithScope(redis_telemetry.WithOpName(ctx, "RunJobs"), redis_telemetry.ScopeQueue)
-
-	now := q.clock.Now()
-	newLeaseID, err := ulid.New(uint64(now.Add(duration).UnixMilli()), rand.Reader)
-	if err != nil {
-		return nil, err
-	}
-
-	keys := []string{q.u.kg.Shards()}
-	args, err := StrSlice([]any{
-		now.UnixMilli(),
-		shard.Name,
-		leaseID,
-		newLeaseID,
-	})
-	if err != nil {
-		return nil, err
-	}
-
-	status, err := scripts["queue/renewShardLease"].Exec(
-		redis_telemetry.WithScriptName(ctx, "renewShardLease"),
-		q.u.unshardedRc,
-		keys,
-		args,
-	).AsInt64()
-	if err != nil {
-		return nil, fmt.Errorf("error leasing item: %w", err)
-	}
-	switch status {
-	case int64(-1):
-		return nil, fmt.Errorf("shard not found")
-	case int64(-2):
-		return nil, fmt.Errorf("lease not found")
-	case int64(0):
-		return &newLeaseID, nil
-	default:
-		return nil, fmt.Errorf("unknown lease renew return value: %T(%v)", status, status)
-	}
-}
-
-//nolint:all
-func (q *queue) getShardLeases() []leasedShard {
-	q.shardLeaseLock.Lock()
-	existingLeases := make([]leasedShard, len(q.shardLeases))
-	for n, i := range q.shardLeases {
-		existingLeases[n] = i
-	}
-	q.shardLeaseLock.Unlock()
-	return existingLeases
-}
-
->>>>>>> 5bdf252b
 // peekEWMA returns the calculated EWMA value from the list
 func (q *queue) peekEWMA(ctx context.Context, fnID uuid.UUID) (int64, error) {
 	ctx = redis_telemetry.WithScope(redis_telemetry.WithOpName(ctx, "peekEWMA"), redis_telemetry.ScopeQueue)
