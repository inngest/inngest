--- conflicted
+++ resolved
@@ -2304,38 +2304,21 @@
 			q.logger.Error().Err(err).Msg("error retrieving guaranteedCapacityMap")
 		}
 
-<<<<<<< HEAD
-		telemetry.GaugeQueueGuaranteedCapacityCount(ctx, int64(len(guaranteedCapacityMap)), telemetry.GaugeOpt{PkgName: pkgName})
+		metrics.GaugeQueueGuaranteedCapacityCount(ctx, int64(len(guaranteedCapacityMap)), metrics.GaugeOpt{PkgName: pkgName})
 		for _, guaranteedCapacity := range guaranteedCapacityMap {
 			tags := map[string]any{"account_id": guaranteedCapacity.AccountID}
 
-			telemetry.GaugeQueueAccountGuaranteedCapacityCount(ctx, int64(guaranteedCapacity.GuaranteedCapacity), telemetry.GaugeOpt{
+			metrics.GaugeQueueAccountGuaranteedCapacityCount(ctx, int64(guaranteedCapacity.GuaranteedCapacity), metrics.GaugeOpt{
 				PkgName: pkgName,
 				Tags:    tags,
 			})
-			telemetry.GaugeQueueGuaranteedCapacityLeaseCount(ctx, int64(len(guaranteedCapacity.Leases)), telemetry.GaugeOpt{
-=======
-		metrics.GaugeQueueShardCount(ctx, int64(len(shards)), metrics.GaugeOpt{PkgName: pkgName})
-		for _, shard := range shards {
-			tags := map[string]any{"shard_name": shard.Name}
-
-			metrics.GaugeQueueShardGuaranteedCapacityCount(ctx, int64(shard.GuaranteedCapacity), metrics.GaugeOpt{
+			metrics.GaugeQueueGuaranteedCapacityLeaseCount(ctx, int64(len(guaranteedCapacity.Leases)), metrics.GaugeOpt{
 				PkgName: pkgName,
 				Tags:    tags,
 			})
-			metrics.GaugeQueueShardLeaseCount(ctx, int64(len(shard.Leases)), metrics.GaugeOpt{
->>>>>>> eb8b5dfe
-				PkgName: pkgName,
-				Tags:    tags,
-			})
-
-<<<<<<< HEAD
+
 			if size, err := q.partitionSize(ctx, q.u.kg.AccountPartitionIndex(guaranteedCapacity.AccountID), q.clock.Now().Add(PartitionLookahead)); err == nil {
-				telemetry.GaugeQueueGuaranteedCapacityAccountPartitionAvailableCount(ctx, size, telemetry.GaugeOpt{
-=======
-			if size, err := q.partitionSize(ctx, q.u.kg.ShardPartitionIndex(shard.Name), q.clock.Now().Add(PartitionLookahead)); err == nil {
-				metrics.GaugeQueueShardPartitionAvailableCount(ctx, size, metrics.GaugeOpt{
->>>>>>> eb8b5dfe
+				metrics.GaugeQueueGuaranteedCapacityAccountPartitionAvailableCount(ctx, size, metrics.GaugeOpt{
 					PkgName: pkgName,
 					Tags:    tags,
 				})
