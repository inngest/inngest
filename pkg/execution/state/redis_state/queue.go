--- conflicted
+++ resolved
@@ -1048,13 +1048,8 @@
 		return err
 	}
 
-<<<<<<< HEAD
-	status, err := scripts["queue/partitionSetPaused"].Exec(
-		redis_telemetry.WithScriptName(ctx, "partitionSetPaused"),
-=======
 	status, err := scripts["queue/fnSetPaused"].Exec(
 		redis_telemetry.WithScriptName(ctx, "fnSetPaused"),
->>>>>>> 4907aeb9
 		q.u.unshardedRc,
 		keys,
 		args,
@@ -1113,25 +1108,16 @@
 		partitionTime = getNow()
 	}
 
-<<<<<<< HEAD
 	var guaranteedCapacity *GuaranteedCapacity
+	var guaranteedCapacityName string
 	if q.gcf != nil {
 		guaranteedCapacity = q.gcf(ctx, &i.Data.Identifier.AccountID)
 		if guaranteedCapacity != nil {
 			guaranteedCapacity.Leases = []ulid.ULID{}
-		}
-	}
-
-	parts := q.ItemPartitions(ctx, i)
-
-	keys := []string{
-		q.u.kg.QueueItem(),                                        // Queue item
-		q.u.kg.PartitionItem(),                                    // Partition item, map
-		q.u.kg.GlobalPartitionIndex(),                             // Global partition queue
-		q.u.kg.GlobalAccountIndex(),                               // Global account queue
-		q.u.kg.AccountPartitionIndex(i.Data.Identifier.AccountID), // Account partition queue
-		q.u.kg.GuaranteedCapacityMap(),
-=======
+			guaranteedCapacityName = guaranteedCapacity.Name
+		}
+	}
+
 	parts := q.ItemPartitions(ctx, i)
 
 	keys := []string{
@@ -1140,9 +1126,9 @@
 		q.u.kg.GlobalPartitionIndex(), // Global partition queue
 		q.u.kg.GlobalAccountIndex(),
 		q.u.kg.AccountPartitionIndex(i.Data.Identifier.AccountID), // new queue items always
->>>>>>> 4907aeb9
 		q.u.kg.Idempotency(i.ID),
 		q.u.kg.FnMetadata(i.FunctionID),
+		q.u.kg.GuaranteedCapacityMap(),
 
 		// Add all 3 partition sets
 		parts[0].zsetKey(q.u.kg),
@@ -1161,10 +1147,6 @@
 		i.ID,
 		at.UnixMilli(),
 		partitionTime.Unix(),
-<<<<<<< HEAD
-		guaranteedCapacity,
-=======
->>>>>>> 4907aeb9
 		getNow().UnixMilli(),
 		FnMetadata{
 			// enqueue.lua only writes function metadata if it doesn't already exist.
@@ -1179,12 +1161,10 @@
 		parts[0].ID,
 		parts[1].ID,
 		parts[2].ID,
-<<<<<<< HEAD
-
-		i.Data.Identifier.AccountID,
-=======
 		i.Data.Identifier.AccountID.String(),
->>>>>>> 4907aeb9
+
+		guaranteedCapacity,
+		guaranteedCapacityName,
 	})
 
 	if err != nil {
@@ -1313,8 +1293,6 @@
 		return err
 	}
 
-<<<<<<< HEAD
-=======
 	// Don't requeue before now.
 	now := getNow()
 	if at.Before(now) {
@@ -1327,15 +1305,8 @@
 	// This is because a single queue item may be present in more than one queue.
 	parts := q.ItemPartitions(ctx, i)
 
->>>>>>> 4907aeb9
 	keys := []string{
 		q.u.kg.QueueItem(),
-<<<<<<< HEAD
-		q.u.kg.GlobalPartitionIndex(),                              // Global partition queue
-		q.u.kg.GlobalAccountIndex(),                                // Global account queue
-		q.u.kg.AccountPartitionIndex(qi.Data.Identifier.AccountID), // Account partition queue
-		q.u.kg.PartitionItem(),                                     // Partition hash
-=======
 		q.u.kg.PartitionItem(), // Partition item, map
 		q.u.kg.GlobalPartitionIndex(),
 		q.u.kg.GlobalAccountIndex(),
@@ -1359,23 +1330,12 @@
 	})
 	if err != nil {
 		return err
->>>>>>> 4907aeb9
 	}
 	status, err := scripts["queue/requeueByID"].Exec(
 		redis_telemetry.WithScriptName(ctx, "requeueByID"),
 		q.u.unshardedRc,
 		keys,
-<<<<<<< HEAD
-		[]string{
-			jobID,
-			strconv.Itoa(int(at.UnixMilli())),
-			partitionName,
-			strconv.Itoa(int(getNow().UnixMilli())),
-			qi.Data.Identifier.AccountID.String(),
-		},
-=======
 		args,
->>>>>>> 4907aeb9
 	).AsInt64()
 	if err != nil {
 		return fmt.Errorf("error requeueing item: %w", err)
@@ -1420,8 +1380,6 @@
 		return nil, fmt.Errorf("error generating id: %w", err)
 	}
 
-<<<<<<< HEAD
-=======
 	// Grab all partitions for the queue item
 	parts := q.ItemPartitions(ctx, item)
 	for _, partition := range parts {
@@ -1441,7 +1399,6 @@
 		acctLimit = consts.DefaultConcurrencyLimit
 	}
 
->>>>>>> 4907aeb9
 	keys := []string{
 		q.u.kg.QueueItem(),
 		// Pass in the actual key queue
@@ -1464,13 +1421,6 @@
 		item.ID,
 		leaseID.String(),
 		now.UnixMilli(),
-<<<<<<< HEAD
-		ac,
-		pc,
-		customLimits[0],
-		customLimits[1],
-		p.Queue(),
-=======
 		parts[0].ID,
 		parts[1].ID,
 		parts[2].ID,
@@ -1478,7 +1428,6 @@
 		parts[1].ConcurrencyLimit,
 		parts[2].ConcurrencyLimit,
 		acctLimit,
->>>>>>> 4907aeb9
 		item.Data.Identifier.AccountID,
 	})
 	if err != nil {
@@ -1558,11 +1507,6 @@
 
 	keys := []string{
 		q.u.kg.QueueItem(),
-<<<<<<< HEAD
-		q.u.kg.FnQueueSet(i.Queue()),
-		q.u.kg.GlobalPartitionIndex(),
-		q.u.kg.AccountPartitionIndex(i.Data.Identifier.AccountID),
-=======
 		// Pass in the actual key queue
 		parts[0].zsetKey(q.u.kg),
 		parts[1].zsetKey(q.u.kg),
@@ -1571,7 +1515,6 @@
 		parts[0].concurrencyKey(q.u.kg),
 		parts[1].concurrencyKey(q.u.kg),
 		parts[2].concurrencyKey(q.u.kg),
->>>>>>> 4907aeb9
 		q.u.kg.Concurrency("account", i.Data.Identifier.AccountID.String()),
 		q.u.kg.ConcurrencyIndex(),
 	}
@@ -1709,23 +1652,18 @@
 	// Update the wall time that this should run at.
 	i.WallTimeMS = at.UnixMilli()
 
-<<<<<<< HEAD
-=======
 	// Remove all items from all partitions.  For this, we need all partitions for
 	// the queue item instead of just the partition passed via args.
 	//
 	// This is because a single queue item may be present in more than one queue.
 	parts := q.ItemPartitions(ctx, i)
 
->>>>>>> 4907aeb9
 	keys := []string{
 		q.u.kg.QueueItem(),
 		q.u.kg.PartitionItem(), // Partition item, map
 		q.u.kg.GlobalPartitionIndex(),
 		q.u.kg.GlobalAccountIndex(),
 		q.u.kg.AccountPartitionIndex(i.Data.Identifier.AccountID),
-<<<<<<< HEAD
-=======
 		parts[0].zsetKey(q.u.kg),
 		parts[1].zsetKey(q.u.kg),
 		parts[2].zsetKey(q.u.kg),
@@ -1733,7 +1671,6 @@
 		parts[0].concurrencyKey(q.u.kg),
 		parts[1].concurrencyKey(q.u.kg),
 		parts[2].concurrencyKey(q.u.kg),
->>>>>>> 4907aeb9
 		q.u.kg.Concurrency("account", i.Data.Identifier.AccountID.String()),
 		q.u.kg.ConcurrencyIndex(),
 	}
@@ -1748,11 +1685,6 @@
 		i,
 		i.ID,
 		at.UnixMilli(),
-<<<<<<< HEAD
-		i.Queue(),
-		p,
-		i.Data.Identifier.AccountID,
-=======
 		now.UnixMilli(),
 		parts[0],
 		parts[1],
@@ -1761,7 +1693,6 @@
 		parts[1].ID,
 		parts[2].ID,
 		i.Data.Identifier.AccountID.String(),
->>>>>>> 4907aeb9
 	})
 	if err != nil {
 		return err
@@ -1816,10 +1747,6 @@
 		q.u.kg.PartitionItem(),
 		q.u.kg.GlobalPartitionIndex(),
 		q.u.kg.GlobalAccountIndex(),
-<<<<<<< HEAD
-		// TODO Can AccountID ever be zero value?
-=======
->>>>>>> 4907aeb9
 		q.u.kg.AccountPartitionIndex(p.AccountID),
 		q.u.kg.FnMetadata(fnMetaKey),
 		// These concurrency keys are for fast checking of partition
@@ -1840,13 +1767,7 @@
 		fnConcurrency,
 		customConcurrency,
 		now.Add(PartitionConcurrencyLimitRequeueExtension).Unix(),
-<<<<<<< HEAD
-
-		// TODO Can AccountID ever be zero value?
-		p.AccountID,
-=======
 		p.AccountID.String(),
->>>>>>> 4907aeb9
 	})
 
 	if err != nil {
@@ -2129,11 +2050,7 @@
 		weights[i] = float64(10 - accountPriority)
 	}
 
-<<<<<<< HEAD
 	// Some scanners run sequentially, ensuring we always work on the accounts with
-=======
-	// Some scanners run sequentially, ensuring we always work on the functions with
->>>>>>> 4907aeb9
 	// the oldest run at times in order, no matter the priority.
 	if sequential {
 		n := int(math.Min(float64(len(items)), float64(PartitionSelectionMax)))
@@ -2187,13 +2104,7 @@
 		q.u.kg.PartitionItem(),
 		q.u.kg.GlobalPartitionIndex(),
 		q.u.kg.GlobalAccountIndex(),
-<<<<<<< HEAD
-		// TODO Is the account ID always non-zero?
 		q.u.kg.AccountPartitionIndex(p.AccountID),
-=======
-		q.u.kg.AccountPartitionIndex(p.AccountID),
-		q.u.kg.ShardPartitionIndex(shardName),
->>>>>>> 4907aeb9
 		q.u.kg.PartitionMeta(p.Queue()), // TODO: Remove?
 		p.zsetKey(q.u.kg),               // Partition ZSET itself
 		p.concurrencyKey(q.u.kg),
@@ -2207,11 +2118,7 @@
 		p.Queue(),
 		at.UnixMilli(),
 		force,
-<<<<<<< HEAD
-		p.AccountID,
-=======
 		p.AccountID.String(),
->>>>>>> 4907aeb9
 	})
 	if err != nil {
 		return err
