--- conflicted
+++ resolved
@@ -5,11 +5,8 @@
 	"encoding/json"
 	"errors"
 	"fmt"
-<<<<<<< HEAD
+	"github.com/inngest/inngest/pkg/enums"
 	"golang.org/x/sync/errgroup"
-=======
-	"github.com/inngest/inngest/pkg/enums"
->>>>>>> e8464d4b
 	"math"
 	mrand "math/rand"
 	"strconv"
@@ -33,7 +30,6 @@
 
 	"github.com/inngest/inngest/pkg/backoff"
 	"github.com/inngest/inngest/pkg/consts"
-	"github.com/inngest/inngest/pkg/enums"
 	osqueue "github.com/inngest/inngest/pkg/execution/queue"
 	"github.com/inngest/inngest/pkg/execution/state"
 	"github.com/inngest/inngest/pkg/logger"
@@ -2210,19 +2206,12 @@
 			continue
 		}
 
-<<<<<<< HEAD
 		// check pause
 		if item.FunctionID != nil {
 			if paused := fnIDs[*item.FunctionID]; paused {
 				ignored++
 				continue
 			}
-=======
-		// Filter out non-default partitions until new code is fully rolled out
-		if item.PartitionType != int(enums.PartitionTypeDefault) {
-			ignored++
-			continue
->>>>>>> e8464d4b
 		}
 
 		// NOTE: The queue does two conflicting things:  we peek ahead of now() to fetch partitions
@@ -2609,11 +2598,11 @@
 	return nil
 }
 
-<<<<<<< HEAD
 // isKeyPreviousConcurrencyPointerItem checks whether given string conforms to fully-qualified key as concurrency index item
 func isKeyConcurrencyPointerItem(partition string) bool {
 	return strings.HasPrefix(partition, "{")
-=======
+}
+
 func (q *queue) randomScavengeOffset(seed int64, count int64, limit int) int64 {
 	// only apply random offset if there are more total items to scavenge than the limit
 	if count > int64(limit) {
@@ -2626,7 +2615,6 @@
 	}
 
 	return 0
->>>>>>> e8464d4b
 }
 
 // Scavenge attempts to find jobs that may have been lost due to killed workers.  Workers are shared
@@ -2665,24 +2653,12 @@
 	// Each of the items is a concurrency queue with lost items.
 	var resultErr error
 	for _, partition := range pKeys {
-
 		// NOTE: If this is not a fully-qualified Redis key to a concurrency queue,
 		// assume that this is an old queueName or function ID
 		// This is for backwards compatibility with the previous concurrency index item format
 		queueKey := partition
 		if !isKeyConcurrencyPointerItem(partition) {
 			queueKey = q.u.kg.Concurrency("p", partition)
-		}
-
-		p := QueuePartition{}
-		if err := json.Unmarshal(partitionJSON, &p); err != nil {
-			resultErr = multierror.Append(resultErr, fmt.Errorf("error unmarshalling partition '%s': %w", partitionJSON, err))
-			continue
-		}
-
-		// Filter out non-default partitions until new code is fully rolled out
-		if p.PartitionType != int(enums.PartitionTypeDefault) {
-			continue
 		}
 
 		cmd := q.u.unshardedRc.B().Zrange().
@@ -2708,9 +2684,16 @@
 			resultErr = multierror.Append(resultErr, fmt.Errorf("error fetching jobs for concurrency queue '%s' during scavenge: %w", partition, err))
 			continue
 		}
-		for _, item := range jobs {
+		for i, item := range jobs {
+			itemID := itemIDs[i]
 			if item == "" {
-				// THIS SHOULD NEVER HAPPEN. Handle this gracefully
+				q.logger.Error().Interface("item_id", itemID).Msg("missing queue item in concurrency queue")
+
+				// Drop item reference to prevent spinning on this item
+				err := q.u.unshardedRc.Do(ctx, q.u.unshardedRc.B().Zrem().Key(queueKey).Member(itemID).Build()).Error()
+				if err != nil {
+					resultErr = multierror.Append(resultErr, fmt.Errorf("error removing missing item '%s' from concurrency queue '%s': %w", itemID, partition, err))
+				}
 				continue
 			}
 
