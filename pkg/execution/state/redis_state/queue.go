package redis_state

import (
	"context"
	"crypto/rand"
	"encoding/json"
	"errors"
	"fmt"
	"math"
	"strconv"
	"strings"
	"sync"
	"time"
	"unsafe"

	"github.com/VividCortex/ewma"
	"github.com/cespare/xxhash/v2"
	"github.com/google/uuid"
	"github.com/hashicorp/go-multierror"
	"github.com/jonboulle/clockwork"
	"github.com/oklog/ulid/v2"
	"github.com/redis/rueidis"
	"github.com/rs/zerolog"
	"golang.org/x/sync/semaphore"
	"gonum.org/v1/gonum/stat/sampleuv"
	"lukechampine.com/frand"

	"github.com/inngest/inngest/pkg/backoff"
	"github.com/inngest/inngest/pkg/consts"
	"github.com/inngest/inngest/pkg/enums"
	osqueue "github.com/inngest/inngest/pkg/execution/queue"
	"github.com/inngest/inngest/pkg/execution/state"
	"github.com/inngest/inngest/pkg/logger"
	"github.com/inngest/inngest/pkg/telemetry"
	"github.com/inngest/inngest/pkg/telemetry/redis_telemetry"
	"github.com/inngest/inngest/pkg/util"
)

const (
	PartitionSelectionMax = int64(100)
	PartitionPeekMax      = PartitionSelectionMax * 3
)

const (
	pkgName = "redis_state.state.execution.inngest"

	// PartitionLeaseDuration dictates how long a worker holds the lease for
	// a partition.  This gives the worker a right to scan all queue items
	// for that partition to schedule the execution of jobs.
	//
	// Right now, this must be short enough to reduce contention but long enough
	// to account for the latency of peeking QueuePeekMax jobs from Redis.
	PartitionLeaseDuration = 4 * time.Second
	// PartitionRequeueExtension is the length of time that we extend a partition's
	// vesting time when requeueing by default.
	PartitionRequeueExtension = 30 * time.Second

	// PartitionConcurrencyLimitRequeueExtension is the length of time that a partition
	// is requeued if there is no global or partition(function) capacity because of
	// concurrency limits.
	//
	// This is short, as there are still functions that are due to run (ie vesting < now),
	// but long enough to reduce thrash.
	//
	// This means that jobs not started because of concurrency limits incur up to this amount
	// of additional latency.
	PartitionConcurrencyLimitRequeueExtension = 2 * time.Second
	PartitionLookahead                        = time.Second

	// default values
	QueuePeekMin            int64 = 300
	QueuePeekMax            int64 = 5000
	QueuePeekCurrMultiplier int64 = 4 // threshold 25%
	QueuePeekEWMALen        int   = 10
	QueueLeaseDuration            = 20 * time.Second
	ConfigLeaseDuration           = 10 * time.Second
	ConfigLeaseMax                = 20 * time.Second

	PriorityMax     uint = 0
	PriorityDefault uint = 5
	PriorityMin     uint = 9

	// FunctionStartScoreBufferTime is the grace period used to compare function start
	// times to edge enqueue times.
	FunctionStartScoreBufferTime = 10 * time.Second

	defaultNumWorkers           = 100
	defaultPollTick             = 10 * time.Millisecond
	defaultIdempotencyTTL       = 12 * time.Hour
	defaultPartitionConcurrency = 100 // TODO: add function to override.
)

var (
	ErrQueueItemExists               = fmt.Errorf("queue item already exists")
	ErrQueueItemNotFound             = fmt.Errorf("queue item not found")
	ErrQueueItemAlreadyLeased        = fmt.Errorf("queue item already leased")
	ErrQueueItemLeaseMismatch        = fmt.Errorf("item lease does not match")
	ErrQueueItemNotLeased            = fmt.Errorf("queue item is not leased")
	ErrQueuePeekMaxExceedsLimits     = fmt.Errorf("peek exceeded the maximum limit of %d", QueuePeekMax)
	ErrPriorityTooLow                = fmt.Errorf("priority is too low")
	ErrPriorityTooHigh               = fmt.Errorf("priority is too high")
	ErrWeightedSampleRead            = fmt.Errorf("error reading from weighted sample")
	ErrPartitionNotFound             = fmt.Errorf("partition not found")
	ErrPartitionAlreadyLeased        = fmt.Errorf("partition already leased")
	ErrPartitionPeekMaxExceedsLimits = fmt.Errorf("peek exceeded the maximum limit of %d", PartitionPeekMax)
	ErrPartitionGarbageCollected     = fmt.Errorf("partition garbage collected")
	ErrPartitionPaused               = fmt.Errorf("partition is paused")
	ErrConfigAlreadyLeased           = fmt.Errorf("config scanner already leased")
	ErrConfigLeaseExceedsLimits      = fmt.Errorf("config lease duration exceeds the maximum of %d seconds", int(ConfigLeaseMax.Seconds()))
	ErrPartitionConcurrencyLimit     = fmt.Errorf("At partition concurrency limit")
	ErrAccountConcurrencyLimit       = fmt.Errorf("At account concurrency limit")

	// ErrConcurrencyLimitCustomKeyN represents a concurrency limit being hit for *some*, but *not all*
	// jobs in a queue, via custom concurrency keys which are evaluated to a specific string.

	ErrConcurrencyLimitCustomKey0 = fmt.Errorf("At concurrency limit 0")
	ErrConcurrencyLimitCustomKey1 = fmt.Errorf("At concurrency limit 1")

	// internal shard errors
	errShardNotFound     = fmt.Errorf("shard not found")
	errShardIndexLeased  = fmt.Errorf("shard index is already leased")
	errShardIndexInvalid = fmt.Errorf("shard lease index is too high (a lease just expired)")
)

var (
	rnd *frandRNG
)

func init() {
	// For weighted shuffles generate a new rand.
	rnd = &frandRNG{RNG: frand.New(), lock: &sync.Mutex{}}
}

type QueueManager interface {
	osqueue.JobQueueReader
	osqueue.Queue

	Dequeue(ctx context.Context, p QueuePartition, i QueueItem) error
	Requeue(ctx context.Context, p QueuePartition, i QueueItem, at time.Time) error
	RequeueByJobID(ctx context.Context, partitionName string, jobID string, at time.Time) error
}

// PriorityFinder returns the priority for a given queue item.
type PriorityFinder func(ctx context.Context, item QueueItem) uint

// ShardFinder returns the given shard for a workspace ID, or nil if we should
// not shard for the workspace.  We use a workspace ID because each individual
// job AND partition/function lease requires this to be called.
//
// NOTE: This is called frequently:  for every enqueue, lease, partition lease, and so on.
// Expect this to be called tens of thousands of times per second.
type ShardFinder func(ctx context.Context, queueName string, workspaceID *uuid.UUID) *QueueShard

type QueueOpt func(q *queue)

func WithName(name string) func(q *queue) {
	return func(q *queue) {
		q.name = name
	}
}

func WithQueueLifecycles(l ...QueueLifecycleListener) QueueOpt {
	return func(q *queue) {
		q.lifecycles = l
	}
}

func WithPriorityFinder(pf PriorityFinder) QueueOpt {
	return func(q *queue) {
		q.pf = pf
	}
}

func WithShardFinder(sf ShardFinder) QueueOpt {
	return func(q *queue) {
		q.sf = sf
	}
}

func WithIdempotencyTTL(t time.Duration) QueueOpt {
	return func(q *queue) {
		q.idempotencyTTL = t
	}
}

// WithIdempotencyTTLFunc returns custom idempotecy durations given a QueueItem.
// This allows customization of the idempotency TTL based off of specific jobs.
func WithIdempotencyTTLFunc(f func(context.Context, QueueItem) time.Duration) QueueOpt {
	return func(q *queue) {
		q.idempotencyTTLFunc = f
	}
}

func WithNumWorkers(n int32) QueueOpt {
	return func(q *queue) {
		q.numWorkers = n
	}
}

func WithPeekSizeRange(min int64, max int64) QueueOpt {
	return func(q *queue) {
		q.peekMin = min
		q.peekMax = max
	}
}

func WithPeekConcurrencyMultiplier(m int64) QueueOpt {
	return func(q *queue) {
		q.peekCurrMultiplier = m
	}
}

func WithPeekEWMALength(l int) QueueOpt {
	return func(q *queue) {
		q.peekEWMALen = l
	}
}

// WithPollTick specifies the interval at which the queue will poll the backing store
// for available partitions.
func WithPollTick(t time.Duration) QueueOpt {
	return func(q *queue) {
		q.pollTick = t
	}
}

func WithQueueItemIndexer(i QueueItemIndexer) QueueOpt {
	return func(q *queue) {
		q.itemIndexer = i
	}
}

// WithAsyncInstrumentation registers all the async instrumentation that needs to happen on
// each instrumentation cycle
// These are mostly gauges for point in time metrics
func WithAsyncInstrumentation() QueueOpt {
	ctx := context.Background()

	return func(q *queue) {
		telemetry.GaugeWorkerQueueCapacity(ctx, telemetry.GaugeOpt{
			PkgName:  pkgName,
			Callback: func(ctx context.Context) (int64, error) { return int64(q.numWorkers), nil },
		})

		telemetry.GaugeGlobalQueuePartitionCount(ctx, telemetry.GaugeOpt{
			PkgName: pkgName,
			Callback: func(ctx context.Context) (int64, error) {
				dur := time.Hour * 24 * 365
				return q.partitionSize(ctx, q.u.kg.GlobalPartitionIndex(), q.clock.Now().Add(dur))
			},
		})

		telemetry.GaugeGlobalQueuePartitionAvailable(ctx, telemetry.GaugeOpt{
			PkgName: pkgName,
			Callback: func(ctx context.Context) (int64, error) {
				return q.partitionSize(ctx, q.u.kg.GlobalPartitionIndex(), q.clock.Now().Add(PartitionLookahead))
			},
		})

		// Shard instrumentations
		shards, err := q.getShards(ctx)
		if err != nil {
			q.logger.Error().Err(err).Msg("error retrieving shards")
		}

		telemetry.GaugeQueueShardCount(ctx, int64(len(shards)), telemetry.GaugeOpt{PkgName: pkgName})
		for _, shard := range shards {
			tags := map[string]any{"shard_name": shard.Name}

			telemetry.GaugeQueueShardGuaranteedCapacityCount(ctx, telemetry.GaugeOpt{
				PkgName:  pkgName,
				Tags:     tags,
				Callback: func(ctx context.Context) (int64, error) { return int64(shard.GuaranteedCapacity), nil },
			})
			telemetry.GaugeQueueShardLeaseCount(ctx, telemetry.GaugeOpt{
				PkgName:  pkgName,
				Tags:     tags,
				Callback: func(ctx context.Context) (int64, error) { return int64(len(shard.Leases)), nil },
			})
			telemetry.GaugeQueueShardPartitionAvailableCount(ctx, telemetry.GaugeOpt{
				PkgName: pkgName,
				Tags:    tags,
				Callback: func(ctx context.Context) (int64, error) {
					return q.partitionSize(ctx, q.u.kg.ShardPartitionIndex(shard.Name), q.clock.Now().Add(PartitionLookahead))
				},
			})
		}
	}
}

// WithDenyQueueNames specifies that the worker cannot select jobs from queue partitions
// within the given list of names.  This means that the worker will never work on jobs
// in the specified queues.
//
// NOTE: If this is set and this worker claims the sequential lease, there is no guarantee
// on latency or fairness in the denied queue partitions.
func WithDenyQueueNames(queues ...string) func(q *queue) {
	return func(q *queue) {
		q.denyQueues = queues
		q.denyQueueMap = make(map[string]*struct{})
		q.denyQueuePrefixes = make(map[string]*struct{})
		for _, i := range queues {
			q.denyQueueMap[i] = &struct{}{}
			// If WithDenyQueueNames includes "user:*", trim the asterisc and use
			// this as a prefix match.
			if strings.HasSuffix(i, "*") {
				q.denyQueuePrefixes[strings.TrimSuffix(i, "*")] = &struct{}{}
			}
		}
	}
}

// WithAllowQueueNames specifies that the worker can only select jobs from queue partitions
// within the given list of names.  This means that the worker will never work on jobs in
// other queues.
func WithAllowQueueNames(queues ...string) func(q *queue) {
	return func(q *queue) {
		q.allowQueues = queues
		q.allowQueueMap = make(map[string]*struct{})
		q.allowQueuePrefixes = make(map[string]*struct{})
		for _, i := range queues {
			q.allowQueueMap[i] = &struct{}{}
			// If WithAllowQueueNames includes "user:*", trim the asterisc and use
			// this as a prefix match.
			if strings.HasSuffix(i, "*") {
				q.allowQueuePrefixes[strings.TrimSuffix(i, "*")] = &struct{}{}
			}
		}
	}
}

// WithKindToQueueMapping maps queue.Item.Kind strings to queue names.  For example,
// when pushing a queue.Item with a kind of PayloadEdge, this job can be mapped to
// a specific queue name here.
//
// The mapping must be provided in terms of item kind to queue name.  If the item
// kind doesn't exist in the mapping the job's queue name will be left nil.  This
// means that the item will be placed in the workflow ID's queue.
func WithKindToQueueMapping(mapping map[string]string) func(q *queue) {
	// XXX: Refactor osqueue.Item and this package to resolve these interfaces
	// and clean up this function.
	return func(q *queue) {
		q.queueKindMapping = mapping
	}
}

func WithLogger(l *zerolog.Logger) func(q *queue) {
	return func(q *queue) {
		q.logger = l
	}
}

// WithCustomConcurrencyKeyGenerator assigns a function that returns concurrency keys
// for a given queue item, eg. a step in a function.
func WithCustomConcurrencyKeyGenerator(f QueueItemConcurrencyKeyGenerator) func(q *queue) {
	return func(q *queue) {
		q.customConcurrencyGen = f
	}
}

// WithPartitionConcurrencyKeyGenerator assigns a function that returns concurrency keys
// for a given partition.
func WithPartitionConcurrencyKeyGenerator(f PartitionConcurrencyKeyGenerator) func(q *queue) {
	return func(q *queue) {
		q.partitionConcurrencyGen = f
	}
}

func WithAccountConcurrencyKeyGenerator(f AccountConcurrencyKeyGenerator) func(q *queue) {
	return func(q *queue) {
		q.accountConcurrencyGen = f
	}
}

func WithBackoffFunc(f backoff.BackoffFunc) func(q *queue) {
	return func(q *queue) {
		q.backoffFunc = f
	}
}

// WithClock allows replacing the queue's default (real) clock by a mock, for testing.
func WithClock(c clockwork.Clock) func(q *queue) {
	return func(q *queue) {
		q.clock = c
	}
}

// QueueItemConcurrencyKeyGenerator returns concurrenc keys given a queue item to limits.
//
// Each queue item can have its own concurrency keys.  For example, you can define
// concurrency limits for steps within a function.  This ensures that there will never be
// more than N concurrent items running at once.
type QueueItemConcurrencyKeyGenerator func(ctx context.Context, i QueueItem) []state.CustomConcurrency

// AccountConcurrencyKeyGenerator returns a concurrency key given the queue item's account
// identifier.
type AccountConcurrencyKeyGenerator func(ctx context.Context, i QueueItem) (string, int)

// PartitionConcurrencyKeyGenerator returns a concurrency key and limit for a given partition
// (function).
//
// This allows partitions (read: functions) to set their own concurrency limits.
type PartitionConcurrencyKeyGenerator func(ctx context.Context, p QueuePartition) (string, int)

func NewQueue(u *QueueClient, opts ...QueueOpt) *queue {
	q := &queue{
		u: u,
		pf: func(ctx context.Context, item QueueItem) uint {
			return PriorityDefault
		},
		numWorkers:         defaultNumWorkers,
		wg:                 &sync.WaitGroup{},
		seqLeaseLock:       &sync.RWMutex{},
		scavengerLeaseLock: &sync.RWMutex{},
		pollTick:           defaultPollTick,
		idempotencyTTL:     defaultIdempotencyTTL,
		queueKindMapping:   make(map[string]string),
		logger:             logger.From(context.Background()),
		partitionConcurrencyGen: func(ctx context.Context, p QueuePartition) (string, int) {
			return p.Queue(), 10_000
		},
		itemIndexer:    QueueItemIndexerFunc,
		backoffFunc:    backoff.DefaultBackoff,
		shardLeases:    []leasedShard{},
		shardLeaseLock: &sync.Mutex{},
		clock:          clockwork.NewRealClock(),
	}

	for _, opt := range opts {
		opt(q)
	}

	q.sem = &trackingSemaphore{Weighted: semaphore.NewWeighted(int64(q.numWorkers))}
	q.workers = make(chan processItem, q.numWorkers)

	return q
}

type queue struct {
	// name is the identifiable name for this worker, for logging.
	name string

	// redis stores the redis connection to use.
	u  *QueueClient
	pf PriorityFinder
	sf ShardFinder

	lifecycles []QueueLifecycleListener

	accountConcurrencyGen   AccountConcurrencyKeyGenerator
	partitionConcurrencyGen PartitionConcurrencyKeyGenerator
	customConcurrencyGen    QueueItemConcurrencyKeyGenerator

	// idempotencyTTL is the default or static idempotency duration apply to jobs,
	// if idempotencyTTLFunc is not defined.
	idempotencyTTL time.Duration
	// idempotencyTTLFunc returns an time.Duration representing how long job IDs
	// remain idempotent.
	idempotencyTTLFunc func(context.Context, QueueItem) time.Duration
	// pollTick is the interval between each scan for jobs.
	pollTick time.Duration
	// quit is a channel that any method can send on to trigger termination
	// of the Run loop.  This typically accepts an error, but a nil error
	// will still quit the runner.
	quit chan error
	// wg stores a waitgroup for all in-progress jobs
	wg *sync.WaitGroup
	// numWorkers stores the number of workers available to concurrently process jobs.
	numWorkers int32
	// peek min & max sets the range for partitions to peek for items
	peekMin int64
	peekMax int64
	// peekCurrMultiplier is a multiplier used for calculating the dynamic peek size
	// based on the EWMA values
	peekCurrMultiplier int64
	// peekEWMALen is the size of the list to hold the most recent values
	peekEWMALen int
	// workers is a buffered channel which allows scanners to send queue items
	// to workers to be processed
	workers chan processItem
	// sem stores a semaphore controlling the number of jobs currently
	// being processed.  This lets us check whether there's capacity in the queue
	// prior to leasing items.
	sem *trackingSemaphore
	// queueKindMapping stores a map of job kind => queue names
	queueKindMapping map[string]string
	logger           *zerolog.Logger

	// itemIndexer returns indexes for a given queue item.
	itemIndexer QueueItemIndexer

	// denyQueues provides a denylist ensuring that the queue will never claim
	// this partition, meaning that no jobs from this queue will run on this worker.
	denyQueues        []string
	denyQueueMap      map[string]*struct{}
	denyQueuePrefixes map[string]*struct{}

	// allowQueues provides an allowlist, ensuring that the queue only peeks the specified
	// partitions.  jobs from other partitions will never be scanned or processed.
	allowQueues   []string
	allowQueueMap map[string]*struct{}
	// allowQueuePrefixes are memoized prefixes that can be allowed.
	allowQueuePrefixes map[string]*struct{}

	// seqLeaseID stores the lease ID if this queue is the sequential processor.
	// all runners attempt to claim this lease automatically.
	seqLeaseID *ulid.ULID
	// seqLeaseLock ensures that there are no data races writing to
	// or reading from seqLeaseID in parallel.
	seqLeaseLock *sync.RWMutex

	// scavengerLeaseID stores the lease ID if this queue is the scavenger processor.
	// all runners attempt to claim this lease automatically.
	scavengerLeaseID *ulid.ULID
	// scavengerLeaseLock ensures that there are no data races writing to
	// or reading from scavengerLeaseID in parallel.
	scavengerLeaseLock *sync.RWMutex

	// shardLeases represents shards that are leased by the current queue worker.
	shardLeases    []leasedShard
	shardLeaseLock *sync.Mutex

	// backoffFunc is the backoff function to use when retrying operations.
	backoffFunc backoff.BackoffFunc

	clock clockwork.Clock
}

// processItem references the queue partition and queue item to be processed by a worker.
// both items need to be passed to a worker as both items are needed to generate concurrency
// keys to extend leases and dequeue.
type processItem struct {
	P QueuePartition
	I QueueItem
	S *QueueShard
}

// QueueShard represents a sub-partition for a group of functions.  Shards maintain their
// own partition queues for the functions within the shard.  Note that functions also
// exist within the global partition queue.
type QueueShard struct {
	// Shard name, eg. the company name for isolated execution
	Name string `json:"n"`
	// Priority represents the priority for this shard.
	Priority uint `json:"p"`
	// GuaranteedCapacity represents the minimum number of workers that must
	// always scan this shard.  If zero, there is no guaranteed capacity for
	// the shard.
	GuaranteedCapacity uint `json:"gc"`
	// Leases stores the lease IDs from the workers which are currently leasing the
	// shard.  The workers currently leasing the shard are almost guaranteed to use
	// the shard's partition queue as their source of work.
	Leases []ulid.ULID `json:"leases"`
}

// leasedShard represents a shard leased by a queue.
type leasedShard struct {
	Shard QueueShard
	Lease ulid.ULID
}

// Partition returns the partition name for use when managing the pointer queue to
// individual queues within the shard
func (q QueueShard) Partition() string {
	return q.Name
}

// FnMetadata is stored within the queue for retrieving
type FnMetadata struct {
	// NOTE: This is not encoded via JSON as we should always have the function
	// ID prior to doing a lookup, or should be able to retrieve the function ID
	// via the key.
	FnID uuid.UUID `json:"fnID"`

	// Paused represents whether the fn is paused.  This allows us to prevent leases
	// to a given partition if the partition belongs to a fn.
	Paused bool `json:"off"`
}

// QueuePartition represents an individual queue for a workflow.  It stores the
// time of the earliest job within the workflow.
type QueuePartition struct {
	// TODO: CAN WE REMOVE THIS?
	QueueName *string `json:"queue,omitempty"`

	// PartitionType is the int-value of the enums.PartitionType for this
	// partition.  By default, partitions are function-scoped without any
	// custom keys.
	PartitionType int `json:"pt,omitempty"`
	// ConcurrencyScope is the int-value representation of the enums.ConcurrencyScope,
	// if this is a concurrency-scoped partition.
	ConcurrencyScope int `json:"cs,omitempty"`
	// FunctionID represents the function ID that this partition manages.
	// NOTE: This may be nil for account and environment-scoped concurrency
	// keys which make partitions of many functions.
	FunctionID *uuid.UUID `json:"wid,omitempty"`
	// EnvID represents the environment ID for the partition, either from the
	// function ID or the environment scope itself.
	EnvID *uuid.UUID `json:"wsID,omitempty"`
	// AccountID represents the account ID for the partition.  This ONLY exists
	// if the partition represents an account-level concurrency key.
	AccountID *uuid.UUID `json:"aID,omitempty"`
	// Priority represents the partition's priority.  This currently exists
	// on the partition (instead of fn metadata) to reduce lookups when peeking
	// many partitions.
	Priority uint `json:"p"`
	// Last represents the time that this partition was last leased, as a millisecond
	// unix epoch.  In essence, we need this to track how frequently we're leasing and
	// attempting to run items in the partition's queue.
	// Without this, we cannot track sojourn latency.
	Last int64 `json:"last"`
	// ForcedAtMS records the time that the partition is forced to, in milliseconds, if
	// the partition has been forced into the future via concurrency issues. This means
	// that it was requeued due to concurrency issues and should not be brought forward
	// when a new step is enqueued, if now < ForcedAtMS.
	ForceAtMS int64 `json:"forceAtMS"`
	// LeaseID represents a lease on this partition.  If the LeaseID is not nil,
	// this partition can be claimed by a shared-nothing worker to work on the
	// queue items within this partition.
	//
	// A lease is shortly held (eg seconds).  It should last long enough for
	// workers to claim QueueItems only.
	LeaseID *ulid.ULID `json:"leaseID"`

	//
	// OPTIMIZATIONS
	//

	// Max represents the max concurrency for the queue partition.  This allows
	// us to optimize the queue by checking for the max when leasing partitions
	// directly.
	Max int `json:"max,omitempty"`
	// MaxOwner represents the function ID that set the max concurrency limit for
	// this function.  This allows us to lower the max if the owner/enqueueing function
	// ID matches - otherwise, once set, the max can never lower.
	MaxOwner uuid.UUID `json:"maxID,omitempty"`

	// TODO: Throttling;  embed max limit/period/etc?
}

func (q QueuePartition) Queue() string {
	if q.QueueName == nil {
		return q.FunctionID.String()
	}
	return *q.QueueName
}

func (q QueuePartition) MarshalBinary() ([]byte, error) {
	return json.Marshal(q)
}

// QueueItem represents an individually queued work scheduled for some time in the
// future.
type QueueItem struct {
	// ID represents a unique identifier for the queue item.  This can be any
	// unique string and will be hashed.  Using the same ID provides idempotency
	// guarantees within the queue's IdempotencyTTL.
	ID string `json:"id"`
	// EarliestPeekTime stores the earliest time that the job was peeked as a
	// millisecond epoch timestamp.
	//
	// This lets us easily track sojourn latency.
	EarliestPeekTime int64 `json:"pt"`
	// AtMS represents the score for the queue item - usually, the current time
	// that this QueueItem needs to be executed at, as a millisecond epoch.
	//
	// Note that due to priority factors and function FIFO manipulation, if we're
	// scheduling a job to run at `Now()` AtMS may be a time in the past to bump
	// the item in the queue.
	//
	// This is necessary for rescoring partitions and checking latencies.
	AtMS int64 `json:"at"`

	// WallTimeMS represents the actual wall time in which the job should run, used to
	// check latencies.  This is NOT used for scoring or ordering and is for internal
	// accounting only.
	//
	// This is set when enqueueing or requeueing a job.
	WallTimeMS int64 `json:"wt"`

	// FunctionID is the workflow ID that this job belongs to.
	FunctionID uuid.UUID `json:"wfID"`
	// WorkspaceID is the workspace that this job belongs to.
	WorkspaceID uuid.UUID `json:"wsID"`
	// LeaseID is a ULID which embeds a timestamp denoting when the lease expires.
	LeaseID *ulid.ULID `json:"leaseID,omitempty"`
	// Data represents the enqueued data, eg. the edge to process or the pause
	// to resume.
	Data osqueue.Item `json:"data"`
	// QueueName allows placing this job into a specific queue name.  If the QueueName
	// is nil, the FunctionID will be used as the queue name.  This allows us to
	// automatically create partitioned queues for each function within Inngest.
	//
	// This should almost always be nil.
	QueueName *string `json:"queueID,omitempty"`
	// IdempotencyPerioud allows customizing the idempotency period for this queue
	// item.  For example, after a debounce queue has been consumed we want to remove
	// the idempotency key immediately;  the same debounce key should become available
	// for another debounced function run.
	IdempotencyPeriod *time.Duration `json:"ip,omitempty"`
}

func (q *QueueItem) SetID(ctx context.Context, str string) {
	q.ID = HashID(ctx, str)
}

// Score returns the score (time that the item should run) for the queue item.
//
// NOTE: In order to prioritize finishing older function runs with a busy function
// queue, we sometimes use the function run's "started at" time to enqueue edges which
// run steps.  This lets us push older function steps to the beginning of the queue,
// ensuring they run before other newer function runs.
//
// We can ONLY do this for the first attempt, and we can ONLY do this for edges that
// are not sleeps (eg. immediate runs)
func (q QueueItem) Score(now time.Time) int64 {
	if now.IsZero() {
		now = time.Now()
	}

	// If this is not a start/simple edge/edge error, we can ignore this.
	if (q.Data.Kind != osqueue.KindStart &&
		q.Data.Kind != osqueue.KindEdge &&
		q.Data.Kind != osqueue.KindEdgeError) || q.Data.Attempt > 0 {
		return q.AtMS
	}

	// If this is > 2 seconds in the future, don't mess with the time.
	// This prevents any accidental fudging of future run times, even if the
	// kind is edge (which should never exist... but, better to be safe).
	if q.AtMS > now.Add(consts.FutureAtLimit).UnixMilli() {
		return q.AtMS
	}

	// Only fudge the numbers if the run is older than the buffer time.
	startAt := int64(q.Data.Identifier.RunID.Time())
	if q.AtMS-startAt > FunctionStartScoreBufferTime.Milliseconds() {
		// Remove the PriorityFactor from the time to push higher priority work
		// earlier.
		return startAt - q.Data.GetPriorityFactor()
	}

	return startAt - q.Data.GetPriorityFactor()
}

func (q QueueItem) MarshalBinary() ([]byte, error) {
	return json.Marshal(q)
}

// Queue returns the queue name for this queue item.  This is the
// workflow ID of the QueueItem unless the QueueName is specifically
// set.
func (q QueueItem) Queue() string {
	if q.QueueName == nil {
		return q.FunctionID.String()
	}
	return *q.QueueName
}

// IsLeased checks if the QueueItem is currently already leased or not
// based on the time passed in.
func (q QueueItem) IsLeased(time time.Time) bool {
	return q.LeaseID != nil && ulid.Time(q.LeaseID.Time()).After(time)
}

func (q *queue) ItemPartitions(ctx context.Context, i QueueItem, priority uint) []QueuePartition {
	// Right now queue items *always* add into a partition for the overall function ID.
	// In the future this will change.
	partitions := []QueuePartition{
		{
			QueueName:  i.QueueName,
			FunctionID: &i.FunctionID,
			Priority:   priority,
		},
	}

	// Check if we have custom concurrency keys for the given function.  If so,
	// we're going to create new partitions for each of the custom keys.  This allows
	// us to create queues of queues for each concurrency key.
	//
	// See the 'key queues' spec for more information (internally).
	if q.customConcurrencyGen != nil {
		customKeys := q.customConcurrencyGen(ctx, i)
		for _, key := range customKeys {
			scope, id, _ := key.ParseKey()

			partition := QueuePartition{
				PartitionType:    int(enums.PartitionTypeConcurrency),
				ConcurrencyScope: int(scope),
				FunctionID:       &i.FunctionID,
				// XXX: Priority may cause an issue in the future;
				// if we allow users to set custom priorities on functions
				// and we have a non-function scope, all priorities are
				// broken.
				Priority: priority,
			}

			switch scope {
			case enums.ConcurrencyScopeFn:
				partition.FunctionID = &i.FunctionID
			case enums.ConcurrencyScopeEnv:
				partition.EnvID = &i.WorkspaceID
			case enums.ConcurrencyScopeAccount:
				// AccountID comes from the concurrency key in this case
				partition.AccountID = &id
			}

			partitions = append(partitions, partition)
		}
	}

	// TODO: check for throttle keys
	return partitions
}

func (q *queue) RunJobs(ctx context.Context, workspaceID, workflowID uuid.UUID, runID ulid.ULID, limit, offset int64) ([]osqueue.JobResponse, error) {
	if limit > 10 || limit <= 0 {
		limit = 10
	}

	ctx = redis_telemetry.WithScope(redis_telemetry.WithOpName(ctx, "RunJobs"), redis_telemetry.ScopeQueue)

	cmd := q.u.unshardedRc.B().Zscan().Key(q.u.kg.RunIndex(runID)).Cursor(uint64(offset)).Count(limit).Build()
	jobIDs, err := q.u.unshardedRc.Do(ctx, cmd).AsScanEntry()
	if err != nil {
		return nil, fmt.Errorf("error reading index: %w", err)
	}

	if len(jobIDs.Elements) == 0 {
		return []osqueue.JobResponse{}, nil
	}

	// Get all job items.
	jsonItems, err := q.u.unshardedRc.Do(ctx, q.u.unshardedRc.B().Hmget().Key(q.u.kg.QueueItem()).Field(jobIDs.Elements...).Build()).AsStrSlice()
	if err != nil {
		return nil, fmt.Errorf("error reading jobs: %w", err)
	}

	resp := []osqueue.JobResponse{}
	for _, str := range jsonItems {
		if len(str) == 0 {
			continue
		}
		qi := &QueueItem{}

		if err := json.Unmarshal([]byte(str), qi); err != nil {
			return nil, fmt.Errorf("error unmarshalling queue item: %w", err)
		}
		if qi.Data.Identifier.WorkspaceID != workspaceID {
			continue
		}
		cmd := q.u.unshardedRc.B().Zrank().Key(q.u.kg.QueueIndex(workflowID.String())).Member(qi.ID).Build()
		pos, err := q.u.unshardedRc.Do(ctx, cmd).AsInt64()
		if !rueidis.IsRedisNil(err) && err != nil {
			return nil, fmt.Errorf("error reading queue position: %w", err)
		}
		resp = append(resp, osqueue.JobResponse{
			At:       time.UnixMilli(qi.AtMS),
			Position: pos,
			Kind:     qi.Data.Kind,
			Attempt:  qi.Data.Attempt,
		})
	}

	return resp, nil
}

func (q *queue) OutstandingJobCount(ctx context.Context, workspaceID, workflowID uuid.UUID, runID ulid.ULID) (int, error) {
	ctx = redis_telemetry.WithScope(redis_telemetry.WithOpName(ctx, "OutstandingJobCount"), redis_telemetry.ScopeQueue)

	cmd := q.u.unshardedRc.B().Zcard().Key(q.u.kg.RunIndex(runID)).Build()
	count, err := q.u.unshardedRc.Do(ctx, cmd).AsInt64()
	if err != nil {
		return 0, fmt.Errorf("error counting index cardinality: %w", err)
	}
	return int(count), nil
}

func (q *queue) StatusCount(ctx context.Context, workflowID uuid.UUID, status string) (int64, error) {
	ctx = redis_telemetry.WithScope(redis_telemetry.WithOpName(ctx, "StatusCount"), redis_telemetry.ScopeQueue)

	key := q.u.kg.Status(status, workflowID)
	cmd := q.u.unshardedRc.B().Zcount().Key(key).Min("-inf").Max("+inf").Build()
	count, err := q.u.unshardedRc.Do(ctx, cmd).AsInt64()
	if err != nil {
		return 0, fmt.Errorf("error inspecting function queue status: %w", err)
	}
	return count, nil
}

func (q *queue) RunningCount(ctx context.Context, workflowID uuid.UUID) (int64, error) {
	ctx = redis_telemetry.WithScope(redis_telemetry.WithOpName(ctx, "RunningCount"), redis_telemetry.ScopeQueue)

	// Load the partition for a given queue.  This allows us to generate the concurrency
	// key properly via the given function.
	//
	// TODO: Remove the ability to change keys based off of initialized inputs.  It's more trouble than
	// it's worth, and ends up meaning we have more queries to write (such as this) in order to load
	// relevant data.
	cmd := q.u.unshardedRc.B().Hget().Key(q.u.kg.PartitionItem()).Field(workflowID.String()).Build()
	enc, err := q.u.unshardedRc.Do(ctx, cmd).AsBytes()
	if rueidis.IsRedisNil(err) {
		return 0, nil
	}
	if err != nil {
		return 0, fmt.Errorf("error fetching partition: %w", err)
	}
	item := &QueuePartition{}
	if err = json.Unmarshal(enc, item); err != nil {
		return 0, fmt.Errorf("error reading partition item: %w", err)
	}

	// Fetch the concurrency via the partition concurrency name.
	pk, _ := q.partitionConcurrencyGen(ctx, *item)
	key := q.u.kg.Concurrency("p", pk)
	cmd = q.u.unshardedRc.B().Zcard().Key(key).Build()
	count, err := q.u.unshardedRc.Do(ctx, cmd).AsInt64()
	if err != nil {
		return 0, fmt.Errorf("error inspecting running job count: %w", err)
	}
	return count, nil
}

// SetFunctionPaused sets the "Paused" flag (represented in JSON as "off") for the given
// function ID's queue partition.
func (q *queue) SetFunctionPaused(ctx context.Context, fnID uuid.UUID, paused bool) error {
	ctx = redis_telemetry.WithScope(redis_telemetry.WithOpName(ctx, "SetFunctionPaused"), redis_telemetry.ScopeQueue)

	pausedArg := "0"
	if paused {
		pausedArg = "1"
	}

	// This is written to the store if fn metadata doesn't exist.
	defaultFnMetadata := FnMetadata{
		FnID:   fnID,
		Paused: true,
	}

	keys := []string{q.u.kg.FnMetadata(fnID)}
	args, err := StrSlice([]any{
		pausedArg,
		defaultFnMetadata,
	})
	if err != nil {
		return err
	}

	status, err := scripts["queue/fnSetPaused"].Exec(
		redis_telemetry.WithScriptName(ctx, "partitionSetPaused"),
		q.u.unshardedRc,
		keys,
		args,
	).AsInt64()
	if err != nil {
		return fmt.Errorf("error updating paused state: %w", err)
	}
	switch status {
	case 0:
		return nil
	default:
		return fmt.Errorf("unknown response updating paused state: %d", status)
	}
}

// EnqueueItem enqueues a QueueItem.  It creates a QueuePartition for the workspace
// if a partition does not exist.
//
// The QueueItem's ID can be a zero UUID;  if the ID is a zero value a new ID
// will be created for the queue item.
//
// The queue score must be added in milliseconds to process sub-second items in order.
func (q *queue) EnqueueItem(ctx context.Context, i QueueItem, at time.Time) (QueueItem, error) {
	ctx = redis_telemetry.WithScope(redis_telemetry.WithOpName(ctx, "EnqueueItem"), redis_telemetry.ScopeQueue)

	if len(i.ID) == 0 {
		i.SetID(ctx, ulid.MustNew(ulid.Now(), rnd).String())
	} else {
		// Hash the ID.
		// TODO: What if this is already hashed?
		i.ID = HashID(ctx, i.ID)
	}

	// TODO: If the length of ID >= max, error.

	priority := PriorityMin
	if q.pf != nil {
		priority = q.pf(ctx, i)
	}

	if priority > PriorityMin {
		return i, ErrPriorityTooLow
	}
	if priority < PriorityMax {
		return i, ErrPriorityTooHigh
	}

	if i.WallTimeMS == 0 {
		i.WallTimeMS = at.UnixMilli()
	}

	if at.Before(q.clock.Now()) {
		// Normalize to now to minimize latency.
		i.WallTimeMS = q.clock.Now().UnixMilli()
	}

	// Add the At timestamp, if not included.
	if i.AtMS == 0 {
		i.AtMS = at.UnixMilli()
	}

	if i.Data.JobID == nil {
		i.Data.JobID = &i.ID
	}

	partitionTime := at
	if at.Before(q.clock.Now()) {
		// We don't want to enqueue partitions (pointers to fns) before now.
		// Doing so allows users to stay at the front of the queue for
		// leases.
		partitionTime = q.clock.Now()
	}

	// Get the queue name from the queue item.  This allows utilization of
	// the partitioned queue for jobs with custom queue names, vs utilizing
	// workflow IDs in every case.
	qn := i.Queue()

	parts := q.ItemPartitions(ctx, i, priority)
	qp := parts[0]

	var (
		shard     *QueueShard
		shardName string
	)
	if q.sf != nil {
		shard = q.sf(ctx, i.Queue(), &i.WorkspaceID)
		if shard != nil {
			shardName = shard.Name
			shard.Leases = []ulid.ULID{}
		}
	}

	keys := []string{
		q.u.kg.QueueItem(),                    // Queue item
		q.u.kg.QueueIndex(qn),                 // Queue sorted set
		q.u.kg.PartitionItem(),                // Partition item, map
		q.u.kg.PartitionMeta(qn),              // Partition item
		q.u.kg.GlobalPartitionIndex(),         // Global partition queue
		q.u.kg.ShardPartitionIndex(shardName), // Shard queue
		q.u.kg.Shards(),
		q.u.kg.Idempotency(i.ID),
		q.u.kg.FnMetadata(i.FunctionID),
	}
	// Append indexes
	for _, idx := range q.itemIndexer(ctx, i, q.u.kg) {
		if idx != "" {
			keys = append(keys, idx)
		}
	}

	args, err := StrSlice([]any{
		i,
		i.ID,
		at.UnixMilli(),
		qn,
		qp,
		partitionTime.Unix(),
		shard,
		shardName,
<<<<<<< HEAD
		getNow().UnixMilli(),
		FnMetadata{
			// enqueue.lua only writes function metadata if it doesn't already exist.
			// if it doesn't exist, and we're enqueuing something, this implies the fn is not currently paused.
			FnID:   i.FunctionID,
			Paused: false,
		},
=======
		q.clock.Now().UnixMilli(),
>>>>>>> 6b26ad28
	})

	if err != nil {
		return i, err
	}
	status, err := scripts["queue/enqueue"].Exec(
		redis_telemetry.WithScriptName(ctx, "enqueue"),
		q.u.Client(),
		keys,
		args,
	).AsInt64()
	if err != nil {
		return i, fmt.Errorf("error enqueueing item: %w", err)
	}
	switch status {
	case 0:
		return i, nil
	case 1:
		return i, ErrQueueItemExists
	default:
		return i, fmt.Errorf("unknown response enqueueing item: %v (%T)", status, status)
	}
}

// Peek takes n items from a queue, up until QueuePeekMax.  For peeking workflow/
// function jobs the queue name must be the ID of the workflow;  each workflow has
// its own queue of jobs using its ID as the queue name.
//
// If limit is -1, this will return the first unleased item - representing the next available item in the
// queue.
func (q *queue) Peek(ctx context.Context, queueName string, until time.Time, limit int64) ([]*QueueItem, error) {
	ctx = redis_telemetry.WithScope(redis_telemetry.WithOpName(ctx, "Peek"), redis_telemetry.ScopeQueue)

	// Check whether limit is -1, peeking next available time
	isPeekNext := limit == -1

	if limit > QueuePeekMax {
		// Lua's max unpack() length is 8000; don't allow users to peek more than
		// 1k at a time regardless.
		return nil, ErrQueuePeekMaxExceedsLimits
	}
	if limit <= 0 {
		limit = QueuePeekMax
	}
	if isPeekNext {
		limit = 1
	}

	args, err := StrSlice([]any{
		until.UnixMilli(),
		limit,
	})
	if err != nil {
		return nil, err
	}
	res, err := scripts["queue/peek"].Exec(
		redis_telemetry.WithScriptName(ctx, "peek"),
		q.u.unshardedRc,
		[]string{
			q.u.kg.QueueIndex(queueName),
			q.u.kg.QueueItem(),
		},
		args,
	).ToAny()
	if err != nil {
		return nil, fmt.Errorf("error peeking queue items: %w", err)
	}
	items, ok := res.([]any)
	if !ok {
		return nil, nil
	}
	if len(items) == 0 {
		return nil, nil
	}

	if isPeekNext {
		i, err := q.decodeQueueItemFromPeek(items[0].(string), q.clock.Now())
		if err != nil {
			return nil, err
		}
		return []*QueueItem{i}, nil
	}

	now := q.clock.Now()
	return util.ParallelDecode(items, func(val any) (*QueueItem, error) {
		str, _ := val.(string)
		return q.decodeQueueItemFromPeek(str, now)
	})
}

func (q *queue) decodeQueueItemFromPeek(str string, now time.Time) (*QueueItem, error) {
	qi := &QueueItem{}
	if err := json.Unmarshal(unsafe.Slice(unsafe.StringData(str), len(str)), qi); err != nil {
		return nil, fmt.Errorf("error unmarshalling peeked queue item: %w", err)
	}
	if qi.IsLeased(now) {
		// Leased item, don't return.
		return nil, nil
	}
	// The nested osqueue.Item never has an ID set;  always re-set it
	qi.Data.JobID = &qi.ID
	return qi, nil
}

// RequeueByJobID requeues a job for a specific time given a partition name and job ID.
//
// If the queue item referenced by the job ID is not outstanding (ie. it has a lease, is in
// progress, or doesn't exist) this returns an error.
func (q *queue) RequeueByJobID(ctx context.Context, partitionName string, jobID string, at time.Time) error {
	ctx = redis_telemetry.WithScope(redis_telemetry.WithOpName(ctx, "RequeueByJobID"), redis_telemetry.ScopeQueue)

	jobID = HashID(ctx, jobID)

	// Find the queue item so that we can fetch the shard info.
	qi := &QueueItem{}
	if err := q.u.unshardedRc.Do(ctx, q.u.unshardedRc.B().Hget().Key(q.u.kg.QueueItem()).Field(jobID).Build()).DecodeJSON(qi); err != nil {
		return err
	}

	var shardName string
	if q.sf != nil {
		if shard := q.sf(ctx, qi.Queue(), &qi.WorkspaceID); shard != nil {
			shardName = shard.Name
		}
	}

	keys := []string{
		q.u.kg.QueueIndex(partitionName),
		q.u.kg.QueueItem(),
		q.u.kg.GlobalPartitionIndex(),         // Global partition queue
		q.u.kg.ShardPartitionIndex(shardName), // Shard partition queue
		q.u.kg.PartitionItem(),                // Partition hash
	}
	status, err := scripts["queue/requeueByID"].Exec(
		redis_telemetry.WithScriptName(ctx, "requeueByID"),
		q.u.unshardedRc,
		keys,
		[]string{
			jobID,
			strconv.Itoa(int(at.UnixMilli())),
			partitionName,
			strconv.Itoa(int(q.clock.Now().UnixMilli())),
		},
	).AsInt64()
	if err != nil {
		return fmt.Errorf("error requeueing item: %w", err)
	}
	switch status {
	case 0:
		return nil
	case -1:
		return ErrQueueItemNotFound
	case -2:
		return ErrQueueItemAlreadyLeased
	default:
		return fmt.Errorf("unknown requeue by id response: %d", status)
	}

}

// Lease temporarily dequeues an item from the queue by obtaining a lease, preventing
// other workers from working on this queue item at the same time.
//
// Obtaining a lease updates the vesting time for the queue item until now() +
// lease duration. This returns the newly acquired lease ID on success.
func (q *queue) Lease(ctx context.Context, p QueuePartition, item QueueItem, duration time.Duration, now time.Time, denies *leaseDenies) (*ulid.ULID, error) {
	ctx = redis_telemetry.WithScope(redis_telemetry.WithOpName(ctx, "Lease"), redis_telemetry.ScopeQueue)

	var (
		ak, pk string // account, partition concurrency key
		ac, pc int    // account, partiiton concurrency max

		customKeys   = make([]string, 2)
		customLimits = make([]int, 2)
	)

	if item.Data.Throttle != nil && denies != nil && denies.denyThrottle(item.Data.Throttle.Key) {
		return nil, ErrQueueItemThrottled
	}

	// Required.
	//
	// This should be found by calling function.ConcurrencyLimit() to return
	// the lowest concurrency limit available.  It limits the capacity of all
	// runs for the given function.
	pk, pc = q.partitionConcurrencyGen(ctx, p)
	// Check to see if this key has already been denied in the lease iteration.
	// If so, fail early.
	if denies != nil && denies.denyConcurrency(pk) {
		// Note that we do not need to wrap the key as the key is already present.
		return nil, ErrPartitionConcurrencyLimit
	}

	// optional
	if q.accountConcurrencyGen != nil {
		ak, ac = q.accountConcurrencyGen(ctx, item)
		// Check to see if this key has already been denied in the lease iteration.
		// If so, fail early.
		if denies != nil && denies.denyConcurrency(ak) {
			return nil, ErrAccountConcurrencyLimit
		}
	}
	if q.customConcurrencyGen != nil {
		// Get the custom concurrency key, if available.
		for i, item := range q.customConcurrencyGen(ctx, item) {
			if i >= 2 {
				// We only support two concurrency keys right now.
				break
			}

			// Check to see if this key has already been denied in the lease iteration.
			// If so, fail early.
			if denies != nil && denies.denyConcurrency(item.Key) {
				if i == 0 {
					return nil, ErrConcurrencyLimitCustomKey0
				}
				return nil, ErrConcurrencyLimitCustomKey1
			}

			customKeys[i] = item.Key
			customLimits[i] = item.Limit
		}
	}

	leaseID, err := ulid.New(ulid.Timestamp(q.clock.Now().Add(duration).UTC()), rnd)
	if err != nil {
		return nil, fmt.Errorf("error generating id: %w", err)
	}

	var shardName string
	if q.sf != nil {
		if shard := q.sf(ctx, item.Queue(), &item.WorkspaceID); shard != nil {
			shardName = shard.Name
		}
	}

	keys := []string{
		q.u.kg.QueueItem(),
		q.u.kg.QueueIndex(item.Queue()),
		q.u.kg.PartitionMeta(item.Queue()),
		q.u.kg.Concurrency("account", ak),
		q.u.kg.Concurrency("p", pk),
		q.u.kg.Concurrency("custom", customKeys[0]),
		q.u.kg.Concurrency("custom", customKeys[1]),
		q.u.kg.ConcurrencyIndex(),
		q.u.kg.GlobalPartitionIndex(),
		q.u.kg.ShardPartitionIndex(shardName),
		q.u.kg.ThrottleKey(item.Data.Throttle),
	}
	args, err := StrSlice([]any{
		item.ID,
		leaseID.String(),
		now.UnixMilli(),
		ac,
		pc,
		customLimits[0],
		customLimits[1],
		p.Queue(),
	})
	if err != nil {
		return nil, err
	}
	status, err := scripts["queue/lease"].Exec(
		redis_telemetry.WithScriptName(ctx, "lease"),
		q.u.unshardedRc,
		keys,
		args,
	).ToInt64()
	if err != nil {
		return nil, fmt.Errorf("error leasing queue item: %w", err)
	}
	switch status {
	case 0:
		return &leaseID, nil
	case 1:
		return nil, ErrQueueItemNotFound
	case 2:
		return nil, ErrQueueItemAlreadyLeased
	case 3:
		// fn limit relevant to all runs in the fn
		return nil, newKeyError(ErrPartitionConcurrencyLimit, pk)
	case 4:
		return nil, newKeyError(ErrAccountConcurrencyLimit, ak)
	case 5:
		return nil, newKeyError(ErrConcurrencyLimitCustomKey0, customKeys[0])
	case 6:
		return nil, newKeyError(ErrConcurrencyLimitCustomKey1, customKeys[1])
	case 7:
		return nil, newKeyError(ErrQueueItemThrottled, item.Data.Throttle.Key)
	default:
		return nil, fmt.Errorf("unknown response leasing item: %d", status)
	}
}

// ExtendLease extens the lease for a given queue item, given the queue item is currently
// leased with the given ID.  This returns a new lease ID if the lease is successfully ended.
//
// The existing lease ID must be passed in so that we can guarantee that the worker
// renewing the lease still owns the lease.
//
// Renewing a lease updates the vesting time for the queue item until now() +
// lease duration. This returns the newly acquired lease ID on success.
func (q *queue) ExtendLease(ctx context.Context, p QueuePartition, i QueueItem, leaseID ulid.ULID, duration time.Duration) (*ulid.ULID, error) {
	ctx = redis_telemetry.WithScope(redis_telemetry.WithOpName(ctx, "ExtendLease"), redis_telemetry.ScopeQueue)

	var (
		ak, pk     string // account, partition, custom concurrency key
		customKeys = make([]string, 2)
	)
	// required
	pk, _ = q.partitionConcurrencyGen(ctx, p)
	// optional
	if q.accountConcurrencyGen != nil {
		ak, _ = q.accountConcurrencyGen(ctx, i)
	}
	if q.customConcurrencyGen != nil {
		// Get the custom concurrency key, if available.
		for n, item := range q.customConcurrencyGen(ctx, i) {
			if n >= 2 {
				// We only support two concurrency keys right now.
				break
			}
			customKeys[n] = item.Key
		}
	}

	newLeaseID, err := ulid.New(ulid.Timestamp(q.clock.Now().Add(duration).UTC()), rnd)
	if err != nil {
		return nil, fmt.Errorf("error generating id: %w", err)
	}

	keys := []string{
		q.u.kg.QueueItem(),
		q.u.kg.QueueIndex(i.Queue()),
		q.u.kg.GlobalPartitionIndex(),
		q.u.kg.Concurrency("account", ak),
		q.u.kg.Concurrency("p", pk),
		q.u.kg.Concurrency("custom", customKeys[0]),
		q.u.kg.Concurrency("custom", customKeys[1]),
	}

	args, err := StrSlice([]any{
		i.ID,
		leaseID.String(),
		newLeaseID.String(),
		p.Queue(),
	})
	if err != nil {
		return nil, err
	}
	status, err := scripts["queue/extendLease"].Exec(
		redis_telemetry.WithScriptName(ctx, "extendLease"),
		q.u.unshardedRc,
		keys,
		args,
	).AsInt64()
	if err != nil {
		return nil, fmt.Errorf("error extending lease: %w", err)
	}
	switch status {
	case 0:
		return &newLeaseID, nil
	case 1:
		return nil, ErrQueueItemNotFound
	case 2:
		return nil, ErrQueueItemNotLeased
	case 3:
		return nil, ErrQueueItemLeaseMismatch
	default:
		return nil, fmt.Errorf("unknown response extending lease: %d", status)
	}
}

// Dequeue removes an item from the queue entirely.
func (q *queue) Dequeue(ctx context.Context, p QueuePartition, i QueueItem) error {
	ctx = redis_telemetry.WithScope(redis_telemetry.WithOpName(ctx, "Dequeue"), redis_telemetry.ScopeQueue)

	var (
		ak, pk     string // account, partition, custom concurrency key
		customKeys = make([]string, 2)
	)
	// required
	pk, _ = q.partitionConcurrencyGen(ctx, p)
	// optional
	if q.accountConcurrencyGen != nil {
		ak, _ = q.accountConcurrencyGen(ctx, i)
	}
	if q.customConcurrencyGen != nil {
		// Get the custom concurrency key, if available.
		for n, item := range q.customConcurrencyGen(ctx, i) {
			if n >= 2 {
				// We only support two concurrency keys right now.
				break
			}
			customKeys[n] = item.Key
		}
	}

	qn := i.Queue()
	keys := []string{
		q.u.kg.QueueItem(),
		q.u.kg.QueueIndex(qn),
		q.u.kg.PartitionMeta(qn),
		q.u.kg.Idempotency(i.ID),
		q.u.kg.Concurrency("account", ak),
		q.u.kg.Concurrency("p", pk),
		q.u.kg.Concurrency("custom", customKeys[0]),
		q.u.kg.Concurrency("custom", customKeys[1]),
		q.u.kg.ConcurrencyIndex(),
	}
	// Append indexes
	for _, idx := range q.itemIndexer(ctx, i, q.u.kg) {
		if idx != "" {
			keys = append(keys, idx)
		}
	}

	idempotency := q.idempotencyTTL
	if q.idempotencyTTLFunc != nil {
		idempotency = q.idempotencyTTLFunc(ctx, i)
	}

	args, err := StrSlice([]any{
		i.ID,
		int(idempotency.Seconds()),
		p.Queue(),
	})
	if err != nil {
		return err
	}
	status, err := scripts["queue/dequeue"].Exec(
		redis_telemetry.WithScriptName(ctx, "dequeue"),
		q.u.unshardedRc,
		keys,
		args,
	).AsInt64()
	if err != nil {
		return fmt.Errorf("error dequeueing item: %w", err)
	}
	switch status {
	case 0:
		return nil
	case 1:
		return ErrQueueItemNotFound
	default:
		return fmt.Errorf("unknown response dequeueing item: %d", status)
	}
}

// Requeue requeues an item in the future.
func (q *queue) Requeue(ctx context.Context, p QueuePartition, i QueueItem, at time.Time) error {
	ctx = redis_telemetry.WithScope(redis_telemetry.WithOpName(ctx, "Requeue"), redis_telemetry.ScopeQueue)

	priority := PriorityMin
	if q.pf != nil {
		priority = q.pf(ctx, i)
	}

	if priority > PriorityMin {
		return ErrPriorityTooLow
	}

	var (
		ak, pk     string // account, partition, custom concurrency key
		customKeys = make([]string, 2)
	)

	// required
	pk, _ = q.partitionConcurrencyGen(ctx, p)
	// optional
	if q.accountConcurrencyGen != nil {
		ak, _ = q.accountConcurrencyGen(ctx, i)
	}
	if q.customConcurrencyGen != nil {
		// Get the custom concurrency key, if available.
		for n, item := range q.customConcurrencyGen(ctx, i) {
			if n >= 2 {
				// We only support two concurrency keys right now.
				break
			}
			customKeys[n] = item.Key
		}
	}

	// Unset any lease ID as this is requeued.
	i.LeaseID = nil
	// Update the At timestamp.
	// NOTE: This does no priority factorization or FIFO for function ordering,
	// eg. adjusting AtMS based off of function run time.
	i.AtMS = at.UnixMilli()
	// Update the wall time that this should run at.
	i.WallTimeMS = at.UnixMilli()

	var shardName string
	if q.sf != nil {
		if shard := q.sf(ctx, i.Queue(), &i.WorkspaceID); shard != nil {
			shardName = shard.Name
		}
	}

	keys := []string{
		q.u.kg.QueueItem(),
		q.u.kg.QueueIndex(i.Queue()),
		q.u.kg.PartitionMeta(i.Queue()),
		q.u.kg.GlobalPartitionIndex(),
		q.u.kg.Concurrency("account", ak),
		q.u.kg.Concurrency("p", pk),
		q.u.kg.Concurrency("custom", customKeys[0]),
		q.u.kg.Concurrency("custom", customKeys[1]),
		q.u.kg.ConcurrencyIndex(),
		q.u.kg.ShardPartitionIndex(shardName),
	}
	// Append indexes
	for _, idx := range q.itemIndexer(ctx, i, q.u.kg) {
		if idx != "" {
			keys = append(keys, idx)
		}
	}

	args, err := StrSlice([]any{
		i,
		i.ID,
		at.UnixMilli(),
		i.Queue(),
	})
	if err != nil {
		return err
	}
	status, err := scripts["queue/requeue"].Exec(
		redis_telemetry.WithScriptName(ctx, "requeue"),
		q.u.unshardedRc,
		keys,
		args,
	).AsInt64()
	if err != nil {
		return fmt.Errorf("error requeueing item: %w", err)
	}
	switch status {
	case 0:
		return nil
	case 1:
		// This should only ever happen if a run is cancelled and all queue items
		// are deleted before requeueing.
		return ErrQueueItemNotFound
	default:
		return fmt.Errorf("unknown response requeueing item: %v (%T)", status, status)
	}
}

// PartitionLease leases a partition for a given workflow ID.  It returns the new lease ID.
//
// NOTE: This does not check the queue/partition name against allow or denylists;  it assumes
// that the worker always wants to lease the given queue.  Filtering must be done when peeking
// when running a worker.
func (q *queue) PartitionLease(ctx context.Context, p *QueuePartition, duration time.Duration) (*ulid.ULID, error) {
	ctx = redis_telemetry.WithScope(redis_telemetry.WithOpName(ctx, "PartitionLease"), redis_telemetry.ScopeQueue)

	var (
		concurrencyKey string
		concurrency    = defaultPartitionConcurrency
	)
	if q.partitionConcurrencyGen != nil {
		concurrencyKey, concurrency = q.partitionConcurrencyGen(ctx, *p)
	}

	// XXX: Check for function throttling prior to leasing;  if it's throttled we can requeue
	// the pointer and back off.  A question here is enqueuing new items onto the partition
	// will reset the pointer update, leading to thrash.
	now := q.clock.Now()
	leaseExpires := now.Add(duration).UTC().Truncate(time.Millisecond)
	leaseID, err := ulid.New(ulid.Timestamp(leaseExpires), rnd)
	if err != nil {
		return nil, fmt.Errorf("error generating id: %w", err)
	}

	var shardName string
	if q.sf != nil {
		if shard := q.sf(ctx, p.Queue(), p.EnvID); shard != nil {
			shardName = shard.Name
		}
	}

	fnMetaKey := uuid.Nil
	if p.FunctionID != nil {
		fnMetaKey = *p.FunctionID
	}

	keys := []string{
		q.u.kg.PartitionItem(),
		q.u.kg.GlobalPartitionIndex(),
		q.u.kg.ShardPartitionIndex(shardName),
		q.u.kg.Concurrency("p", concurrencyKey),
		q.u.kg.FnMetadata(fnMetaKey),
	}

	args, err := StrSlice([]any{
		p.Queue(),
		leaseID.String(),
		now.UnixMilli(),
		leaseExpires.Unix(),
		concurrency,
	})
	if err != nil {
		return nil, err
	}
	result, err := scripts["queue/partitionLease"].Exec(
		redis_telemetry.WithScriptName(ctx, "partitionLease"),
		q.u.unshardedRc,
		keys,
		args,
		// TODO: Partition concurrency defer amount
	).AsInt64()
	if err != nil {
		return nil, fmt.Errorf("error leasing partition: %w", err)
	}
	switch result {
	case -1:
		return nil, ErrPartitionConcurrencyLimit
	case -2:
		return nil, ErrPartitionNotFound
	case -3:
		return nil, ErrPartitionAlreadyLeased
	case -4:
		return nil, ErrPartitionPaused
	default:
		// Update the partition's last indicator.
		if result > p.Last {
			p.Last = result
		}

		// If there's no concurrency limit for this partition, return a default
		// amount so that processing the partition has reasonable limits.
		if concurrency == 0 {
			return &leaseID, nil
		}

		// result is the available concurrency within this partition
		return &leaseID, nil
	}
}

// GlobalPartitionPeek returns up to PartitionSelectionMax partition items from the queue. This
// returns the indexes of partitions.
//
// If sequential is set to true this returns partitions in order from earliest to latest
// available lease times. Otherwise, this shuffles all partitions and picks partitions
// randomly, with higher priority partitions more likely to be selected.  This reduces
// lease contention amongst multiple shared-nothing workers.
func (q *queue) PartitionPeek(ctx context.Context, sequential bool, until time.Time, limit int64) ([]*QueuePartition, error) {
	return q.partitionPeek(ctx, q.u.kg.GlobalPartitionIndex(), sequential, until, limit)
}

func (q *queue) partitionSize(ctx context.Context, partitionKey string, until time.Time) (int64, error) {
	ctx = redis_telemetry.WithScope(redis_telemetry.WithOpName(ctx, "partitionSize"), redis_telemetry.ScopeQueue)

	cmd := q.u.Client().B().Zcount().Key(partitionKey).Min("-inf").Max(strconv.Itoa(int(until.Unix()))).Build()
	return q.u.Client().Do(ctx, cmd).AsInt64()
}

func (q *queue) partitionPeek(ctx context.Context, partitionKey string, sequential bool, until time.Time, limit int64) ([]*QueuePartition, error) {
	ctx = redis_telemetry.WithScope(redis_telemetry.WithOpName(ctx, "partitionPeek"), redis_telemetry.ScopeQueue)

	if limit > PartitionPeekMax {
		return nil, ErrPartitionPeekMaxExceedsLimits
	}
	if limit <= 0 {
		limit = PartitionPeekMax
	}

	// TODO(tony): If this is an allowlist, only peek the given partitions.  Use ZMSCORE
	// to fetch the scores for all allowed partitions, then filter where score <= until.
	// Call an HMGET to get the partitions.
	ms := until.UnixMilli()

	isSequential := 0
	if sequential {
		isSequential = 1
	}

	args, err := StrSlice([]any{
		ms,
		limit,
		isSequential,
	})
	if err != nil {
		return nil, err
	}

	peekRet, err := scripts["queue/partitionPeek"].Exec(
		redis_telemetry.WithScriptName(ctx, "partitionPeek"),
		q.u.Client(),
		[]string{
			q.u.kg.GlobalPartitionIndex(),
			q.u.kg.PartitionItem(),
		},
		args,
	).ToAny()
	// NOTE: We use ToAny to force return a []any, allowing us to update the slice value with
	// a JSON-decoded item without allocations
	if err != nil {
		return nil, fmt.Errorf("error peeking partition items: %w", err)
	}
	encoded, ok := peekRet.([]any)
	if !ok {
		return nil, fmt.Errorf("unknown return type from partitionPeek: %T", peekRet)
	}

	weights := []float64{}
	items := make([]*QueuePartition, len(encoded))
	fnIDs := make(map[uuid.UUID]bool)
	fnIDsMu := sync.Mutex{}

	// Use parallel decoding as per Peek
	partitions, err := util.ParallelDecode(encoded, func(val any) (*QueuePartition, error) {
		str, _ := val.(string)
		item := &QueuePartition{}
		if err = json.Unmarshal(unsafe.Slice(unsafe.StringData(str), len(str)), item); err != nil {
			return nil, fmt.Errorf("error reading partition item: %w", err)
		}
		// Track the fn ID for partitions seen.  This allows us to do fast lookups of paused functions
		// to prevent peeking/working on these items as an optimization.
		if item.FunctionID != nil {
			fnIDsMu.Lock()
			fnIDs[*item.FunctionID] = false // default not paused
			fnIDsMu.Unlock()
		}
		return item, nil

	})

	// mget all fn metas
	if len(fnIDs) > 0 {
		keys := make([]string, len(fnIDs))
		n := 0
		for k := range fnIDs {
			keys[n] = q.u.kg.FnMetadata(k)
			n++
		}
		vals, err := q.u.unshardedRc.Do(ctx, q.u.unshardedRc.B().Mget().Key(keys...).Build()).ToAny()
		if err == nil {
			// If this is an error, just ignore the error and continue.  The executor should gracefully handle
			// accidental attempts at paused functions, as we cannot do this optimization for account or env-level
			// partitions.
			vals, _ := vals.([]any)
			_, _ = util.ParallelDecode(vals, func(i any) (any, error) {
				str, _ := i.(string)
				fnMeta := &FnMetadata{}
				if err := json.Unmarshal(unsafe.Slice(unsafe.StringData(str), len(str)), fnMeta); err == nil {
					fnIDsMu.Lock()
					fnIDs[fnMeta.FnID] = fnMeta.Paused
					fnIDsMu.Unlock()
				}
				return nil, nil
			})
		}
	}

	ignored := 0
	for n, item := range partitions {
		// check pause
		if item.FunctionID != nil {
			if paused := fnIDs[*item.FunctionID]; paused {
				ignored++
				continue
			}
		}

		// NOTE: The queue does two conflicting things:  we peek ahead of now() to fetch partitions
		// shortly available, and we also requeue partitions if there are concurrency conflicts.
		//
		// We want to ignore any partitions requeued because of conflicts, as this will cause needless
		// churn every peek MS.
		if item.ForceAtMS > ms {
			ignored++
			continue
		}

		// If we have an allowlist, only accept this partition if its in the allowlist.
		if len(q.allowQueues) > 0 && !checkList(item.Queue(), q.allowQueueMap, q.allowQueuePrefixes) {
			// This is not in the allowlist specified, so do not allow this partition to be used.
			ignored++
			continue
		}

		// Ignore any denied queues if they're explicitly in the denylist.  Because
		// we allocate the len(encoded) amount, we also want to track the number of
		// ignored queues to use the correct index when setting our items;  this ensures
		// that we don't access items with an index and get nil pointers.
		if len(q.denyQueues) > 0 && checkList(item.Queue(), q.denyQueueMap, q.denyQueuePrefixes) {
			// This is in the denylist explicitly set, so continue
			ignored++
			continue
		}

		items[n-ignored] = item
		weights = append(weights, float64(10-item.Priority))
	}

	// Remove any ignored items from the slice.
	items = items[0 : len(items)-ignored]

	// Some scanners run sequentially, ensuring we always work on the functions with
	// the oldest run at times in order, no matter the priority.
	if sequential {
		n := int(math.Min(float64(len(items)), float64(PartitionSelectionMax)))
		return items[0:n], nil
	}

	// We want to weighted shuffle the resulting array random.  This means that many
	// shared nothing scanners can query for outstanding partitions and receive a
	// randomized order favouring higher-priority queue items.  This reduces the chances
	// of contention when leasing.
	w := sampleuv.NewWeighted(weights, rnd)
	result := make([]*QueuePartition, len(items))
	for n := range result {
		idx, ok := w.Take()
		if !ok {
			return nil, ErrWeightedSampleRead
		}
		result[n] = items[idx]
	}

	return result, nil
}

func checkList(check string, exact, prefixes map[string]*struct{}) bool {
	for k := range exact {
		if check == k {
			return true
		}
	}
	for k := range prefixes {
		if strings.HasPrefix(check, k) {
			return true
		}
	}
	return false
}

// PartitionRequeue requeues a parition with a new score, ensuring that the partition will be
// read at (or very close to) the given time.
//
// This is used after peeking and passing all queue items onto workers; we then take the next
// unleased available time for the queue item and requeue the partition.
//
// forceAt is used to enforce the given queue time.  This is used when partitions are at a
// concurrency limit;  we don't want to scan the partition next time, so we force the partition
// to be at a specific time instead of taking the earliest available queue item time
func (q *queue) PartitionRequeue(ctx context.Context, p *QueuePartition, at time.Time, forceAt bool) error {
	ctx = redis_telemetry.WithScope(redis_telemetry.WithOpName(ctx, "PartitionRequeue"), redis_telemetry.ScopeQueue)

	var shardName string
	if q.sf != nil {
		if shard := q.sf(ctx, p.Queue(), p.EnvID); shard != nil {
			shardName = shard.Name
		}
	}

	keys := []string{
		q.u.kg.PartitionItem(),
		q.u.kg.GlobalPartitionIndex(),
		q.u.kg.ShardPartitionIndex(shardName),
		q.u.kg.PartitionMeta(p.Queue()),
		q.u.kg.QueueIndex(p.Queue()),
		q.u.kg.QueueItem(),
		q.u.kg.Concurrency("p", p.Queue()),
	}
	force := 0
	if forceAt {
		force = 1
	}
	args, err := StrSlice([]any{
		p.Queue(),
		at.UnixMilli(),
		force,
	})
	if err != nil {
		return err
	}
	status, err := scripts["queue/partitionRequeue"].Exec(
		redis_telemetry.WithScriptName(ctx, "partitionRequeue"),
		q.u.unshardedRc,
		keys,
		args,
	).AsInt64()
	if err != nil {
		return fmt.Errorf("error requeueing partition: %w", err)
	}
	switch status {
	case 0:
		return nil
	case 1:
		return ErrPartitionNotFound
	case 2:
		return ErrPartitionGarbageCollected
	default:
		return fmt.Errorf("unknown response requeueing item: %d", status)
	}
}

// PartitionDequeue removes a partition pointer from the queue.  This is used when peeking and
// receiving zero items to run.
func (q *queue) PartitionDequeue(ctx context.Context, queueName string, at time.Time) error {
	panic("unimplemented: requeueing partitions handles this.")
}

// PartitionReprioritize reprioritizes a workflow's QueueItems within the queue.
func (q *queue) PartitionReprioritize(ctx context.Context, queueName string, priority uint) error {
	ctx = redis_telemetry.WithScope(redis_telemetry.WithOpName(ctx, "PartitionReprioritize"), redis_telemetry.ScopeQueue)

	if priority > PriorityMin {
		return ErrPriorityTooLow
	}
	if priority < PriorityMax {
		return ErrPriorityTooHigh
	}

	args, err := StrSlice([]any{
		queueName,
		priority,
	})
	if err != nil {
		return err
	}

	keys := []string{q.u.kg.PartitionItem()}
	status, err := scripts["queue/partitionReprioritize"].Exec(
		redis_telemetry.WithScriptName(ctx, "partitionReprioritize"),
		q.u.unshardedRc,
		keys,
		args,
	).AsInt64()
	if err != nil {
		return fmt.Errorf("error enqueueing item: %w", err)
	}
	switch status {
	case 0:
		return nil
	case 1:
		return ErrPartitionNotFound
	default:
		return fmt.Errorf("unknown response reprioritizing partition: %d", status)
	}
}

func (q *queue) InProgress(ctx context.Context, prefix string, concurrencyKey string) (int64, error) {
	ctx = redis_telemetry.WithScope(redis_telemetry.WithOpName(ctx, "InProgress"), redis_telemetry.ScopeQueue)

	s := q.clock.Now().UnixMilli()
	cmd := q.u.unshardedRc.B().Zcount().
		Key(q.u.kg.Concurrency(prefix, concurrencyKey)).
		Min(fmt.Sprintf("%d", s)).
		Max("+inf").
		Build()
	return q.u.unshardedRc.Do(ctx, cmd).AsInt64()
}

// Scavenge attempts to find jobs that may have been lost due to killed workers.  Workers are shared
// nothing, and each item in a queue has a lease.  If a worker dies, it will not finish the job and
// cannot renew the item's lease.
//
// We scan all partition concurrency queues - queues of leases - to find leases that have expired.
func (q *queue) Scavenge(ctx context.Context) (int, error) {
	ctx = redis_telemetry.WithScope(redis_telemetry.WithOpName(ctx, "Scavenge"), redis_telemetry.ScopeQueue)

	// Find all items that have an expired lease - eg. where the min time for a lease is between
	// (0-now] in unix milliseconds.
	now := fmt.Sprintf("%d", q.clock.Now().UnixMilli())

	cmd := q.u.unshardedRc.B().Zrange().
		Key(q.u.kg.ConcurrencyIndex()).
		Min("-inf").
		Max(now).
		Byscore().
		Limit(0, 100).
		Build()

	pKeys, err := q.u.unshardedRc.Do(ctx, cmd).AsStrSlice()
	if err != nil {
		return 0, fmt.Errorf("error scavenging for lost items: %w", err)
	}

	counter := 0

	// Each of the items is a concurrency queue with lost items.
	var resultErr error
	for _, partition := range pKeys {
		// Fetch the partition.  This uses the concurrency:p: prefix,
		// so remove the prefix from the item.
		partitionJSON, err := q.u.unshardedRc.Do(ctx, q.u.unshardedRc.B().Hget().Key(q.u.kg.PartitionItem()).Field(partition).Build()).AsBytes()
		if err == rueidis.Nil {
			continue
		}
		if err != nil {
			resultErr = multierror.Append(resultErr, fmt.Errorf("error finding partition '%s' during scavenge: %w", partition, err))
			continue
		}

		cmd := q.u.unshardedRc.B().Zrange().
			Key(q.u.kg.Concurrency("p", partition)).
			Min("-inf").
			Max(now).
			Byscore().
			Limit(0, 100).
			Build()
		itemIDs, err := q.u.unshardedRc.Do(ctx, cmd).AsStrSlice()
		if err != nil && err != rueidis.Nil {
			resultErr = multierror.Append(resultErr, fmt.Errorf("error querying partition concurrency queue '%s' during scavenge: %w", partition, err))
			continue
		}
		if len(itemIDs) == 0 {
			continue
		}

		p := QueuePartition{}
		if err := json.Unmarshal([]byte(partitionJSON), &p); err != nil {
			resultErr = multierror.Append(resultErr, fmt.Errorf("error unmarshalling partition '%s': %w", partitionJSON, err))
			continue
		}

		// Fetch the queue item, then requeue.
		cmd = q.u.unshardedRc.B().Hmget().Key(q.u.kg.QueueItem()).Field(itemIDs...).Build()
		jobs, err := q.u.unshardedRc.Do(ctx, cmd).AsStrSlice()
		if err != nil && err != rueidis.Nil {
			resultErr = multierror.Append(resultErr, fmt.Errorf("error fetching jobs for concurrency queue '%s' during scavenge: %w", partition, err))
			continue
		}
		for _, item := range jobs {
			qi := QueueItem{}
			if err := json.Unmarshal([]byte(item), &qi); err != nil {
				resultErr = multierror.Append(resultErr, fmt.Errorf("error unmarshalling job '%s': %w", item, err))
				continue
			}
			if err := q.Requeue(ctx, p, qi, q.clock.Now()); err != nil {
				resultErr = multierror.Append(resultErr, fmt.Errorf("error requeueing job '%s': %w", item, err))
				continue
			}
			counter++
		}
	}

	return counter, resultErr
}

// ConfigLease allows a worker to lease config keys for sequential or scavenger processing.
// Leasing this key works similar to leasing partitions or queue items:
//
//   - If the key isn't leased, a new lease is accepted.
//   - If the lease is expired, a new lease is accepted.
//   - If the key is leased, you must pass in the existing lease ID to renew the lease.  Mismatches do not
//     grant a lease.
//
// This returns the new lease ID on success.
//
// If the sequential key is leased, this allows a worker to peek partitions sequentially.
func (q *queue) ConfigLease(ctx context.Context, key string, duration time.Duration, existingLeaseID ...*ulid.ULID) (*ulid.ULID, error) {
	ctx = redis_telemetry.WithScope(redis_telemetry.WithOpName(ctx, "ConfigLease"), redis_telemetry.ScopeQueue)

	if duration > ConfigLeaseMax {
		return nil, ErrConfigLeaseExceedsLimits
	}

	now := q.clock.Now()
	newLeaseID, err := ulid.New(ulid.Timestamp(now.Add(duration)), rnd)
	if err != nil {
		return nil, err
	}

	var existing string
	if len(existingLeaseID) > 0 && existingLeaseID[0] != nil {
		existing = existingLeaseID[0].String()
	}

	args, err := StrSlice([]any{
		now.UnixMilli(),
		newLeaseID.String(),
		existing,
	})
	if err != nil {
		return nil, err
	}

	status, err := scripts["queue/configLease"].Exec(
		redis_telemetry.WithScriptName(ctx, "configLease"),
		q.u.unshardedRc,
		[]string{key},
		args,
	).AsInt64()
	if err != nil {
		return nil, fmt.Errorf("error claiming config lease: %w", err)
	}
	switch status {
	case 0:
		return &newLeaseID, nil
	case 1:
		return nil, ErrConfigAlreadyLeased
	default:
		return nil, fmt.Errorf("unknown response claiming config lease: %d", status)
	}
}

func (q *queue) getShards(ctx context.Context) (map[string]*QueueShard, error) {
	ctx = redis_telemetry.WithScope(redis_telemetry.WithOpName(ctx, "getShards"), redis_telemetry.ScopeQueue)

	m, err := q.u.unshardedRc.Do(ctx, q.u.unshardedRc.B().Hgetall().Key(q.u.kg.Shards()).Build()).AsMap()
	if rueidis.IsRedisNil(err) {
		return nil, nil
	}
	if err != nil {
		return nil, fmt.Errorf("error fetching shards: %w", err)
	}
	shards := map[string]*QueueShard{}
	for k, v := range m {
		shard := &QueueShard{}
		if err := v.DecodeJSON(shard); err != nil {
			return nil, fmt.Errorf("error decoding shards: %w", err)
		}
		shards[k] = shard
	}
	return shards, nil
}

// leaseShard leases a shard for the given duration.  Shards can have more than one lease at a time;
// you must provide an index to claim a lease. THe index This prevents multiple workers
// from claiming the same lease index;  if workers A and B see a shard with 0 leases and both attempt
// to claim lease "0", only one will succeed.
func (q *queue) leaseShard(ctx context.Context, shard *QueueShard, duration time.Duration, n int) (*ulid.ULID, error) {
	ctx = redis_telemetry.WithScope(redis_telemetry.WithOpName(ctx, "leaseShard"), redis_telemetry.ScopeQueue)

	now := q.clock.Now()
	leaseID, err := ulid.New(uint64(now.Add(duration).UnixMilli()), rand.Reader)
	if err != nil {
		return nil, err
	}

	keys := []string{q.u.kg.Shards()}
	args, err := StrSlice([]any{
		now.UnixMilli(),
		shard.Name,
		leaseID,
		n,
	})
	if err != nil {
		return nil, err
	}

	status, err := scripts["queue/shardLease"].Exec(
		redis_telemetry.WithScriptName(ctx, "shardLease"),
		q.u.unshardedRc,
		keys,
		args,
	).AsInt64()
	if err != nil {
		return nil, fmt.Errorf("error leasing item: %w", err)
	}
	switch status {
	case int64(-1):
		return nil, errShardNotFound
	case int64(-2):
		return nil, errShardIndexLeased
	case int64(-3):
		return nil, errShardIndexInvalid
	case int64(0):
		return &leaseID, nil
	default:
		return nil, fmt.Errorf("unknown lease return value: %T(%v)", status, status)
	}
}

func (q *queue) renewShardLease(ctx context.Context, shard *QueueShard, duration time.Duration, leaseID ulid.ULID) (*ulid.ULID, error) {
	ctx = redis_telemetry.WithScope(redis_telemetry.WithOpName(ctx, "RunJobs"), redis_telemetry.ScopeQueue)

	now := q.clock.Now()
	newLeaseID, err := ulid.New(uint64(now.Add(duration).UnixMilli()), rand.Reader)
	if err != nil {
		return nil, err
	}

	keys := []string{q.u.kg.Shards()}
	args, err := StrSlice([]any{
		now.UnixMilli(),
		shard.Name,
		leaseID,
		newLeaseID,
	})
	if err != nil {
		return nil, err
	}

	status, err := scripts["queue/renewShardLease"].Exec(
		redis_telemetry.WithScriptName(ctx, "renewShardLease"),
		q.u.unshardedRc,
		keys,
		args,
	).AsInt64()
	if err != nil {
		return nil, fmt.Errorf("error leasing item: %w", err)
	}
	switch status {
	case int64(-1):
		return nil, fmt.Errorf("shard not found")
	case int64(-2):
		return nil, fmt.Errorf("lease not found")
	case int64(0):
		return &newLeaseID, nil
	default:
		return nil, fmt.Errorf("unknown lease renew return value: %T(%v)", status, status)
	}
}

//nolint:all
func (q *queue) getShardLeases() []leasedShard {
	q.shardLeaseLock.Lock()
	existingLeases := make([]leasedShard, len(q.shardLeases))
	for n, i := range q.shardLeases {
		existingLeases[n] = i
	}
	q.shardLeaseLock.Unlock()
	return existingLeases
}

// peekEWMA returns the calculated EWMA value from the list
func (q *queue) peekEWMA(ctx context.Context, fnID uuid.UUID) (int64, error) {
	ctx = redis_telemetry.WithScope(redis_telemetry.WithOpName(ctx, "peekEWMA"), redis_telemetry.ScopeQueue)

	// retrieves the list from redis
	cmd := q.u.Client().B().Lrange().Key(q.u.KeyGenerator().ConcurrencyFnEWMA(fnID)).Start(0).Stop(-1).Build()
	strlist, err := q.u.Client().Do(ctx, cmd).AsStrSlice()
	if err != nil {
		return 0, fmt.Errorf("error reading function concurrency EWMA values: %w", err)
	}

	// return early
	if len(strlist) == 0 {
		return 0, nil
	}

	// convert to float for
	vals := make([]float64, len(strlist))
	for i, s := range strlist {
		v, _ := strconv.ParseFloat(s, 64)
		vals[i] = v
	}

	// create a simple EWMA, add all the numbers in it and get the final value
	// NOTE: we don't need variable since we don't want to maintain this in memory
	mavg := ewma.NewMovingAverage()
	for _, v := range vals {
		mavg.Add(v)
	}

	// round up to the nearest integer
	return int64(math.Round(mavg.Value())), nil
}

// setPeekEWMA add the new value to the existing list.
// if the length of the list exceeds the predetermined size, pop out the first item
func (q *queue) setPeekEWMA(ctx context.Context, fnID *uuid.UUID, val int64) error {
	if fnID == nil {
		return nil
	}

	ctx = redis_telemetry.WithScope(redis_telemetry.WithOpName(ctx, "setPeekEWMA"), redis_telemetry.ScopeQueue)

	listSize := q.peekEWMALen
	if listSize == 0 {
		listSize = QueuePeekEWMALen
	}

	keys := []string{
		q.u.kg.ConcurrencyFnEWMA(*fnID),
	}
	args, err := StrSlice([]any{
		val,
		listSize,
	})
	if err != nil {
		return err
	}

	_, err = scripts["queue/setPeekEWMA"].Exec(
		redis_telemetry.WithScriptName(ctx, "setPeekEWMA"),
		q.u.Client(),
		keys,
		args,
	).AsInt64()
	if err != nil {
		return fmt.Errorf("error updating function concurrency EWMA: %w", err)
	}

	return nil
}

//nolint:all
func (q *queue) readFnMetadata(ctx context.Context, fnID uuid.UUID) (*FnMetadata, error) {
	cmd := q.u.unshardedRc.B().Get().Key(q.u.kg.FnMetadata(fnID)).Build()
	retv := FnMetadata{}
	err := q.u.unshardedRc.Do(ctx, cmd).DecodeJSON(&retv)
	if err != nil {
		return nil, fmt.Errorf("error reading function metadata: %w", err)
	}
	return &retv, nil
}

func HashID(_ context.Context, id string) string {
	ui := xxhash.Sum64String(id)
	return strconv.FormatUint(ui, 36)
}

// frandRNG is a fast crypto-secure prng which uses a mutex to guard
// parallel reads.  It also implements the x/exp/rand.Source interface
// by adding a Seed() method which does nothing.
type frandRNG struct {
	*frand.RNG
	lock *sync.Mutex
}

func (f *frandRNG) Read(b []byte) (int, error) {
	f.lock.Lock()
	defer f.lock.Unlock()
	return f.RNG.Read(b)
}

func (f *frandRNG) Uint64() uint64 {
	return f.Uint64n(math.MaxUint64)
}

func (f *frandRNG) Uint64n(n uint64) uint64 {
	// sampled.Take calls Uint64n, which must be guarded by a lock in order
	// to be thread-safe.
	f.lock.Lock()
	defer f.lock.Unlock()
	return f.RNG.Uint64n(n)
}

func (f *frandRNG) Float64() float64 {
	// sampled.Take also calls Float64, which must be guarded by a lock in order
	// to be thread-safe.
	f.lock.Lock()
	defer f.lock.Unlock()
	return f.RNG.Float64()
}

func (f *frandRNG) Seed(seed uint64) {
	// Do nothing.
}

func newLeaseDenyList() *leaseDenies {
	return &leaseDenies{
		lock:        &sync.RWMutex{},
		concurrency: map[string]struct{}{},
		throttle:    map[string]struct{}{},
	}
}

// leaseDenies stores a mapping of keys that must not be leased.
//
// When iterating over a list of peeked queue items, each queue item may have the same
// or different concurrency keys.  As soon as one of these concurrency keys reaches its
// limit, any next queue items with the same keys must _never_ be considered for leasing.
//
// This has two benefits:  we prevent wasted work, and we prevent out of order work.
type leaseDenies struct {
	lock *sync.RWMutex

	concurrency map[string]struct{}
	throttle    map[string]struct{}
}

func (l *leaseDenies) addThrottled(err error) {
	var key keyError
	if !errors.As(err, &key) {
		return
	}
	l.lock.Lock()
	l.throttle[key.key] = struct{}{}
	l.lock.Unlock()
}

func (l *leaseDenies) addConcurrency(err error) {
	var key keyError
	if !errors.As(err, &key) {
		return
	}
	l.lock.Lock()
	l.concurrency[key.key] = struct{}{}
	l.lock.Unlock()
}

func (l *leaseDenies) denyConcurrency(key string) bool {
	l.lock.RLock()
	_, ok := l.concurrency[key]
	l.lock.RUnlock()
	return ok
}

func (l *leaseDenies) denyThrottle(key string) bool {
	l.lock.RLock()
	_, ok := l.throttle[key]
	l.lock.RUnlock()
	return ok
}<|MERGE_RESOLUTION|>--- conflicted
+++ resolved
@@ -1068,17 +1068,13 @@
 		partitionTime.Unix(),
 		shard,
 		shardName,
-<<<<<<< HEAD
-		getNow().UnixMilli(),
+		q.clock.Now().UnixMilli(),
 		FnMetadata{
 			// enqueue.lua only writes function metadata if it doesn't already exist.
 			// if it doesn't exist, and we're enqueuing something, this implies the fn is not currently paused.
 			FnID:   i.FunctionID,
 			Paused: false,
 		},
-=======
-		q.clock.Now().UnixMilli(),
->>>>>>> 6b26ad28
 	})
 
 	if err != nil {
