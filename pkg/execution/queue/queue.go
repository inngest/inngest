package queue

import (
	"context"
	"errors"
	"time"

	"github.com/google/uuid"
	"github.com/oklog/ulid/v2"
)

type Queue interface {
	Producer
	Consumer

	JobQueueReader
	Migrator

	SetFunctionPaused(ctx context.Context, accountId uuid.UUID, fnID uuid.UUID, paused bool) error
}

type RunInfo struct {
<<<<<<< HEAD
	Latency      time.Duration
	SojournDelay time.Duration
	Priority     uint
	ShardName    string
	// ContinueCount represents the total number of continues that the queue has processed
	// via RunFunc returning true.  This allows us to prevent unbounded sequential processing
	// on the same function by limiting the number of continues possible within a given chain.
	ContinueCount uint
}

// RunFunc represents a function called to process each item in the queue.  This may be
// called in parallel.
//
// RunFunc returns a boolean representing whether the Item enqueued more work within the
// same function run.  If set to true, the queue may choose to continue processing the
// partition to improve inter-step latency.
//
// If the RunFunc returns an error, the Item will be nacked and retried depending on the
// Item's retry policy.
type RunFunc func(context.Context, RunInfo, Item) (bool, error)
=======
	Latency        time.Duration
	SojournDelay   time.Duration
	Priority       uint
	QueueShardName string

	GuaranteedCapacityKey string
}

type RunFunc func(context.Context, RunInfo, Item) error
>>>>>>> 4566153a

type EnqueueOpts struct {
	PassthroughJobId bool
}

type Producer interface {
	// Enqueue allows an item to be enqueued ton run at the given time.
	Enqueue(context.Context, Item, time.Time, EnqueueOpts) error
}

type Enqueuer interface {
	EnqueueItem(ctx context.Context, i QueueItem, at time.Time) (QueueItem, error)
}

type Consumer interface {
	// Run is a blocking function which listens to the queue and executes the
	// given function each time a new Item becomes available.
	//
	// If the error from RunFunc is of type QuitError, the Run function will
	// always requeue the job as a retry and terminate.
	//
	// If the error from RunFunc is of type RetryableError, the job will be
	// re-enqueued if Retryable() returns true.  For all other errors, the
	// job will automatically be retried.
	Run(context.Context, RunFunc) error
}

type QueueMigrationHandler func(ctx context.Context, qi *QueueItem) error

type Migrator interface {
	// SetFunctionMigrate updates the function metadata to signal it's being migrated to
	// another queue shard
	SetFunctionMigrate(ctx context.Context, sourceShard string, fnID uuid.UUID, migrate bool) error
	// Migration does a peek operation like the normal peek, but ignores leases and other conditions a normal peek cares about.
	// The sore goal is to grab things and migrate them to somewhere else
	Migrate(ctx context.Context, shard string, fnID uuid.UUID, limit int64, handler QueueMigrationHandler) (int64, error)
}

// QuitError is an error that, when returned, quits the queue.  This always retries
// an error.
type QuitError interface {
	AlwaysRetryableError
	Quit()
}

// RetryableError represents an error that, when returned, optionally specifies
// whether the job can be retried.
type RetryableError interface {
	Retryable() bool
}

// AlwaysRetryableError ignores MaxAttempts and always retries a job.
type AlwaysRetryableError interface {
	AlwaysRetryable()
}

// RetryAtSpecifier specifies the next retry time.  If this returns a nil pointer,
// the default retry iwll be used for the current attempt.
type RetryAtSpecifier interface {
	NextRetryAt() *time.Time
}

func RetryAtError(err error, at *time.Time) error {
	return retryAtError{cause: err, at: at}
}

type retryAtError struct {
	cause error
	at    *time.Time
}

func (r retryAtError) Error() string {
	return r.cause.Error()
}

func (r retryAtError) Unwrap() error {
	return r.cause
}

func (r retryAtError) NextRetryAt() *time.Time {
	return r.at
}

// ShouldRetry returns whether we need to retry an error.
func ShouldRetry(err error, attempt int, max int) bool {
	unwrapped := err
	for unwrapped != nil {
		if _, ok := unwrapped.(AlwaysRetryableError); ok {
			return true
		}

		// This error specifies internally whether it should be retried.
		retryable, isRetry := unwrapped.(RetryableError)
		if isRetry && !retryable.Retryable() {
			// The error says no;  cannot be bypassed.
			return false
		}

		unwrapped = errors.Unwrap(unwrapped)
	}

	// So, at this point we either have a basic, non-interface error OR
	// a retryable error which returns Retryable() true.
	//
	// Note that attempt is 0-indexed, hence attempt+1.
	return (attempt + 1) < max
}

func NeverRetryError(err error) error {
	return nonRetryable{error: err}
}

type nonRetryable struct {
	error
}

func (nonRetryable) Retryable() bool { return false }

// AlwaysRetryError always retries, ignoring max retry counts
// This will not increase the job's attempt count
func AlwaysRetryError(err error) error {
	return alwaysRetry{error: err}
}

type alwaysRetry struct {
	error
}

func (a alwaysRetry) AlwaysRetryable() {}

func IsAlwaysRetryable(err error) bool {
	return errors.Is(err, alwaysRetry{})
}

type JobResponse struct {
	// At represents the time the job is scheduled for.
	At time.Time `json:"at"`
	// Position represents the position for the job in the queue
	Position int64 `json:"position"`
	// Kind represents the kind of job in the queue.
	Kind string `json:"kind"`
	// Attempt
	Attempt int `json:"attempt"`

	Raw any
}

// JobQueueReader
type JobQueueReader interface {
	// OutstandingJobCount returns the number of jobs in progress
	// or scheduled for a given run.
	OutstandingJobCount(
		ctx context.Context,
		workspaceID uuid.UUID,
		workflowID uuid.UUID,
		runID ulid.ULID,
	) (int, error)

	// RunningCount returns the number of running (in-progress) jobs for a given function
	RunningCount(ctx context.Context, workflowID uuid.UUID) (int64, error)

	// StatusCount returns the total number of items in the function
	// status queue.
	StatusCount(
		ctx context.Context,
		workflowID uuid.UUID,
		status string,
	) (int64, error)

	// RunJobs reads items in the queue for a specific run.
	RunJobs(
		ctx context.Context,
		queueShardName string,
		workspaceID uuid.UUID,
		workflowID uuid.UUID,
		runID ulid.ULID,
		limit,
		offset int64,
	) ([]JobResponse, error)
}

// MigratePayload stores the information to be used when migrating a queue shard to another one
type MigratePayload struct {
	AccountID  uuid.UUID
	FunctionID uuid.UUID

	// Source is the source queue where the migration will occur on
	Source string
	// Dest is the target destination the queue will be moved to
	Dest string

	// DisableFnPause is a flag to disable the function pausing during migration
	// if it's considered okay to do so
	DisableFnPause bool
}<|MERGE_RESOLUTION|>--- conflicted
+++ resolved
@@ -20,7 +20,6 @@
 }
 
 type RunInfo struct {
-<<<<<<< HEAD
 	Latency      time.Duration
 	SojournDelay time.Duration
 	Priority     uint
@@ -29,6 +28,8 @@
 	// via RunFunc returning true.  This allows us to prevent unbounded sequential processing
 	// on the same function by limiting the number of continues possible within a given chain.
 	ContinueCount uint
+
+	GuaranteedCapacityKey string
 }
 
 // RunFunc represents a function called to process each item in the queue.  This may be
@@ -40,18 +41,13 @@
 //
 // If the RunFunc returns an error, the Item will be nacked and retried depending on the
 // Item's retry policy.
-type RunFunc func(context.Context, RunInfo, Item) (bool, error)
-=======
-	Latency        time.Duration
-	SojournDelay   time.Duration
-	Priority       uint
-	QueueShardName string
-
-	GuaranteedCapacityKey string
-}
-
-type RunFunc func(context.Context, RunInfo, Item) error
->>>>>>> 4566153a
+type RunFunc func(context.Context, RunInfo, Item) (RunResult, error)
+
+type RunResult struct {
+	// ScheduledImmediateJob indicates whether this run function scheduled another job
+	// in the same partition for immediate consumption.
+	ScheduledImmediateJob bool
+}
 
 type EnqueueOpts struct {
 	PassthroughJobId bool
