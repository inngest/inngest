--- conflicted
+++ resolved
@@ -1230,7 +1230,6 @@
 	}
 	defer l.Close()
 	return l.Addr().(*net.TCPAddr).Port
-<<<<<<< HEAD
 }
 
 // TestHandleSdkReply tests the handleSdkReply function which currently has 0% coverage
@@ -1242,7 +1241,7 @@
 	runID := ulid.MustNew(ulid.Now(), rand.Reader)
 
 	ch := &connectionHandler{
-		svc:  res.svc,
+		svc: res.svc,
 		conn: &state.Connection{
 			EnvID: res.envID,
 		},
@@ -1300,7 +1299,7 @@
 	handshake(t, res)
 
 	ch := &connectionHandler{
-		svc:  res.svc,
+		svc: res.svc,
 		conn: &state.Connection{
 			EnvID: res.envID,
 			Data: &connect.WorkerConnectRequestData{
@@ -1333,12 +1332,12 @@
 
 	// Test WORKER_REQUEST_EXTEND_LEASE with invalid lease ID
 	extendLeaseData := &connect.WorkerRequestExtendLeaseData{
-		RequestId:      "test-req",
-		AccountId:      res.accountID.String(),
-		EnvId:          res.envID.String(),
-		AppId:          res.appID.String(),
-		FunctionSlug:   "test-fn",
-		LeaseId:        "invalid-ulid",
+		RequestId:    "test-req",
+		AccountId:    res.accountID.String(),
+		EnvId:        res.envID.String(),
+		AppId:        res.appID.String(),
+		FunctionSlug: "test-fn",
+		LeaseId:      "invalid-ulid",
 	}
 	extendLeaseBytes, err := proto.Marshal(extendLeaseData)
 	require.NoError(t, err)
@@ -1363,7 +1362,7 @@
 	require.NoError(t, err)
 
 	ch := &connectionHandler{
-		svc:  res.svc,
+		svc: res.svc,
 		conn: &state.Connection{
 			EnvID: res.envID,
 			Data: &connect.WorkerConnectRequestData{
@@ -1408,7 +1407,7 @@
 	handshake(t, res)
 
 	ch := &connectionHandler{
-		svc:  res.svc,
+		svc: res.svc,
 		conn: &state.Connection{
 			EnvID: res.envID,
 			Data: &connect.WorkerConnectRequestData{
@@ -1635,27 +1634,21 @@
 
 	// Send connect message that will fail auth
 	sendWorkerConnectMessage(t, testingResources{
-		ws:       ws2,
-		reqData:  res2.reqData,
-		connID:   res2.connID,
-		envID:    res2.envID,
+		ws:        ws2,
+		reqData:   res2.reqData,
+		connID:    res2.connID,
+		envID:     res2.envID,
 		accountID: res2.accountID,
-		appID:    res2.appID,
-		syncID:   res2.syncID,
-		fnID:     res2.fnID,
-		appName:  res2.appName,
-		fnName:   res2.fnName,
-		fnSlug:   res2.fnSlug,
-		runID:    res2.runID,
+		appID:     res2.appID,
+		syncID:    res2.syncID,
+		fnID:      res2.fnID,
+		appName:   res2.appName,
+		fnName:    res2.fnName,
+		fnSlug:    res2.fnSlug,
+		runID:     res2.runID,
 	})
 
 	status, reason := awaitClosure(t, ws2, 2*time.Second)
 	require.Equal(t, websocket.StatusPolicyViolation, status)
 	require.Equal(t, syscode.CodeConnectAuthFailed, reason)
-}
-
-
-
-=======
-}
->>>>>>> 2e9e89c5
+}