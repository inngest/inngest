package connect

import (
	"context"
<<<<<<< HEAD
	"errors"
=======
	"crypto/rand"
>>>>>>> a3fec502
	"fmt"
	"log/slog"
	"net/http"
	"os"
	"strconv"

	"github.com/go-chi/chi/v5"
	"github.com/go-chi/chi/v5/middleware"
	"github.com/google/uuid"
	"github.com/inngest/inngest/pkg/connect/pubsub"
	apiv0 "github.com/inngest/inngest/pkg/connect/rest/v0"
	"github.com/inngest/inngest/pkg/connect/state"
	"github.com/inngest/inngest/pkg/cqrs"
	"github.com/inngest/inngest/pkg/logger"
<<<<<<< HEAD
	"github.com/inngest/inngest/pkg/service"
=======
>>>>>>> a3fec502
	"github.com/inngest/inngest/proto/gen/connect/v1"
	"github.com/oklog/ulid/v2"
	"golang.org/x/sync/errgroup"
)

type gatewayOpt func(*connectGatewaySvc)

type AuthResponse struct {
	AccountID uuid.UUID
	EnvID     uuid.UUID
}

type GatewayAuthHandler func(context.Context, *connect.WorkerConnectRequestData) (*AuthResponse, error)

type ConnectAppLoader interface {
	// GetAppByName returns an app by name
	GetAppByName(ctx context.Context, name string) (*cqrs.App, error)
}

type connectGatewaySvc struct {
	chi.Router

	// gatewayId is a unique identifier, generated each time the service is started.
	// This should be used to uniquely identify the gateway instance when sending messages and routing requests.
	gatewayId string
	dev       bool

	logger *slog.Logger

	runCtx context.Context

	auther       GatewayAuthHandler
	stateManager state.StateManager
	receiver     pubsub.RequestReceiver
	appLoader    ConnectAppLoader

	lifecycles []ConnectGatewayLifecycleListener
}

func WithGatewayAuthHandler(auth GatewayAuthHandler) gatewayOpt {
	return func(c *connectGatewaySvc) {
		c.auther = auth
	}
}

func WithConnectionStateManager(m state.StateManager) gatewayOpt {
	return func(c *connectGatewaySvc) {
		c.stateManager = m
	}
}

func WithRequestReceiver(r pubsub.RequestReceiver) gatewayOpt {
	return func(c *connectGatewaySvc) {
		c.receiver = r
	}
}

func WithAppLoader(l ConnectAppLoader) gatewayOpt {
	return func(svc *connectGatewaySvc) {
		svc.appLoader = l
	}
}

func WithLifeCycles(lifecycles []ConnectGatewayLifecycleListener) gatewayOpt {
	return func(svc *connectGatewaySvc) {
		svc.lifecycles = lifecycles
	}
}

func WithDev() gatewayOpt {
	return func(svc *connectGatewaySvc) {
		svc.dev = true
	}
}

<<<<<<< HEAD
func NewConnectGatewayService(opts ...gatewayOpt) ([]service.Service, http.Handler) {
=======
func NewConnectGatewayService(opts ...gatewayOpt) (*connectGatewaySvc, *connectRouterSvc, http.Handler) {
>>>>>>> a3fec502
	gateway := &connectGatewaySvc{
		Router:     chi.NewRouter(),
		gatewayId:  ulid.MustNew(ulid.Now(), rand.Reader).String(),
		lifecycles: []ConnectGatewayLifecycleListener{},
	}

	for _, opt := range opts {
		opt(gateway)
	}

	router := newConnectRouter(gateway.stateManager, gateway.receiver)

	return gateway, router, gateway.Handler()
}

func (c *connectGatewaySvc) Name() string {
	return "connect-gateway"
}

func (c *connectGatewaySvc) Pre(ctx context.Context) error {
	// Set up gateway-specific logger with info for correlations
	c.logger = logger.StdlibLogger(ctx).With("gateway_id", c.gatewayId)

	// Setup REST endpoint
	c.Use(
		middleware.Heartbeat("/health"),
	)
<<<<<<< HEAD
	c.Route("/v0", func(r chi.Router) {
		r.Use(headers.ContentTypeJsonResponse())

		r.Get("/envs/{envID}/conns", c.showConnectionsByEnv)
		r.Get("/envs/{envID}/groups/{groupID}", c.showWorkerGroup)
		r.Get("/apps/{appID}/conns", c.showConnectionsByApp)
	})
=======
	c.Mount("/v0", apiv0.New(c, apiv0.Opts{
		ConnectManager: c.stateManager,
		GroupManager:   c.stateManager,
		Dev:            c.dev,
	}))
>>>>>>> a3fec502

	return nil
}

func (c *connectGatewaySvc) Run(ctx context.Context) error {
	c.runCtx = ctx

	eg, ctx := errgroup.WithContext(ctx)

	eg.Go(func() error {
		port := 8289
		if v, err := strconv.Atoi(os.Getenv("CONNECT_GATEWAY_API_PORT")); err == nil && v > 0 {
			port = v
		}
		addr := fmt.Sprintf(":%d", port)
		server := &http.Server{
			Addr:    addr,
			Handler: c,
		}
		c.logger.Info(fmt.Sprintf("starting gateway api at %s", addr))
		return server.ListenAndServe()
	})

	eg.Go(func() error {
		// TODO Mark gateway as active a couple seconds into the future (how do we make sure PubSub is connected and ready to receive?)
		// Start listening for messages, this will block until the context is cancelled
		err := c.receiver.Wait(ctx)
		if err != nil {
			// TODO Should we retry? Exit here? This will interrupt existing connections!
			return fmt.Errorf("could not listen for pubsub messages: %w", err)
		}

		return nil
	})

	return eg.Wait()
}

func (c *connectGatewaySvc) Stop(ctx context.Context) error {
	// TODO Mark gateway as inactive, stop receiving requests

	// TODO Drain connections!

	return nil
}<|MERGE_RESOLUTION|>--- conflicted
+++ resolved
@@ -2,11 +2,7 @@
 
 import (
 	"context"
-<<<<<<< HEAD
-	"errors"
-=======
 	"crypto/rand"
->>>>>>> a3fec502
 	"fmt"
 	"log/slog"
 	"net/http"
@@ -21,10 +17,6 @@
 	"github.com/inngest/inngest/pkg/connect/state"
 	"github.com/inngest/inngest/pkg/cqrs"
 	"github.com/inngest/inngest/pkg/logger"
-<<<<<<< HEAD
-	"github.com/inngest/inngest/pkg/service"
-=======
->>>>>>> a3fec502
 	"github.com/inngest/inngest/proto/gen/connect/v1"
 	"github.com/oklog/ulid/v2"
 	"golang.org/x/sync/errgroup"
@@ -100,11 +92,7 @@
 	}
 }
 
-<<<<<<< HEAD
-func NewConnectGatewayService(opts ...gatewayOpt) ([]service.Service, http.Handler) {
-=======
 func NewConnectGatewayService(opts ...gatewayOpt) (*connectGatewaySvc, *connectRouterSvc, http.Handler) {
->>>>>>> a3fec502
 	gateway := &connectGatewaySvc{
 		Router:     chi.NewRouter(),
 		gatewayId:  ulid.MustNew(ulid.Now(), rand.Reader).String(),
@@ -132,21 +120,11 @@
 	c.Use(
 		middleware.Heartbeat("/health"),
 	)
-<<<<<<< HEAD
-	c.Route("/v0", func(r chi.Router) {
-		r.Use(headers.ContentTypeJsonResponse())
-
-		r.Get("/envs/{envID}/conns", c.showConnectionsByEnv)
-		r.Get("/envs/{envID}/groups/{groupID}", c.showWorkerGroup)
-		r.Get("/apps/{appID}/conns", c.showConnectionsByApp)
-	})
-=======
 	c.Mount("/v0", apiv0.New(c, apiv0.Opts{
 		ConnectManager: c.stateManager,
 		GroupManager:   c.stateManager,
 		Dev:            c.dev,
 	}))
->>>>>>> a3fec502
 
 	return nil
 }
