package state

import (
	"bytes"
	"context"
	"encoding/json"
	"fmt"
	"net/http"
	"net/url"

	"github.com/google/uuid"
	"github.com/inngest/inngest/pkg/cqrs"
	"github.com/inngest/inngest/pkg/headers"
	"github.com/inngest/inngest/pkg/sdk"
	connpb "github.com/inngest/inngest/proto/gen/connect/v1"
)

type StateManager interface {
	ConnectionManager
	WorkerGroupManager

	SetRequestIdempotency(ctx context.Context, appId uuid.UUID, requestId string) error
}

type ConnectionManager interface {
	GetConnectionsByEnvID(ctx context.Context, envID uuid.UUID) ([]*connpb.ConnMetadata, error)
<<<<<<< HEAD
	GetConnectionsByAppID(ctx context.Context, appID uuid.UUID) ([]*connpb.ConnMetadata, error)
	GetConnectionsByGroupID(ctx context.Context, envID uuid.UUID, groupID string) ([]*connpb.ConnMetadata, error)
	AddConnection(ctx context.Context, conn *Connection) error
=======
	GetConnectionsByAppID(ctx context.Context, envId uuid.UUID, appID uuid.UUID) ([]*connpb.ConnMetadata, error)
	GetConnectionsByGroupID(ctx context.Context, envID uuid.UUID, groupID string) ([]*connpb.ConnMetadata, error)
	UpsertConnection(ctx context.Context, conn *Connection) error
>>>>>>> a3fec502
	DeleteConnection(ctx context.Context, conn *Connection) error
}

type WorkerGroupManager interface {
	GetWorkerGroupByHash(ctx context.Context, envID uuid.UUID, hash string) (*WorkerGroup, error)
	UpdateWorkerGroup(ctx context.Context, envID uuid.UUID, group *WorkerGroup) error
}

type AuthContext struct {
	AccountID uuid.UUID
	EnvID     uuid.UUID
}

type SyncData struct {
	Functions []sdk.SDKFunction
}

// WorkerGroup groups a list of connected workers to simplify operations, which
// otherwise could be cumbersome if handled individually
type WorkerGroup struct {
	// Identifiers
	AccountID uuid.UUID `json:"acct_id"`
	EnvID     uuid.UUID `json:"env_id"`
	// AppID represents the app that this worker group is associated with.
	// If set, it means this worker group is already synced
	AppID *uuid.UUID `json:"app_id,omitempty"`

	// Typical metadata associated with the SDK
	SDKLang     string `json:"sdk_lang"`
	SDKVersion  string `json:"sdk_version"`
	SDKPlatform string `json:"sdk_platform"`

	// FunctionSlugs stores the list of slugs of functions associated by the workers
	// This allows the gateway to know what functions the workers in this group can handle,
	// allowing smarter routing to different versions of workers
	FunctionSlugs []string `json:"fns"`

	// SyncID is the ID of the "deploy" for this group
	// If this is set, it's expected that this worker group is already synced
	SyncID *uuid.UUID `json:"sync_id,omitempty"`

	// Hash is the hashed value for the SDK attributes
	// - AccountID
	// - EnvID
	// - SDKLang
	// - SDKVersion
	// - SDKPlatform - can be empty string
	// - Function Configurations
	// - User provided identifier (e.g. git sha, release tag, etc)
	Hash string `json:"hash"`

	// used for syncing
	SyncData SyncData `json:"-"`
}

// Connection have all the metadata assocaited with a worker connection
type Connection struct {
<<<<<<< HEAD
	Data    *connpb.WorkerConnectRequestData
	Session *connpb.SessionDetails
	Group   *WorkerGroup
=======
	Status    connpb.ConnectionStatus
	Data      *connpb.WorkerConnectRequestData
	Session   *connpb.SessionDetails
	Group     *WorkerGroup
	GatewayId string
>>>>>>> a3fec502
}

// Sync attempts to sync the worker group configuration
//
// TODO:
// this should be dedupped when there's a large number of workers coming up at once
// so it doesn't attempt to sync multiple times prior to the worker group getting
// a response
func (c *Connection) Sync(ctx context.Context, groupManager WorkerGroupManager) error {
	if c.Group == nil {
		return fmt.Errorf("worker group is required for syncing")
	}

	// Check state to see if group already exists
	var envID uuid.UUID
	{
		id, err := uuid.Parse(c.Data.AuthData.EnvId)
		if err != nil {
			return fmt.Errorf("error parsing environment ID: %w", err)
		}
		envID = id
	}

<<<<<<< HEAD
=======
	// The group is expected to exist in the state, as UpsertConnection also creates the group if it doesn't exist
>>>>>>> a3fec502
	group, err := groupManager.GetWorkerGroupByHash(ctx, envID, c.Group.Hash)
	if err != nil {
		return fmt.Errorf("error attempting to retrieve worker group: %w", err)
	}

	// Don't attempt to sync if it's already sync'd
	if group != nil && group.SyncID != nil && group.AppID != nil {
		c.Group = group
		return nil
	}

	// Construct sync request via off-band sync
	// Can't do in-band
	connURL := url.URL{Scheme: "ws", Host: "connect"}
	sdkVersion := fmt.Sprintf("%s:%s", c.Group.SDKLang, c.Group.SDKVersion)

	var cap sdk.Capabilities
	if err := json.Unmarshal(c.Data.Config.Capabilities, &cap); err != nil {
		return fmt.Errorf("error deserializing sync capabilities: %w", err)
	}

	config := sdk.RegisterRequest{
		V:          "1",
		URL:        connURL.String(),
		DeployType: "ping", // TODO: should allow 'connect' as an input
		SDK:        sdkVersion,
		AppName:    c.Data.GetAppName(),
		Headers: sdk.Headers{
			Env:      c.Data.GetEnvironment(),
			Platform: c.Data.GetPlatform(),
		},
		Capabilities: cap,
		UseConnect:   true, // NOTE: probably not needed if `DeployType` can have `connect` as input?
		Functions:    c.Group.SyncData.Functions,
	}

	// NOTE: pick this up via SDK
	// technically it should only be accessible to the system that's the gateway is associated with
	registerURL := fmt.Sprintf("%s/fn/register", c.Data.Config.ApiOrigin)

	byt, err := json.Marshal(config)
	if err != nil {
		return fmt.Errorf("error serializing function config: %w", err)
	}

	req, err := http.NewRequest(http.MethodPost, registerURL, bytes.NewReader(byt))
	if err != nil {
		return fmt.Errorf("error creating new sync request: %w", err)
	}

	// Set basic headers
	req.Header.Set(headers.HeaderContentType, "application/json")
	req.Header.Set(headers.HeaderKeySDK, sdkVersion)
	req.Header.Set(headers.HeaderUserAgent, sdkVersion)

	hashedSigningKey := string(c.Data.AuthData.HashedSigningKey)
	if hashedSigningKey == "" {
		return fmt.Errorf("no signing key available for syncing")
	}
	req.Header.Set(headers.HeaderAuthorization, fmt.Sprintf("Bearer %s", hashedSigningKey))

	resp, err := http.DefaultClient.Do(req)
	if err != nil {
		return fmt.Errorf("error making sync request: %w", err)
	}

	// Retrieve the deploy ID for the sync and update state with it if available
	var syncReply cqrs.SyncReply
	if err := json.NewDecoder(resp.Body).Decode(&syncReply); err != nil {
		return fmt.Errorf("error parsing sync response: %w", err)
	}

	// Update the worker group to make sure it store the appropriate IDs
	if syncReply.IsSuccess() {
		c.Group.SyncID = syncReply.SyncID
		c.Group.AppID = syncReply.AppID
		// Update the worker group with the syncID so it's aware that it's already sync'd before
<<<<<<< HEAD
		if err := groupManager.UpdateWorkerGroup(ctx, envID, group); err != nil {
=======
		if err := groupManager.UpdateWorkerGroup(ctx, envID, c.Group); err != nil {
>>>>>>> a3fec502
			return fmt.Errorf("error updating worker group: %w", err)
		}
	}

	return nil
}<|MERGE_RESOLUTION|>--- conflicted
+++ resolved
@@ -24,15 +24,9 @@
 
 type ConnectionManager interface {
 	GetConnectionsByEnvID(ctx context.Context, envID uuid.UUID) ([]*connpb.ConnMetadata, error)
-<<<<<<< HEAD
-	GetConnectionsByAppID(ctx context.Context, appID uuid.UUID) ([]*connpb.ConnMetadata, error)
-	GetConnectionsByGroupID(ctx context.Context, envID uuid.UUID, groupID string) ([]*connpb.ConnMetadata, error)
-	AddConnection(ctx context.Context, conn *Connection) error
-=======
 	GetConnectionsByAppID(ctx context.Context, envId uuid.UUID, appID uuid.UUID) ([]*connpb.ConnMetadata, error)
 	GetConnectionsByGroupID(ctx context.Context, envID uuid.UUID, groupID string) ([]*connpb.ConnMetadata, error)
 	UpsertConnection(ctx context.Context, conn *Connection) error
->>>>>>> a3fec502
 	DeleteConnection(ctx context.Context, conn *Connection) error
 }
 
@@ -90,17 +84,11 @@
 
 // Connection have all the metadata assocaited with a worker connection
 type Connection struct {
-<<<<<<< HEAD
-	Data    *connpb.WorkerConnectRequestData
-	Session *connpb.SessionDetails
-	Group   *WorkerGroup
-=======
 	Status    connpb.ConnectionStatus
 	Data      *connpb.WorkerConnectRequestData
 	Session   *connpb.SessionDetails
 	Group     *WorkerGroup
 	GatewayId string
->>>>>>> a3fec502
 }
 
 // Sync attempts to sync the worker group configuration
@@ -124,10 +112,7 @@
 		envID = id
 	}
 
-<<<<<<< HEAD
-=======
 	// The group is expected to exist in the state, as UpsertConnection also creates the group if it doesn't exist
->>>>>>> a3fec502
 	group, err := groupManager.GetWorkerGroupByHash(ctx, envID, c.Group.Hash)
 	if err != nil {
 		return fmt.Errorf("error attempting to retrieve worker group: %w", err)
@@ -205,11 +190,7 @@
 		c.Group.SyncID = syncReply.SyncID
 		c.Group.AppID = syncReply.AppID
 		// Update the worker group with the syncID so it's aware that it's already sync'd before
-<<<<<<< HEAD
-		if err := groupManager.UpdateWorkerGroup(ctx, envID, group); err != nil {
-=======
 		if err := groupManager.UpdateWorkerGroup(ctx, envID, c.Group); err != nil {
->>>>>>> a3fec502
 			return fmt.Errorf("error updating worker group: %w", err)
 		}
 	}
