package pubsub

import (
	"context"
	"crypto/rand"
	"encoding/json"
	"errors"
	"fmt"
	"github.com/inngest/inngest/pkg/syscode"
	"github.com/inngest/inngest/pkg/telemetry/trace"
	"go.opentelemetry.io/otel/attribute"
	"go.opentelemetry.io/otel/codes"
	"go.opentelemetry.io/otel/propagation"
	oteltrace "go.opentelemetry.io/otel/trace"
	"google.golang.org/protobuf/types/known/timestamppb"
	"log/slog"
	"sync"
	"time"

	"github.com/google/uuid"
	"github.com/inngest/inngest/pkg/telemetry/metrics"
	"github.com/inngest/inngest/proto/gen/connect/v1"
	"github.com/oklog/ulid/v2"
	"github.com/redis/rueidis"
	"google.golang.org/protobuf/proto"
)

const (
	pkgName = "connect.execution.proxy"
)

/*
	This package provides a PubSub-based request forwarding mechanism for the Connect SDK.

	Execution requests are forwarded from the executor to the SDK via the connect infrastructure, including the following components:

	Executor -> Router -> Gateway -> SDK

	The router is responsible for selecting a gateway with an active, healthy connection for a given app. It is only responsible for
	routing requests to the correct gateway, not for returning the SDK response back to the executor. This is directly handled by the gateway.

	The gateway will acknowledge the request, forward it to the SDK, and return the response to the executor.
*/

type RequestForwarder interface {
	// Proxy forwards a request from the executor to the SDK via the connect infrastructure and waits for a response.
	//
	// If no responsible gateway ack's the message within a 10-second timeout, an error is returned.
	// If no response is received before the context is canceled, an error is returned.
	Proxy(ctx, traceCtx context.Context, opts ProxyOpts) (*connect.SDKResponse, error)
}

type AckSource string

const (
	AckSourceWorker  AckSource = "worker"
	AckSourceGateway AckSource = "gateway"
	AckSourceRouter  AckSource = "router"
)

type ResponseNotifier interface {
	// NotifyExecutor sends a response to the executor for a specific request.
	NotifyExecutor(ctx context.Context, resp *connect.SDKResponse) error
}

type RequestReceiver interface {
	ResponseNotifier

	// ReceiveExecutorMessages listens for incoming PubSub messages for the connect router.
	// This is a blocking call which only stops once the context is canceled.
	ReceiveExecutorMessages(ctx context.Context, onMessage func(rawBytes []byte, data *connect.GatewayExecutorRequestData)) error

	// RouteExecutorRequest forwards an executor request to the respective gateway
	RouteExecutorRequest(ctx context.Context, gatewayId ulid.ULID, connId ulid.ULID, data *connect.GatewayExecutorRequestData) error

	// ReceiveRouterMessages listens for incoming PubSub messages for a specific gateway and app and calls the provided callback.
	// This is a blocking call which only stops once the context is canceled.
	ReceiveRoutedRequest(ctx context.Context, gatewayId ulid.ULID, connId ulid.ULID, onMessage func(rawBytes []byte, data *connect.GatewayExecutorRequestData)) error

	// AckMessage sends an acknowledgment for a specific request.
	AckMessage(ctx context.Context, requestId string, source AckSource) error

	// NackMessage sends a negative acknowledgment for a specific request.
	NackMessage(ctx context.Context, requestId string, source AckSource, reason syscode.Error) error

	// NackMessage sends a negative acknowledgment for a specific request.
	NackMessage(ctx context.Context, appId uuid.UUID, requestId string, source AckSource, reason syscode.Error) error

	// Wait blocks and listens for incoming PubSub messages for the internal subscribers. This must be run before
	// subscribing to any channels to ensure that the PubSub client is connected and ready to receive messages.
	Wait(ctx context.Context) error
}

type redisPubSubConnector struct {
	client       rueidis.Client
	pubSubClient rueidis.DedicatedClient

	subscribers     map[string]map[string]chan string
	subscribersLock sync.RWMutex

	logger *slog.Logger
	tracer trace.ConditionalTracer

	RequestForwarder
	RequestReceiver
}

func newRedisPubSubConnector(client rueidis.Client, logger *slog.Logger, tracer trace.ConditionalTracer) *redisPubSubConnector {
	return &redisPubSubConnector{
		client:          client,
		subscribers:     make(map[string]map[string]chan string),
		subscribersLock: sync.RWMutex{},
		logger:          logger,
		tracer:          tracer,
	}
}

type ProxyOpts struct {
	AccountID uuid.UUID
	EnvID     uuid.UUID
	AppID     uuid.UUID
	Data      *connect.GatewayExecutorRequestData
}

// Proxy forwards a request to the executor and waits for a response.
//
// If the gateway does not ack the message within a 10-second timeout, an error is returned.
// If no response is received before the context is canceled, an error is returned.
func (i *redisPubSubConnector) Proxy(ctx, traceCtx context.Context, opts ProxyOpts) (*connect.SDKResponse, error) {
	l := i.logger.With("app_id", opts.AppID.String(), "env_id", opts.EnvID.String(), "account_id", opts.AccountID.String())
	traceCtx, span := i.tracer.NewSpan(traceCtx, "Proxy", opts.AccountID, opts.EnvID)
	span.SetAttributes(attribute.Bool("inngest.system", true))
	defer span.End()

	proxyStartTime := time.Now()

	if opts.Data.RequestId == "" {
		opts.Data.RequestId = ulid.MustNew(ulid.Now(), rand.Reader).String()
	}

	span.SetAttributes(
		attribute.String("request_id", opts.Data.RequestId),
	)

	// Include trace context
	{
		// Add `traceparent` and `tracestate` headers to the request from `traceCtx`
		systemTraceCtx := propagation.MapCarrier{}
		// Note: The system context is stored in `traceCtx`
		trace.SystemTracer().Propagator().Inject(traceCtx, systemTraceCtx)
		marshaled, err := json.Marshal(systemTraceCtx)
		if err != nil {
			return nil, fmt.Errorf("could not marshal system trace ctx: %w", err)
		}
		opts.Data.SystemTraceCtx = marshaled
	}

	{
		userTraceCtx := propagation.MapCarrier{}
		// Note: The user context is stored in `ctx`
		trace.UserTracer().Propagator().Inject(ctx, userTraceCtx)
		marshaled, err := json.Marshal(userTraceCtx)
		if err != nil {
			return nil, fmt.Errorf("could not marshal user trace ctx: %w", err)
		}
		// Include in request
		opts.Data.UserTraceCtx = marshaled
	}

	dataBytes, err := proto.Marshal(opts.Data)
	if err != nil {
		return nil, fmt.Errorf("could not marshal executor request: %w", err)
	}

	// Await ack from router BEFORE response
	routerAckErrChan := make(chan error)
	var routerAcked connect.PubSubAckMessage
	{
		withAckTimeout, cancel := context.WithTimeout(ctx, 10*time.Second)
		defer cancel()
		go func() {
<<<<<<< HEAD
			err = i.subscribe(withAckTimeout, i.channelAppRequestsAck(opts.Data.RequestId, AckSourceRouter), func(msgData string) {
=======
			err = i.subscribe(withAckTimeout, i.channelAppRequestsAck(opts.AppID, opts.Data.RequestId, AckSourceRouter), func(msgData string) {
>>>>>>> 681952c5
				err := proto.Unmarshal([]byte(msgData), &routerAcked)
				if err != nil {
					span.RecordError(err)
					span.SetStatus(codes.Error, "unmarshaling router ack message failed")
					return
				}

				if routerAcked.GetNack() {
					attrs := []attribute.KeyValue{}
					if routerAcked.GetNackReason() != nil {
						attrs = append(attrs, attribute.String("reason_code", routerAcked.GetNackReason().GetCode()))
						attrs = append(attrs, attribute.String("reason_message", routerAcked.GetNackReason().GetMessage()))
					}
					span.AddEvent("RouterNack", oteltrace.WithAttributes(attrs...))
				} else {
					span.AddEvent("RouterAck")
				}

				metrics.HistogramConnectProxyAckTime(ctx, time.Since(proxyStartTime).Milliseconds(), metrics.HistogramOpt{
					PkgName: pkgName,
					Tags: map[string]any{
						"kind": "router",
					},
				})
			}, true)
			routerAckErrChan <- err
		}()
	}

	gatewayAckErrChan := make(chan error)
	var gatewayAcked bool
	{
		withAckTimeout, cancel := context.WithTimeout(ctx, 10*time.Second)
		defer cancel()
		go func() {
			err = i.subscribe(withAckTimeout, i.channelAppRequestsAck(opts.Data.RequestId, AckSourceGateway), func(_ string) {
				gatewayAcked = true

				span.AddEvent("GatewayAck")
				metrics.HistogramConnectProxyAckTime(ctx, time.Since(proxyStartTime).Milliseconds(), metrics.HistogramOpt{
					PkgName: pkgName,
					Tags: map[string]any{
						"kind": "gateway",
					},
				})
			}, true)
			gatewayAckErrChan <- err
		}()
	}

	workerAckErrChan := make(chan error)
	var workerAcked bool
	{
		withAckTimeout, cancel := context.WithTimeout(ctx, 10*time.Second)
		defer cancel()
		go func() {
			err = i.subscribe(withAckTimeout, i.channelAppRequestsAck(opts.Data.RequestId, AckSourceWorker), func(_ string) {
				workerAcked = true

				span.AddEvent("WorkerAck")
				metrics.HistogramConnectProxyAckTime(ctx, time.Since(proxyStartTime).Milliseconds(), metrics.HistogramOpt{
					PkgName: pkgName,
					Tags: map[string]any{
						"kind": "worker",
					},
				})
			}, true)
			workerAckErrChan <- err
		}()
	}

	// Await SDK response forwarded by gateway
	replyErrChan := make(chan error)
	var reply connect.SDKResponse
	go func() {
		// This may take a while: This waits until we receive the SDK response, and we allow for up to 2h in the serverless execution model
		err = i.subscribe(ctx, i.channelAppRequestsReply(opts.Data.RequestId), func(msg string) {
			span.AddEvent("ReplyReceived")

			err := proto.Unmarshal([]byte(msg), &reply)
			if err != nil {
				// This should never happen
				span.SetAttributes(
					attribute.String("msg", msg),
				)
				span.RecordError(err)
				span.SetStatus(codes.Error, "unmarshaling sdk response proto failed")
				return
			}
		}, true)
		replyErrChan <- err
	}()

	// After setting up ack and reply subscriptions, publish the request to the router, which forwards to the most suitable gateway
	channelName := i.channelExecutorRequests()

	err = i.client.Do(ctx, i.client.B().Publish().Channel(channelName).Message(string(dataBytes)).Build()).Error()
	if err != nil {
		span.RecordError(err)
		span.SetStatus(codes.Error, "publishing message to router failed")
		return nil, fmt.Errorf("could not publish executor request: %w", err)
	}

	l.Debug("published connect pubsub message", "channel", channelName, "request_id", opts.Data.RequestId)

	// Sanity check: Ensure the router received the message using a request-specific ack channel (ack must come in before SDK response)
	{
		err := <-routerAckErrChan
		close(routerAckErrChan)
		if err != nil && !errors.Is(err, context.DeadlineExceeded) {
			span.RecordError(err)
			span.SetStatus(codes.Error, "unexpected error waiting for router ack")
			return nil, fmt.Errorf("could not receive executor request ack by router: %w", err)
		}

		if routerAcked.Ts == nil {
			span.SetStatus(codes.Error, "router did not ack")
			return nil, fmt.Errorf("router did not ack in time")
		}

		if routerAcked.GetNack() {
			if routerAcked.GetNackReason() != nil {
				return nil, syscode.Error{
					Code:    routerAcked.GetNackReason().GetCode(),
					Message: routerAcked.GetNackReason().GetMessage(),
				}
			}
			return nil, fmt.Errorf("router sent nack without reason")
		}
	}

	{
		err := <-gatewayAckErrChan
		close(gatewayAckErrChan)
		if err != nil && !errors.Is(err, context.DeadlineExceeded) {
			span.RecordError(err)
			span.SetStatus(codes.Error, "unexpected error waiting for gateway ack")
			return nil, fmt.Errorf("could not receive executor request ack by gateway: %w", err)
		}

		if !gatewayAcked {
			span.SetStatus(codes.Error, "gateway did not ack")
			return nil, fmt.Errorf("gateway did not ack in time")
		}
	}

	{
		err := <-workerAckErrChan
		close(workerAckErrChan)
		if err != nil && !errors.Is(err, context.DeadlineExceeded) {
			span.RecordError(err)
			span.SetStatus(codes.Error, "unexpected error waiting for worker ack")

			return nil, fmt.Errorf("could not receive executor request ack by worker: %w", err)
		}

		if !workerAcked {
			span.SetStatus(codes.Error, "worker did not ack")

			return nil, fmt.Errorf("worker did not ack in time")
		}
	}

	// Await SDK response forwarded by gateway
	// This may take a while: This waits until we receive the SDK response, and we allow for up to 2h in the serverless execution model
	{
		err := <-replyErrChan
		close(replyErrChan)
		if err != nil {
			span.RecordError(err)
			span.SetStatus(codes.Error, "could not receive worker response")

			return nil, fmt.Errorf("could not receive executor response: %w", err)
		}
	}

	return &reply, nil
}

// channelExecutorRequests returns the channel name for executor requests to be processed by the router.
func (i *redisPubSubConnector) channelExecutorRequests() string {
	return "executor_requests"
}

// channelGatewayAppRequests returns the channel name for routed executor requests received by the gateway for a specific app and connection.
func (i *redisPubSubConnector) channelGatewayAppRequests(gatewayId ulid.ULID, connId ulid.ULID) string {
	return fmt.Sprintf("app_requests:%s:%s", gatewayId, connId)
}

func (i *redisPubSubConnector) channelAppRequestsAck(requestId string, source AckSource) string {
	return fmt.Sprintf("app_requests_ack:%s:%s", requestId, source)
}

func (i *redisPubSubConnector) channelAppRequestsReply(requestId string) string {
	return fmt.Sprintf("app_requests_reply:%s", requestId)
}

// subscribe sets up a subscription to a specific channel and calls the provided callback whenever a message is received.
// This method is blocking and will only return once the context is canceled.
//
// Upon return, the subscription is cleaned up and if the subscription was the last one for the channel, the PubSub client
// is unsubscribed from the channel.
func (i *redisPubSubConnector) subscribe(ctx context.Context, channel string, onMessage func(msg string), once bool) error {
	msgs := make(chan string)

	subId := ulid.MustNew(ulid.Now(), rand.Reader).String()

	// Set up internal subscription handler
	redisSubscribed := false
	{
		i.subscribersLock.Lock()

		if _, ok := i.subscribers[channel]; !ok {
			// subscribe to channel
			i.subscribers[channel] = make(map[string]chan string)
		} else {
			redisSubscribed = true
		}

		i.subscribers[channel][subId] = msgs

		i.subscribersLock.Unlock()
	}

	// This function is blocking, so whenever we return, we want to clean up the subscription handler and potentially
	// remove the subscription, if it's no longer used.
	defer func() {
		i.subscribersLock.Lock()
		defer i.subscribersLock.Unlock()

		close(msgs)
		i.logger.Debug("connect pubsub removing in-memory subscription", "channel", channel, "sub_id", subId)
		delete(i.subscribers[channel], subId)
		if len(i.subscribers[channel]) == 0 {
			i.logger.Debug("unsubscribing pubsub client from channel", "channel", channel)
			delete(i.subscribers, channel)
			i.pubSubClient.Do(ctx, i.pubSubClient.B().Unsubscribe().Channel(channel).Build())
		}
	}()

	// Set up receiver for incoming messages _before_ subscribing
	done := make(chan struct{})
	go func() {
		defer func() {
			done <- struct{}{}
		}()

		for {
			select {
			case <-ctx.Done():
				return
			case msg := <-msgs:
				onMessage(msg)
				if once {
					return
				}
			}
		}
	}()

	// If Redis client is not subscribed to channel already, send SUBSCRIBE command
	if !redisSubscribed {
		i.pubSubClient.Do(ctx, i.pubSubClient.B().Subscribe().Channel(channel).Build())
		i.logger.Debug("connect pubsub client subscribed to channel", "channel", channel)
	}

	<-done
	return nil
}

// ReceiveExecutorMessages listens for incoming PubSub messages for a specific app and calls the provided callback.
// This is a blocking call which only stops once the context is canceled.
func (i *redisPubSubConnector) ReceiveRoutedRequest(ctx context.Context, gatewayId ulid.ULID, connId ulid.ULID, onMessage func(rawBytes []byte, data *connect.GatewayExecutorRequestData)) error {
	return i.subscribe(ctx, i.channelGatewayAppRequests(gatewayId, connId), func(msg string) {
		// TODO Test whether this works with marshaled Protobuf bytes
		msgBytes := []byte(msg)

		var data connect.GatewayExecutorRequestData
		err := proto.Unmarshal(msgBytes, &data)
		if err != nil {
			// TODO This should never happen, but PubSub will not redeliver, should we push the message into a dead-letter channel?
			i.logger.Error("invalid protobuf received by gateway", "err", err, "msg", msgBytes, "gateway_id", gatewayId, "conn_id", connId)
			return
		}

		onMessage(msgBytes, &data)
	}, false)
}

// ReceiveExecutorMessages listens for incoming PubSub messages for a specific app and calls the provided callback.
// This is a blocking call which only stops once the context is canceled.
func (i *redisPubSubConnector) ReceiveExecutorMessages(ctx context.Context, onMessage func(rawBytes []byte, data *connect.GatewayExecutorRequestData)) error {
	return i.subscribe(ctx, i.channelExecutorRequests(), func(msg string) {
		// TODO Test whether this works with marshaled Protobuf bytes
		msgBytes := []byte(msg)

		var data connect.GatewayExecutorRequestData
		err := proto.Unmarshal(msgBytes, &data)
		if err != nil {
			// TODO This should never happen, but PubSub will not redeliver, should we push the message into a dead-letter channel?
			return
		}

		onMessage(msgBytes, &data)
	}, false)
}

// Wait blocks and listens for incoming PubSub messages for the internal subscribers. This must be run before
// subscribing to any channels to ensure that the PubSub client is connected and ready to receive messages.
func (i *redisPubSubConnector) Wait(ctx context.Context) error {
	c, cancel := i.client.Dedicate()
	defer cancel()

	// TODO: Check whether this graceful shutdown routine makes sense here
	go func() {
		<-ctx.Done()

		i.logger.Debug("gracefully shutting down connect pubsub subscriber")

		i.subscribersLock.Lock()
		defer i.subscribersLock.Unlock()

		// TODO Should we prevent other executors from subscribing while we're in "shutting down" state?

		// Unsubscribe from all channels
		subs := i.subscribers
		for channelName := range subs {
			c.Do(ctx, c.B().Unsubscribe().Channel(channelName).Build())
		}

		c.Close()
	}()

	i.pubSubClient = c

	wait := c.SetPubSubHooks(rueidis.PubSubHooks{
		OnMessage: func(m rueidis.PubSubMessage) {
			i.logger.Debug("connect pubsub received message", "channel", m.Channel)

			// Run in another goroutine to avoid blocking `c`
			go func() {
				i.subscribersLock.RLock()
				// NOTE:  We have to keep this lock as we send in channels, otherwise we may attempt
				// to send on a closed channel that's unsubscribed.  Therefore, we keep the read lock
				// until we're done sending to all chans.
				defer i.subscribersLock.RUnlock()

				subs := i.subscribers[m.Channel]
				if len(subs) == 0 {
					// This should not happen: In subscribe, we UNSUBSCRIBE once the last subscriber is removed
					i.logger.Debug("no subscribers for connect pubsub channel", "channel", m.Channel)
					return
				}

				for _, receiverChan := range subs {
					receiverChan <- m.Message
				}
			}()
		},
	})
	err := <-wait // disconnected with err
	if err != nil {
		return err
	}

	return nil
}

// NotifyExecutor sends a response to the executor for a specific request.
func (i *redisPubSubConnector) NotifyExecutor(ctx context.Context, resp *connect.SDKResponse) error {
	serialized, err := proto.Marshal(resp)
	if err != nil {
		return fmt.Errorf("could not serialize response: %w", err)
	}

	channelName := i.channelAppRequestsReply(resp.RequestId)

	// TODO Test whether this works with marshaled Protobuf bytes
	err = i.client.Do(
		ctx,
		i.client.B().
			Publish().
			Channel(channelName).
			Message(string(serialized)).
			Build()).
		Error()
	if err != nil {
		return fmt.Errorf("could not publish response: %w", err)
	}

	i.logger.Debug("sent connect pubsub reply", "channel", channelName)

	return nil
}

// AckMessage sends an acknowledgment for a specific request.
<<<<<<< HEAD
func (i *redisPubSubConnector) AckMessage(ctx context.Context, requestId string, source AckSource) error {
=======
func (i *redisPubSubConnector) AckMessage(ctx context.Context, appId uuid.UUID, requestId string, source AckSource) error {
>>>>>>> 681952c5
	msgBytes, err := proto.Marshal(&connect.PubSubAckMessage{
		Ts: timestamppb.Now(),
	})
	if err != nil {
		return fmt.Errorf("could not marshal ack message: %w", err)
	}

	err = i.client.Do(
		ctx,
		i.client.B().
			Publish().
<<<<<<< HEAD
			Channel(i.channelAppRequestsAck(requestId, source)).
=======
			Channel(i.channelAppRequestsAck(appId, requestId, source)).
>>>>>>> 681952c5
			Message(string(msgBytes)).
			Build()).
		Error()
	if err != nil {
		return fmt.Errorf("could not publish response: %w", err)
	}

	return nil
}

// NackMessage sends a negative acknowledgment for a specific request.
<<<<<<< HEAD
func (i *redisPubSubConnector) NackMessage(ctx context.Context, requestId string, source AckSource, reason syscode.Error) error {
=======
func (i *redisPubSubConnector) NackMessage(ctx context.Context, appId uuid.UUID, requestId string, source AckSource, reason syscode.Error) error {
>>>>>>> 681952c5
	var marshaledData []byte
	if reason.Data != nil {
		marshaled, err := json.Marshal(reason.Data)
		if err != nil {
			return fmt.Errorf("could not marshal reason data: %w", err)
		}
		marshaledData = marshaled
	}

	nackMessage, err := proto.Marshal(&connect.PubSubAckMessage{
		Ts:   timestamppb.Now(),
		Nack: proto.Bool(true),
		NackReason: &connect.SystemError{
			Code:    reason.Code,
			Data:    marshaledData,
			Message: reason.Message,
		},
	})
	if err != nil {
		return fmt.Errorf("could not marshal nack message: %w", err)
	}

	err = i.client.Do(
		ctx,
		i.client.B().
			Publish().
<<<<<<< HEAD
			Channel(i.channelAppRequestsAck(requestId, source)).
=======
			Channel(i.channelAppRequestsAck(appId, requestId, source)).
>>>>>>> 681952c5
			Message(string(nackMessage)).
			Build()).
		Error()
	if err != nil {
		return fmt.Errorf("could not publish response: %w", err)
	}

	return nil
}

// RouteExecutorRequest forwards an executor request to the respective gateway
func (i *redisPubSubConnector) RouteExecutorRequest(ctx context.Context, gatewayId ulid.ULID, connId ulid.ULID, data *connect.GatewayExecutorRequestData) error {
	dataBytes, err := proto.Marshal(data)
	if err != nil {
		return fmt.Errorf("could not marshal executor request: %w", err)
	}

	channelName := i.channelGatewayAppRequests(gatewayId, connId)

	// TODO Test whether this works with marshaled Protobuf bytes
	err = i.client.Do(ctx, i.client.B().Publish().Channel(channelName).Message(string(dataBytes)).Build()).Error()
	if err != nil {
		i.logger.Error("could not forward request to gateway", "err", err, "gateway_id", gatewayId, "channel", channelName, "request_id", data.RequestId, "conn_id", connId, "app_id", data.AppId)
		return fmt.Errorf("could not publish executor request: %w", err)
	}

	i.logger.Debug("forwarded connect request to gateway", "gateway_id", gatewayId, "channel", channelName, "request_id", data.RequestId, "conn_id", connId, "app_id", data.AppId)

	return nil
}<|MERGE_RESOLUTION|>--- conflicted
+++ resolved
@@ -179,11 +179,7 @@
 		withAckTimeout, cancel := context.WithTimeout(ctx, 10*time.Second)
 		defer cancel()
 		go func() {
-<<<<<<< HEAD
 			err = i.subscribe(withAckTimeout, i.channelAppRequestsAck(opts.Data.RequestId, AckSourceRouter), func(msgData string) {
-=======
-			err = i.subscribe(withAckTimeout, i.channelAppRequestsAck(opts.AppID, opts.Data.RequestId, AckSourceRouter), func(msgData string) {
->>>>>>> 681952c5
 				err := proto.Unmarshal([]byte(msgData), &routerAcked)
 				if err != nil {
 					span.RecordError(err)
@@ -580,11 +576,7 @@
 }
 
 // AckMessage sends an acknowledgment for a specific request.
-<<<<<<< HEAD
 func (i *redisPubSubConnector) AckMessage(ctx context.Context, requestId string, source AckSource) error {
-=======
-func (i *redisPubSubConnector) AckMessage(ctx context.Context, appId uuid.UUID, requestId string, source AckSource) error {
->>>>>>> 681952c5
 	msgBytes, err := proto.Marshal(&connect.PubSubAckMessage{
 		Ts: timestamppb.Now(),
 	})
@@ -596,11 +588,7 @@
 		ctx,
 		i.client.B().
 			Publish().
-<<<<<<< HEAD
 			Channel(i.channelAppRequestsAck(requestId, source)).
-=======
-			Channel(i.channelAppRequestsAck(appId, requestId, source)).
->>>>>>> 681952c5
 			Message(string(msgBytes)).
 			Build()).
 		Error()
@@ -612,11 +600,7 @@
 }
 
 // NackMessage sends a negative acknowledgment for a specific request.
-<<<<<<< HEAD
 func (i *redisPubSubConnector) NackMessage(ctx context.Context, requestId string, source AckSource, reason syscode.Error) error {
-=======
-func (i *redisPubSubConnector) NackMessage(ctx context.Context, appId uuid.UUID, requestId string, source AckSource, reason syscode.Error) error {
->>>>>>> 681952c5
 	var marshaledData []byte
 	if reason.Data != nil {
 		marshaled, err := json.Marshal(reason.Data)
@@ -643,11 +627,7 @@
 		ctx,
 		i.client.B().
 			Publish().
-<<<<<<< HEAD
 			Channel(i.channelAppRequestsAck(requestId, source)).
-=======
-			Channel(i.channelAppRequestsAck(appId, requestId, source)).
->>>>>>> 681952c5
 			Message(string(nackMessage)).
 			Build()).
 		Error()
