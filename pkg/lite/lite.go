--- conflicted
+++ resolved
@@ -164,43 +164,29 @@
 
 			return keys
 		}),
-<<<<<<< HEAD
 		redis_state.WithConcurrencyLimitGetter(
-			func(ctx context.Context, p redis_state.QueuePartition) (fn, acct, custom int) {
-				// Ensure that we return the correct concurrency values per
-				// partition.
+			func(ctx context.Context, p redis_state.QueuePartition) (fnLimit, acctLimit, customLimit int) {
+				fnLimit = consts.DefaultConcurrencyLimit
+				acctLimit = consts.DefaultConcurrencyLimit // NOTE: In the dev server there are no account concurrency limits.
+				customLimit = consts.DefaultConcurrencyLimit
+
+				// Ensure that we return the correct concurrency values per partition.
 				funcs, err := dbcqrs.GetFunctions(ctx)
 				if err != nil {
-					return consts.DefaultConcurrencyLimit, consts.DefaultConcurrencyLimit, consts.DefaultConcurrencyLimit
-=======
-		redis_state.WithAccountConcurrencyKeyGenerator(func(ctx context.Context, i redis_state.QueueItem) (string, int) {
-			// NOTE: In the dev server there are no account concurrency limits.
-			return i.Queue(), consts.DefaultConcurrencyLimit
-		}),
-		redis_state.WithPartitionConcurrencyKeyGenerator(func(ctx context.Context, p redis_state.QueuePartition) (string, int) {
-			// Ensure that we return the correct concurrency values per
-			// partition.
-			funcs, err := dbcqrs.GetFunctions(ctx)
-			if err != nil {
-				return p.Queue(), consts.DefaultConcurrencyLimit
-			}
-			for _, fn := range funcs {
-				f, _ := fn.InngestFunction()
-				if f.ID == uuid.Nil {
-					f.ID = f.DeterministicUUID()
->>>>>>> 1577d8e3
+					return
 				}
 				for _, fn := range funcs {
 					f, _ := fn.InngestFunction()
 					if f.ID == uuid.Nil {
-						f.ID = inngest.DeterministicUUID(*f)
+						f.ID = f.DeterministicUUID()
 					}
 					if p.FunctionID != nil && f.ID == *p.FunctionID && f.Concurrency != nil && f.Concurrency.PartitionConcurrency() > 0 {
-						return f.Concurrency.PartitionConcurrency(), consts.DefaultConcurrencyLimit, consts.DefaultConcurrencyLimit
+						fnLimit = f.Concurrency.PartitionConcurrency()
+						return
 					}
 				}
 
-				return consts.DefaultConcurrencyLimit, consts.DefaultConcurrencyLimit, consts.DefaultConcurrencyLimit
+				return
 			}),
 	}
 
