package lite

import (
	"context"
	"encoding/json"
	"fmt"
	"time"

	"github.com/alicebob/miniredis/v2"
	"github.com/coocood/freecache"
	"github.com/eko/gocache/lib/v4/cache"
	freecachestore "github.com/eko/gocache/store/freecache/v4"
	"github.com/go-chi/chi/v5"
	"github.com/go-chi/chi/v5/middleware"
	"github.com/google/uuid"
	"github.com/inngest/inngest/pkg/api"
	"github.com/inngest/inngest/pkg/api/apiv1"
	"github.com/inngest/inngest/pkg/config"
	_ "github.com/inngest/inngest/pkg/config/defaults"
	"github.com/inngest/inngest/pkg/config/registration"
	"github.com/inngest/inngest/pkg/consts"
	"github.com/inngest/inngest/pkg/coreapi"
	"github.com/inngest/inngest/pkg/cqrs/sqlitecqrs"
	"github.com/inngest/inngest/pkg/deploy"
	"github.com/inngest/inngest/pkg/devserver"
	"github.com/inngest/inngest/pkg/event"
	"github.com/inngest/inngest/pkg/execution"
	"github.com/inngest/inngest/pkg/execution/batch"
	"github.com/inngest/inngest/pkg/execution/debounce"
	"github.com/inngest/inngest/pkg/execution/driver"
	"github.com/inngest/inngest/pkg/execution/driver/httpdriver"
	"github.com/inngest/inngest/pkg/execution/executor"
	"github.com/inngest/inngest/pkg/execution/history"
	"github.com/inngest/inngest/pkg/execution/queue"
	"github.com/inngest/inngest/pkg/execution/ratelimit"
	"github.com/inngest/inngest/pkg/execution/runner"
	"github.com/inngest/inngest/pkg/execution/state"
	"github.com/inngest/inngest/pkg/execution/state/redis_state"
	sv2 "github.com/inngest/inngest/pkg/execution/state/v2"
	"github.com/inngest/inngest/pkg/expressions"
	"github.com/inngest/inngest/pkg/logger"
	"github.com/inngest/inngest/pkg/pubsub"
	"github.com/inngest/inngest/pkg/run"
	"github.com/inngest/inngest/pkg/service"
	itrace "github.com/inngest/inngest/pkg/telemetry/trace"
	"github.com/inngest/inngest/pkg/util/awsgateway"
	"github.com/redis/rueidis"
	"go.opentelemetry.io/otel/propagation"
	"golang.org/x/sync/errgroup"
)

var redisSingleton *miniredis.Miniredis

// StartOpts configures the dev server
type StartOpts struct {
<<<<<<< HEAD
	Config     config.Config `json:"-"`
	RootDir    string        `json:"dir"`
	SigningKey *string       `json:"signing_key"`
=======
	Config        config.Config `json:"-"`
	RootDir       string        `json:"dir"`
	RedisURI      string        `json:"redis-uri"`
	PollInterval  int           `json:"poll-interval"`
	URLs          []string      `json:"urls"`
	Tick          time.Duration `json:"tick"`
	RetryInterval int           `json:"retry_interval"`
	SQLiteDir     string        `json:"sqlite-dir"`
>>>>>>> 535a0ddb
}

// Create and start a new dev server.  The dev server is used during (surprise surprise)
// development.
//
// It runs all available services from `inngest serve`, plus:
// - Adds development-specific APIs for communicating with the SDK.
func New(ctx context.Context, opts StartOpts) error {
	// The dev server _always_ logs output for development.
	if !opts.Config.Execution.LogOutput {
		opts.Config.Execution.LogOutput = true
	}

	// NOTE: looks deprecated?
	// Before running the development service, ensure that we change the http
	// driver in development to use our AWS Gateway http client, attempting to
	// automatically transform dev requests to lambda invocations.
	httpdriver.DefaultExecutor.Client.Transport = awsgateway.NewTransformTripper(httpdriver.DefaultExecutor.Client.Transport)
	deploy.Client.Transport = awsgateway.NewTransformTripper(deploy.Client.Transport)

	return start(ctx, opts)
}

func start(ctx context.Context, opts StartOpts) error {
	db, err := sqlitecqrs.New(sqlitecqrs.SqliteCQRSOptions{
		InMemory:  false,
		Directory: opts.SQLiteDir,
	})
	if err != nil {
		return err
	}

	tick := opts.Tick
	if tick < 1 {
		tick = devserver.DefaultTickDuration
	}

	// Initialize the devserver
	dbcqrs := sqlitecqrs.NewCQRS(db)
	hd := sqlitecqrs.NewHistoryDriver(db)
	hr := sqlitecqrs.NewHistoryReader(db)
	loader := dbcqrs.(state.FunctionLoader)

	stepLimitOverrides := make(map[string]int)
	stateSizeLimitOverrides := make(map[string]int)

	shardedRc, err := connectToOrCreateRedis(ctx, opts.RedisURI)
	if err != nil {
		return err
	}

	unshardedRc, err := connectToOrCreateRedis(ctx, opts.RedisURI)
	if err != nil {
		return err
	}

	unshardedClient := redis_state.NewUnshardedClient(unshardedRc, redis_state.StateDefaultKey, redis_state.QueueDefaultKey)
	shardedClient := redis_state.NewShardedClient(redis_state.ShardedClientOpts{
		UnshardedClient:        unshardedClient,
		FunctionRunStateClient: shardedRc,
		StateDefaultKey:        redis_state.StateDefaultKey,
		FnRunIsSharded:         redis_state.AlwaysShardOnRun,
		BatchClient:            shardedRc,
		QueueDefaultKey:        redis_state.QueueDefaultKey,
	})

	var sm state.Manager
	t := runner.NewTracker()
	sm, err = redis_state.New(
		ctx,
		redis_state.WithShardedClient(shardedClient),
		redis_state.WithUnshardedClient(unshardedClient),
	)
	if err != nil {
		return err
	}
	smv2 := redis_state.MustRunServiceV2(sm)

	queueOpts := []redis_state.QueueOpt{
		redis_state.WithIdempotencyTTL(time.Hour),
		redis_state.WithNumWorkers(100),
		redis_state.WithPollTick(tick),
		redis_state.WithCustomConcurrencyKeyGenerator(func(ctx context.Context, i redis_state.QueueItem) []state.CustomConcurrency {
			keys := i.Data.GetConcurrencyKeys()

			fn, err := dbcqrs.GetFunctionByInternalUUID(ctx, i.Data.Identifier.WorkspaceID, i.Data.Identifier.WorkflowID)
			if err != nil {
				// Use what's stored in the state store.
				return keys
			}
			f, err := fn.InngestFunction()
			if err != nil {
				return keys
			}

			if f.Concurrency != nil {
				for _, c := range f.Concurrency.Limits {
					if !c.IsCustomLimit() {
						continue
					}
					// If there's a concurrency key with the same hash, use the new function's
					// concurrency limits.
					//
					// NOTE:  This is accidentally quadratic but is okay as we bound concurrency
					// keys to a low value (2-3).
					for n, actual := range keys {
						if actual.Hash != "" && actual.Hash == c.Hash {
							actual.Limit = c.Limit
							keys[n] = actual
						}
					}
				}
			}

			return keys
		}),
		redis_state.WithAccountConcurrencyKeyGenerator(func(ctx context.Context, i redis_state.QueueItem) (string, int) {
			// NOTE: In the dev server there are no account concurrency limits.
			return i.Queue(), consts.DefaultConcurrencyLimit
		}),
		redis_state.WithPartitionConcurrencyKeyGenerator(func(ctx context.Context, p redis_state.QueuePartition) (string, int) {
			// Ensure that we return the correct concurrency values per
			// partition.
			funcs, err := dbcqrs.GetFunctions(ctx)
			if err != nil {
				return p.Queue(), consts.DefaultConcurrencyLimit
			}
			for _, fn := range funcs {
				f, _ := fn.InngestFunction()
				if f.ID == uuid.Nil {
					f.ID = f.DeterministicUUID()
				}
				if f.ID == p.WorkflowID && f.Concurrency != nil && f.Concurrency.PartitionConcurrency() > 0 {
					return p.Queue(), f.Concurrency.PartitionConcurrency()
				}
			}
			return p.Queue(), consts.DefaultConcurrencyLimit
		}),
	}

	rq := redis_state.NewQueue(unshardedClient.Queue(), queueOpts...)

	rl := ratelimit.New(ctx, unshardedRc, "{ratelimit}:")

	batcher := batch.NewRedisBatchManager(shardedClient.Batch(), rq)
	debouncer := debounce.NewRedisDebouncer(unshardedClient.Debounce(), rq)

	// Create a new expression aggregator, using Redis to load evaluables.
	agg := expressions.NewAggregator(ctx, 100, 100, sm.(expressions.EvaluableLoader), nil)

	var drivers = []driver.Driver{}
	for _, driverConfig := range opts.Config.Execution.Drivers {
		d, err := driverConfig.NewDriver(registration.NewDriverOpts{
			SigningKey: opts.SigningKey,
		})
		if err != nil {
			return err
		}
		drivers = append(drivers, d)
	}
	pb, err := pubsub.NewPublisher(ctx, opts.Config.EventStream.Service)
	if err != nil {
		return fmt.Errorf("failed to create publisher: %w", err)
	}

	exec, err := executor.NewExecutor(
		executor.WithStateManager(smv2),
		executor.WithPauseManager(sm),
		executor.WithRuntimeDrivers(
			drivers...,
		),
		executor.WithExpressionAggregator(agg),
		executor.WithQueue(rq),
		executor.WithLogger(logger.From(ctx)),
		executor.WithFunctionLoader(loader),
		executor.WithLifecycleListeners(
			history.NewLifecycleListener(
				nil,
				hd,
			),
			devserver.Lifecycle{
				Cqrs:       dbcqrs,
				Pb:         pb,
				EventTopic: opts.Config.EventStream.Service.Concrete.TopicName(),
			},
			run.NewTraceLifecycleListener(nil),
		),
		executor.WithStepLimits(func(id sv2.ID) int {
			if override, hasOverride := stepLimitOverrides[id.FunctionID.String()]; hasOverride {
				logger.From(ctx).Warn().Msgf("Using step limit override of %d for %q\n", override, id.FunctionID)
				return override
			}

			return consts.DefaultMaxStepLimit
		}),
		executor.WithStateSizeLimits(func(id sv2.ID) int {
			if override, hasOverride := stateSizeLimitOverrides[id.FunctionID.String()]; hasOverride {
				logger.From(ctx).Warn().Msgf("Using state size limit override of %d for %q\n", override, id.FunctionID)
				return override
			}

			return consts.DefaultMaxStateSizeLimit
		}),
		executor.WithInvokeFailHandler(getInvokeFailHandler(ctx, pb, opts.Config.EventStream.Service.Concrete.TopicName())),
		executor.WithSendingEventHandler(getSendingEventHandler(ctx, pb, opts.Config.EventStream.Service.Concrete.TopicName())),
		executor.WithDebouncer(debouncer),
		executor.WithBatcher(batcher),
	)
	if err != nil {
		return err
	}

	// Create an executor.
	executorSvc := executor.NewService(
		opts.Config,
		executor.WithExecutionManager(dbcqrs),
		executor.WithState(sm),
		executor.WithServiceQueue(rq),
		executor.WithServiceExecutor(exec),
		executor.WithServiceBatcher(batcher),
		executor.WithServiceDebouncer(debouncer),
	)

	runner := runner.NewService(
		opts.Config,
		runner.WithCQRS(dbcqrs),
		runner.WithExecutor(exec),
		runner.WithExecutionManager(dbcqrs),
		runner.WithEventManager(event.NewManager()),
		runner.WithStateManager(sm),
		runner.WithRunnerQueue(rq),
		runner.WithTracker(t),
		runner.WithRateLimiter(rl),
		runner.WithBatchManager(batcher),
		runner.WithPublisher(pb),
	)

	// The devserver embeds the event API.
	pi := consts.StartDefaultPersistenceInterval
	persistenceInterval := &pi
	if opts.RedisURI != "" {
		// If we're using an external Redis, we rely on that to persist and
		// manage snapshotting
		persistenceInterval = nil

		logger.From(ctx).Info().Msgf("using external Redis %s; disabling in-memory persistence and snapshotting", opts.RedisURI)
	}

	dsOpts := devserver.StartOpts{
		Config:  opts.Config,
		RootDir: opts.RootDir,
		URLs:    opts.URLs,
		Tick:    tick,
	}

	if opts.PollInterval > 0 {
		dsOpts.Poll = true
		dsOpts.PollInterval = opts.PollInterval
	}

	// The devserver embeds the event API.
	ds := devserver.NewService(dsOpts, runner, dbcqrs, pb, stepLimitOverrides, stateSizeLimitOverrides, unshardedRc, hd, &devserver.SingleNodeServiceOpts{
		PersistenceInterval: persistenceInterval,
	})
	// embed the tracker
	ds.Tracker = t
	ds.State = sm
	ds.Queue = rq
	ds.Executor = exec
	// start the API
	// Create a new API endpoint which hosts SDK-related functionality for
	// registering functions.
	devAPI := devserver.NewDevAPI(ds)

	devAPI.Route("/v1", func(r chi.Router) {
		// Add the V1 API to our dev server API.
		cache := cache.New[[]byte](freecachestore.NewFreecache(freecache.NewCache(1024 * 1024)))
		caching := apiv1.NewCacheMiddleware(cache)

		apiv1.AddRoutes(r, apiv1.Opts{
			CachingMiddleware: caching,
			EventReader:       ds.Data,
			FunctionReader:    ds.Data,
			FunctionRunReader: ds.Data,
			JobQueueReader:    ds.Queue.(queue.JobQueueReader),
			Executor:          ds.Executor,
		})
	})

	core, err := coreapi.NewCoreApi(coreapi.Options{
		Data:          ds.Data,
		Config:        ds.Opts.Config,
		Logger:        logger.From(ctx),
		Runner:        ds.Runner,
		Tracker:       ds.Tracker,
		State:         ds.State,
		Queue:         ds.Queue,
		EventHandler:  ds.HandleEvent,
		Executor:      ds.Executor,
		HistoryReader: hr,
	})
	if err != nil {
		return err
	}
	// Create a new data API directly in the devserver.  This allows us to inject
	// the data API into the dev server port, providing a single router for the dev
	// server UI, events, and API for loading data.
	//
	// Merge the dev server API (for handling files & registration) with the data
	// API into the event API router.
	ds.Apiservice = api.NewService(
		ds.Opts.Config,
		api.Mount{At: "/", Router: devAPI},
		api.Mount{At: "/v0", Router: core.Router},
		api.Mount{At: "/debug", Handler: middleware.Profiler()},
	)

	return service.StartAll(ctx, ds, runner, executorSvc, ds.Apiservice)
}

func connectToOrCreateRedis(ctx context.Context, redisURI string) (rueidis.Client, error) {
	if redisURI == "" {
		return createInmemoryRedisConnection(ctx)
	}

	url := redisURI
	// strip the redis:// prefix if we have one; connection fails with it
	if len(url) > 8 && url[:8] == "redis://" {
		url = url[8:]
	}

	rc, err := rueidis.NewClient(rueidis.ClientOption{
		InitAddress:       []string{url},
		DisableCache:      true,
		BlockingPoolSize:  1,
		ForceSingleClient: true,
	})
	if err != nil {
		return nil, fmt.Errorf("error creating redis client: %w", err)
	}

	return rc, nil
}

// createInMemoryRedisConnection creates a new connection to the in-memory Redis
// server. If the server is not yet running, it will start one.
func createInmemoryRedisConnection(ctx context.Context) (rueidis.Client, error) {
	if redisSingleton == nil {
		redisSingleton = miniredis.NewMiniRedis()
		err := redisSingleton.Start()
		if err != nil {
			return nil, fmt.Errorf("error starting in-memory redis: %w", err)
		}

		poll := time.Second
		go func() {
			for range time.Tick(poll) {
				redisSingleton.FastForward(poll)
			}
		}()
	}

	rc, err := rueidis.NewClient(rueidis.ClientOption{
		InitAddress:       []string{redisSingleton.Addr()},
		DisableCache:      true,
		BlockingPoolSize:  1,
		ForceSingleClient: true,
	})
	if err != nil {
		return nil, fmt.Errorf("error creating in-memory redis client: %w", err)
	}

	return rc, nil
}

func getSendingEventHandler(ctx context.Context, pb pubsub.Publisher, topic string) execution.HandleSendingEvent {
	return func(ctx context.Context, evt event.Event, item queue.Item) error {
		trackedEvent := event.NewOSSTrackedEvent(evt)
		byt, err := json.Marshal(trackedEvent)
		if err != nil {
			return fmt.Errorf("error marshalling invocation event: %w", err)
		}

		carrier := itrace.NewTraceCarrier()
		itrace.UserTracer().Propagator().Inject(ctx, propagation.MapCarrier(carrier.Context))

		err = pb.Publish(
			ctx,
			topic,
			pubsub.Message{
				Name:      event.EventReceivedName,
				Data:      string(byt),
				Timestamp: time.Now(),
				Metadata: map[string]any{
					consts.OtelPropagationKey: carrier,
				},
			},
		)
		if err != nil {
			return fmt.Errorf("error publishing invocation event: %w", err)
		}

		return nil
	}
}

func getInvokeFailHandler(ctx context.Context, pb pubsub.Publisher, topic string) execution.InvokeFailHandler {
	return func(ctx context.Context, opts execution.InvokeFailHandlerOpts, evts []event.Event) error {
		eg := errgroup.Group{}

		for _, e := range evts {
			evt := e
			eg.Go(func() error {
				trackedEvent := event.NewOSSTrackedEvent(evt)
				byt, err := json.Marshal(trackedEvent)
				if err != nil {
					return fmt.Errorf("error marshalling function finished event: %w", err)
				}

				err = pb.Publish(
					ctx,
					topic,
					pubsub.Message{
						Name:      event.EventReceivedName,
						Data:      string(byt),
						Timestamp: trackedEvent.GetEvent().Time(),
					},
				)
				if err != nil {
					return fmt.Errorf("error publishing function finished event: %w", err)
				}

				return nil
			})
		}

		return eg.Wait()
	}
}<|MERGE_RESOLUTION|>--- conflicted
+++ resolved
@@ -53,20 +53,15 @@
 
 // StartOpts configures the dev server
 type StartOpts struct {
-<<<<<<< HEAD
-	Config     config.Config `json:"-"`
-	RootDir    string        `json:"dir"`
-	SigningKey *string       `json:"signing_key"`
-=======
 	Config        config.Config `json:"-"`
 	RootDir       string        `json:"dir"`
+	SigningKey    *string       `json:"signing_key"`
 	RedisURI      string        `json:"redis-uri"`
 	PollInterval  int           `json:"poll-interval"`
 	URLs          []string      `json:"urls"`
 	Tick          time.Duration `json:"tick"`
 	RetryInterval int           `json:"retry_interval"`
 	SQLiteDir     string        `json:"sqlite-dir"`
->>>>>>> 535a0ddb
 }
 
 // Create and start a new dev server.  The dev server is used during (surprise surprise)
