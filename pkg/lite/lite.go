package lite

import (
	"context"
	"encoding/json"
	"fmt"
	"time"

	"github.com/alicebob/miniredis/v2"
	"github.com/coocood/freecache"
	"github.com/eko/gocache/lib/v4/cache"
	freecachestore "github.com/eko/gocache/store/freecache/v4"
	"github.com/go-chi/chi/v5"
	"github.com/go-chi/chi/v5/middleware"
	"github.com/google/uuid"
	"github.com/inngest/inngest/pkg/api"
	"github.com/inngest/inngest/pkg/api/apiv1"
	"github.com/inngest/inngest/pkg/config"
	_ "github.com/inngest/inngest/pkg/config/defaults"
	"github.com/inngest/inngest/pkg/consts"
	"github.com/inngest/inngest/pkg/coreapi"
	"github.com/inngest/inngest/pkg/cqrs/sqlitecqrs"
	"github.com/inngest/inngest/pkg/deploy"
	"github.com/inngest/inngest/pkg/devserver"
	"github.com/inngest/inngest/pkg/event"
	"github.com/inngest/inngest/pkg/execution"
	"github.com/inngest/inngest/pkg/execution/batch"
	"github.com/inngest/inngest/pkg/execution/debounce"
	"github.com/inngest/inngest/pkg/execution/driver"
	"github.com/inngest/inngest/pkg/execution/driver/httpdriver"
	"github.com/inngest/inngest/pkg/execution/executor"
	"github.com/inngest/inngest/pkg/execution/history"
	"github.com/inngest/inngest/pkg/execution/queue"
	"github.com/inngest/inngest/pkg/execution/ratelimit"
	"github.com/inngest/inngest/pkg/execution/runner"
	"github.com/inngest/inngest/pkg/execution/state"
	"github.com/inngest/inngest/pkg/execution/state/redis_state"
	sv2 "github.com/inngest/inngest/pkg/execution/state/v2"
	"github.com/inngest/inngest/pkg/expressions"
	"github.com/inngest/inngest/pkg/logger"
	"github.com/inngest/inngest/pkg/pubsub"
	"github.com/inngest/inngest/pkg/run"
	"github.com/inngest/inngest/pkg/service"
	itrace "github.com/inngest/inngest/pkg/telemetry/trace"
	"github.com/inngest/inngest/pkg/util/awsgateway"
	"github.com/redis/rueidis"
	"go.opentelemetry.io/otel/propagation"
	"golang.org/x/sync/errgroup"
)

var redisSingleton *miniredis.Miniredis

// StartOpts configures the dev server
type StartOpts struct {
<<<<<<< HEAD
	Config   config.Config `json:"-"`
	RootDir  string        `json:"dir"`
	RedisURI string        `json:"redis-uri"`
=======
	Config       config.Config `json:"-"`
	RootDir      string        `json:"dir"`
	PollInterval int           `json:"poll-interval"`
	URLs         []string      `json:"urls"`
>>>>>>> 2c117192
}

// Create and start a new dev server.  The dev server is used during (surprise surprise)
// development.
//
// It runs all available services from `inngest serve`, plus:
// - Adds development-specific APIs for communicating with the SDK.
func New(ctx context.Context, opts StartOpts) error {
	// The dev server _always_ logs output for development.
	if !opts.Config.Execution.LogOutput {
		opts.Config.Execution.LogOutput = true
	}

	// NOTE: looks deprecated?
	// Before running the development service, ensure that we change the http
	// driver in development to use our AWS Gateway http client, attempting to
	// automatically transform dev requests to lambda invocations.
	httpdriver.DefaultExecutor.Client.Transport = awsgateway.NewTransformTripper(httpdriver.DefaultExecutor.Client.Transport)
	deploy.Client.Transport = awsgateway.NewTransformTripper(deploy.Client.Transport)

	return start(ctx, opts)
}

func start(ctx context.Context, opts StartOpts) error {
	db, err := sqlitecqrs.New(sqlitecqrs.SqliteCQRSOptions{InMemory: false})
	if err != nil {
		return err
	}

	tick := devserver.DefaultTick

	// Initialize the devserver
	dbcqrs := sqlitecqrs.NewCQRS(db)
	hd := sqlitecqrs.NewHistoryDriver(db)
	hr := sqlitecqrs.NewHistoryReader(db)
	loader := dbcqrs.(state.FunctionLoader)

	stepLimitOverrides := make(map[string]int)
	stateSizeLimitOverrides := make(map[string]int)

	shardedRc, err := connectToOrCreateRedis(ctx, opts.RedisURI)
	if err != nil {
		return err
	}

	unshardedRc, err := connectToOrCreateRedis(ctx, opts.RedisURI)
	if err != nil {
		return err
	}

	unshardedClient := redis_state.NewUnshardedClient(unshardedRc, redis_state.StateDefaultKey, redis_state.QueueDefaultKey)
	shardedClient := redis_state.NewShardedClient(redis_state.ShardedClientOpts{
		UnshardedClient:        unshardedClient,
		FunctionRunStateClient: shardedRc,
		StateDefaultKey:        redis_state.StateDefaultKey,
		FnRunIsSharded:         redis_state.AlwaysShardOnRun,
		BatchClient:            shardedRc,
		QueueDefaultKey:        redis_state.QueueDefaultKey,
	})

	var sm state.Manager
	t := runner.NewTracker()
	sm, err = redis_state.New(
		ctx,
		redis_state.WithShardedClient(shardedClient),
		redis_state.WithUnshardedClient(unshardedClient),
	)
	if err != nil {
		return err
	}
	smv2 := redis_state.MustRunServiceV2(sm)

	queueOpts := []redis_state.QueueOpt{
		redis_state.WithIdempotencyTTL(time.Hour),
		redis_state.WithNumWorkers(100),
		redis_state.WithPollTick(tick),
		redis_state.WithCustomConcurrencyKeyGenerator(func(ctx context.Context, i redis_state.QueueItem) []state.CustomConcurrency {
			keys := i.Data.GetConcurrencyKeys()

			fn, err := dbcqrs.GetFunctionByInternalUUID(ctx, i.Data.Identifier.WorkspaceID, i.Data.Identifier.WorkflowID)
			if err != nil {
				// Use what's stored in the state store.
				return keys
			}
			f, err := fn.InngestFunction()
			if err != nil {
				return keys
			}

			if f.Concurrency != nil {
				for _, c := range f.Concurrency.Limits {
					if !c.IsCustomLimit() {
						continue
					}
					// If there's a concurrency key with the same hash, use the new function's
					// concurrency limits.
					//
					// NOTE:  This is accidentally quadratic but is okay as we bound concurrency
					// keys to a low value (2-3).
					for n, actual := range keys {
						if actual.Hash != "" && actual.Hash == c.Hash {
							actual.Limit = c.Limit
							keys[n] = actual
						}
					}
				}
			}

			return keys
		}),
		redis_state.WithAccountConcurrencyKeyGenerator(func(ctx context.Context, i redis_state.QueueItem) (string, int) {
			// NOTE: In the dev server there are no account concurrency limits.
			return i.Queue(), consts.DefaultConcurrencyLimit
		}),
		redis_state.WithPartitionConcurrencyKeyGenerator(func(ctx context.Context, p redis_state.QueuePartition) (string, int) {
			// Ensure that we return the correct concurrency values per
			// partition.
			funcs, err := dbcqrs.GetFunctions(ctx)
			if err != nil {
				return p.Queue(), consts.DefaultConcurrencyLimit
			}
			for _, fn := range funcs {
				f, _ := fn.InngestFunction()
				if f.ID == uuid.Nil {
					f.ID = f.DeterministicUUID()
				}
				if f.ID == p.WorkflowID && f.Concurrency != nil && f.Concurrency.PartitionConcurrency() > 0 {
					return p.Queue(), f.Concurrency.PartitionConcurrency()
				}
			}
			return p.Queue(), consts.DefaultConcurrencyLimit
		}),
	}

	rq := redis_state.NewQueue(unshardedClient.Queue(), queueOpts...)

	rl := ratelimit.New(ctx, unshardedRc, "{ratelimit}:")

	batcher := batch.NewRedisBatchManager(shardedClient.Batch(), rq)
	debouncer := debounce.NewRedisDebouncer(unshardedClient.Debounce(), rq)

	// Create a new expression aggregator, using Redis to load evaluables.
	agg := expressions.NewAggregator(ctx, 100, 100, sm.(expressions.EvaluableLoader), nil)

	var drivers = []driver.Driver{}
	for _, driverConfig := range opts.Config.Execution.Drivers {
		d, err := driverConfig.NewDriver()
		if err != nil {
			return err
		}
		drivers = append(drivers, d)
	}
	pb, err := pubsub.NewPublisher(ctx, opts.Config.EventStream.Service)
	if err != nil {
		return fmt.Errorf("failed to create publisher: %w", err)
	}

	exec, err := executor.NewExecutor(
		executor.WithStateManager(smv2),
		executor.WithPauseManager(sm),
		executor.WithRuntimeDrivers(
			drivers...,
		),
		executor.WithExpressionAggregator(agg),
		executor.WithQueue(rq),
		executor.WithLogger(logger.From(ctx)),
		executor.WithFunctionLoader(loader),
		executor.WithLifecycleListeners(
			history.NewLifecycleListener(
				nil,
				hd,
			),
			devserver.Lifecycle{
				Cqrs:       dbcqrs,
				Pb:         pb,
				EventTopic: opts.Config.EventStream.Service.Concrete.TopicName(),
			},
			run.NewTraceLifecycleListener(nil),
		),
		executor.WithStepLimits(func(id sv2.ID) int {
			if override, hasOverride := stepLimitOverrides[id.FunctionID.String()]; hasOverride {
				logger.From(ctx).Warn().Msgf("Using step limit override of %d for %q\n", override, id.FunctionID)
				return override
			}

			return consts.DefaultMaxStepLimit
		}),
		executor.WithStateSizeLimits(func(id sv2.ID) int {
			if override, hasOverride := stateSizeLimitOverrides[id.FunctionID.String()]; hasOverride {
				logger.From(ctx).Warn().Msgf("Using state size limit override of %d for %q\n", override, id.FunctionID)
				return override
			}

			return consts.DefaultMaxStateSizeLimit
		}),
		executor.WithInvokeFailHandler(getInvokeFailHandler(ctx, pb, opts.Config.EventStream.Service.Concrete.TopicName())),
		executor.WithSendingEventHandler(getSendingEventHandler(ctx, pb, opts.Config.EventStream.Service.Concrete.TopicName())),
		executor.WithDebouncer(debouncer),
		executor.WithBatcher(batcher),
	)
	if err != nil {
		return err
	}

	// Create an executor.
	executorSvc := executor.NewService(
		opts.Config,
		executor.WithExecutionManager(dbcqrs),
		executor.WithState(sm),
		executor.WithServiceQueue(rq),
		executor.WithServiceExecutor(exec),
		executor.WithServiceBatcher(batcher),
		executor.WithServiceDebouncer(debouncer),
	)

	runner := runner.NewService(
		opts.Config,
		runner.WithCQRS(dbcqrs),
		runner.WithExecutor(exec),
		runner.WithExecutionManager(dbcqrs),
		runner.WithEventManager(event.NewManager()),
		runner.WithStateManager(sm),
		runner.WithRunnerQueue(rq),
		runner.WithTracker(t),
		runner.WithRateLimiter(rl),
		runner.WithBatchManager(batcher),
		runner.WithPublisher(pb),
	)

<<<<<<< HEAD
	// The devserver embeds the event API.
	pi := consts.LiteDefaultPersistenceInterval
	persistenceInterval := &pi
	if opts.RedisURI != "" {
		// If we're using an external Redis, we rely on that to persist and
		// manage snapshotting
		persistenceInterval = nil

		logger.From(ctx).Info().Msgf("using external Redis %s; disabling in-memory persistence and snapshotting", opts.RedisURI)
	}

	ds := devserver.NewService(devserver.StartOpts{
=======
	dsOpts := devserver.StartOpts{
>>>>>>> 2c117192
		Config:  opts.Config,
		RootDir: opts.RootDir,
		URLs:    opts.URLs,
		Tick:    tick,
<<<<<<< HEAD
	}, runner, dbcqrs, pb, stepLimitOverrides, stateSizeLimitOverrides, unshardedRc, hd, persistenceInterval)
=======
	}

	if opts.PollInterval > 0 {
		dsOpts.Poll = true
		dsOpts.PollInterval = opts.PollInterval
	}

	// The devserver embeds the event API.
	persistenceInterval := consts.LiteDefaultPersistenceInterval
	ds := devserver.NewService(dsOpts, runner, dbcqrs, pb, stepLimitOverrides, stateSizeLimitOverrides, unshardedRc, hd, &persistenceInterval)
>>>>>>> 2c117192
	// embed the tracker
	ds.Tracker = t
	ds.State = sm
	ds.Queue = rq
	ds.Executor = exec
	// start the API
	// Create a new API endpoint which hosts SDK-related functionality for
	// registering functions.
	devAPI := devserver.NewDevAPI(ds)

	devAPI.Route("/v1", func(r chi.Router) {
		// Add the V1 API to our dev server API.
		cache := cache.New[[]byte](freecachestore.NewFreecache(freecache.NewCache(1024 * 1024)))
		caching := apiv1.NewCacheMiddleware(cache)

		apiv1.AddRoutes(r, apiv1.Opts{
			CachingMiddleware: caching,
			EventReader:       ds.Data,
			FunctionReader:    ds.Data,
			FunctionRunReader: ds.Data,
			JobQueueReader:    ds.Queue.(queue.JobQueueReader),
			Executor:          ds.Executor,
		})
	})

	core, err := coreapi.NewCoreApi(coreapi.Options{
		Data:          ds.Data,
		Config:        ds.Opts.Config,
		Logger:        logger.From(ctx),
		Runner:        ds.Runner,
		Tracker:       ds.Tracker,
		State:         ds.State,
		Queue:         ds.Queue,
		EventHandler:  ds.HandleEvent,
		Executor:      ds.Executor,
		HistoryReader: hr,
	})
	if err != nil {
		return err
	}
	// Create a new data API directly in the devserver.  This allows us to inject
	// the data API into the dev server port, providing a single router for the dev
	// server UI, events, and API for loading data.
	//
	// Merge the dev server API (for handling files & registration) with the data
	// API into the event API router.
	ds.Apiservice = api.NewService(
		ds.Opts.Config,
		api.Mount{At: "/", Router: devAPI},
		api.Mount{At: "/v0", Router: core.Router},
		api.Mount{At: "/debug", Handler: middleware.Profiler()},
	)

	return service.StartAll(ctx, ds, runner, executorSvc, ds.Apiservice)
}

func connectToOrCreateRedis(ctx context.Context, redisURI string) (rueidis.Client, error) {
	if redisURI == "" {
		return createInmemoryRedisConnection(ctx)
	}

	url := redisURI
	// strip the redis:// prefix if we have one; connection fails with it
	if len(url) > 8 && url[:8] == "redis://" {
		url = url[8:]
	}

	rc, err := rueidis.NewClient(rueidis.ClientOption{
		InitAddress:       []string{url},
		DisableCache:      true,
		BlockingPoolSize:  1,
		ForceSingleClient: true,
	})
	if err != nil {
		return nil, fmt.Errorf("error creating redis client: %w", err)
	}

	return rc, nil
}

// createInMemoryRedisConnection creates a new connection to the in-memory Redis
// server. If the server is not yet running, it will start one.
func createInmemoryRedisConnection(ctx context.Context) (rueidis.Client, error) {
	if redisSingleton == nil {
		redisSingleton = miniredis.NewMiniRedis()
		err := redisSingleton.Start()
		if err != nil {
			return nil, fmt.Errorf("error starting in-memory redis: %w", err)
		}

		poll := time.Second
		go func() {
			for range time.Tick(poll) {
				redisSingleton.FastForward(poll)
			}
		}()
	}

	rc, err := rueidis.NewClient(rueidis.ClientOption{
		InitAddress:       []string{redisSingleton.Addr()},
		DisableCache:      true,
		BlockingPoolSize:  1,
		ForceSingleClient: true,
	})
	if err != nil {
		return nil, fmt.Errorf("error creating in-memory redis client: %w", err)
	}

	return rc, nil
}

func getSendingEventHandler(ctx context.Context, pb pubsub.Publisher, topic string) execution.HandleSendingEvent {
	return func(ctx context.Context, evt event.Event, item queue.Item) error {
		trackedEvent := event.NewOSSTrackedEvent(evt)
		byt, err := json.Marshal(trackedEvent)
		if err != nil {
			return fmt.Errorf("error marshalling invocation event: %w", err)
		}

		carrier := itrace.NewTraceCarrier()
		itrace.UserTracer().Propagator().Inject(ctx, propagation.MapCarrier(carrier.Context))

		err = pb.Publish(
			ctx,
			topic,
			pubsub.Message{
				Name:      event.EventReceivedName,
				Data:      string(byt),
				Timestamp: time.Now(),
				Metadata: map[string]any{
					consts.OtelPropagationKey: carrier,
				},
			},
		)
		if err != nil {
			return fmt.Errorf("error publishing invocation event: %w", err)
		}

		return nil
	}
}

func getInvokeFailHandler(ctx context.Context, pb pubsub.Publisher, topic string) execution.InvokeFailHandler {
	return func(ctx context.Context, opts execution.InvokeFailHandlerOpts, evts []event.Event) error {
		eg := errgroup.Group{}

		for _, e := range evts {
			evt := e
			eg.Go(func() error {
				trackedEvent := event.NewOSSTrackedEvent(evt)
				byt, err := json.Marshal(trackedEvent)
				if err != nil {
					return fmt.Errorf("error marshalling function finished event: %w", err)
				}

				err = pb.Publish(
					ctx,
					topic,
					pubsub.Message{
						Name:      event.EventReceivedName,
						Data:      string(byt),
						Timestamp: trackedEvent.GetEvent().Time(),
					},
				)
				if err != nil {
					return fmt.Errorf("error publishing function finished event: %w", err)
				}

				return nil
			})
		}

		return eg.Wait()
	}
}<|MERGE_RESOLUTION|>--- conflicted
+++ resolved
@@ -52,16 +52,11 @@
 
 // StartOpts configures the dev server
 type StartOpts struct {
-<<<<<<< HEAD
-	Config   config.Config `json:"-"`
-	RootDir  string        `json:"dir"`
-	RedisURI string        `json:"redis-uri"`
-=======
 	Config       config.Config `json:"-"`
 	RootDir      string        `json:"dir"`
+	RedisURI     string        `json:"redis-uri"`
 	PollInterval int           `json:"poll-interval"`
 	URLs         []string      `json:"urls"`
->>>>>>> 2c117192
 }
 
 // Create and start a new dev server.  The dev server is used during (surprise surprise)
@@ -291,7 +286,6 @@
 		runner.WithPublisher(pb),
 	)
 
-<<<<<<< HEAD
 	// The devserver embeds the event API.
 	pi := consts.LiteDefaultPersistenceInterval
 	persistenceInterval := &pi
@@ -303,17 +297,11 @@
 		logger.From(ctx).Info().Msgf("using external Redis %s; disabling in-memory persistence and snapshotting", opts.RedisURI)
 	}
 
-	ds := devserver.NewService(devserver.StartOpts{
-=======
 	dsOpts := devserver.StartOpts{
->>>>>>> 2c117192
 		Config:  opts.Config,
 		RootDir: opts.RootDir,
 		URLs:    opts.URLs,
 		Tick:    tick,
-<<<<<<< HEAD
-	}, runner, dbcqrs, pb, stepLimitOverrides, stateSizeLimitOverrides, unshardedRc, hd, persistenceInterval)
-=======
 	}
 
 	if opts.PollInterval > 0 {
@@ -322,9 +310,7 @@
 	}
 
 	// The devserver embeds the event API.
-	persistenceInterval := consts.LiteDefaultPersistenceInterval
-	ds := devserver.NewService(dsOpts, runner, dbcqrs, pb, stepLimitOverrides, stateSizeLimitOverrides, unshardedRc, hd, &persistenceInterval)
->>>>>>> 2c117192
+	ds := devserver.NewService(dsOpts, runner, dbcqrs, pb, stepLimitOverrides, stateSizeLimitOverrides, unshardedRc, hd, persistenceInterval)
 	// embed the tracker
 	ds.Tracker = t
 	ds.State = sm
