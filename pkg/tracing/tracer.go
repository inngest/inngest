--- conflicted
+++ resolved
@@ -84,13 +84,7 @@
 		// sdktrace.WithIDGenerator(), // Deterministic span IDs for idempotency pls
 	)
 
-<<<<<<< HEAD
-	// TODO: This could be a singleton once old tracing is removed.
-	tracer := otelTP.Tracer("inngest", trace.WithInstrumentationVersion(version.Print()))
-	return tracer
-=======
 	return otelTP.Tracer("inngest", trace.WithInstrumentationVersion(version.Print()))
->>>>>>> ab1f716b
 }
 
 func (d *DroppableSpan) Drop() {
