package event

import (
	"context"
	"crypto/rand"
	"encoding/json"
	"errors"
	"time"

	"github.com/inngest/inngest/pkg/consts"
	"github.com/oklog/ulid/v2"
)

const (
	EventReceivedName = "event/event.received"
	FnFailedName      = "inngest/function.failed"
<<<<<<< HEAD
	FnFinishedName    = "inngest/function.finished"
	// InvokeEventName is the event name used to invoke specific functions via an
	// API.  Note that invoking functions still sends an event in the usual manner.
	InvokeFnName = "inngest/function.invoked"
=======
	FnCronName        = "inngest/scheduled.timer"
>>>>>>> cdcb95e6
)

var (
	startTimestamp = time.Date(1980, 1, 1, 0, 0, 0, 0, time.UTC)
	endTimestamp   = time.Date(2100, 1, 1, 0, 0, 0, 0, time.UTC)
)

type TrackedEvent interface {
	GetInternalID() ulid.ULID
	GetEvent() Event
}

func NewEvent(data string) (*Event, error) {
	evt := &Event{}
	if err := json.Unmarshal([]byte(data), evt); err != nil {
		return nil, err
	}

	return evt, nil
}

// Event represents an event sent to Inngest.
type Event struct {
	Name string         `json:"name"`
	Data map[string]any `json:"data"`

	// User represents user-specific information for the event.
	User map[string]any `json:"user,omitempty"`

	// ID represents the unique ID for this particular event.  If supplied, we should attempt
	// to only ingest this event once.
	ID string `json:"id,omitempty"`

	// Timestamp is the time the event occurred, at millisecond precision.
	// If this is not provided, we will insert the current time upon receipt of the event
	Timestamp int64  `json:"ts,omitempty"`
	Version   string `json:"v,omitempty"`
}

func (evt Event) Time() time.Time {
	return time.UnixMilli(evt.Timestamp)
}

func (evt Event) Map() map[string]any {
	if evt.Data == nil {
		evt.Data = make(map[string]any)
	}
	if evt.User == nil {
		evt.User = make(map[string]any)
	}

	data := map[string]any{
		"name": evt.Name,
		"data": evt.Data,
		"user": evt.User,
		"id":   evt.ID,
		// We cast to float64 because marshalling and unmarshalling from
		// JSON automatically uses float64 as its type;  JS has no notion
		// of ints.
		"ts": float64(evt.Timestamp),
	}

	if evt.Version != "" {
		data["v"] = evt.Version
	}

	return data
}

func (e Event) Validate(ctx context.Context) error {
	if e.Name == "" {
		return errors.New("event name is empty")
	}

	if e.Timestamp != 0 {
		// Convert milliseconds to nanosecond precision
		t := time.Unix(0, e.Timestamp*1_000_000)
		if t.Before(startTimestamp) {
			return errors.New("timestamp is before Jan 1, 1980")
		}
		if t.After(endTimestamp) {
			return errors.New("timestamp is after Jan 1, 2100")
		}
	}

	return nil
}

type InngestMetadata struct {
	InvokeFnID          string `json:"fn_id"`
	InvokeCorrelationId string `json:"correlation_id"`
}

func (e Event) InngestMetadata() *InngestMetadata {
	if rawData, ok := e.Data[consts.InngestEventDataPrefix].(map[string]interface{}); ok {
		jsonData, err := json.Marshal(rawData)
		if err != nil {
			return nil
		}
		var metadata InngestMetadata
		if err := json.Unmarshal(jsonData, &metadata); err != nil {
			return nil
		}
		return &metadata
	}
	return nil
}

func NewOSSTrackedEvent(e Event) TrackedEvent {
	id, err := ulid.Parse(e.ID)
	if err != nil {
		id = ulid.MustNew(ulid.Now(), rand.Reader)
	}
	if e.ID == "" {
		e.ID = id.String()
	}
	return ossTrackedEvent{
		id:    id,
		event: e,
	}
}

type ossTrackedEvent struct {
	id    ulid.ULID
	event Event
}

func (o ossTrackedEvent) GetEvent() Event {
	return o.event
}

func (o ossTrackedEvent) GetInternalID() ulid.ULID {
	return o.id
}

type NewInvocationEventOpts struct {
	Event         Event
	FnID          string
	CorrelationID *string
}

func NewInvocationEvent(opts NewInvocationEventOpts) Event {
	evt := opts.Event
	if evt.Timestamp == 0 {
		evt.Timestamp = time.Now().UnixMilli()
	}
	if evt.Data == nil {
		evt.Data = map[string]interface{}{}
	}

	// Override the name. We create a different event entirely.
	evt.Name = InvokeFnName

	inngestMetadata := InngestMetadata{
		InvokeFnID: opts.FnID,
	}
	if opts.CorrelationID != nil && *opts.CorrelationID != "" {
		inngestMetadata.InvokeCorrelationId = *opts.CorrelationID
	}
	evt.Data[consts.InngestEventDataPrefix] = inngestMetadata

	return evt
}<|MERGE_RESOLUTION|>--- conflicted
+++ resolved
@@ -14,14 +14,11 @@
 const (
 	EventReceivedName = "event/event.received"
 	FnFailedName      = "inngest/function.failed"
-<<<<<<< HEAD
 	FnFinishedName    = "inngest/function.finished"
 	// InvokeEventName is the event name used to invoke specific functions via an
 	// API.  Note that invoking functions still sends an event in the usual manner.
 	InvokeFnName = "inngest/function.invoked"
-=======
-	FnCronName        = "inngest/scheduled.timer"
->>>>>>> cdcb95e6
+	FnCronName   = "inngest/scheduled.timer"
 )
 
 var (
