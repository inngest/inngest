--- conflicted
+++ resolved
@@ -35,29 +35,18 @@
 	"go.opentelemetry.io/otel/propagation"
 )
 
-<<<<<<< HEAD
-func newService(opts StartOpts, runner runner.Runner, data cqrs.Manager, pb pubsub.Publisher, stepLimitOverrides map[string]int, rc rueidis.Client, hw history.Driver) *devserver {
-	return &devserver{
-		data:               data,
-		runner:             runner,
-		opts:               opts,
-		handlerLock:        &sync.Mutex{},
-		snapshotLock:       &sync.Mutex{},
-		publisher:          pb,
-		stepLimitOverrides: stepLimitOverrides,
-		redisClient:        rc,
-		historyWriter:      hw,
-=======
-func newService(opts StartOpts, runner runner.Runner, data cqrs.Manager, pb pubsub.Publisher, stepLimitOverrides, stateSizeLimitOverrides map[string]int) *devserver {
+func newService(opts StartOpts, runner runner.Runner, data cqrs.Manager, pb pubsub.Publisher, stepLimitOverrides map[string]int, stateSizeLimitOverrides map[string]int, rc rueidis.Client, hw history.Driver) *devserver {
 	return &devserver{
 		data:                    data,
 		runner:                  runner,
 		opts:                    opts,
 		handlerLock:             &sync.Mutex{},
+		snapshotLock:            &sync.Mutex{},
 		publisher:               pb,
 		stepLimitOverrides:      stepLimitOverrides,
 		stateSizeLimitOverrides: stateSizeLimitOverrides,
->>>>>>> e7d59307
+		redisClient:             rc,
+		historyWriter:           hw,
 	}
 }
 
