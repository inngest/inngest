package devserver

import (
	"context"
	"database/sql"
	"encoding/json"
	"fmt"
	"net"
	"os"
	"strconv"
	"strings"
	"sync"
	"time"

	"github.com/google/uuid"
	"github.com/inngest/inngest/pkg/cli"
	"github.com/inngest/inngest/pkg/consts"
	"github.com/inngest/inngest/pkg/cqrs"
	"github.com/inngest/inngest/pkg/deploy"
	"github.com/inngest/inngest/pkg/devserver/discovery"
	"github.com/inngest/inngest/pkg/event"
	"github.com/inngest/inngest/pkg/execution"
	"github.com/inngest/inngest/pkg/execution/history"
	"github.com/inngest/inngest/pkg/execution/queue"
	"github.com/inngest/inngest/pkg/execution/runner"
	"github.com/inngest/inngest/pkg/execution/state"
	"github.com/inngest/inngest/pkg/inngest/log"
	"github.com/inngest/inngest/pkg/logger"
	"github.com/inngest/inngest/pkg/pubsub"
	"github.com/inngest/inngest/pkg/sdk"
	"github.com/inngest/inngest/pkg/service"
	itrace "github.com/inngest/inngest/pkg/telemetry/trace"
	"github.com/mattn/go-isatty"
	"github.com/redis/rueidis"
	"go.opentelemetry.io/otel/propagation"
)

func NewService(opts StartOpts, runner runner.Runner, data cqrs.Manager, pb pubsub.Publisher, stepLimitOverrides map[string]int, stateSizeLimitOverrides map[string]int, rc rueidis.Client, hw history.Driver, persistenceInterval *time.Duration) *devserver {
	return &devserver{
		Data:                    data,
		Runner:                  runner,
		Opts:                    opts,
		handlerLock:             &sync.Mutex{},
		snapshotLock:            &sync.Mutex{},
		publisher:               pb,
		stepLimitOverrides:      stepLimitOverrides,
		stateSizeLimitOverrides: stateSizeLimitOverrides,
		redisClient:             rc,
		historyWriter:           hw,
		persistenceInterval:     persistenceInterval,
	}
}

// devserver is an individual service which operates development-specific APIs.
//
// Usually, you would have the event API hosted separately to any other APIs.
// In the dev server, we only want one port open:  all APIs are hosted together
// in a single router on a single port.  This simplifies the CLI args (--port) and
// SDKs, as they can test and use a single URL.
type devserver struct {
	Opts StartOpts

	Data cqrs.Manager

	stepLimitOverrides      map[string]int
	stateSizeLimitOverrides map[string]int

	// Runner stores the Runner
	Runner      runner.Runner
	Tracker     *runner.Tracker
	State       state.Manager
	Queue       queue.Queue
	Executor    execution.Executor
	publisher   pubsub.Publisher
	redisClient rueidis.Client

	Apiservice service.Service

	historyWriter history.Driver

	// handlers are updated by the API (d.apiservice) when registering functions.
	handlers    []SDKHandler
	handlerLock *sync.Mutex

	// Used to lock the snapshotting process.
	snapshotLock        *sync.Mutex
	persistenceInterval *time.Duration
}

func (d *devserver) Name() string {
	if d.persistenceInterval != nil {
		return "lite"
	}

	return "devserver"
}

func (d *devserver) PrettyName() string {
	name := strings.Title(d.Name())

	if name == "Devserver" {
		return "Dev Server"
	}

	return name
}

func (d *devserver) Pre(ctx context.Context) error {
	// Import Redis if we can and have persistence enabled
	if d.persistenceInterval != nil {
		_, _ = d.importRedisSnapshot(ctx)
	}

	// Autodiscover the URLs that are hosting Inngest SDKs on the local machine.
	if d.Opts.Autodiscover {
		go d.runDiscovery(ctx)
	}

	return nil
}

func (d *devserver) Run(ctx context.Context) error {
	// Start persisting Redis data if we have an interval present.
	go d.startPersistenceRoutine(ctx)

	// Start polling the SDKs as the APIs are going live.
	go d.pollSDKs(ctx)

	// Add a nice output to the terminal.
	if isatty.IsTerminal(os.Stdout.Fd()) {
		go func() {
			<-time.After(25 * time.Millisecond)
			addr := fmt.Sprintf("%s:%d", d.Opts.Config.EventAPI.Addr, d.Opts.Config.EventAPI.Port)
			fmt.Println("")
			fmt.Println("")
			fmt.Print(cli.BoldStyle.Render(fmt.Sprintf("\tInngest %s online ", d.PrettyName())))
			fmt.Printf(cli.TextStyle.Render(fmt.Sprintf("at %s, visible at the following URLs:", addr)) + "\n\n")
			for n, ip := range localIPs() {
				style := cli.BoldStyle
				if n > 0 {
					style = cli.TextStyle
				}
				fmt.Print(style.Render(fmt.Sprintf("\t - http://%s:%d", ip.IP.String(), d.Opts.Config.EventAPI.Port)))
				if ip.IP.IsLoopback() {
					fmt.Print(cli.TextStyle.Render(fmt.Sprintf(" (http://localhost:%d)", d.Opts.Config.EventAPI.Port)))
				}
				fmt.Println("")
			}
			fmt.Println("")
			if d.Opts.Autodiscover {
				fmt.Printf("\tScanning for available serve handlers.\n")
				fmt.Printf("\tTo disable scanning run `inngest dev` with flags: --no-discovery -u <your-serve-url>")
				fmt.Println("")
			}
			fmt.Println("")
		}()
	}

	<-ctx.Done()

	return nil
}

func (d *devserver) Stop(ctx context.Context) error {
	if d.persistenceInterval != nil {
		return d.exportRedisSnapshot(ctx)
	}

	return nil
}

func (d *devserver) startPersistenceRoutine(ctx context.Context) {
	if d.persistenceInterval == nil {
		return
	}

	ticker := time.NewTicker(*d.persistenceInterval)
	defer ticker.Stop()
	for {
		select {
		case <-ticker.C:
			if err := d.exportRedisSnapshot(ctx); err != nil {
				logger.From(ctx).Error().Err(err).Msg("error exporting Redis snapshot")
			}
		case <-ctx.Done():
			return
		}
	}
}

// runDiscovery attempts to run autodiscovery while the dev server is running.
//
// This lets the dev server start and wait for the SDK server to come up at

// any point.
func (d *devserver) runDiscovery(ctx context.Context) {
	logger.From(ctx).Info().Msg("autodiscovering locally hosted SDKs")
	pollInterval := time.Duration(d.Opts.PollInterval) * time.Second
	for {
		if ctx.Err() != nil {
			return
		}
		_ = discovery.Autodiscover(ctx)

		<-time.After(pollInterval)
	}
}

// pollSDKs hits each SDK's register endpoint, asking them to communicate with
// the dev server to re-register their functions.
func (d *devserver) pollSDKs(ctx context.Context) {
	pollInterval := time.Duration(d.Opts.PollInterval) * time.Second

	// Initially, add every app started with the `-u` flag
	for _, url := range d.Opts.URLs {
		// URLs must contain a protocol. If not, add http since very few apps
		// use https during development
		if !strings.Contains(url, "://") {
			url = "http://" + url
		}

		// Create a new app which holds the error message.
		params := cqrs.InsertAppParams{
			ID:  uuid.New(),
			Url: url,
			Error: sql.NullString{
				Valid:  true,
				String: deploy.DeployErrUnreachable.Error(),
			},
		}
		if _, err := d.Data.InsertApp(ctx, params); err != nil {
			log.From(ctx).Error().Err(err).Msg("error inserting app from scan")
		}
	}

	// Then poll for every added app (including apps added via the `-u` flag and via the
	// UI), plus run autodiscovery.
	for {
		if ctx.Err() != nil {
			return
		}

		urls := map[string]struct{}{}
		if apps, err := d.Data.GetApps(ctx); err == nil {
			for _, app := range apps {
				// We've seen this URL.
				urls[app.Url] = struct{}{}

				if !d.Opts.Poll && len(app.Error.String) == 0 {
					continue
				}

				// Make a new PUT request to each app, indicating that the
				// SDK should push functions to the dev server.
				res := deploy.Ping(ctx, app.Url)
				if res.Err != nil {
					_, _ = d.Data.UpdateAppError(ctx, cqrs.UpdateAppErrorParams{
						ID: app.ID,
						Error: sql.NullString{
							String: res.Err.Error(),
							Valid:  true,
						},
					})
				}
			}
		}

		// Attempt to add new apps for each discovered URL that's _not_ already
		// an app.
		if d.Opts.Autodiscover {
			for u := range discovery.URLs() {
				if _, ok := urls[u]; ok {
					continue
				}

				res := deploy.Ping(ctx, u)

				// If there was an SDK error then we should still ensure the app
				// exists. Otherwise, users will have a harder time figuring out
				// why the Dev Server can't find their app.
				if res.Err != nil && res.IsSDK {
					upsertErroredApp(ctx, d.Data, u, res.Err)
				}
			}
		}
		<-time.After(pollInterval)
	}
}

func (d *devserver) HandleEvent(ctx context.Context, e *event.Event) (string, error) {
	// ctx is the request context, so we need to re-add
	// the caller here.
	l := logger.From(ctx).With().Str("caller", d.Name()).Logger()
	ctx = logger.With(ctx, l)

	l.Debug().Str("event", e.Name).Msg("handling event")

	trackedEvent := event.NewOSSTrackedEvent(*e)

	byt, err := json.Marshal(trackedEvent)
	if err != nil {
		l.Error().Err(err).Msg("error unmarshalling event as JSON")
		return "", err
	}

	l.Info().
		Str("event_name", trackedEvent.GetEvent().Name).
		Str("internal_id", trackedEvent.GetInternalID().String()).
		Str("external_id", trackedEvent.GetEvent().ID).
		Interface("event", trackedEvent.GetEvent()).
		Msg("publishing event")

	carrier := itrace.NewTraceCarrier()
	itrace.UserTracer().Propagator().Inject(ctx, propagation.MapCarrier(carrier.Context))

	err = d.publisher.Publish(
		ctx,
		d.Opts.Config.EventStream.Service.TopicName(),
		pubsub.Message{
			Name:      event.EventReceivedName,
			Data:      string(byt),
			Timestamp: time.Now(),
			Metadata: map[string]any{
				consts.OtelPropagationKey: carrier,
			},
		},
	)

	return trackedEvent.GetInternalID().String(), err
}

func (d *devserver) exportRedisSnapshot(ctx context.Context) (err error) {
	d.snapshotLock.Lock()
	defer d.snapshotLock.Unlock()

	var (
		snapshotID cqrs.SnapshotID
		snapshot   = make(map[string]cqrs.SnapshotValue)
		l          = logger.From(ctx).With().Str("caller", "devserver").Logger()
	)

<<<<<<< HEAD
=======
	l := logger.From(ctx).With().Str("caller", d.Name()).Logger()
>>>>>>> 58fb71d3
	l.Info().Msg("exporting Redis snapshot")
	defer func() {
		if err != nil {
			l.Error().Err(err).Msg("error exporting Redis snapshot")
		}

		jsonData, _ := json.Marshal(snapshot)
		humanSize := fmt.Sprintf("%.2fKB", float64(len(jsonData))/1024)
		l.Info().Str("size", humanSize).Str("snapshot_id", snapshotID.String()).Msg("exported Redis snapshot")
	}()

	// Get a dedicated client for this operation, which should block all other
	// operations if we only have a pool size of 1.
	rc, _ := d.redisClient.Dedicate()
	defer func() {
		// We'd usually call `done()` to release the client to the pool, but
		// let's just close the entire connection here to ensure nothing else
		// can write.
		rc.Close()
	}()

	// Give an arbitrary amount of time to allow for any writes to finish
	<-time.After(150 * time.Millisecond)

	cmd := rc.B().Keys().Pattern("*").Build()
	keys, err := rc.Do(ctx, cmd).AsStrSlice()
	if err != nil {
		err = fmt.Errorf("error getting keys: %w", err)
		return
	}

	for _, key := range keys {
		typeCmd := rc.B().Type().Key(key).Build()
		var typ string
		typ, err = rc.Do(ctx, typeCmd).ToString()
		if err != nil {
			err = fmt.Errorf("error getting type for key %s: %w", key, err)
			return
		}

		switch typ {
		case "string":
			getCmd := rc.B().Get().Key(key).Build()
			var val string
			val, err = rc.Do(ctx, getCmd).ToString()
			if err != nil {
				err = fmt.Errorf("error getting value for string key %s: %w", key, err)
				return
			}
			snapshot[key] = cqrs.SnapshotValue{
				Type:  typ,
				Value: val,
			}
		case "list":
			lrangeCmd := rc.B().Lrange().Key(key).Start(0).Stop(-1).Build()
			var vals []string
			vals, err = rc.Do(ctx, lrangeCmd).AsStrSlice()
			if err != nil {
				err = fmt.Errorf("error getting values for list key %s: %w", key, err)
				return
			}
			snapshot[key] = cqrs.SnapshotValue{
				Type:  typ,
				Value: vals,
			}
		case "set":
			smembersCmd := rc.B().Smembers().Key(key).Build()
			var vals []string
			vals, err = rc.Do(ctx, smembersCmd).AsStrSlice()
			if err != nil {
				err = fmt.Errorf("error getting values for set key %s: %w", key, err)
				return
			}
			snapshot[key] = cqrs.SnapshotValue{
				Type:  typ,
				Value: vals,
			}
		case "zset":
			zrangeCmd := rc.B().Zrange().Key(key).Min("-inf").Max("+inf").Byscore().Withscores().Build()
			var vals []string
			vals, err = rc.Do(ctx, zrangeCmd).AsStrSlice()
			if err != nil {
				err = fmt.Errorf("error getting values for zset key %s: %w", key, err)
				return
			}
			snapshot[key] = cqrs.SnapshotValue{
				Type:  typ,
				Value: vals,
			}
		case "hash":
			hgetallCmd := rc.B().Hgetall().Key(key).Build()
			var rawVals map[string]rueidis.RedisMessage
			rawVals, err = rc.Do(ctx, hgetallCmd).AsMap()
			if err != nil {
				err = fmt.Errorf("error getting values for hash key %s: %w", key, err)
				return
			}
			vals := make(map[string]string, len(rawVals))
			for k, v := range rawVals {
				strVal, _ := v.ToString()
				vals[k] = strVal
			}
			snapshot[key] = cqrs.SnapshotValue{
				Type:  typ,
				Value: vals,
			}
		case "none":
			// the key was deleted between fetching keys and fetching its
			// type. For now we continue and ignore it; we should make sure
			// the client is read-only before we try to dump.
		default:
			err = fmt.Errorf("unsupported type: %s", typ)
			return
		}
	}

	snapshotID, err = d.Data.InsertQueueSnapshot(ctx, cqrs.InsertQueueSnapshotParams{
		Snapshot: snapshot,
	})
	if err != nil {
		err = fmt.Errorf("error inserting queue snapshot: %w", err)
		return
	}

	return
}

func (d *devserver) importRedisSnapshot(ctx context.Context) (err error, imported bool) {
	d.snapshotLock.Lock()
	defer d.snapshotLock.Unlock()

	l := logger.From(ctx).With().Str("caller", d.Name()).Logger()
	l.Info().Msg("importing Redis snapshot")

	snapshot, err := d.Data.GetLatestQueueSnapshot(ctx)
	defer func() {
		if err != nil {
			l.Error().Err(err).Msg("error importing Redis snapshot")
		} else if imported {
			jsonData, _ := json.Marshal(snapshot)
			humanSize := fmt.Sprintf("%.2fKB", float64(len(jsonData))/1024)
			l.Info().Str("size", humanSize).Msg("imported Redis snapshot")
		} else {
			l.Info().Msg("no snapshot to import")
		}
	}()
	if err != nil {
		err = fmt.Errorf("error getting latest queue snapshot: %w", err)
		return
	}
	if snapshot == nil {
		return
	}

	rc, done := d.redisClient.Dedicate()
	defer done()

	for key, data := range *snapshot {
		switch data.Type {
		case "string":
			strVal := data.Value.(string)
			setCmd := rc.B().Set().Key(key).Value(strVal).Build()
			err = rc.Do(ctx, setCmd).Error()
			if err != nil {
				err = fmt.Errorf("error setting string key %s: %w", key, err)
				return
			}

		case "list":
			vals := data.Value.([]interface{})
			strValues := make([]string, len(vals))
			for i, v := range vals {
				strVal, _ := v.(string)
				strValues[i] = strVal
			}
			rpushCmd := rc.B().Rpush().Key(key).Element(strValues...).Build()
			err = rc.Do(ctx, rpushCmd).Error()
			if err != nil {
				err = fmt.Errorf("error pushing to list key %s: %w", key, err)
				return
			}

		case "set":
			strValues := data.Value.([]string)
			// err = rc.SAdd(ctx, key, strValues...).Err()
			saddCmd := rc.B().Sadd().Key(key).Member(strValues...).Build()
			err = rc.Do(ctx, saddCmd).Error()
			if err != nil {
				err = fmt.Errorf("error adding to set key %s: %w", key, err)
				return
			}

		case "zset":
			vals := data.Value.([]interface{})
			zaddCmd := rc.B().Zadd().Key(key).ScoreMember()
			for i := 0; i < len(vals); i += 2 {
				member := vals[i].(string)
				score, _ := strconv.ParseFloat(vals[i+1].(string), 64)
				zaddCmd = zaddCmd.ScoreMember(score, member)
			}
			err = rc.Do(ctx, zaddCmd.Build()).Error()
			if err != nil {
				err = fmt.Errorf("error adding to zset key %s: %w", key, err)
				return
			}

		case "hash":
			values := data.Value.(map[string]interface{})
			hmsetCmd := rc.B().Hmset().Key(key).FieldValue()
			for k, v := range values {
				strVal, _ := v.(string)
				hmsetCmd = hmsetCmd.FieldValue(k, strVal)
			}
			err = rc.Do(ctx, hmsetCmd.Build()).Error()
			if err != nil {
				err = fmt.Errorf("error setting hash key %s: %w", key, err)
				return
			}

		default:
			err = fmt.Errorf("unsupported key type: %s", data.Type)
			return
		}
	}

	imported = true

	return
}

// SDKHandler represents a handler that has registered with the dev server.
type SDKHandler struct {
	Functions []string            `json:"functionIDs"`
	SDK       sdk.RegisterRequest `json:"sdk"`
	CreatedAt time.Time           `json:"createdAt"`
	UpdatedAt time.Time           `json:"updatedAt"`
}

func localIPs() []*net.IPNet {
	ips := []*net.IPNet{}
	addrs, err := net.InterfaceAddrs()
	if err != nil {
		return ips
	}
	for _, address := range addrs {
		// check the address type and if it is not a loopback the display it
		if ipnet, ok := address.(*net.IPNet); ok {
			if ipnet.IP.To4() != nil {
				ips = append(ips, ipnet)
			}
		}
	}

	return ips
}

func upsertErroredApp(
	ctx context.Context,
	mgr cqrs.Manager,
	appURL string,
	pingError error,
) {
	tx, err := mgr.WithTx(ctx)
	if err != nil {
		logger.From(ctx).Error().Err(err).Msg("error creating transaction")
		return
	}

	rollback := func(ctx context.Context) {
		if err := tx.Rollback(ctx); err != nil {
			logger.From(ctx).Error().Err(err).Msg("error rolling back transaction")
		}
	}

	appID := uuid.NewSHA1(uuid.NameSpaceOID, []byte(appURL))
	_, err = tx.GetAppByID(ctx, appID)
	if err == sql.ErrNoRows {
		// App doesn't exist so create it.

		_, err = tx.InsertApp(ctx, cqrs.InsertAppParams{
			Error: sql.NullString{
				String: pingError.Error(),
				Valid:  true,
			},
			ID:  appID,
			Url: appURL,
		})
		if err != nil {
			logger.From(ctx).Error().Err(err).Msg("error inserting app")
			rollback(ctx)
			return
		}

		if err = tx.Commit(ctx); err != nil {
			logger.From(ctx).Error().Err(err).Msg("error inserting app")
			rollback(ctx)
			return
		}

		return
	}

	if err != nil {
		logger.From(ctx).Error().Err(err).Msg("error getting app")
		rollback(ctx)
		return
	}
	_, err = tx.UpdateAppError(ctx, cqrs.UpdateAppErrorParams{
		ID: appID,
		Error: sql.NullString{
			String: pingError.Error(),
			Valid:  true,
		},
	})
	if err != nil {
		logger.From(ctx).Error().Err(err).Msg("error updating app")
		rollback(ctx)
		return
	}

	if err = tx.Commit(ctx); err != nil {
		logger.From(ctx).Error().Err(err).Msg("error updating app")
		rollback(ctx)
		return
	}
}<|MERGE_RESOLUTION|>--- conflicted
+++ resolved
@@ -336,13 +336,9 @@
 	var (
 		snapshotID cqrs.SnapshotID
 		snapshot   = make(map[string]cqrs.SnapshotValue)
-		l          = logger.From(ctx).With().Str("caller", "devserver").Logger()
+		l          = logger.From(ctx).With().Str("caller", d.Name()).Logger()
 	)
 
-<<<<<<< HEAD
-=======
-	l := logger.From(ctx).With().Str("caller", d.Name()).Logger()
->>>>>>> 58fb71d3
 	l.Info().Msg("exporting Redis snapshot")
 	defer func() {
 		if err != nil {
