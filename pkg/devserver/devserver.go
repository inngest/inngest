package devserver

import (
	"context"
	"encoding/json"
	"fmt"
	"time"

	"github.com/alicebob/miniredis/v2"
	"github.com/coocood/freecache"
	"github.com/eko/gocache/lib/v4/cache"
	freecachestore "github.com/eko/gocache/store/freecache/v4"
	"github.com/go-chi/chi/v5"
	"github.com/go-chi/chi/v5/middleware"
	"github.com/google/uuid"
	"github.com/inngest/inngest/pkg/api"
	"github.com/inngest/inngest/pkg/api/apiv1"
	"github.com/inngest/inngest/pkg/backoff"
	"github.com/inngest/inngest/pkg/config"
	_ "github.com/inngest/inngest/pkg/config/defaults"
	"github.com/inngest/inngest/pkg/consts"
	"github.com/inngest/inngest/pkg/coreapi"
	"github.com/inngest/inngest/pkg/cqrs/sqlitecqrs"
	"github.com/inngest/inngest/pkg/deploy"
	"github.com/inngest/inngest/pkg/event"
	"github.com/inngest/inngest/pkg/execution"
	"github.com/inngest/inngest/pkg/execution/batch"
	"github.com/inngest/inngest/pkg/execution/debounce"
	"github.com/inngest/inngest/pkg/execution/driver"
	"github.com/inngest/inngest/pkg/execution/driver/httpdriver"
	"github.com/inngest/inngest/pkg/execution/executor"
	"github.com/inngest/inngest/pkg/execution/history"
	"github.com/inngest/inngest/pkg/execution/queue"
	"github.com/inngest/inngest/pkg/execution/ratelimit"
	"github.com/inngest/inngest/pkg/execution/runner"
	"github.com/inngest/inngest/pkg/execution/state"
	"github.com/inngest/inngest/pkg/execution/state/redis_state"
	sv2 "github.com/inngest/inngest/pkg/execution/state/v2"
	"github.com/inngest/inngest/pkg/expressions"
	"github.com/inngest/inngest/pkg/history_drivers/memory_writer"
	"github.com/inngest/inngest/pkg/inngest"
	"github.com/inngest/inngest/pkg/logger"
	"github.com/inngest/inngest/pkg/pubsub"
	"github.com/inngest/inngest/pkg/service"
	"github.com/inngest/inngest/pkg/telemetry"
	"github.com/inngest/inngest/pkg/util/awsgateway"
	"github.com/redis/rueidis"
	"go.opentelemetry.io/otel/propagation"
	"golang.org/x/sync/errgroup"
)

const defaultTick = time.Millisecond * 150

// StartOpts configures the dev server
type StartOpts struct {
	Config        config.Config `json:"-"`
	RootDir       string        `json:"dir"`
	URLs          []string      `json:"urls"`
	Autodiscover  bool          `json:"autodiscover"`
	Poll          bool          `json:"poll"`
	PollInterval  int           `json:"poll_interval"`
	Tick          time.Duration `json:"tick"`
	RetryInterval int           `json:"retry_interval"`
}

// Create and start a new dev server.  The dev server is used during (surprise surprise)
// development.
//
// It runs all available services from `inngest serve`, plus:
// - Adds development-specific APIs for communicating with the SDK.
func New(ctx context.Context, opts StartOpts) error {
	// The dev server _always_ logs output for development.
	if !opts.Config.Execution.LogOutput {
		opts.Config.Execution.LogOutput = true
	}

	// NOTE: looks deprecated?
	// Before running the development service, ensure that we change the http
	// driver in development to use our AWS Gateway http client, attempting to
	// automatically transform dev requests to lambda invocations.
	httpdriver.DefaultExecutor.Client.Transport = awsgateway.NewTransformTripper(httpdriver.DefaultExecutor.Client.Transport)
	deploy.Client.Transport = awsgateway.NewTransformTripper(deploy.Client.Transport)

	return start(ctx, opts)
}

func start(ctx context.Context, opts StartOpts) error {
	db, err := sqlitecqrs.New()
	if err != nil {
		return err
	}

	if opts.Tick == 0 {
		opts.Tick = defaultTick
	}

	// Initialize the devserver
	dbcqrs := sqlitecqrs.NewCQRS(db)
	hd := sqlitecqrs.NewHistoryDriver(db)
	loader := dbcqrs.(state.FunctionLoader)

	stepLimitOverrides := make(map[string]int)
	stateSizeLimitOverrides := make(map[string]int)

	shardedRc, err := createInmemoryRedis(ctx, opts.Tick)
	if err != nil {
		return err
	}

	unshardedRc, err := createInmemoryRedis(ctx, opts.Tick)
	if err != nil {
		return err
	}

	unshardedClient := redis_state.NewUnshardedClient(unshardedRc, redis_state.StateDefaultKey, redis_state.QueueDefaultKey)
	shardedClient := redis_state.NewShardedClient(redis_state.ShardedClientOpts{
		UnshardedClient:        unshardedClient,
		FunctionRunStateClient: shardedRc,
		StateDefaultKey:        redis_state.StateDefaultKey,
		FnRunIsSharded:         redis_state.AlwaysShardOnRun,
		BatchClient:            shardedRc,
		QueueDefaultKey:        redis_state.QueueDefaultKey,
	})

	var sm state.Manager
	t := runner.NewTracker()
	sm, err = redis_state.New(
		ctx,
		redis_state.WithShardedClient(shardedClient),
		redis_state.WithUnshardedClient(unshardedClient),
	)
	if err != nil {
		return err
	}
	smv2 := redis_state.MustRunServiceV2(sm)

	queueOpts := []redis_state.QueueOpt{
		redis_state.WithIdempotencyTTL(time.Hour),
		redis_state.WithNumWorkers(100),
		redis_state.WithPollTick(opts.Tick),
		redis_state.WithCustomConcurrencyKeyGenerator(func(ctx context.Context, i redis_state.QueueItem) []state.CustomConcurrency {
			keys := i.Data.GetConcurrencyKeys()

			fn, err := dbcqrs.GetFunctionByInternalUUID(ctx, i.Data.Identifier.WorkspaceID, i.Data.Identifier.WorkflowID)
			if err != nil {
				// Use what's stored in the state store.
				return keys
			}
			f, err := fn.InngestFunction()
			if err != nil {
				return keys
			}

			if f.Concurrency != nil {
				for _, c := range f.Concurrency.Limits {
					if !c.IsCustomLimit() {
						continue
					}
					// If there's a concurrency key with the same hash, use the new function's
					// concurrency limits.
					//
					// NOTE:  This is accidentally quadratic but is okay as we bound concurrency
					// keys to a low value (2-3).
					for n, actual := range keys {
						if actual.Hash != "" && actual.Hash == c.Hash {
							actual.Limit = c.Limit
							keys[n] = actual
						}
					}
				}
			}

			return keys
		}),
		redis_state.WithAccountConcurrencyKeyGenerator(func(ctx context.Context, i redis_state.QueueItem) (string, int) {
			// NOTE: In the dev server there are no account concurrency limits.
			return i.Queue(), consts.DefaultConcurrencyLimit
		}),
		redis_state.WithPartitionConcurrencyKeyGenerator(func(ctx context.Context, p redis_state.QueuePartition) (string, int) {
			// Ensure that we return the correct concurrency values per
			// partition.
			funcs, err := dbcqrs.GetFunctions(ctx)
			if err != nil {
				return p.Queue(), consts.DefaultConcurrencyLimit
			}
			for _, fn := range funcs {
				f, _ := fn.InngestFunction()
				if f.ID == uuid.Nil {
					f.ID = inngest.DeterministicUUID(*f)
				}
				if f.ID == p.WorkflowID && f.Concurrency != nil && f.Concurrency.PartitionConcurrency() > 0 {
					return p.Queue(), f.Concurrency.PartitionConcurrency()
				}
			}
			return p.Queue(), consts.DefaultConcurrencyLimit
		}),
	}
	if opts.RetryInterval > 0 {
		queueOpts = append(queueOpts, redis_state.WithBackoffFunc(
			backoff.GetLinearBackoffFunc(time.Duration(opts.RetryInterval)*time.Second),
		))
	}
<<<<<<< HEAD
	rq := redis_state.NewQueue(rc, queueOpts...)
=======
	queue := redis_state.NewQueue(unshardedClient.Queue(), queueOpts...)
>>>>>>> e7d59307

	rl := ratelimit.New(ctx, unshardedRc, "{ratelimit}:")

<<<<<<< HEAD
	batcher := batch.NewRedisBatchManager(rc, queueKG, rq)
	debouncer := debounce.NewRedisDebouncer(rc, queueKG, rq)
=======
	batcher := batch.NewRedisBatchManager(shardedClient.Batch(), queue)
	debouncer := debounce.NewRedisDebouncer(unshardedClient.Debounce(), queue)
>>>>>>> e7d59307

	// Create a new expression aggregator, using Redis to load evaluables.
	agg := expressions.NewAggregator(ctx, 100, 100, sm.(expressions.EvaluableLoader), nil)

	var drivers = []driver.Driver{}
	for _, driverConfig := range opts.Config.Execution.Drivers {
		d, err := driverConfig.NewDriver()
		if err != nil {
			return err
		}
		drivers = append(drivers, d)
	}
	pb, err := pubsub.NewPublisher(ctx, opts.Config.EventStream.Service)
	if err != nil {
		return fmt.Errorf("failed to create publisher: %w", err)
	}

	hmw := memory_writer.NewWriter(ctx)

	exec, err := executor.NewExecutor(
		executor.WithStateManager(smv2),
		executor.WithPauseManager(sm),
		executor.WithRuntimeDrivers(
			drivers...,
		),
		executor.WithExpressionAggregator(agg),
		executor.WithQueue(rq),
		executor.WithLogger(logger.From(ctx)),
		executor.WithFunctionLoader(loader),
		executor.WithLifecycleListeners(
			history.NewLifecycleListener(
				nil,
				hd,
				hmw,
			),
			lifecycle{
				cqrs:       dbcqrs,
				pb:         pb,
				eventTopic: opts.Config.EventStream.Service.Concrete.TopicName(),
			},
			executor.NewTraceRunLifecycleListener(
				nil,
				smv2,
			),
		),
		executor.WithStepLimits(func(id sv2.ID) int {
			if override, hasOverride := stepLimitOverrides[id.FunctionID.String()]; hasOverride {
				logger.From(ctx).Warn().Msgf("Using step limit override of %d for %q\n", override, id.FunctionID)
				return override
			}

			return consts.DefaultMaxStepLimit
		}),
		executor.WithStateSizeLimits(func(id sv2.ID) int {
			if override, hasOverride := stateSizeLimitOverrides[id.FunctionID.String()]; hasOverride {
				logger.From(ctx).Warn().Msgf("Using state size limit override of %d for %q\n", override, id.FunctionID)
				return override
			}

			return consts.DefaultMaxStateSizeLimit
		}),
		executor.WithInvokeFailHandler(getInvokeFailHandler(ctx, pb, opts.Config.EventStream.Service.Concrete.TopicName())),
		executor.WithSendingEventHandler(getSendingEventHandler(ctx, pb, opts.Config.EventStream.Service.Concrete.TopicName())),
		executor.WithDebouncer(debouncer),
		executor.WithBatcher(batcher),
	)
	if err != nil {
		return err
	}

	// Create an executor.
	executorSvc := executor.NewService(
		opts.Config,
		executor.WithExecutionManager(dbcqrs),
		executor.WithState(sm),
		executor.WithServiceQueue(rq),
		executor.WithServiceExecutor(exec),
		executor.WithServiceBatcher(batcher),
		executor.WithServiceDebouncer(debouncer),
	)

	runner := runner.NewService(
		opts.Config,
		runner.WithCQRS(dbcqrs),
		runner.WithExecutor(exec),
		runner.WithExecutionManager(dbcqrs),
		runner.WithEventManager(event.NewManager()),
		runner.WithStateManager(sm),
		runner.WithRunnerQueue(rq),
		runner.WithTracker(t),
		runner.WithRateLimiter(rl),
		runner.WithBatchManager(batcher),
		runner.WithPublisher(pb),
	)

	// The devserver embeds the event API.
<<<<<<< HEAD
	ds := newService(opts, runner, dbcqrs, pb, stepLimitOverrides, rc, hmw)
=======
	ds := newService(opts, runner, dbcqrs, pb, stepLimitOverrides, stateSizeLimitOverrides)
>>>>>>> e7d59307
	// embed the tracker
	ds.tracker = t
	ds.state = sm
	ds.queue = rq
	ds.executor = exec
	// start the API
	// Create a new API endpoint which hosts SDK-related functionality for
	// registering functions.
	devAPI := newDevAPI(ds)

	devAPI.Route("/v1", func(r chi.Router) {
		// Add the V1 API to our dev server API.
		cache := cache.New[[]byte](freecachestore.NewFreecache(freecache.NewCache(1024 * 1024)))
		caching := apiv1.NewCacheMiddleware(cache)

		apiv1.AddRoutes(r, apiv1.Opts{
			CachingMiddleware: caching,
			EventReader:       ds.data,
			FunctionReader:    ds.data,
			FunctionRunReader: ds.data,
			JobQueueReader:    ds.queue.(queue.JobQueueReader),
			Executor:          ds.executor,
		})
	})

	// ds.opts.Config.EventStream.Service.TopicName()

	core, err := coreapi.NewCoreApi(coreapi.Options{
		Data:         ds.data,
		Config:       ds.opts.Config,
		Logger:       logger.From(ctx),
		Runner:       ds.runner,
		Tracker:      ds.tracker,
		State:        ds.state,
		Queue:        ds.queue,
		EventHandler: ds.handleEvent,
		Executor:     ds.executor,
	})
	if err != nil {
		return err
	}
	// Create a new data API directly in the devserver.  This allows us to inject
	// the data API into the dev server port, providing a single router for the dev
	// server UI, events, and API for loading data.
	//
	// Merge the dev server API (for handling files & registration) with the data
	// API into the event API router.
	ds.apiservice = api.NewService(
		ds.opts.Config,
		api.Mount{At: "/", Router: devAPI},
		api.Mount{At: "/v0", Router: core.Router},
		api.Mount{At: "/debug", Handler: middleware.Profiler()},
	)

	return service.StartAll(ctx, ds, runner, executorSvc, ds.apiservice)
}

func createInmemoryRedis(ctx context.Context, tick time.Duration) (rueidis.Client, error) {
	r := miniredis.NewMiniRedis()
	_ = r.Start()
	rc, err := rueidis.NewClient(rueidis.ClientOption{
		InitAddress:       []string{r.Addr()},
		DisableCache:      true,
		BlockingPoolSize:  1,
		ForceSingleClient: true,
	})
	if err != nil {
		return nil, err
	}

	// If tick is lower than 250ms, tick every 100ms.  This lets us save
	// CPU for standard dev-server testing.
	poll := time.Second
	if tick < defaultTick {
		poll = time.Millisecond * 50
	}

	go func() {
		for range time.Tick(poll) {
			r.FastForward(poll)
		}
	}()
	return rc, nil
}

func getSendingEventHandler(ctx context.Context, pb pubsub.Publisher, topic string) execution.HandleSendingEvent {
	return func(ctx context.Context, evt event.Event, item queue.Item) error {
		trackedEvent := event.NewOSSTrackedEvent(evt)
		byt, err := json.Marshal(trackedEvent)
		if err != nil {
			return fmt.Errorf("error marshalling invocation event: %w", err)
		}

		carrier := telemetry.NewTraceCarrier()
		telemetry.UserTracer().Propagator().Inject(ctx, propagation.MapCarrier(carrier.Context))

		err = pb.Publish(
			ctx,
			topic,
			pubsub.Message{
				Name:      event.EventReceivedName,
				Data:      string(byt),
				Timestamp: time.Now(),
				Metadata: map[string]any{
					consts.OtelPropagationKey: carrier,
				},
			},
		)
		if err != nil {
			return fmt.Errorf("error publishing invocation event: %w", err)
		}

		return nil
	}
}

func getInvokeFailHandler(ctx context.Context, pb pubsub.Publisher, topic string) execution.InvokeFailHandler {
	return func(ctx context.Context, opts execution.InvokeFailHandlerOpts, evts []event.Event) error {
		eg := errgroup.Group{}

		for _, e := range evts {
			evt := e
			eg.Go(func() error {
				trackedEvent := event.NewOSSTrackedEvent(evt)
				byt, err := json.Marshal(trackedEvent)
				if err != nil {
					return fmt.Errorf("error marshalling function finished event: %w", err)
				}

				err = pb.Publish(
					ctx,
					topic,
					pubsub.Message{
						Name:      event.EventReceivedName,
						Data:      string(byt),
						Timestamp: trackedEvent.GetEvent().Time(),
					},
				)
				if err != nil {
					return fmt.Errorf("error publishing function finished event: %w", err)
				}

				return nil
			})
		}

		return eg.Wait()
	}
}<|MERGE_RESOLUTION|>--- conflicted
+++ resolved
@@ -200,21 +200,12 @@
 			backoff.GetLinearBackoffFunc(time.Duration(opts.RetryInterval)*time.Second),
 		))
 	}
-<<<<<<< HEAD
-	rq := redis_state.NewQueue(rc, queueOpts...)
-=======
 	queue := redis_state.NewQueue(unshardedClient.Queue(), queueOpts...)
->>>>>>> e7d59307
 
 	rl := ratelimit.New(ctx, unshardedRc, "{ratelimit}:")
 
-<<<<<<< HEAD
-	batcher := batch.NewRedisBatchManager(rc, queueKG, rq)
-	debouncer := debounce.NewRedisDebouncer(rc, queueKG, rq)
-=======
 	batcher := batch.NewRedisBatchManager(shardedClient.Batch(), queue)
 	debouncer := debounce.NewRedisDebouncer(unshardedClient.Debounce(), queue)
->>>>>>> e7d59307
 
 	// Create a new expression aggregator, using Redis to load evaluables.
 	agg := expressions.NewAggregator(ctx, 100, 100, sm.(expressions.EvaluableLoader), nil)
@@ -311,11 +302,7 @@
 	)
 
 	// The devserver embeds the event API.
-<<<<<<< HEAD
-	ds := newService(opts, runner, dbcqrs, pb, stepLimitOverrides, rc, hmw)
-=======
 	ds := newService(opts, runner, dbcqrs, pb, stepLimitOverrides, stateSizeLimitOverrides)
->>>>>>> e7d59307
 	// embed the tracker
 	ds.tracker = t
 	ds.state = sm
