--- conflicted
+++ resolved
@@ -4,11 +4,7 @@
 	"context"
 	"encoding/json"
 	"fmt"
-<<<<<<< HEAD
-=======
-	"net/http"
 	"net/url"
->>>>>>> ec9e9eb5
 	"os"
 	"time"
 
@@ -485,14 +481,11 @@
 		executor.WithAssignedQueueShard(queueShard),
 		executor.WithShardSelector(shardSelector),
 		executor.WithTraceReader(dbcqrs),
-<<<<<<< HEAD
 		executor.WithRealtimeConfig(executor.ExecutorRealtimeConfig{
 			Secret:     consts.DevServerRealtimeJWTSecret,
 			PublishURL: fmt.Sprintf("http://%s:%d/v1/realtime/publish", opts.Config.CoreAPI.Addr, opts.Config.CoreAPI.Port),
 		}),
-=======
 		executor.WithTracerProvider(tracing.NewSqlcTracerProvider(base_cqrs.NewQueries(db, dbDriver))),
->>>>>>> ec9e9eb5
 	)
 	if err != nil {
 		return err
