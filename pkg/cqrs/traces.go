package cqrs

import (
	"context"
	"encoding/base64"
	"encoding/json"
	"fmt"
	"strconv"
	"strings"
	"time"

	"github.com/google/uuid"
	"github.com/inngest/inngest/pkg/consts"
	"github.com/inngest/inngest/pkg/enums"
	"github.com/oklog/ulid/v2"
)

type SpanStatus int

const (
	SpanStatusUnknown = iota
	SpanStatusQueued
	SpanStatusOk
	SpanStatusError
)

type JackSpan struct {
	Name         string         `json:"name"`
	Status       string         `json:"status"`
	SpanID       string         `json:"span_id"`
	StartTime    time.Time      `json:"start_time"`
	EndTime      time.Time      `json:"end_time"`
	ParentSpanID *string        `json:"parent_span_id,omitempty,omitzero"`
	Attributes   map[string]any `json:"attributes,omitempty,omitzero"`
	Children     []*JackSpan    `json:"children,omitempty,omitzero"`
}

// Span represents an distributed span in a function execution flow
type Span struct {
	Timestamp          time.Time         `json:"ts"`
	TraceID            string            `json:"trace_id"`
	SpanID             string            `json:"span_id"`
	ParentSpanID       *string           `json:"parent_span_id,omitempty"`
	TraceState         *string           `json:"trace_state,omitempty"`
	SpanName           string            `json:"span_name"`
	SpanKind           string            `json:"span_kind"`
	ServiceName        string            `json:"service_name"`
	ResourceAttributes map[string]string `json:"rattr"`
	ScopeName          string            `json:"scope_name"`
	ScopeVersion       string            `json:"scope_version"`
	SpanAttributes     map[string]string `json:"sattr"`
	Duration           time.Duration     `json:"duration"`
	StatusCode         string            `json:"status_code"`
	StatusMessage      *string           `json:"status_message"`
	Events             []SpanEvent       `json:"events"`
	Links              []SpanLink        `json:"links"`
	RunID              *ulid.ULID        `json:"run_id"`

	// Children is a virtual field used for reconstructing the trace tree.
	// This field is not expected to be stored in the DB
	Children []*Span `json:"spans"`
}

// IsUserland checks if the span is a userland span, meaning it was created in
// client-side code, outside of the Executor.
func (s *Span) IsUserland() bool {
	_, isUserland := s.SpanAttributes[consts.OtelScopeUserland]

	return isUserland
}

// UserlandChildren returns any children of the span that are userland spans.
// This is used to reconstruct the trace tree for userland spans.
func (s *Span) UserlandChildren() []*Span {
	// If we're already a userland span, return our children
	if s.IsUserland() {
		return s.Children
	}

	// If we're not a userland span, but our first child is, return its
	// children.
	//
	// We do this because userland spans are always underneath an
	// `"inngest.execution"` span created by an SDK. So in this case, we're
	// checking that we have `Executor span -> inngest.exection span ->
	// userland`.
	//
	// Critically, this means we're also completely ignoring the
	// `"inngest.execution"` span itself, since we never want to display it to
	// the user.
	if len(s.Children) > 0 && s.Children[0].IsUserland() && len(s.Children[0].Children) > 0 {
		return s.Children[0].Children
	}

	return nil
}

func (s *Span) GroupID() *string {
	if groupID, ok := s.SpanAttributes[consts.OtelSysStepGroupID]; ok {
		return &groupID
	}
	return nil
}

func (s *Span) AccountID() *uuid.UUID {
	if str, ok := s.SpanAttributes[consts.OtelSysAccountID]; ok {
		if id, err := uuid.Parse(str); err == nil {
			return &id
		}
	}
	return nil
}

func (s *Span) WorkspaceID() *uuid.UUID {
	if str, ok := s.SpanAttributes[consts.OtelSysWorkspaceID]; ok {
		if id, err := uuid.Parse(str); err == nil {
			return &id
		}
	}
	return nil
}

func (s *Span) AppID() *uuid.UUID {
	if str, ok := s.SpanAttributes[consts.OtelSysAppID]; ok {
		if id, err := uuid.Parse(str); err == nil {
			return &id
		}
	}
	return nil
}

func (s *Span) FunctionID() *uuid.UUID {
	if str, ok := s.SpanAttributes[consts.OtelSysFunctionID]; ok {
		if id, err := uuid.Parse(str); err == nil {
			return &id
		}
	}
	return nil
}

func (s *Span) StepDisplayName() *string {
	if name, ok := s.SpanAttributes[consts.OtelSysStepDisplayName]; ok {
		return &name
	}
	return nil
}

func (s *Span) Status() SpanStatus {
	switch strings.ToUpper(s.StatusCode) {
	case "OK", "STATUS_CODE_OK":
		return SpanStatusOk
	case "ERROR", "STATUS_CODE_ERROR":
		return SpanStatusError
	case "QUEUED": // virtual status
		return SpanStatusQueued
	}

	return SpanStatusUnknown
}

func (s *Span) FunctionStatus() enums.RunStatus {
	if str, ok := s.SpanAttributes[consts.OtelSysFunctionStatusCode]; ok {
		if code, err := strconv.ParseInt(str, 10, 64); err == nil {
			return enums.RunCodeToStatus(code)
		}
	}
	return enums.RunStatusUnknown
}

func (s *Span) StepOpCode() enums.Opcode {
	if op, ok := s.SpanAttributes[consts.OtelSysStepOpcode]; ok {
		switch op {
		case enums.OpcodeStep.String(), enums.OpcodeStepRun.String(), enums.OpcodeStepError.String():
			return enums.OpcodeStepRun
		case enums.OpcodeSleep.String():
			return enums.OpcodeSleep
		case enums.OpcodeInvokeFunction.String():
			return enums.OpcodeInvokeFunction
		case enums.OpcodeWaitForEvent.String():
			return enums.OpcodeWaitForEvent
		case enums.OpcodeStepPlanned.String():
			return enums.OpcodeStepPlanned
		case enums.OpcodeAIGateway.String():
			return enums.OpcodeAIGateway
		case enums.OpcodeWaitForSignal.String():
			return enums.OpcodeWaitForSignal
		}
	}

	return enums.OpcodeNone
}

func (s *Span) DurationMS() int64 {
	return int64(s.Duration / time.Millisecond)
}

type SpanEvent struct {
	Timestamp  time.Time         `json:"ts"`
	Name       string            `json:"name"`
	Attributes map[string]string `json:"attr"`
}

type SpanLink struct {
	TraceID    string            `json:"trace_id"`
	SpanID     string            `json:"span_id"`
	TraceState string            `json:"trace_state"`
	Attributes map[string]string `json:"attr"`
}

// TraceRun represents a function run backed by a trace
type TraceRun struct {
	AccountID    uuid.UUID       `json:"account_id"`
	WorkspaceID  uuid.UUID       `json:"workspace_id"`
	AppID        uuid.UUID       `json:"app_id"`
	FunctionID   uuid.UUID       `json:"function_id"`
	TraceID      string          `json:"trace_id"`
	RunID        string          `json:"run_id"`
	QueuedAt     time.Time       `json:"queued_at"`
	StartedAt    time.Time       `json:"started_at,omitempty"`
	EndedAt      time.Time       `json:"ended_at,omitempty"`
	Duration     time.Duration   `json:"duration"`
	SourceID     string          `json:"source_id,omitempty"`
	TriggerIDs   []string        `json:"trigger_ids"`
	Triggers     [][]byte        `json:"triggers"`
	Output       []byte          `json:"output,omitempty"`
	Status       enums.RunStatus `json:"status"`
	IsBatch      bool            `json:"is_batch"`
	IsDebounce   bool            `json:"is_debounce"`
	HasAI        bool            `json:"has_ai"`
	BatchID      *ulid.ULID      `json:"batch_id,omitempty"`
	CronSchedule *string         `json:"cron_schedule,omitempty"`
	// Cursor is a composite cursor used for pagination
	Cursor string `json:"cursor"`
}

type SpanOutput struct {
	Input            []byte
	Data             []byte
	Timestamp        time.Time
	Attributes       map[string]string
	IsError          bool
	IsFunctionOutput bool
	IsStepOutput     bool
}

type TraceReadWriter interface {
	TraceWriter
	TraceReader
}

type TraceWriter interface {
	// InsertSpan writes a trace span into the backing store
	InsertSpan(ctx context.Context, span *Span) error
	// InsertTraceRun writes a trace based function run into the backing store
	InsertTraceRun(ctx context.Context, run *TraceRun) error
}

type TraceWriterDev interface {
	// FindOrCreateTraceRun will return a TraceRun by runID, or create a new one if it doesn't exists
	FindOrBuildTraceRun(ctx context.Context, opts FindOrCreateTraceRunOpt) (*TraceRun, error)
}

type TraceReader interface {
	// GetTraceRuns retrieves a list of TraceRun based on the options specified
	GetTraceRuns(ctx context.Context, opt GetTraceRunOpt) ([]*TraceRun, error)
	// GetTraceRunsCount returns the total number of items applicable to the specified filter
	GetTraceRunsCount(ctx context.Context, opt GetTraceRunOpt) (int, error)
	// GetTraceRun retrieve the specified run
	GetTraceRun(ctx context.Context, id TraceRunIdentifier) (*TraceRun, error)
	// GetTraceSpansByRun retrieves all the spans related to the trace
	GetTraceSpansByRun(ctx context.Context, id TraceRunIdentifier) ([]*Span, error)
	// GetSpanOutput retrieves the output for the specified span
	GetSpanOutput(ctx context.Context, id SpanIdentifier) (*SpanOutput, error)
	// GetSpanStack retrieves the step stack for the specified span
	GetSpanStack(ctx context.Context, id SpanIdentifier) ([]string, error)
<<<<<<< HEAD
	// Jack
	GetSpansByRunID(ctx context.Context, runID ulid.ULID) (*JackSpan, error)
=======
	// TODO move to dedicated entitlement interface once that is implemented properly
	// for both oss & cloud
	OtelTracesEnabled(ctx context.Context, accountID uuid.UUID) (bool, error)
>>>>>>> 1bcd72a7
}

type GetTraceRunOpt struct {
	Filter GetTraceRunFilter
	Order  []GetTraceRunOrder
	Cursor string
	Items  uint
}

type FindOrCreateTraceRunOpt struct {
	// Only runID is used for search, others fields are considered default values
	// if the trace run doesn't exists
	RunID       ulid.ULID
	AccountID   uuid.UUID
	WorkspaceID uuid.UUID
	AppID       uuid.UUID
	FunctionID  uuid.UUID
	TraceID     string
}

type GetTraceRunFilter struct {
	AccountID   uuid.UUID
	WorkspaceID uuid.UUID
	AppID       []uuid.UUID
	FunctionID  []uuid.UUID
	TimeField   enums.TraceRunTime
	From        time.Time
	Until       time.Time
	Status      []enums.RunStatus
	CEL         string
}

type GetTraceRunOrder struct {
	Field     enums.TraceRunTime
	Direction enums.TraceRunOrder
}

type TraceRunIdentifier struct {
	AccountID   uuid.UUID
	WorkspaceID uuid.UUID
	AppID       uuid.UUID
	FunctionID  uuid.UUID
	TraceID     string
	RunID       ulid.ULID
}

type SpanIdentifier struct {
	AccountID   uuid.UUID `json:"acctID"`
	WorkspaceID uuid.UUID `json:"wsID"`
	AppID       uuid.UUID `json:"appID"`
	FunctionID  uuid.UUID `json:"fnID"`
	TraceID     string    `json:"tid"`
	SpanID      string    `json:"sid"`
}

func (si *SpanIdentifier) Encode() (string, error) {
	byt, err := json.Marshal(si)
	if err != nil {
		return "", fmt.Errorf("error encoding span identifier: %w", err)
	}
	return base64.StdEncoding.EncodeToString(byt), nil
}

func (si *SpanIdentifier) Decode(data string) error {
	byt, err := base64.StdEncoding.DecodeString(data)
	if err != nil {
		return err
	}
	return json.Unmarshal(byt, si)
}

// TracePageCursor represents the composite cursor used to handle pagination
type TracePageCursor struct {
	ID      string                 `json:"id"`
	Cursors map[string]TraceCursor `json:"c"`
}

func (c *TracePageCursor) IsEmpty() bool {
	return len(c.Cursors) == 0
}

// Find finds a cusor with the provided name
func (c *TracePageCursor) Find(field string) *TraceCursor {
	if c.IsEmpty() {
		return nil
	}

	f := strings.ToLower(field)
	if v, ok := c.Cursors[f]; ok {
		return &v
	}
	return nil
}

func (c *TracePageCursor) Add(field string) {
	f := strings.ToLower(field)
	if _, ok := c.Cursors[f]; !ok {
		c.Cursors[f] = TraceCursor{Field: f}
	}
}

func (c *TracePageCursor) Encode() (string, error) {
	byt, err := json.Marshal(c)
	if err != nil {
		return "", err
	}
	return base64.StdEncoding.EncodeToString(byt), nil
}

func (c *TracePageCursor) Decode(val string) error {
	if c.Cursors == nil {
		c.Cursors = map[string]TraceCursor{}
	}
	byt, err := base64.StdEncoding.DecodeString(val)
	if err != nil {
		return err
	}
	return json.Unmarshal(byt, c)
}

// TraceCursor represents a cursor that is used as part of the pagination cursor
type TraceCursor struct {
	// Field represents the field used for this cursor
	Field string `json:"f"`
	// Value represents the value used for this cursor
	Value int64 `json:"v"`
}<|MERGE_RESOLUTION|>--- conflicted
+++ resolved
@@ -273,14 +273,11 @@
 	GetSpanOutput(ctx context.Context, id SpanIdentifier) (*SpanOutput, error)
 	// GetSpanStack retrieves the step stack for the specified span
 	GetSpanStack(ctx context.Context, id SpanIdentifier) ([]string, error)
-<<<<<<< HEAD
 	// Jack
 	GetSpansByRunID(ctx context.Context, runID ulid.ULID) (*JackSpan, error)
-=======
 	// TODO move to dedicated entitlement interface once that is implemented properly
 	// for both oss & cloud
 	OtelTracesEnabled(ctx context.Context, accountID uuid.UUID) (bool, error)
->>>>>>> 1bcd72a7
 }
 
 type GetTraceRunOpt struct {
