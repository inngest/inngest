-- name: UpsertApp :one
INSERT INTO apps (id, name, sdk_language, sdk_version, framework, metadata, status, error, checksum, url, method, app_version)
VALUES (?, ?, ?, ?, ?, ?, ?, ?, ?, ?, ?, ?)
ON CONFLICT(id) DO UPDATE SET
    name = excluded.name,
    sdk_language = excluded.sdk_language,
    sdk_version = excluded.sdk_version,
    framework = excluded.framework,
    metadata = excluded.metadata,
    status = excluded.status,
    error = excluded.error,
    checksum = excluded.checksum,
    archived_at = NULL,
    "method" = excluded.method,
    app_version = excluded.app_version,
    url = excluded.url
RETURNING *;

-- name: GetApp :one
SELECT * FROM apps WHERE id = ?;

-- name: GetApps :many
SELECT * FROM apps WHERE archived_at IS NULL;

-- name: GetAppByChecksum :one
SELECT * FROM apps WHERE checksum = ? AND archived_at IS NULL LIMIT 1;

-- name: GetAppByID :one
SELECT * FROM apps WHERE id = ? LIMIT 1;

-- name: GetAppByURL :one
SELECT * FROM apps WHERE url = ? AND archived_at IS NULL LIMIT 1;

-- name: GetAppByName :one
SELECT * FROM apps WHERE name = ? AND archived_at IS NULL LIMIT 1;

-- name: GetAllApps :many
SELECT * FROM apps WHERE archived_at IS NULL;

-- name: DeleteApp :exec
UPDATE apps SET archived_at = datetime('now') WHERE id = ?;

-- name: UpdateAppURL :one
UPDATE apps SET url = ? WHERE id = ? RETURNING *;

-- name: UpdateAppError :one
UPDATE apps SET error = ? WHERE id = ? RETURNING *;


--
-- functions
--


-- note - this is very basic right now.
-- name: InsertFunction :one
INSERT INTO functions
	(id, app_id, name, slug, config, created_at) VALUES
	(?, ?, ?, ?, ?, ?) RETURNING *;

-- name: GetFunctions :many
SELECT functions.*
FROM functions
JOIN apps ON apps.id = functions.app_id
WHERE functions.archived_at IS NULL
AND apps.archived_at IS NULL;

-- name: GetAppFunctions :many
SELECT * FROM functions WHERE app_id = ? AND archived_at IS NULL;

-- name: GetAppFunctionsBySlug :many
SELECT functions.* FROM functions JOIN apps ON apps.id = functions.app_id WHERE apps.name = ? AND functions.archived_at IS NULL;

-- name: GetFunctionByID :one
SELECT * FROM functions WHERE id = ?;

-- name: GetFunctionBySlug :one
SELECT * FROM functions WHERE slug = ? AND archived_at IS NULL;

-- name: UpdateFunctionConfig :one
UPDATE functions SET config = ?, archived_at = NULL WHERE id = ? RETURNING *;

-- name: DeleteFunctionsByAppID :exec
UPDATE functions SET archived_at = datetime('now') WHERE app_id = ?;

-- name: DeleteFunctionsByIDs :exec
UPDATE functions SET archived_at = datetime('now') WHERE id IN (sqlc.slice('ids'));

--
-- function runs
--

-- name: InsertFunctionRun :exec
INSERT INTO function_runs
	(run_id, run_started_at, function_id, function_version, trigger_type, event_id, batch_id, original_run_id, cron, workspace_id) VALUES
	(?, ?, ?, ?, ?, ?, ?, ?, ?, ?);

-- name: InsertFunctionFinish :exec
INSERT INTO function_finishes
	(run_id, status, output, completed_step_count, created_at) VALUES
	(?, ?, ?, ?, ?);

-- name: GetFunctionRun :one
SELECT sqlc.embed(function_runs), sqlc.embed(function_finishes)
  FROM function_runs
  LEFT JOIN function_finishes ON function_finishes.run_id = function_runs.run_id
  WHERE function_runs.run_id = @run_id;

-- name: GetFunctionRuns :many
SELECT sqlc.embed(function_runs), sqlc.embed(function_finishes) FROM function_runs
LEFT JOIN function_finishes ON function_finishes.run_id = function_runs.run_id;

-- name: GetFunctionRunsTimebound :many
SELECT sqlc.embed(function_runs), sqlc.embed(function_finishes) FROM function_runs
LEFT JOIN function_finishes ON function_finishes.run_id = function_runs.run_id
WHERE function_runs.run_started_at > @after AND function_runs.run_started_at <= @before
ORDER BY function_runs.run_started_at DESC
LIMIT ?;

-- name: GetFunctionRunsFromEvents :many
SELECT sqlc.embed(function_runs), sqlc.embed(function_finishes) FROM function_runs
LEFT JOIN function_finishes ON function_finishes.run_id = function_runs.run_id
WHERE function_runs.event_id IN (sqlc.slice('event_ids'));

-- name: GetFunctionRunFinishesByRunIDs :many
SELECT * FROM function_finishes WHERE run_id IN (sqlc.slice('run_ids'));

--
-- Events
--

-- name: InsertEvent :exec
INSERT INTO events
	(internal_id, received_at, event_id, event_name, event_data, event_user, event_v, event_ts) VALUES
	(?, ?, ?, ?, ?, ?, ?, ?);

-- name: InsertEventBatch :exec
INSERT INTO event_batches
	(id, account_id, workspace_id, app_id, workflow_id, run_id, started_at, executed_at, event_ids) VALUES
	(?, ?, ?, ?, ?, ?, ?, ?, ?);

-- name: GetEventByInternalID :one
SELECT * FROM events WHERE internal_id = ?;

-- name: GetEventsByInternalIDs :many
SELECT * FROM events WHERE internal_id IN (sqlc.slice('ids'));

-- name: GetEventBatchByRunID :one
SELECT * FROM event_batches WHERE run_id = ?;

-- name: GetEventBatchesByEventID :many
SELECT * FROM event_batches WHERE INSTR(CAST(event_ids AS TEXT), ?) > 0;

-- name: GetEventsIDbound :many
SELECT DISTINCT e.*
FROM events AS e
LEFT OUTER JOIN function_runs AS r ON r.event_id = e.internal_id
WHERE
	e.internal_id > @after
	AND e.internal_id < @before
	AND (
		-- Include internal events that triggered a run (e.g. an onFailure
		-- handler)
		r.run_id IS NOT NULL

		-- Optionally include internal events that did not trigger a run. It'd
		-- be better to use a boolean param instead of a string param but sqlc
		-- keeps making @include_internal a string.
		OR CASE WHEN e.event_name LIKE 'inngest/%' THEN 'true' ELSE 'false' END = @include_internal
	)
ORDER BY e.internal_id DESC
LIMIT ?;


--
-- History
--

-- name: InsertHistory :exec
INSERT INTO history
	(id, created_at, run_started_at, function_id, function_version, run_id, event_id, batch_id, group_id, idempotency_key, type, attempt, latency_ms, step_name, step_id, step_type, url, cancel_request, sleep, wait_for_event, wait_result, invoke_function, invoke_function_result, result) VALUES
	(?, ?, ?, ?, ?, ?, ?, ?, ?, ?, ?, ?, ?, ?, ?, ?, ?, ?, ?, ?, ?, ?, ?, ?);

-- name: GetHistoryItem :one
SELECT * FROM history WHERE id = ?;

-- name: GetFunctionRunHistory :many
SELECT * FROM history WHERE run_id = ? ORDER BY created_at ASC;

-- name: HistoryCountRuns :one
SELECT COUNT(DISTINCT run_id) FROM history;


--
-- Traces
--

-- name: InsertTrace :exec
INSERT INTO traces
	(timestamp, timestamp_unix_ms, trace_id, span_id, parent_span_id, trace_state, span_name, span_kind, service_name, resource_attributes, scope_name, scope_version, span_attributes, duration, status_code, status_message, events, links, run_id)
VALUES
	(?, ?, ?, ?, ?, ?, ?, ?, ?, ?, ?, ?, ?, ?, ?, ?, ?, ?, ?);

-- name: InsertTraceRun :exec
INSERT INTO trace_runs (
    run_id, account_id, workspace_id, app_id, function_id, trace_id,
    queued_at, started_at, ended_at, status, source_id, trigger_ids,
    output, batch_id, is_debounce, cron_schedule, has_ai
)
VALUES (?, ?, ?, ?, ?, ?, ?, ?, ?, ?, ?, ?, ?, ?, ?, ?, ?)
ON CONFLICT(run_id)
DO UPDATE SET
    account_id = excluded.account_id,
    workspace_id = excluded.workspace_id,
    app_id = excluded.app_id,
    function_id = excluded.function_id,
    trace_id = excluded.trace_id,
    queued_at = excluded.queued_at,
    started_at = excluded.started_at,
    ended_at = excluded.ended_at,
    status = excluded.status,
    source_id = excluded.source_id,
    trigger_ids = excluded.trigger_ids,
    output = excluded.output,
    batch_id = excluded.batch_id,
    is_debounce = excluded.is_debounce,
    cron_schedule = excluded.cron_schedule,
    has_ai = CASE
                 WHEN trace_runs.has_ai = 1 THEN 1
                 ELSE excluded.has_ai
             END;

-- name: GetTraceRun :one
SELECT * FROM trace_runs WHERE run_id = @run_id;

-- name: GetTraceSpans :many
SELECT * FROM traces WHERE trace_id = @trace_id AND run_id = @run_id ORDER BY timestamp_unix_ms DESC, duration DESC;

-- name: GetTraceSpanOutput :many
select * from traces where trace_id = @trace_id AND span_id = @span_id ORDER BY timestamp_unix_ms DESC, duration DESC;

-- name: GetTraceRunsByTriggerId :many
SELECT * FROM trace_runs WHERE INSTR(CAST(trigger_ids AS TEXT), @event_id) > 0;


--
-- Queue snapshots
--

-- name: GetQueueSnapshotChunks :many
SELECT chunk_id, data
FROM queue_snapshot_chunks
WHERE snapshot_id = ?
ORDER BY chunk_id ASC;

-- name: GetLatestQueueSnapshotChunks :many
SELECT chunk_id, data
FROM queue_snapshot_chunks
WHERE snapshot_id = (
    SELECT MAX(snapshot_id) FROM queue_snapshot_chunks
)
ORDER BY chunk_id ASC;

-- name: InsertQueueSnapshotChunk :exec
INSERT INTO queue_snapshot_chunks (snapshot_id, chunk_id, data)
VALUES
	(?, ?, ?);

-- name: DeleteOldQueueSnapshots :execrows
DELETE FROM queue_snapshot_chunks
WHERE snapshot_id NOT IN (
    SELECT snapshot_id
    FROM queue_snapshot_chunks
    ORDER BY snapshot_id DESC
    LIMIT ?
);

--
-- Worker Connections
--

-- name: InsertWorkerConnection :exec
INSERT INTO worker_connections (
    account_id, workspace_id, app_name, app_id, id, gateway_id, instance_id, status, worker_ip, max_worker_concurrency, connected_at, last_heartbeat_at, disconnected_at,
    recorded_at, inserted_at, disconnect_reason, group_hash, sdk_lang, sdk_version, sdk_platform, sync_id, app_version, function_count, cpu_cores, mem_bytes, os
)
VALUES (?, ?, ?, ?, ?, ?, ?, ?, ?, ?, ?, ?, ?, ?, ?, ?, ?, ?, ?, ?, ?, ?, ?, ?, ?, ?)
    ON CONFLICT(id, app_name)
DO UPDATE SET
    account_id = excluded.account_id,
    workspace_id = excluded.workspace_id,

    app_name = excluded.app_name,
    app_id = excluded.app_id,

    id = excluded.id,
    gateway_id = excluded.gateway_id,
    instance_id = excluded.instance_id,
    status = excluded.status,
    worker_ip = excluded.worker_ip,
    max_worker_concurrency = excluded.max_worker_concurrency,

    connected_at = excluded.connected_at,
    last_heartbeat_at = excluded.last_heartbeat_at,
    disconnected_at = excluded.disconnected_at,
    recorded_at = excluded.recorded_at,
    inserted_at = excluded.inserted_at,

    disconnect_reason = excluded.disconnect_reason,

    group_hash = excluded.group_hash,
    sdk_lang = excluded.sdk_lang,
    sdk_version = excluded.sdk_version,
    sdk_platform = excluded.sdk_platform,
    sync_id = excluded.sync_id,
    app_version = excluded.app_version,
    function_count = excluded.function_count,

    cpu_cores = excluded.cpu_cores,
    mem_bytes = excluded.mem_bytes,
    os = excluded.os
;

-- name: GetWorkerConnection :one
SELECT * FROM worker_connections WHERE account_id = @account_id AND workspace_id = @workspace_id AND id = @connection_id;

-- New

-- name: InsertSpan :exec
INSERT INTO spans (
  span_id,
  trace_id,
  parent_span_id,
  name,
  start_time,
  end_time,
  run_id,
  account_id,
  app_id,
  function_id,
  env_id,
  dynamic_span_id,
  attributes,
  links,
  output,
  input,
  debug_run_id,
  debug_session_id,
  status,
  event_ids
) VALUES (?, ?, ?, ?, ?, ?, ?, ?, ?, ?, ?, ?, ?, ?, ?, ?, ?, ?, ?, ?);

-- name: GetSpansByRunID :many
SELECT
  run_id,
  trace_id,
  dynamic_span_id,
  MIN(start_time) as start_time,
  MAX(end_time) AS end_time,
  parent_span_id,
  json_group_array(json_object(
    'name', name,
    'attributes', attributes,
    'links', links,
    'output_span_id', CASE WHEN output IS NOT NULL THEN span_id ELSE NULL END,
    'input_span_id', CASE WHEN input IS NOT NULL THEN span_id ELSE NULL END
  )) AS span_fragments
FROM spans
WHERE run_id = ?
GROUP BY dynamic_span_id
ORDER BY start_time;

-- name: GetSpansByDebugRunID :many
SELECT
  trace_id,
  run_id,
  debug_session_id,
  dynamic_span_id,
  MIN(start_time) as start_time,
  MAX(end_time) AS end_time,
  parent_span_id,
  json_group_array(json_object(
    'name', name,
    'attributes', attributes,
    'links', links,
    'output_span_id', CASE WHEN output IS NOT NULL THEN span_id ELSE NULL END,
    'input_span_id', CASE WHEN input IS NOT NULL THEN span_id ELSE NULL END
  )) AS span_fragments
FROM spans
WHERE debug_run_id = ?
GROUP BY dynamic_span_id
ORDER BY start_time;

-- name: GetSpansByDebugSessionID :many
SELECT
  trace_id,
  run_id,
  debug_run_id,
  dynamic_span_id,
  MIN(start_time) as start_time,
  MAX(end_time) AS end_time,
  parent_span_id,
  json_group_array(json_object(
    'name', name,
    'attributes', attributes,
    'links', links,
    'output_span_id', CASE WHEN output IS NOT NULL THEN span_id ELSE NULL END,
    'input_span_id', CASE WHEN input IS NOT NULL THEN span_id ELSE NULL END
  )) AS span_fragments
FROM spans
WHERE debug_session_id = ?
GROUP BY dynamic_span_id
ORDER BY start_time;

-- name: GetSpanOutput :many
SELECT
  input,
  output
FROM spans
WHERE span_id IN (sqlc.slice('ids'))
LIMIT 2;

-- name: GetRunSpanByRunID :one
SELECT
  run_id,
  trace_id,
  dynamic_span_id,
  MIN(start_time) as start_time,
  MAX(end_time) AS end_time,
  parent_span_id,
  json_group_array(json_object(
    'name', name,
    'attributes', attributes,
    'links', links,
    'output_span_id', CASE WHEN output IS NOT NULL THEN span_id ELSE NULL END,
    'input_span_id', CASE WHEN input IS NOT NULL THEN span_id ELSE NULL END
  )) AS span_fragments
FROM spans
WHERE run_id = ? AND account_id = ? AND (parent_span_id IS NULL OR parent_span_id == '0000000000000000')
GROUP BY dynamic_span_id
HAVING SUM(name = 'executor.run') > 0
ORDER BY start_time ASC
LIMIT 1;

-- name: GetStepSpanByStepID :one
SELECT
  run_id,
  trace_id,
  dynamic_span_id,
  MIN(start_time) as start_time,
  MAX(end_time) AS end_time,
  parent_span_id,
  json_group_array(json_object(
    'name', name,
    'attributes', attributes,
    'links', links,
    'output_span_id', CASE WHEN output IS NOT NULL THEN span_id ELSE NULL END,
    'input_span_id', CASE WHEN input IS NOT NULL THEN span_id ELSE NULL END
  )) AS span_fragments
FROM spans
WHERE span_id IN (
  SELECT
    parent_span_id
  FROM spans execSpans
  WHERE execSpans.run_id = sqlc.arg(run_id) AND execSpans.account_id = sqlc.arg(account_id)
  GROUP BY dynamic_span_id
  HAVING
    SUM(attributes->>'$."_inngest.step.id"' = CAST(sqlc.arg(step_id) AS TEXT)) > 0
    AND
    SUM(name = 'executor.execution') > 0
  ORDER BY start_time
  LIMIT 1
)
GROUP BY dynamic_span_id
HAVING SUM(name = 'executor.step.discovery') > 0
<<<<<<< HEAD
UNION
=======
UNION ALL
>>>>>>> 30fccfd5
SELECT
  run_id,
  trace_id,
  dynamic_span_id,
  MIN(start_time) as start_time,
  MAX(end_time) AS end_time,
  parent_span_id,
  json_group_array(json_object(
    'name', name,
    'attributes', attributes,
    'links', links,
    'output_span_id', CASE WHEN output IS NOT NULL THEN span_id ELSE NULL END,
    'input_span_id', CASE WHEN input IS NOT NULL THEN span_id ELSE NULL END
  )) AS span_fragments
FROM spans
WHERE run_id = sqlc.arg(run_id) AND account_id = sqlc.arg(account_id)
GROUP BY dynamic_span_id
HAVING
  SUM(attributes->>'$."_inngest.step.id"' = CAST(sqlc.arg(step_id) AS TEXT)) > 0
  AND
  SUM(name = 'executor.step') > 0
ORDER BY start_time ASC
LIMIT 1;

-- name: GetExecutionSpanByStepIDAndAttempt :one
SELECT
  run_id,
  trace_id,
  dynamic_span_id,
  MIN(start_time) as start_time,
  MAX(end_time) AS end_time,
  parent_span_id,
  json_group_array(json_object(
    'name', name,
    'attributes', attributes,
    'links', links,
    'output_span_id', CASE WHEN output IS NOT NULL THEN span_id ELSE NULL END,
    'input_span_id', CASE WHEN input IS NOT NULL THEN span_id ELSE NULL END
  )) AS span_fragments
FROM spans
WHERE run_id = ? AND account_id = ?
GROUP BY dynamic_span_id
HAVING
  SUM(attributes->>'$."_inngest.step.id"' = CAST(sqlc.arg(step_id) AS TEXT)) > 0
  AND
  SUM(attributes->>'$."_inngest.step.attempt"' = CAST(sqlc.arg(step_attempt) AS INTEGER)) > 0
  AND
  SUM(name IN ('executor.step', 'executor.execution')) > 0
ORDER BY start_time ASC
LIMIT 1;

-- name: GetLatestExecutionSpanByStepID :one
SELECT
  run_id,
  trace_id,
  dynamic_span_id,
  MIN(start_time) as start_time,
  MAX(end_time) AS end_time,
  parent_span_id,
  json_group_array(json_object(
    'name', name,
    'attributes', attributes,
    'links', links,
    'output_span_id', CASE WHEN output IS NOT NULL THEN span_id ELSE NULL END,
    'input_span_id', CASE WHEN input IS NOT NULL THEN span_id ELSE NULL END
  )) AS span_fragments
FROM spans b
WHERE b.run_id = sqlc.arg(run_id) AND b.account_id = sqlc.arg(account_id)
GROUP BY dynamic_span_id
HAVING
  SUM(attributes->>'$."_inngest.step.id"' = CAST(sqlc.arg(step_id) AS TEXT)) > 0
  AND
  SUM(name IN ('executor.step', 'executor.execution')) > 0
ORDER BY start_time DESC
LIMIT 1;

-- name: GetSpanBySpanID :one
SELECT
  run_id,
  trace_id,
  dynamic_span_id,
  MIN(start_time) as start_time,
  MAX(end_time) AS end_time,
  parent_span_id,
  json_group_array(json_object(
    'name', name,
    'attributes', attributes,
    'links', links,
    'output_span_id', CASE WHEN output IS NOT NULL THEN span_id ELSE NULL END,
    'input_span_id', CASE WHEN input IS NOT NULL THEN span_id ELSE NULL END
  )) AS span_fragments
FROM spans
WHERE run_id = ? AND span_id = ? AND account_id = ?
GROUP BY dynamic_span_id
ORDER BY start_time ASC
LIMIT 1;<|MERGE_RESOLUTION|>--- conflicted
+++ resolved
@@ -473,11 +473,7 @@
 )
 GROUP BY dynamic_span_id
 HAVING SUM(name = 'executor.step.discovery') > 0
-<<<<<<< HEAD
-UNION
-=======
 UNION ALL
->>>>>>> 30fccfd5
 SELECT
   run_id,
   trace_id,
