--- conflicted
+++ resolved
@@ -503,11 +503,7 @@
 )
 GROUP BY dynamic_span_id, run_id, trace_id, parent_span_id
 HAVING SUM((name = 'executor.step.discovery')::int) > 0
-<<<<<<< HEAD
-UNION
-=======
 UNION ALL
->>>>>>> 30fccfd5
 SELECT
   run_id,
   trace_id,
@@ -524,11 +520,7 @@
   )) AS span_fragments
 FROM spans
 WHERE run_id = CAST(sqlc.arg(run_id) AS CHAR(26)) AND account_id = sqlc.arg(account_id)
-<<<<<<< HEAD
-GROUP BY dynamic_span_id
-=======
 GROUP BY dynamic_span_id, run_id, trace_id, parent_span_id
->>>>>>> 30fccfd5
 HAVING
   SUM(((attributes#>>'{}')::json->>'_inngest.step.id' = sqlc.arg(step_id)::text)::int) > 0
   AND
