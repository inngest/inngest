--- conflicted
+++ resolved
@@ -12,11 +12,6 @@
 	"time"
 
 	"github.com/aws/smithy-go/ptr"
-<<<<<<< HEAD
-	connpb "github.com/inngest/inngest/proto/gen/connect/v1"
-
-=======
->>>>>>> 561017fa
 	sq "github.com/doug-martin/goqu/v9"
 	_ "github.com/doug-martin/goqu/v9/dialect/postgres"
 	_ "github.com/doug-martin/goqu/v9/dialect/sqlite3"
@@ -98,7 +93,6 @@
 		return nil, err
 	}
 
-<<<<<<< HEAD
 	app, err := w.GetAppByID(ctx, fn.AppID)
 	if err != nil {
 		return nil, err
@@ -106,8 +100,6 @@
 	// Append the app name as the user facing "app id"
 	def.AppID = app.Name
 
-=======
->>>>>>> 561017fa
 	return &state.ExecutorFunction{
 		Function: def,
 		Paused:   false, // dev server does not support pausing
