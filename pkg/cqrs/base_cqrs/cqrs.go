--- conflicted
+++ resolved
@@ -6,7 +6,9 @@
 	"database/sql"
 	"encoding/base64"
 	"encoding/json"
+	"errors"
 	"fmt"
+	"maps"
 	"sort"
 	"strconv"
 	"strings"
@@ -28,6 +30,7 @@
 	"github.com/inngest/inngest/pkg/execution/state"
 	"github.com/inngest/inngest/pkg/logger"
 	"github.com/inngest/inngest/pkg/run"
+	"github.com/inngest/inngest/pkg/tracing/meta"
 	"github.com/inngest/inngest/pkg/util"
 	connpb "github.com/inngest/inngest/proto/gen/connect/v1"
 	"github.com/oklog/ulid/v2"
@@ -84,8 +87,6 @@
 	return "sqlite3"
 }
 
-<<<<<<< HEAD
-=======
 func (w wrapper) GetSpansByRunID(ctx context.Context, runID ulid.ULID) (*cqrs.OtelSpan, error) {
 	spans, err := w.q.GetSpansByRunID(ctx, runID.String())
 	if err != nil {
@@ -258,7 +259,14 @@
 	return root, nil
 }
 
->>>>>>> 2f82c0d2
+func (w wrapper) GetSpansByDebugRunID(ctx context.Context, debugRunID ulid.ULID) ([]*cqrs.OtelSpan, error) {
+	return nil, errors.New("not implemented")
+}
+
+func (w wrapper) GetSpansByDebugSessionID(ctx context.Context, debugSessionID ulid.ULID) ([]*cqrs.OtelSpan, error) {
+	return nil, errors.New("not implemented")
+}
+
 func encodeSpanOutputID(spanID string) (*string, error) {
 	p := true
 
