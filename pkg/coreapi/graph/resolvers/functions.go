package resolvers

import (
	"context"
	"fmt"

	"github.com/inngest/inngest/pkg/coreapi/graph/models"
	"github.com/inngest/inngest/pkg/history_reader"
	"github.com/oklog/ulid/v2"
)

func (r *queryResolver) Functions(ctx context.Context) ([]*models.Function, error) {
	all, err := r.Data.GetFunctions(ctx)
	if err != nil {
		return nil, err
	}
	res := make([]*models.Function, len(all))
	for n, i := range all {
		res[n], err = models.MakeFunction(i)
		if err != nil {
			return nil, err
		}
	}
	return res, nil
}

func (r *queryResolver) FunctionRun(ctx context.Context, query models.FunctionRunQuery) (*models.FunctionRun, error) {
	if query.FunctionRunID == "" {
		return nil, fmt.Errorf("function run id is required")
	}

	runID, err := ulid.Parse(query.FunctionRunID)
	if err != nil {
		return nil, fmt.Errorf("Invalid run ID: %w", err)
	}

	run, err := r.HistoryReader.GetRun(
		ctx,
		runID,
		history_reader.GetRunOpts{},
	)
	if err != nil {
		return nil, err
	}

	status, err := models.ToFunctionRunStatus(run.Status)
	if err != nil {
		return nil, err
	}

<<<<<<< HEAD
	fr := models.MakeFunctionRun(run)
	fr.PendingSteps = &pending
	fr.Name = &name
	fr.Status = &status
	return fr, nil
=======
	return &models.FunctionRun{
		ID:         runID.String(),
		FunctionID: run.WorkflowID.String(),
		FinishedAt: run.EndedAt,
		StartedAt:  &run.StartedAt,
		EventID:    run.EventID.String(),
		BatchID:    run.BatchID,
		Status:     &status,
		Output:     run.Output,
	}, nil
}

func (r *queryResolver) FunctionRuns(ctx context.Context, query models.FunctionRunsQuery) ([]*models.FunctionRun, error) {
	state, err := r.Runner.Runs(ctx, "")
	if err != nil {
		return nil, err
	}

	var runs []*models.FunctionRun

	for _, s := range state {
		m := s.Metadata()
		status, err := models.ToFunctionRunStatus(m.Status)
		if err != nil {
			return nil, err
		}

		startedAt := ulid.Time(m.Identifier.RunID.Time())

		pending, _ := r.Queue.OutstandingJobCount(
			ctx,
			m.Identifier.WorkspaceID,
			m.Identifier.WorkflowID,
			m.Identifier.RunID,
		)

		runs = append(runs, &models.FunctionRun{
			ID:           m.Identifier.RunID.String(),
			Status:       &status,
			PendingSteps: &pending,
			StartedAt:    &startedAt,
		})
	}

	sort.Slice(runs, func(i, j int) bool {
		return runs[i].ID > runs[j].ID
	})

	return runs, nil
>>>>>>> 8829942b
}<|MERGE_RESOLUTION|>--- conflicted
+++ resolved
@@ -48,13 +48,6 @@
 		return nil, err
 	}
 
-<<<<<<< HEAD
-	fr := models.MakeFunctionRun(run)
-	fr.PendingSteps = &pending
-	fr.Name = &name
-	fr.Status = &status
-	return fr, nil
-=======
 	return &models.FunctionRun{
 		ID:         runID.String(),
 		FunctionID: run.WorkflowID.String(),
@@ -65,44 +58,4 @@
 		Status:     &status,
 		Output:     run.Output,
 	}, nil
-}
-
-func (r *queryResolver) FunctionRuns(ctx context.Context, query models.FunctionRunsQuery) ([]*models.FunctionRun, error) {
-	state, err := r.Runner.Runs(ctx, "")
-	if err != nil {
-		return nil, err
-	}
-
-	var runs []*models.FunctionRun
-
-	for _, s := range state {
-		m := s.Metadata()
-		status, err := models.ToFunctionRunStatus(m.Status)
-		if err != nil {
-			return nil, err
-		}
-
-		startedAt := ulid.Time(m.Identifier.RunID.Time())
-
-		pending, _ := r.Queue.OutstandingJobCount(
-			ctx,
-			m.Identifier.WorkspaceID,
-			m.Identifier.WorkflowID,
-			m.Identifier.RunID,
-		)
-
-		runs = append(runs, &models.FunctionRun{
-			ID:           m.Identifier.RunID.String(),
-			Status:       &status,
-			PendingSteps: &pending,
-			StartedAt:    &startedAt,
-		})
-	}
-
-	sort.Slice(runs, func(i, j int) bool {
-		return runs[i].ID > runs[j].ID
-	})
-
-	return runs, nil
->>>>>>> 8829942b
 }