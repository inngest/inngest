package resolvers

import (
	"context"
	"database/sql"
	"encoding/json"
	"errors"
	"fmt"
	"time"

	"github.com/google/uuid"
	"github.com/inngest/inngest/pkg/consts"
	"github.com/inngest/inngest/pkg/coreapi/graph/models"
	"github.com/inngest/inngest/pkg/enums"
	"github.com/inngest/inngest/pkg/event"
	"github.com/inngest/inngest/pkg/execution"
	statev1 "github.com/inngest/inngest/pkg/execution/state"
	"github.com/inngest/inngest/pkg/execution/state/v2"
	"github.com/inngest/inngest/pkg/history_reader"
	"github.com/inngest/inngest/pkg/run"
	"github.com/inngest/inngest/pkg/util"
	"github.com/oklog/ulid/v2"
	"go.opentelemetry.io/otel/attribute"
)

func (r *functionRunResolver) PendingSteps(ctx context.Context, obj *models.FunctionRun) (*int, error) {
	randomId := uuid.UUID{}

	md, err := r.Runner.StateManager().Metadata(ctx, randomId, ulid.MustParse(obj.ID))
	if err != nil {
		zero := 0
		if errors.Is(err, statev1.ErrRunNotFound) {
			return &zero, nil
		}
		return nil, fmt.Errorf("Run ID not found: %w", err)
	}
	pending, _ := r.Queue.OutstandingJobCount(
		ctx,
		md.Identifier.WorkspaceID,
		md.Identifier.WorkflowID,
		md.Identifier.RunID,
	)
	return &pending, nil
}

func (r *functionRunResolver) Function(ctx context.Context, obj *models.FunctionRun) (*models.Function, error) {
	fn, err := r.Data.GetFunctionByInternalUUID(ctx, consts.DevServerEnvID, uuid.MustParse(obj.FunctionID))
	if err != nil {
		return nil, err
	}
	return models.MakeFunction(fn)
}

func (r *functionRunResolver) History(
	ctx context.Context,
	obj *models.FunctionRun,
) ([]*history_reader.RunHistory, error) {
	runID, err := ulid.Parse(obj.ID)
	if err != nil {
		return nil, fmt.Errorf("invalid run ID: %w", err)
	}

	return r.HistoryReader.GetRunHistory(
		ctx,
		runID,
		history_reader.GetRunOpts{
			AccountID: consts.DevServerAccountID,
		},
	)
}

func (r *functionRunResolver) HistoryItemOutput(
	ctx context.Context,
	obj *models.FunctionRun,
	historyID ulid.ULID,
) (*string, error) {
	runID, err := ulid.Parse(obj.ID)
	if err != nil {
		return nil, fmt.Errorf("invalid run ID: %w", err)
	}

	return r.HistoryReader.GetRunHistoryItemOutput(
		ctx,
		historyID,
		history_reader.GetHistoryOutputOpts{
			AccountID: consts.DevServerAccountID,
			RunID:     runID,

			// TODO: Where should we get this?
			WorkflowID: uuid.New(),

			WorkspaceID: consts.DevServerEnvID,
		},
	)
}

func (r *functionRunResolver) Event(ctx context.Context, obj *models.FunctionRun) (*models.Event, error) {
	eventID, err := ulid.Parse(obj.EventID)
	if err != nil {
		return nil, err
	}

	evt, err := r.Data.GetEventByInternalID(ctx, eventID)
	if err == sql.ErrNoRows {
		return nil, nil
	}
	if err != nil {
		return nil, err
	}

	payload, err := json.Marshal(evt.EventData)
	if err != nil {
		return nil, err
	}

	return &models.Event{
		CreatedAt: &evt.ReceivedAt,
		ID:        evt.InternalID(),
		Name:      &evt.EventName,
		Payload:   util.StrPtr(string(payload)),
	}, nil
}

func (r *functionRunResolver) Events(ctx context.Context, obj *models.FunctionRun) ([]*models.Event, error) {
	empty := []*models.Event{}
	runID := ulid.MustParse(obj.ID)

	batch, err := r.Data.GetEventBatchByRunID(ctx, runID)
	if err != nil {
		// if an error occur, it likely means there are no batches for this runID
		// attempt to just return a single event, that's similar to the Event resolver
		evt, err := r.Event(ctx, obj)
		if err != nil {
			return empty, nil
		}

		// Will be nil if the run was not triggered by an event (i.e. a cron)
		if evt == nil {
			return empty, nil
		}

		return []*models.Event{evt}, nil
	}

	// retrieve events by IDs
	evts, err := r.Data.GetEventsByInternalIDs(ctx, batch.EventIDs())
	if err != nil {
		return empty, err
	}

	result := make([]*models.Event, len(evts))
	for i, e := range evts {
		payload, err := json.Marshal(e.EventData)
		if err != nil {
			return empty, err
		}

		result[i] = &models.Event{
			ID:        e.InternalID(),
			Name:      &e.EventName,
			CreatedAt: &e.ReceivedAt,
			Payload:   util.StrPtr(string(payload)),
		}
	}

	return result, nil
}

func (r *functionRunResolver) WaitingFor(ctx context.Context, obj *models.FunctionRun) (*models.StepEventWait, error) {
	return nil, nil
}

func (r *functionRunResolver) BatchCreatedAt(ctx context.Context, obj *models.FunctionRun) (*time.Time, error) {
	batch, err := r.Data.GetEventBatchByRunID(ctx, ulid.MustParse(obj.ID))
	if errors.Is(err, sql.ErrNoRows) {
		return nil, nil
	}
	if err != nil {
		return nil, err
	}

	out := ulid.Time(batch.ID.Time())
	return &out, nil
}

// TODO: Refactor to share logic with the `DELETE /v1/runs/{runID}` REST
// endpoint
func (r *mutationResolver) CancelRun(
	ctx context.Context,
	runID ulid.ULID,
) (*models.FunctionRun, error) {
	accountID := consts.DevServerAccountID
	workspaceID := consts.DevServerEnvID
	run, err := r.HistoryReader.GetFunctionRun(
		ctx,
		accountID,
		workspaceID,
		runID,
	)
	if err != nil {
		return nil, err
	}
	if run.Status == enums.RunStatusCancelled {
		// Already cancelled, so return the run as is. This makes the mutation
		// idempotent
		return models.MakeFunctionRun(run), nil
	}
	if run.EndedAt != nil {
		return nil, errors.New("cannot cancel an ended run")
	}

	id := state.ID{
		RunID:      runID,
		FunctionID: run.FunctionID,
	}

	err = r.Executor.Cancel(ctx, id, execution.CancelRequest{})
	if err != nil {
		return nil, err
	}

	// Wait an arbitrary amount of time to give the history store enough time to
	// reflect the cancellation
	<-time.After(500 * time.Millisecond)

	// Fetch the updated run from the history store, but we need to include
	// polling since the history store is eventually consistent. The history
	// store should reflect cancellation almost immediately, but it might take a
	// noticeable amount of time to update.
	//
	// We probably wouldn't need to poll if our UI used a normalized cache,
	// since we could pseudo-update the status and endedAt fields before
	// returning data
	start := time.Now()
	timeout := 5 * time.Second
	for {
		if time.Since(start) > timeout {
			// Give up and return the run as is. Don't return an error because
			// the run was still cancelled; it's just that the history store
			// wasn't updated fast enough
			return models.MakeFunctionRun(run), nil
		}

		run, err = r.HistoryReader.GetFunctionRun(
			ctx,
			accountID,
			workspaceID,
			runID,
		)
		if err != nil {
			return nil, err
		}

		if run.Status == enums.RunStatusCancelled {
			return models.MakeFunctionRun(run), nil
		}

		<-time.After(time.Second)
	}
}

func (r *mutationResolver) Rerun(
	ctx context.Context,
	runID ulid.ULID,
	fromStep *models.RerunFromStepInput,
	debugSessionID *ulid.ULID,
	debugRunID *ulid.ULID,
) (ulid.ULID, error) {
<<<<<<< HEAD
	if debugSessionID != nil && debugRunID == nil {
		debugRunID = &runID
	}

	zero := ulid.ULID{}
=======
>>>>>>> e9021e04
	accountID := consts.DevServerAccountID
	workspaceID := consts.DevServerEnvID

	fnrun, err := r.Data.GetFunctionRun(
		ctx,
		accountID,
		workspaceID,
		runID,
	)
	if err != nil {
		return ulid.Zero, err
	}

	fnCQRS, err := r.Data.GetFunctionByInternalUUID(
		ctx,
		consts.DevServerEnvID,
		fnrun.FunctionID,
	)
	if err != nil {
		return ulid.Zero, err
	}

	fn, err := fnCQRS.InngestFunction()
	if err != nil {
		return ulid.Zero, err
	}

	evt, err := r.Data.GetEventByInternalID(ctx, fnrun.EventID)
	if err != nil {
		return ulid.Zero, fmt.Errorf("failed to get run event: %w", err)
	}

	ctx, span := run.NewSpan(ctx,
		run.WithName(consts.OtelSpanRerun),
		run.WithScope(consts.OtelScopeRerun),
		run.WithNewRoot(),
		run.WithSpanAttributes(
			attribute.String(consts.OtelSysAppID, fnCQRS.AppID.String()),
			attribute.String(consts.OtelSysFunctionID, fn.ID.String()),
			attribute.String(consts.OtelSysFunctionSlug, fnCQRS.Slug),
			attribute.String(consts.OtelSysEventIDs, evt.GetInternalID().String()),
		),
	)
	defer span.End()

	var fromStepReq *execution.ScheduleRequestFromStep
	if fromStep != nil {
		fromStepReq = &execution.ScheduleRequestFromStep{
			StepID: fromStep.StepID,
		}

		if fromStep.Input != nil {
			if len(*fromStep.Input) == 0 || (*fromStep.Input)[0] != '[' {
				return ulid.Zero, fmt.Errorf("input is not a valid JSON array")
			}

			fromStepReq.Input = json.RawMessage(*fromStep.Input)
		}
	}

	identifier, err := r.Executor.Schedule(ctx, execution.ScheduleRequest{
		Function: *fn,
		AppID:    fnCQRS.AppID,
		Events: []event.TrackedEvent{
			// We need NewOSSTrackedEventWithID to ensure that the tracked event
			// has the same ID as the original event. Calling NewOSSTrackedEvent
			// will result in the creation of a new ID
			event.NewOSSTrackedEventWithID(evt.Event(), evt.InternalID()),
		},
		OriginalRunID:  &fnrun.RunID,
		AccountID:      consts.DevServerAccountID,
		FromStep:       fromStepReq,
		WorkspaceID:    consts.DevServerEnvID,
		DebugSessionID: debugSessionID,
		DebugRunID:     debugRunID,
	})
	if err != nil {
		return ulid.Zero, err
	}

	return identifier.ID.RunID, nil
}<|MERGE_RESOLUTION|>--- conflicted
+++ resolved
@@ -266,14 +266,10 @@
 	debugSessionID *ulid.ULID,
 	debugRunID *ulid.ULID,
 ) (ulid.ULID, error) {
-<<<<<<< HEAD
 	if debugSessionID != nil && debugRunID == nil {
 		debugRunID = &runID
 	}
 
-	zero := ulid.ULID{}
-=======
->>>>>>> e9021e04
 	accountID := consts.DevServerAccountID
 	workspaceID := consts.DevServerEnvID
 
