type Query {
  config: Config
  actionVersion(query: ActionVersionQuery!): ActionVersion
  events(query: EventsQuery!): [Event!]
  eventTimeline(query: EventTimelineQuery!): EventTimeline
  functionRun(query: FunctionRunQuery!): FunctionRun
}

input ActionVersionQuery {
  dsn: String!
  versionMajor: Int
  versionMinor: Int
}

input EventsQuery {
<<<<<<< HEAD
  workspaceId: ID! = "local"
=======
>>>>>>> b234e45a
  lastEventId: ID
}

input EventTimelineQuery {
<<<<<<< HEAD
  workspaceId: ID! = "local"
=======
>>>>>>> b234e45a
  eventId: ID!
}

input FunctionRunQuery {
<<<<<<< HEAD
  workspaceId: ID! = "local"
=======
>>>>>>> b234e45a
  functionRunId: ID!
}<|MERGE_RESOLUTION|>--- conflicted
+++ resolved
@@ -13,25 +13,16 @@
 }
 
 input EventsQuery {
-<<<<<<< HEAD
   workspaceId: ID! = "local"
-=======
->>>>>>> b234e45a
   lastEventId: ID
 }
 
 input EventTimelineQuery {
-<<<<<<< HEAD
   workspaceId: ID! = "local"
-=======
->>>>>>> b234e45a
   eventId: ID!
 }
 
 input FunctionRunQuery {
-<<<<<<< HEAD
   workspaceId: ID! = "local"
-=======
->>>>>>> b234e45a
   functionRunId: ID!
 }