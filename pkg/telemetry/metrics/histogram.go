--- conflicted
+++ resolved
@@ -413,7 +413,6 @@
 	})
 }
 
-<<<<<<< HEAD
 func HistogramExecutorLatency(ctx context.Context, dur time.Duration, typ string, opts HistogramOpt) {
 	if opts.Tags == nil {
 		opts.Tags = map[string]any{}
@@ -424,13 +423,17 @@
 		PkgName:     opts.PkgName,
 		MetricName:  "execution_latency",
 		Description: "Distribution of latency within the executor",
-=======
+		Tags:        opts.Tags,
+		Unit:        "ms",
+		Boundaries:  PausesBoundaries,
+	})
+}
+
 func HistogramCancellationCheckDuration(ctx context.Context, dur time.Duration, opts HistogramOpt) {
 	RecordIntHistogramMetric(ctx, dur.Milliseconds(), HistogramOpt{
 		PkgName:     opts.PkgName,
 		MetricName:  "cancellation_check_duration",
 		Description: "Distribution of cancellation check duration",
->>>>>>> 9fac54c9
 		Tags:        opts.Tags,
 		Unit:        "ms",
 		Boundaries:  cancellationReadDurationBoundaries,
