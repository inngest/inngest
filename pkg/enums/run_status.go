--- conflicted
+++ resolved
@@ -36,13 +36,9 @@
 	// RunStatusUnknown indicates that the function is in an unknown status.
 	// This is unlikely to happen during normal execution, and more likely when converting between
 	// the status code
-<<<<<<< HEAD
-	RunStatusUnknown
+	RunStatusUnknown RunStatus = 6
 	// RunStatusSkipped indicates that the function run was skipped.
-	RunStatusSkipped
-=======
-	RunStatusUnknown RunStatus = 6
->>>>>>> 6f251e3b
+	RunStatusSkipped RunStatus = 7
 )
 
 var (
